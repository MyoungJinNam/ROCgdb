/* General python/gdb code

   Copyright (C) 2008-2021 Free Software Foundation, Inc.

   This file is part of GDB.

   This program is free software; you can redistribute it and/or modify
   it under the terms of the GNU General Public License as published by
   the Free Software Foundation; either version 3 of the License, or
   (at your option) any later version.

   This program is distributed in the hope that it will be useful,
   but WITHOUT ANY WARRANTY; without even the implied warranty of
   MERCHANTABILITY or FITNESS FOR A PARTICULAR PURPOSE.  See the
   GNU General Public License for more details.

   You should have received a copy of the GNU General Public License
   along with this program.  If not, see <http://www.gnu.org/licenses/>.  */

#include "defs.h"
#include "arch-utils.h"
#include "command.h"
#include "ui-out.h"
#include "cli/cli-script.h"
#include "gdbcmd.h"
#include "progspace.h"
#include "objfiles.h"
#include "value.h"
#include "language.h"
#include "gdbsupport/event-loop.h"
#include "readline/tilde.h"
#include "python.h"
#include "extension-priv.h"
#include "cli/cli-utils.h"
#include <ctype.h>
#include "location.h"
#include "run-on-main-thread.h"
#include "gdbsupport/selftest.h"

/* Declared constants and enum for python stack printing.  */
static const char python_excp_none[] = "none";
static const char python_excp_full[] = "full";
static const char python_excp_message[] = "message";

/* "set python print-stack" choices.  */
static const char *const python_excp_enums[] =
  {
    python_excp_none,
    python_excp_full,
    python_excp_message,
    NULL
  };

/* The exception printing variable.  'full' if we want to print the
   error message and stack, 'none' if we want to print nothing, and
   'message' if we only want to print the error message.  'message' is
   the default.  */
static const char *gdbpy_should_print_stack = python_excp_message;

#ifdef HAVE_PYTHON
/* Forward decls, these are defined later.  */
extern const struct extension_language_script_ops python_extension_script_ops;
extern const struct extension_language_ops python_extension_ops;
#endif

/* The main struct describing GDB's interface to the Python
   extension language.  */
const struct extension_language_defn extension_language_python =
{
  EXT_LANG_PYTHON,
  "python",
  "Python",

  ".py",
  "-gdb.py",

  python_control,

#ifdef HAVE_PYTHON
  &python_extension_script_ops,
  &python_extension_ops
#else
  NULL,
  NULL
#endif
};

#ifdef HAVE_PYTHON

#include "cli/cli-decode.h"
#include "charset.h"
#include "top.h"
#include "python-internal.h"
#include "linespec.h"
#include "source.h"
#include "gdbsupport/version.h"
#include "target.h"
#include "gdbthread.h"
#include "interps.h"
#include "event-top.h"
#include "py-event.h"

/* True if Python has been successfully initialized, false
   otherwise.  */

int gdb_python_initialized;

extern PyMethodDef python_GdbMethods[];

PyObject *gdb_module;
PyObject *gdb_python_module;

/* Some string constants we may wish to use.  */
PyObject *gdbpy_to_string_cst;
PyObject *gdbpy_children_cst;
PyObject *gdbpy_display_hint_cst;
PyObject *gdbpy_doc_cst;
PyObject *gdbpy_enabled_cst;
PyObject *gdbpy_value_cst;

/* The GdbError exception.  */
PyObject *gdbpy_gdberror_exc;

/* The `gdb.error' base class.  */
PyObject *gdbpy_gdb_error;

/* The `gdb.MemoryError' exception.  */
PyObject *gdbpy_gdb_memory_error;

static script_sourcer_func gdbpy_source_script;
static objfile_script_sourcer_func gdbpy_source_objfile_script;
static objfile_script_executor_func gdbpy_execute_objfile_script;
static void gdbpy_initialize (const struct extension_language_defn *);
static int gdbpy_initialized (const struct extension_language_defn *);
static void gdbpy_eval_from_control_command
  (const struct extension_language_defn *, struct command_line *cmd);
static void gdbpy_start_type_printers (const struct extension_language_defn *,
				       struct ext_lang_type_printers *);
static enum ext_lang_rc gdbpy_apply_type_printers
  (const struct extension_language_defn *,
   const struct ext_lang_type_printers *, struct type *, char **);
static void gdbpy_free_type_printers (const struct extension_language_defn *,
				      struct ext_lang_type_printers *);
static void gdbpy_set_quit_flag (const struct extension_language_defn *);
static int gdbpy_check_quit_flag (const struct extension_language_defn *);
static enum ext_lang_rc gdbpy_before_prompt_hook
  (const struct extension_language_defn *, const char *current_gdb_prompt);
static gdb::optional<std::string> gdbpy_colorize
  (const std::string &filename, const std::string &contents);

/* The interface between gdb proper and loading of python scripts.  */

const struct extension_language_script_ops python_extension_script_ops =
{
  gdbpy_source_script,
  gdbpy_source_objfile_script,
  gdbpy_execute_objfile_script,
  gdbpy_auto_load_enabled
};

/* The interface between gdb proper and python extensions.  */

const struct extension_language_ops python_extension_ops =
{
  gdbpy_initialize,
  gdbpy_initialized,

  gdbpy_eval_from_control_command,

  gdbpy_start_type_printers,
  gdbpy_apply_type_printers,
  gdbpy_free_type_printers,

  gdbpy_apply_val_pretty_printer,

  gdbpy_apply_frame_filter,

  gdbpy_preserve_values,

  gdbpy_breakpoint_has_cond,
  gdbpy_breakpoint_cond_says_stop,

  gdbpy_set_quit_flag,
  gdbpy_check_quit_flag,

  gdbpy_before_prompt_hook,

  gdbpy_get_matching_xmethod_workers,

  gdbpy_colorize,
};

/* Architecture and language to be used in callbacks from
   the Python interpreter.  */
struct gdbarch *python_gdbarch;
const struct language_defn *python_language;

gdbpy_enter::gdbpy_enter  (struct gdbarch *gdbarch,
			   const struct language_defn *language)
: m_gdbarch (python_gdbarch),
  m_language (python_language)
{
  /* We should not ever enter Python unless initialized.  */
  if (!gdb_python_initialized)
    error (_("Python not initialized"));

  m_previous_active = set_active_ext_lang (&extension_language_python);

  m_state = PyGILState_Ensure ();

  python_gdbarch = gdbarch;
  python_language = language;

  /* Save it and ensure ! PyErr_Occurred () afterwards.  */
  m_error.emplace ();
}

gdbpy_enter::~gdbpy_enter ()
{
  /* Leftover Python error is forbidden by Python Exception Handling.  */
  if (PyErr_Occurred ())
    {
      /* This order is similar to the one calling error afterwards. */
      gdbpy_print_stack ();
      warning (_("internal error: Unhandled Python exception"));
    }

  m_error->restore ();

  python_gdbarch = m_gdbarch;
  python_language = m_language;

  restore_active_ext_lang (m_previous_active);
  PyGILState_Release (m_state);
}

/* A helper class to save and restore the GIL, but without touching
   the other globals that are handled by gdbpy_enter.  */

class gdbpy_gil
{
public:

  gdbpy_gil ()
    : m_state (PyGILState_Ensure ())
  {
  }

  ~gdbpy_gil ()
  {
    PyGILState_Release (m_state);
  }

  DISABLE_COPY_AND_ASSIGN (gdbpy_gil);

private:

  PyGILState_STATE m_state;
};

/* Set the quit flag.  */

static void
gdbpy_set_quit_flag (const struct extension_language_defn *extlang)
{
  PyErr_SetInterrupt ();
}

/* Return true if the quit flag has been set, false otherwise.  */

static int
gdbpy_check_quit_flag (const struct extension_language_defn *extlang)
{
  if (!gdb_python_initialized)
    return 0;

  gdbpy_gil gil;
  return PyOS_InterruptOccurred ();
}

/* Evaluate a Python command like PyRun_SimpleString, but uses
   Py_single_input which prints the result of expressions, and does
   not automatically print the stack on errors.  */

static int
eval_python_command (const char *command)
{
  PyObject *m, *d;

  m = PyImport_AddModule ("__main__");
  if (m == NULL)
    return -1;

  d = PyModule_GetDict (m);
  if (d == NULL)
    return -1;
  gdbpy_ref<> v (PyRun_StringFlags (command, Py_single_input, d, d, NULL));
  if (v == NULL)
    return -1;

#ifndef IS_PY3K
  if (Py_FlushLine ())
    PyErr_Clear ();
#endif

  return 0;
}

/* Implementation of the gdb "python-interactive" command.  */

static void
python_interactive_command (const char *arg, int from_tty)
{
  struct ui *ui = current_ui;
  int err;

  scoped_restore save_async = make_scoped_restore (&current_ui->async, 0);

  arg = skip_spaces (arg);

  gdbpy_enter enter_py (get_current_arch (), current_language);

  if (arg && *arg)
    {
      std::string script = std::string (arg) + "\n";
      err = eval_python_command (script.c_str ());
    }
  else
    {
      err = PyRun_InteractiveLoop (ui->instream, "<stdin>");
      dont_repeat ();
    }

  if (err)
    {
      gdbpy_print_stack ();
      error (_("Error while executing Python code."));
    }
}

/* A wrapper around PyRun_SimpleFile.  FILE is the Python script to run
   named FILENAME.

   On Windows hosts few users would build Python themselves (this is no
   trivial task on this platform), and thus use binaries built by
   someone else instead.  There may happen situation where the Python
   library and GDB are using two different versions of the C runtime
   library.  Python, being built with VC, would use one version of the
   msvcr DLL (Eg. msvcr100.dll), while MinGW uses msvcrt.dll.
   A FILE * from one runtime does not necessarily operate correctly in
   the other runtime.

   To work around this potential issue, we run code in Python to load
   the script.  */

static void
python_run_simple_file (FILE *file, const char *filename)
{
#ifndef _WIN32

  PyRun_SimpleFile (file, filename);

#else /* _WIN32 */

  /* Because we have a string for a filename, and are using Python to
     open the file, we need to expand any tilde in the path first.  */
  gdb::unique_xmalloc_ptr<char> full_path (tilde_expand (filename));

  if (gdb_python_module == nullptr
      || ! PyObject_HasAttrString (gdb_python_module, "_execute_file"))
    error (_("Installation error: gdb._execute_file function is missing"));

  gdbpy_ref<> return_value
    (PyObject_CallMethod (gdb_python_module, "_execute_file", "s",
			  full_path.get ()));
  if (return_value == nullptr)
    {
      /* Use PyErr_PrintEx instead of gdbpy_print_stack to better match the
	 behavior of the non-Windows codepath.  */
      PyErr_PrintEx(0);
    }

#endif /* _WIN32 */
}

/* Given a command_line, return a command string suitable for passing
   to Python.  Lines in the string are separated by newlines.  */

static std::string
compute_python_string (struct command_line *l)
{
  struct command_line *iter;
  std::string script;

  for (iter = l; iter; iter = iter->next)
    {
      script += iter->line;
      script += '\n';
    }
  return script;
}

/* Take a command line structure representing a 'python' command, and
   evaluate its body using the Python interpreter.  */

static void
gdbpy_eval_from_control_command (const struct extension_language_defn *extlang,
				 struct command_line *cmd)
{
  int ret;

  if (cmd->body_list_1 != nullptr)
    error (_("Invalid \"python\" block structure."));

  gdbpy_enter enter_py (get_current_arch (), current_language);

  std::string script = compute_python_string (cmd->body_list_0.get ());
  ret = PyRun_SimpleString (script.c_str ());
  if (ret)
    error (_("Error while executing Python code."));
}

/* Implementation of the gdb "python" command.  */

static void
python_command (const char *arg, int from_tty)
{
  gdbpy_enter enter_py (get_current_arch (), current_language);

  scoped_restore save_async = make_scoped_restore (&current_ui->async, 0);

  arg = skip_spaces (arg);
  if (arg && *arg)
    {
      if (PyRun_SimpleString (arg))
	error (_("Error while executing Python code."));
    }
  else
    {
      counted_command_line l = get_command_line (python_control, "");

      execute_control_command_untraced (l.get ());
    }
}



/* Transform a gdb parameters's value into a Python value.  May return
   NULL (and set a Python exception) on error.  Helper function for
   get_parameter.  */
PyObject *
gdbpy_parameter_value (const setting &var)
{
  switch (var.type ())
    {
    case var_string:
    case var_string_noescape:
    case var_optional_filename:
    case var_filename:
    case var_enum:
      {
<<<<<<< HEAD
	std::string str;
	if (var.type () == var_enum)
	  str = var.get<const char *> ();
	else
	  str = var.get<std::string> ();

	return host_string_to_python_string (str.c_str ()).release ();
=======
	const char *str;
	if (var.type () == var_enum)
	  str = var.get<const char *> ();
	else
	  str = var.get<std::string> ().c_str ();

	return host_string_to_python_string (str).release ();
>>>>>>> 1a98bb55
      }

    case var_boolean:
      {
	if (var.get<bool> ())
	  Py_RETURN_TRUE;
	else
	  Py_RETURN_FALSE;
      }

    case var_auto_boolean:
      {
	enum auto_boolean ab = var.get<enum auto_boolean> ();

	if (ab == AUTO_BOOLEAN_TRUE)
	  Py_RETURN_TRUE;
	else if (ab == AUTO_BOOLEAN_FALSE)
	  Py_RETURN_FALSE;
	else
	  Py_RETURN_NONE;
      }

    case var_integer:
      if (var.get<int> () == INT_MAX)
	Py_RETURN_NONE;
      /* Fall through.  */
    case var_zinteger:
    case var_zuinteger_unlimited:
      return gdb_py_object_from_longest (var.get<int> ()).release ();

    case var_uinteger:
      {
	unsigned int val = var.get<unsigned int> ();

	if (val == UINT_MAX)
	  Py_RETURN_NONE;
	return gdb_py_object_from_ulongest (val).release ();
      }

    case var_zuinteger:
      {
	unsigned int val = var.get<unsigned int> ();
	return gdb_py_object_from_ulongest (val).release ();
      }
    }

  return PyErr_Format (PyExc_RuntimeError,
		       _("Programmer error: unhandled type."));
}

/* A Python function which returns a gdb parameter's value as a Python
   value.  */

static PyObject *
gdbpy_parameter (PyObject *self, PyObject *args)
{
  struct cmd_list_element *alias, *prefix, *cmd;
  const char *arg;
  int found = -1;

  if (! PyArg_ParseTuple (args, "s", &arg))
    return NULL;

  std::string newarg = std::string ("show ") + arg;

  try
    {
      found = lookup_cmd_composition (newarg.c_str (), &alias, &prefix, &cmd);
    }
  catch (const gdb_exception &ex)
    {
      GDB_PY_HANDLE_EXCEPTION (ex);
    }

  if (!found)
    return PyErr_Format (PyExc_RuntimeError,
			 _("Could not find parameter `%s'."), arg);

  if (!cmd->var.has_value ())
    return PyErr_Format (PyExc_RuntimeError,
			 _("`%s' is not a parameter."), arg);

  return gdbpy_parameter_value (*cmd->var);
}

/* Wrapper for target_charset.  */

static PyObject *
gdbpy_target_charset (PyObject *self, PyObject *args)
{
  const char *cset = target_charset (python_gdbarch);

  return PyUnicode_Decode (cset, strlen (cset), host_charset (), NULL);
}

/* Wrapper for target_wide_charset.  */

static PyObject *
gdbpy_target_wide_charset (PyObject *self, PyObject *args)
{
  const char *cset = target_wide_charset (python_gdbarch);

  return PyUnicode_Decode (cset, strlen (cset), host_charset (), NULL);
}

/* A Python function which evaluates a string using the gdb CLI.  */

static PyObject *
execute_gdb_command (PyObject *self, PyObject *args, PyObject *kw)
{
  const char *arg;
  PyObject *from_tty_obj = NULL, *to_string_obj = NULL;
  int from_tty, to_string;
  static const char *keywords[] = { "command", "from_tty", "to_string", NULL };

  if (!gdb_PyArg_ParseTupleAndKeywords (args, kw, "s|O!O!", keywords, &arg,
					&PyBool_Type, &from_tty_obj,
					&PyBool_Type, &to_string_obj))
    return NULL;

  from_tty = 0;
  if (from_tty_obj)
    {
      int cmp = PyObject_IsTrue (from_tty_obj);
      if (cmp < 0)
	return NULL;
      from_tty = cmp;
    }

  to_string = 0;
  if (to_string_obj)
    {
      int cmp = PyObject_IsTrue (to_string_obj);
      if (cmp < 0)
	return NULL;
      to_string = cmp;
    }

  std::string to_string_res;

  scoped_restore preventer = prevent_dont_repeat ();

  try
    {
      gdbpy_allow_threads allow_threads;

      struct interp *interp;

      std::string arg_copy = arg;
      bool first = true;
      char *save_ptr = nullptr;
      auto reader
	= [&] ()
	  {
	    const char *result = strtok_r (first ? &arg_copy[0] : nullptr,
					   "\n", &save_ptr);
	    first = false;
	    return result;
	  };

      counted_command_line lines = read_command_lines_1 (reader, 1, nullptr);

      {
	scoped_restore save_async = make_scoped_restore (&current_ui->async,
							 0);

	scoped_restore save_uiout = make_scoped_restore (&current_uiout);

	/* Use the console interpreter uiout to have the same print format
	   for console or MI.  */
	interp = interp_lookup (current_ui, "console");
	current_uiout = interp->interp_ui_out ();

	if (to_string)
	  to_string_res = execute_control_commands_to_string (lines.get (),
							      from_tty);
	else
	  execute_control_commands (lines.get (), from_tty);
      }

      /* Do any commands attached to breakpoint we stopped at.  */
      bpstat_do_actions ();
    }
  catch (const gdb_exception &except)
    {
      /* If an exception occurred then we won't hit normal_stop (), or have
	 an exception reach the top level of the event loop, which are the
	 two usual places in which stdin would be re-enabled. So, before we
	 convert the exception and continue back in Python, we should
	 re-enable stdin here.  */
      async_enable_stdin ();
      GDB_PY_HANDLE_EXCEPTION (except);
    }

  if (to_string)
    return PyString_FromString (to_string_res.c_str ());
  Py_RETURN_NONE;
}

/* Implementation of Python rbreak command.  Take a REGEX and
   optionally a MINSYMS, THROTTLE and SYMTABS keyword and return a
   Python list that contains newly set breakpoints that match that
   criteria.  REGEX refers to a GDB format standard regex pattern of
   symbols names to search; MINSYMS is an optional boolean (default
   False) that indicates if the function should search GDB's minimal
   symbols; THROTTLE is an optional integer (default unlimited) that
   indicates the maximum amount of breakpoints allowable before the
   function exits (note, if the throttle bound is passed, no
   breakpoints will be set and a runtime error returned); SYMTABS is
   an optional Python iterable that contains a set of gdb.Symtabs to
   constrain the search within.  */

static PyObject *
gdbpy_rbreak (PyObject *self, PyObject *args, PyObject *kw)
{
  char *regex = NULL;
  std::vector<symbol_search> symbols;
  unsigned long count = 0;
  PyObject *symtab_list = NULL;
  PyObject *minsyms_p_obj = NULL;
  int minsyms_p = 0;
  unsigned int throttle = 0;
  static const char *keywords[] = {"regex","minsyms", "throttle",
				   "symtabs", NULL};

  if (!gdb_PyArg_ParseTupleAndKeywords (args, kw, "s|O!IO", keywords,
					&regex, &PyBool_Type,
					&minsyms_p_obj, &throttle,
					&symtab_list))
    return NULL;

  /* Parse minsyms keyword.  */
  if (minsyms_p_obj != NULL)
    {
      int cmp = PyObject_IsTrue (minsyms_p_obj);
      if (cmp < 0)
	return NULL;
      minsyms_p = cmp;
    }

  global_symbol_searcher spec (FUNCTIONS_DOMAIN, regex);
  SCOPE_EXIT {
    for (const char *elem : spec.filenames)
      xfree ((void *) elem);
  };

  /* The "symtabs" keyword is any Python iterable object that returns
     a gdb.Symtab on each iteration.  If specified, iterate through
     the provided gdb.Symtabs and extract their full path.  As
     python_string_to_target_string returns a
     gdb::unique_xmalloc_ptr<char> and a vector containing these types
     cannot be coerced to a const char **p[] via the vector.data call,
     release the value from the unique_xmalloc_ptr and place it in a
     simple type symtab_list_type (which holds the vector and a
     destructor that frees the contents of the allocated strings.  */
  if (symtab_list != NULL)
    {
      gdbpy_ref<> iter (PyObject_GetIter (symtab_list));

      if (iter == NULL)
	return NULL;

      while (true)
	{
	  gdbpy_ref<> next (PyIter_Next (iter.get ()));

	  if (next == NULL)
	    {
	      if (PyErr_Occurred ())
		return NULL;
	      break;
	    }

	  gdbpy_ref<> obj_name (PyObject_GetAttrString (next.get (),
							"filename"));

	  if (obj_name == NULL)
	    return NULL;

	  /* Is the object file still valid?  */
	  if (obj_name == Py_None)
	    continue;

	  gdb::unique_xmalloc_ptr<char> filename =
	    python_string_to_target_string (obj_name.get ());

	  if (filename == NULL)
	    return NULL;

	  /* Make sure there is a definite place to store the value of
	     filename before it is released.  */
	  spec.filenames.push_back (nullptr);
	  spec.filenames.back () = filename.release ();
	}
    }

  /* The search spec.  */
  symbols = spec.search ();

  /* Count the number of symbols (both symbols and optionally minimal
     symbols) so we can correctly check the throttle limit.  */
  for (const symbol_search &p : symbols)
    {
      /* Minimal symbols included?  */
      if (minsyms_p)
	{
	  if (p.msymbol.minsym != NULL)
	    count++;
	}

      if (p.symbol != NULL)
	count++;
    }

  /* Check throttle bounds and exit if in excess.  */
  if (throttle != 0 && count > throttle)
    {
      PyErr_SetString (PyExc_RuntimeError,
		       _("Number of breakpoints exceeds throttled maximum."));
      return NULL;
    }

  gdbpy_ref<> return_list (PyList_New (0));

  if (return_list == NULL)
    return NULL;

  /* Construct full path names for symbols and call the Python
     breakpoint constructor on the resulting names.  Be tolerant of
     individual breakpoint failures.  */
  for (const symbol_search &p : symbols)
    {
      std::string symbol_name;

      /* Skipping minimal symbols?  */
      if (minsyms_p == 0)
	if (p.msymbol.minsym != NULL)
	  continue;

      if (p.msymbol.minsym == NULL)
	{
	  struct symtab *symtab = symbol_symtab (p.symbol);
	  const char *fullname = symtab_to_fullname (symtab);

	  symbol_name = fullname;
	  symbol_name  += ":";
	  symbol_name  += p.symbol->linkage_name ();
	}
      else
	symbol_name = p.msymbol.minsym->linkage_name ();

      gdbpy_ref<> argList (Py_BuildValue("(s)", symbol_name.c_str ()));
      gdbpy_ref<> obj (PyObject_CallObject ((PyObject *)
					    &breakpoint_object_type,
					    argList.get ()));

      /* Tolerate individual breakpoint failures.  */
      if (obj == NULL)
	gdbpy_print_stack ();
      else
	{
	  if (PyList_Append (return_list.get (), obj.get ()) == -1)
	    return NULL;
	}
    }
  return return_list.release ();
}

/* A Python function which is a wrapper for decode_line_1.  */

static PyObject *
gdbpy_decode_line (PyObject *self, PyObject *args)
{
  const char *arg = NULL;
  gdbpy_ref<> result;
  gdbpy_ref<> unparsed;
  event_location_up location;

  if (! PyArg_ParseTuple (args, "|s", &arg))
    return NULL;

  /* Treat a string consisting of just whitespace the same as
     NULL.  */
  if (arg != NULL)
    {
      arg = skip_spaces (arg);
      if (*arg == '\0')
	arg = NULL;
    }

  if (arg != NULL)
    location = string_to_event_location_basic (&arg, python_language,
					       symbol_name_match_type::WILD);

  std::vector<symtab_and_line> decoded_sals;
  symtab_and_line def_sal;
  gdb::array_view<symtab_and_line> sals;
  try
    {
      if (location != NULL)
	{
	  decoded_sals = decode_line_1 (location.get (), 0, NULL, NULL, 0);
	  sals = decoded_sals;
	}
      else
	{
	  set_default_source_symtab_and_line ();
	  def_sal = get_current_source_symtab_and_line ();
	  sals = def_sal;
	}
    }
  catch (const gdb_exception &ex)
    {
      /* We know this will always throw.  */
      gdbpy_convert_exception (ex);
      return NULL;
    }

  if (!sals.empty ())
    {
      result.reset (PyTuple_New (sals.size ()));
      if (result == NULL)
	return NULL;
      for (size_t i = 0; i < sals.size (); ++i)
	{
	  PyObject *obj = symtab_and_line_to_sal_object (sals[i]);
	  if (obj == NULL)
	    return NULL;

	  PyTuple_SetItem (result.get (), i, obj);
	}
    }
  else
    result = gdbpy_ref<>::new_reference (Py_None);

  gdbpy_ref<> return_result (PyTuple_New (2));
  if (return_result == NULL)
    return NULL;

  if (arg != NULL && strlen (arg) > 0)
    {
      unparsed.reset (PyString_FromString (arg));
      if (unparsed == NULL)
	return NULL;
    }
  else
    unparsed = gdbpy_ref<>::new_reference (Py_None);

  PyTuple_SetItem (return_result.get (), 0, unparsed.release ());
  PyTuple_SetItem (return_result.get (), 1, result.release ());

  return return_result.release ();
}

/* Parse a string and evaluate it as an expression.  */
static PyObject *
gdbpy_parse_and_eval (PyObject *self, PyObject *args)
{
  const char *expr_str;
  struct value *result = NULL;

  if (!PyArg_ParseTuple (args, "s", &expr_str))
    return NULL;

  try
    {
      gdbpy_allow_threads allow_threads;
      result = parse_and_eval (expr_str);
    }
  catch (const gdb_exception &except)
    {
      GDB_PY_HANDLE_EXCEPTION (except);
    }

  return value_to_value_object (result);
}

/* Implementation of gdb.invalidate_cached_frames.  */

static PyObject *
gdbpy_invalidate_cached_frames (PyObject *self, PyObject *args)
{
  reinit_frame_cache ();
  Py_RETURN_NONE;
}

/* Read a file as Python code.
   This is the extension_language_script_ops.script_sourcer "method".
   FILE is the file to load.  FILENAME is name of the file FILE.
   This does not throw any errors.  If an exception occurs python will print
   the traceback and clear the error indicator.  */

static void
gdbpy_source_script (const struct extension_language_defn *extlang,
		     FILE *file, const char *filename)
{
  gdbpy_enter enter_py (get_current_arch (), current_language);
  python_run_simple_file (file, filename);
}



/* Posting and handling events.  */

/* A single event.  */
struct gdbpy_event
{
  gdbpy_event (gdbpy_ref<> &&func)
    : m_func (func.release ())
  {
  }

  gdbpy_event (gdbpy_event &&other) noexcept
    : m_func (other.m_func)
  {
    other.m_func = nullptr;
  }

  gdbpy_event (const gdbpy_event &other)
    : m_func (other.m_func)
  {
    gdbpy_gil gil;
    Py_XINCREF (m_func);
  }

  ~gdbpy_event ()
  {
    gdbpy_gil gil;
    Py_XDECREF (m_func);
  }

  gdbpy_event &operator= (const gdbpy_event &other) = delete;

  void operator() ()
  {
    gdbpy_enter enter_py (get_current_arch (), current_language);

    gdbpy_ref<> call_result (PyObject_CallObject (m_func, NULL));
    if (call_result == NULL)
      gdbpy_print_stack ();
  }

private:

  /* The Python event.  This is just a callable object.  Note that
     this is not a gdbpy_ref<>, because we have to take particular
     care to only destroy the reference when holding the GIL. */
  PyObject *m_func;
};

/* Submit an event to the gdb thread.  */
static PyObject *
gdbpy_post_event (PyObject *self, PyObject *args)
{
  PyObject *func;

  if (!PyArg_ParseTuple (args, "O", &func))
    return NULL;

  if (!PyCallable_Check (func))
    {
      PyErr_SetString (PyExc_RuntimeError,
		       _("Posted event is not callable"));
      return NULL;
    }

  gdbpy_ref<> func_ref = gdbpy_ref<>::new_reference (func);
  gdbpy_event event (std::move (func_ref));
  run_on_main_thread (event);

  Py_RETURN_NONE;
}



/* This is the extension_language_ops.before_prompt "method".  */

static enum ext_lang_rc
gdbpy_before_prompt_hook (const struct extension_language_defn *extlang,
			  const char *current_gdb_prompt)
{
  if (!gdb_python_initialized)
    return EXT_LANG_RC_NOP;

  gdbpy_enter enter_py (get_current_arch (), current_language);

  if (!evregpy_no_listeners_p (gdb_py_events.before_prompt)
      && evpy_emit_event (NULL, gdb_py_events.before_prompt) < 0)
    return EXT_LANG_RC_ERROR;

  if (gdb_python_module
      && PyObject_HasAttrString (gdb_python_module, "prompt_hook"))
    {
      gdbpy_ref<> hook (PyObject_GetAttrString (gdb_python_module,
						"prompt_hook"));
      if (hook == NULL)
	{
	  gdbpy_print_stack ();
	  return EXT_LANG_RC_ERROR;
	}

      if (PyCallable_Check (hook.get ()))
	{
	  gdbpy_ref<> current_prompt (PyString_FromString (current_gdb_prompt));
	  if (current_prompt == NULL)
	    {
	      gdbpy_print_stack ();
	      return EXT_LANG_RC_ERROR;
	    }

	  gdbpy_ref<> result
	    (PyObject_CallFunctionObjArgs (hook.get (), current_prompt.get (),
					   NULL));
	  if (result == NULL)
	    {
	      gdbpy_print_stack ();
	      return EXT_LANG_RC_ERROR;
	    }

	  /* Return type should be None, or a String.  If it is None,
	     fall through, we will not set a prompt.  If it is a
	     string, set  PROMPT.  Anything else, set an exception.  */
	  if (result != Py_None && ! PyString_Check (result.get ()))
	    {
	      PyErr_Format (PyExc_RuntimeError,
			    _("Return from prompt_hook must " \
			      "be either a Python string, or None"));
	      gdbpy_print_stack ();
	      return EXT_LANG_RC_ERROR;
	    }

	  if (result != Py_None)
	    {
	      gdb::unique_xmalloc_ptr<char>
		prompt (python_string_to_host_string (result.get ()));

	      if (prompt == NULL)
		{
		  gdbpy_print_stack ();
		  return EXT_LANG_RC_ERROR;
		}

	      set_prompt (prompt.get ());
	      return EXT_LANG_RC_OK;
	    }
	}
    }

  return EXT_LANG_RC_NOP;
}

/* This is the extension_language_ops.colorize "method".  */

static gdb::optional<std::string>
gdbpy_colorize (const std::string &filename, const std::string &contents)
{
  if (!gdb_python_initialized)
    return {};

  gdbpy_enter enter_py (get_current_arch (), current_language);

  if (gdb_python_module == nullptr
      || !PyObject_HasAttrString (gdb_python_module, "colorize"))
    return {};

  gdbpy_ref<> hook (PyObject_GetAttrString (gdb_python_module, "colorize"));
  if (hook == nullptr)
    {
      gdbpy_print_stack ();
      return {};
    }

  if (!PyCallable_Check (hook.get ()))
    return {};

  gdbpy_ref<> fname_arg (PyString_FromString (filename.c_str ()));
  if (fname_arg == nullptr)
    {
      gdbpy_print_stack ();
      return {};
    }
  gdbpy_ref<> contents_arg (PyString_FromString (contents.c_str ()));
  if (contents_arg == nullptr)
    {
      gdbpy_print_stack ();
      return {};
    }

  gdbpy_ref<> result (PyObject_CallFunctionObjArgs (hook.get (),
						    fname_arg.get (),
						    contents_arg.get (),
						    nullptr));
  if (result == nullptr)
    {
      gdbpy_print_stack ();
      return {};
    }

  if (!gdbpy_is_string (result.get ()))
    return {};

  gdbpy_ref<> unic = python_string_to_unicode (result.get ());
  if (unic == nullptr)
    {
      gdbpy_print_stack ();
      return {};
    }
  gdbpy_ref<> host_str (PyUnicode_AsEncodedString (unic.get (),
						   host_charset (),
						   nullptr));
  if (host_str == nullptr)
    {
      gdbpy_print_stack ();
      return {};
    }

  return std::string (PyBytes_AsString (host_str.get ()));
}



/* Printing.  */

/* A python function to write a single string using gdb's filtered
   output stream .  The optional keyword STREAM can be used to write
   to a particular stream.  The default stream is to gdb_stdout.  */

static PyObject *
gdbpy_write (PyObject *self, PyObject *args, PyObject *kw)
{
  const char *arg;
  static const char *keywords[] = { "text", "stream", NULL };
  int stream_type = 0;

  if (!gdb_PyArg_ParseTupleAndKeywords (args, kw, "s|i", keywords, &arg,
					&stream_type))
    return NULL;

  try
    {
      switch (stream_type)
	{
	case 1:
	  {
	    fprintf_filtered (gdb_stderr, "%s", arg);
	    break;
	  }
	case 2:
	  {
	    fprintf_filtered (gdb_stdlog, "%s", arg);
	    break;
	  }
	default:
	  fprintf_filtered (gdb_stdout, "%s", arg);
	}
    }
  catch (const gdb_exception &except)
    {
      GDB_PY_HANDLE_EXCEPTION (except);
    }

  Py_RETURN_NONE;
}

/* A python function to flush a gdb stream.  The optional keyword
   STREAM can be used to flush a particular stream.  The default stream
   is gdb_stdout.  */

static PyObject *
gdbpy_flush (PyObject *self, PyObject *args, PyObject *kw)
{
  static const char *keywords[] = { "stream", NULL };
  int stream_type = 0;

  if (!gdb_PyArg_ParseTupleAndKeywords (args, kw, "|i", keywords,
					&stream_type))
    return NULL;

  switch (stream_type)
    {
    case 1:
      {
	gdb_flush (gdb_stderr);
	break;
      }
    case 2:
      {
	gdb_flush (gdb_stdlog);
	break;
      }
    default:
      gdb_flush (gdb_stdout);
    }

  Py_RETURN_NONE;
}

/* Return non-zero if print-stack is not "none".  */

int
gdbpy_print_python_errors_p (void)
{
  return gdbpy_should_print_stack != python_excp_none;
}

/* Print a python exception trace, print just a message, or print
   nothing and clear the python exception, depending on
   gdbpy_should_print_stack.  Only call this if a python exception is
   set.  */
void
gdbpy_print_stack (void)
{

  /* Print "none", just clear exception.  */
  if (gdbpy_should_print_stack == python_excp_none)
    {
      PyErr_Clear ();
    }
  /* Print "full" message and backtrace.  */
  else if (gdbpy_should_print_stack == python_excp_full)
    {
      PyErr_Print ();
      /* PyErr_Print doesn't necessarily end output with a newline.
	 This works because Python's stdout/stderr is fed through
	 printf_filtered.  */
      try
	{
	  begin_line ();
	}
      catch (const gdb_exception &except)
	{
	}
    }
  /* Print "message", just error print message.  */
  else
    {
      gdbpy_err_fetch fetched_error;

      gdb::unique_xmalloc_ptr<char> msg = fetched_error.to_string ();
      gdb::unique_xmalloc_ptr<char> type;
      /* Don't compute TYPE if MSG already indicates that there is an
	 error.  */
      if (msg != NULL)
	type = fetched_error.type_to_string ();

      try
	{
	  if (msg == NULL || type == NULL)
	    {
	      /* An error occurred computing the string representation of the
		 error message.  */
	      fprintf_filtered (gdb_stderr,
				_("Error occurred computing Python error" \
				  "message.\n"));
	      PyErr_Clear ();
	    }
	  else
	    fprintf_filtered (gdb_stderr, "Python Exception %s: %s\n",
			      type.get (), msg.get ());
	}
      catch (const gdb_exception &except)
	{
	}
    }
}

/* Like gdbpy_print_stack, but if the exception is a
   KeyboardException, throw a gdb "quit" instead.  */

void
gdbpy_print_stack_or_quit ()
{
  if (PyErr_ExceptionMatches (PyExc_KeyboardInterrupt))
    {
      PyErr_Clear ();
      throw_quit ("Quit");
    }
  gdbpy_print_stack ();
}



/* Return a sequence holding all the Progspaces.  */

static PyObject *
gdbpy_progspaces (PyObject *unused1, PyObject *unused2)
{
  gdbpy_ref<> list (PyList_New (0));
  if (list == NULL)
    return NULL;

  for (struct program_space *ps : program_spaces)
    {
      gdbpy_ref<> item = pspace_to_pspace_object (ps);

      if (item == NULL || PyList_Append (list.get (), item.get ()) == -1)
	return NULL;
    }

  return list.release ();
}



/* The "current" objfile.  This is set when gdb detects that a new
   objfile has been loaded.  It is only set for the duration of a call to
   gdbpy_source_objfile_script and gdbpy_execute_objfile_script; it is NULL
   at other times.  */
static struct objfile *gdbpy_current_objfile;

/* Set the current objfile to OBJFILE and then read FILE named FILENAME
   as Python code.  This does not throw any errors.  If an exception
   occurs python will print the traceback and clear the error indicator.
   This is the extension_language_script_ops.objfile_script_sourcer
   "method".  */

static void
gdbpy_source_objfile_script (const struct extension_language_defn *extlang,
			     struct objfile *objfile, FILE *file,
			     const char *filename)
{
  if (!gdb_python_initialized)
    return;

  gdbpy_enter enter_py (objfile->arch (), current_language);
  scoped_restore restire_current_objfile
    = make_scoped_restore (&gdbpy_current_objfile, objfile);

  python_run_simple_file (file, filename);
}

/* Set the current objfile to OBJFILE and then execute SCRIPT
   as Python code.  This does not throw any errors.  If an exception
   occurs python will print the traceback and clear the error indicator.
   This is the extension_language_script_ops.objfile_script_executor
   "method".  */

static void
gdbpy_execute_objfile_script (const struct extension_language_defn *extlang,
			      struct objfile *objfile, const char *name,
			      const char *script)
{
  if (!gdb_python_initialized)
    return;

  gdbpy_enter enter_py (objfile->arch (), current_language);
  scoped_restore restire_current_objfile
    = make_scoped_restore (&gdbpy_current_objfile, objfile);

  PyRun_SimpleString (script);
}

/* Return the current Objfile, or None if there isn't one.  */

static PyObject *
gdbpy_get_current_objfile (PyObject *unused1, PyObject *unused2)
{
  if (! gdbpy_current_objfile)
    Py_RETURN_NONE;

  return objfile_to_objfile_object (gdbpy_current_objfile).release ();
}

/* Compute the list of active python type printers and store them in
   EXT_PRINTERS->py_type_printers.  The product of this function is used by
   gdbpy_apply_type_printers, and freed by gdbpy_free_type_printers.
   This is the extension_language_ops.start_type_printers "method".  */

static void
gdbpy_start_type_printers (const struct extension_language_defn *extlang,
			   struct ext_lang_type_printers *ext_printers)
{
  PyObject *printers_obj = NULL;

  if (!gdb_python_initialized)
    return;

  gdbpy_enter enter_py (get_current_arch (), current_language);

  gdbpy_ref<> type_module (PyImport_ImportModule ("gdb.types"));
  if (type_module == NULL)
    {
      gdbpy_print_stack ();
      return;
    }

  gdbpy_ref<> func (PyObject_GetAttrString (type_module.get (),
					    "get_type_recognizers"));
  if (func == NULL)
    {
      gdbpy_print_stack ();
      return;
    }

  printers_obj = PyObject_CallFunctionObjArgs (func.get (), (char *) NULL);
  if (printers_obj == NULL)
    gdbpy_print_stack ();
  else
    ext_printers->py_type_printers = printers_obj;
}

/* If TYPE is recognized by some type printer, store in *PRETTIED_TYPE
   a newly allocated string holding the type's replacement name, and return
   EXT_LANG_RC_OK.  The caller is responsible for freeing the string.
   If there's a Python error return EXT_LANG_RC_ERROR.
   Otherwise, return EXT_LANG_RC_NOP.
   This is the extension_language_ops.apply_type_printers "method".  */

static enum ext_lang_rc
gdbpy_apply_type_printers (const struct extension_language_defn *extlang,
			   const struct ext_lang_type_printers *ext_printers,
			   struct type *type, char **prettied_type)
{
  PyObject *printers_obj = (PyObject *) ext_printers->py_type_printers;
  gdb::unique_xmalloc_ptr<char> result;

  if (printers_obj == NULL)
    return EXT_LANG_RC_NOP;

  if (!gdb_python_initialized)
    return EXT_LANG_RC_NOP;

  gdbpy_enter enter_py (get_current_arch (), current_language);

  gdbpy_ref<> type_obj (type_to_type_object (type));
  if (type_obj == NULL)
    {
      gdbpy_print_stack ();
      return EXT_LANG_RC_ERROR;
    }

  gdbpy_ref<> type_module (PyImport_ImportModule ("gdb.types"));
  if (type_module == NULL)
    {
      gdbpy_print_stack ();
      return EXT_LANG_RC_ERROR;
    }

  gdbpy_ref<> func (PyObject_GetAttrString (type_module.get (),
					    "apply_type_recognizers"));
  if (func == NULL)
    {
      gdbpy_print_stack ();
      return EXT_LANG_RC_ERROR;
    }

  gdbpy_ref<> result_obj (PyObject_CallFunctionObjArgs (func.get (),
							printers_obj,
							type_obj.get (),
							(char *) NULL));
  if (result_obj == NULL)
    {
      gdbpy_print_stack ();
      return EXT_LANG_RC_ERROR;
    }

  if (result_obj == Py_None)
    return EXT_LANG_RC_NOP;

  result = python_string_to_host_string (result_obj.get ());
  if (result == NULL)
    {
      gdbpy_print_stack ();
      return EXT_LANG_RC_ERROR;
    }

  *prettied_type = result.release ();
  return EXT_LANG_RC_OK;
}

/* Free the result of start_type_printers.
   This is the extension_language_ops.free_type_printers "method".  */

static void
gdbpy_free_type_printers (const struct extension_language_defn *extlang,
			  struct ext_lang_type_printers *ext_printers)
{
  PyObject *printers = (PyObject *) ext_printers->py_type_printers;

  if (printers == NULL)
    return;

  if (!gdb_python_initialized)
    return;

  gdbpy_enter enter_py (get_current_arch (), current_language);
  Py_DECREF (printers);
}

#else /* HAVE_PYTHON */

/* Dummy implementation of the gdb "python-interactive" and "python"
   command. */

static void
python_interactive_command (const char *arg, int from_tty)
{
  arg = skip_spaces (arg);
  if (arg && *arg)
    error (_("Python scripting is not supported in this copy of GDB."));
  else
    {
      counted_command_line l = get_command_line (python_control, "");

      execute_control_command_untraced (l.get ());
    }
}

static void
python_command (const char *arg, int from_tty)
{
  python_interactive_command (arg, from_tty);
}

#endif /* HAVE_PYTHON */

/* When this is turned on before Python is initialised then Python will
   ignore any environment variables related to Python.  This is equivalent
   to passing `-E' to the python program.  */
static bool python_ignore_environment = false;

/* Implement 'show python ignore-environment'.  */

static void
show_python_ignore_environment (struct ui_file *file, int from_tty,
				struct cmd_list_element *c, const char *value)
{
  fprintf_filtered (file, _("Python's ignore-environment setting is %s.\n"),
		    value);
}

/* Implement 'set python ignore-environment'.  This sets Python's internal
   flag no matter when the command is issued, however, if this is used
   after Py_Initialize has been called then most of the environment will
   already have been read.  */

static void
set_python_ignore_environment (const char *args, int from_tty,
			       struct cmd_list_element *c)
{
#ifdef HAVE_PYTHON
  Py_IgnoreEnvironmentFlag = python_ignore_environment ? 1 : 0;
#endif
}

/* When this is turned on before Python is initialised then Python will
   not write `.pyc' files on import of a module.  */
static enum auto_boolean python_dont_write_bytecode = AUTO_BOOLEAN_AUTO;

/* Implement 'show python dont-write-bytecode'.  */

static void
show_python_dont_write_bytecode (struct ui_file *file, int from_tty,
				 struct cmd_list_element *c, const char *value)
{
  if (python_dont_write_bytecode == AUTO_BOOLEAN_AUTO)
    {
      const char *auto_string
	= (python_ignore_environment
	   || getenv ("PYTHONDONTWRITEBYTECODE") == nullptr) ? "off" : "on";

      fprintf_filtered (file,
			_("Python's dont-write-bytecode setting is %s (currently %s).\n"),
			value, auto_string);
    }
  else
    fprintf_filtered (file, _("Python's dont-write-bytecode setting is %s.\n"),
		      value);
}

/* Implement 'set python dont-write-bytecode'.  This sets Python's internal
   flag no matter when the command is issued, however, if this is used
   after Py_Initialize has been called then many modules could already
   have been imported and their byte code written out.  */

static void
set_python_dont_write_bytecode (const char *args, int from_tty,
				struct cmd_list_element *c)
{
#ifdef HAVE_PYTHON
  if (python_dont_write_bytecode == AUTO_BOOLEAN_AUTO)
    Py_DontWriteBytecodeFlag
      = (!python_ignore_environment
	 && getenv ("PYTHONDONTWRITEBYTECODE") != nullptr) ? 1 : 0;
  else
    Py_DontWriteBytecodeFlag
      = python_dont_write_bytecode == AUTO_BOOLEAN_TRUE ? 1 : 0;
#endif /* HAVE_PYTHON */
}



/* Lists for 'set python' commands.  */

static struct cmd_list_element *user_set_python_list;
static struct cmd_list_element *user_show_python_list;

/* Initialize the Python code.  */

#ifdef HAVE_PYTHON

/* This is installed as a final cleanup and cleans up the
   interpreter.  This lets Python's 'atexit' work.  */

static void
finalize_python (void *ignore)
{
  struct active_ext_lang_state *previous_active;

  /* We don't use ensure_python_env here because if we ever ran the
     cleanup, gdb would crash -- because the cleanup calls into the
     Python interpreter, which we are about to destroy.  It seems
     clearer to make the needed calls explicitly here than to create a
     cleanup and then mysteriously discard it.  */

  /* This is only called as a final cleanup so we can assume the active
     SIGINT handler is gdb's.  We still need to tell it to notify Python.  */
  previous_active = set_active_ext_lang (&extension_language_python);

  (void) PyGILState_Ensure ();
  python_gdbarch = target_gdbarch ();
  python_language = current_language;

  Py_Finalize ();

  gdb_python_initialized = false;
  restore_active_ext_lang (previous_active);
}

#ifdef IS_PY3K
static struct PyModuleDef python_GdbModuleDef =
{
  PyModuleDef_HEAD_INIT,
  "_gdb",
  NULL,
  -1,
  python_GdbMethods,
  NULL,
  NULL,
  NULL,
  NULL
};

/* This is called via the PyImport_AppendInittab mechanism called
   during initialization, to make the built-in _gdb module known to
   Python.  */
PyMODINIT_FUNC init__gdb_module (void);
PyMODINIT_FUNC
init__gdb_module (void)
{
  return PyModule_Create (&python_GdbModuleDef);
}
#endif

static bool
do_start_initialization ()
{
#ifdef WITH_PYTHON_PATH
  /* Work around problem where python gets confused about where it is,
     and then can't find its libraries, etc.
     NOTE: Python assumes the following layout:
     /foo/bin/python
     /foo/lib/pythonX.Y/...
     This must be done before calling Py_Initialize.  */
  gdb::unique_xmalloc_ptr<char> progname
    (concat (ldirname (python_libdir.c_str ()).c_str (), SLASH_STRING, "bin",
	      SLASH_STRING, "python", (char *) NULL));
#ifdef IS_PY3K
  /* Python documentation indicates that the memory given
     to Py_SetProgramName cannot be freed.  However, it seems that
     at least Python 3.7.4 Py_SetProgramName takes a copy of the
     given program_name.  Making progname_copy static and not release
     the memory avoids a leak report for Python versions that duplicate
     program_name, and respect the requirement of Py_SetProgramName
     for Python versions that do not duplicate program_name.  */
  static wchar_t *progname_copy;

  std::string oldloc = setlocale (LC_ALL, NULL);
  setlocale (LC_ALL, "");
  size_t progsize = strlen (progname.get ());
  progname_copy = XNEWVEC (wchar_t, progsize + 1);
  size_t count = mbstowcs (progname_copy, progname.get (), progsize + 1);
  if (count == (size_t) -1)
    {
      fprintf (stderr, "Could not convert python path to string\n");
      return false;
    }
  setlocale (LC_ALL, oldloc.c_str ());

  /* Note that Py_SetProgramName expects the string it is passed to
     remain alive for the duration of the program's execution, so
     it is not freed after this call.  */
  Py_SetProgramName (progname_copy);

  /* Define _gdb as a built-in module.  */
  PyImport_AppendInittab ("_gdb", init__gdb_module);
#else
  Py_SetProgramName (progname.release ());
#endif
#endif

  Py_Initialize ();
#if PY_VERSION_HEX < 0x03090000
  /* PyEval_InitThreads became deprecated in Python 3.9 and will
     be removed in Python 3.11.  Prior to Python 3.7, this call was
     required to initialize the GIL.  */
  PyEval_InitThreads ();
#endif

#ifdef IS_PY3K
  gdb_module = PyImport_ImportModule ("_gdb");
#else
  gdb_module = Py_InitModule ("_gdb", python_GdbMethods);
#endif
  if (gdb_module == NULL)
    return false;

  if (PyModule_AddStringConstant (gdb_module, "VERSION", version) < 0
      || PyModule_AddStringConstant (gdb_module, "HOST_CONFIG", host_name) < 0
      || PyModule_AddStringConstant (gdb_module, "TARGET_CONFIG",
				     target_name) < 0)
    return false;

  /* Add stream constants.  */
  if (PyModule_AddIntConstant (gdb_module, "STDOUT", 0) < 0
      || PyModule_AddIntConstant (gdb_module, "STDERR", 1) < 0
      || PyModule_AddIntConstant (gdb_module, "STDLOG", 2) < 0)
    return false;

  gdbpy_gdb_error = PyErr_NewException ("gdb.error", PyExc_RuntimeError, NULL);
  if (gdbpy_gdb_error == NULL
      || gdb_pymodule_addobject (gdb_module, "error", gdbpy_gdb_error) < 0)
    return false;

  gdbpy_gdb_memory_error = PyErr_NewException ("gdb.MemoryError",
					       gdbpy_gdb_error, NULL);
  if (gdbpy_gdb_memory_error == NULL
      || gdb_pymodule_addobject (gdb_module, "MemoryError",
				 gdbpy_gdb_memory_error) < 0)
    return false;

  gdbpy_gdberror_exc = PyErr_NewException ("gdb.GdbError", NULL, NULL);
  if (gdbpy_gdberror_exc == NULL
      || gdb_pymodule_addobject (gdb_module, "GdbError",
				 gdbpy_gdberror_exc) < 0)
    return false;

  gdbpy_initialize_gdb_readline ();

  if (gdbpy_initialize_auto_load () < 0
      || gdbpy_initialize_values () < 0
      || gdbpy_initialize_frames () < 0
      || gdbpy_initialize_commands () < 0
      || gdbpy_initialize_instruction () < 0
      || gdbpy_initialize_record () < 0
      || gdbpy_initialize_btrace () < 0
      || gdbpy_initialize_symbols () < 0
      || gdbpy_initialize_symtabs () < 0
      || gdbpy_initialize_blocks () < 0
      || gdbpy_initialize_functions () < 0
      || gdbpy_initialize_parameters () < 0
      || gdbpy_initialize_types () < 0
      || gdbpy_initialize_pspace () < 0
      || gdbpy_initialize_objfile () < 0
      || gdbpy_initialize_breakpoints () < 0
      || gdbpy_initialize_finishbreakpoints () < 0
      || gdbpy_initialize_lazy_string () < 0
      || gdbpy_initialize_linetable () < 0
      || gdbpy_initialize_thread () < 0
      || gdbpy_initialize_inferior () < 0
      || gdbpy_initialize_eventregistry () < 0
      || gdbpy_initialize_py_events () < 0
      || gdbpy_initialize_event () < 0
      || gdbpy_initialize_arch () < 0
      || gdbpy_initialize_registers () < 0
      || gdbpy_initialize_xmethods () < 0
      || gdbpy_initialize_unwind () < 0
      || gdbpy_initialize_tui () < 0)
    return false;

#define GDB_PY_DEFINE_EVENT_TYPE(name, py_name, doc, base)	\
  if (gdbpy_initialize_event_generic (&name##_event_object_type, py_name) < 0) \
    return false;
#include "py-event-types.def"
#undef GDB_PY_DEFINE_EVENT_TYPE

  gdbpy_to_string_cst = PyString_FromString ("to_string");
  if (gdbpy_to_string_cst == NULL)
    return false;
  gdbpy_children_cst = PyString_FromString ("children");
  if (gdbpy_children_cst == NULL)
    return false;
  gdbpy_display_hint_cst = PyString_FromString ("display_hint");
  if (gdbpy_display_hint_cst == NULL)
    return false;
  gdbpy_doc_cst = PyString_FromString ("__doc__");
  if (gdbpy_doc_cst == NULL)
    return false;
  gdbpy_enabled_cst = PyString_FromString ("enabled");
  if (gdbpy_enabled_cst == NULL)
    return false;
  gdbpy_value_cst = PyString_FromString ("value");
  if (gdbpy_value_cst == NULL)
    return false;

  /* Release the GIL while gdb runs.  */
  PyEval_SaveThread ();

  make_final_cleanup (finalize_python, NULL);

  /* Only set this when initialization has succeeded.  */
  gdb_python_initialized = 1;
  return true;
}

#if GDB_SELF_TEST
namespace selftests {

/* Entry point for python unit tests.  */

static void
test_python ()
{
#define CMD execute_command_to_string ("python print(5)", 0, true);

  std::string output;

  output = CMD;
  SELF_CHECK (output == "5\n");
  output.clear ();

  bool saw_exception = false;
  scoped_restore reset_gdb_python_initialized
    = make_scoped_restore (&gdb_python_initialized, 0);
  try
    {
      output = CMD;
    }
  catch (const gdb_exception &e)
    {
      saw_exception = true;
      SELF_CHECK (e.reason == RETURN_ERROR);
      SELF_CHECK (e.error == GENERIC_ERROR);
      SELF_CHECK (*e.message == "Python not initialized");
    }
  SELF_CHECK (saw_exception);
  SELF_CHECK (output.empty ());

#undef CMD
}

#undef CHECK_OUTPUT

} // namespace selftests
#endif /* GDB_SELF_TEST */

#endif /* HAVE_PYTHON */

/* See python.h.  */
cmd_list_element *python_cmd_element = nullptr;

void _initialize_python ();
void
_initialize_python ()
{
  cmd_list_element *python_interactive_cmd
    =	add_com ("python-interactive", class_obscure,
		 python_interactive_command,
#ifdef HAVE_PYTHON
	   _("\
Start an interactive Python prompt.\n\
\n\
To return to GDB, type the EOF character (e.g., Ctrl-D on an empty\n\
prompt).\n\
\n\
Alternatively, a single-line Python command can be given as an\n\
argument, and if the command is an expression, the result will be\n\
printed.  For example:\n\
\n\
    (gdb) python-interactive 2 + 3\n\
    5")
#else /* HAVE_PYTHON */
	   _("\
Start a Python interactive prompt.\n\
\n\
Python scripting is not supported in this copy of GDB.\n\
This command is only a placeholder.")
#endif /* HAVE_PYTHON */
	   );
  add_com_alias ("pi", python_interactive_cmd, class_obscure, 1);

  python_cmd_element = add_com ("python", class_obscure, python_command,
#ifdef HAVE_PYTHON
	   _("\
Evaluate a Python command.\n\
\n\
The command can be given as an argument, for instance:\n\
\n\
    python print (23)\n\
\n\
If no argument is given, the following lines are read and used\n\
as the Python commands.  Type a line containing \"end\" to indicate\n\
the end of the command.")
#else /* HAVE_PYTHON */
	   _("\
Evaluate a Python command.\n\
\n\
Python scripting is not supported in this copy of GDB.\n\
This command is only a placeholder.")
#endif /* HAVE_PYTHON */
	   );
  add_com_alias ("py", python_cmd_element, class_obscure, 1);

  /* Add set/show python print-stack.  */
  add_basic_prefix_cmd ("python", no_class,
			_("Prefix command for python preference settings."),
			&user_show_python_list, 0, &showlist);

  add_show_prefix_cmd ("python", no_class,
		       _("Prefix command for python preference settings."),
		       &user_set_python_list, 0, &setlist);

  add_setshow_enum_cmd ("print-stack", no_class, python_excp_enums,
			&gdbpy_should_print_stack, _("\
Set mode for Python stack dump on error."), _("\
Show the mode of Python stack printing on error."), _("\
none  == no stack or message will be printed.\n\
full == a message and a stack will be printed.\n\
message == an error message without a stack will be printed."),
			NULL, NULL,
			&user_set_python_list,
			&user_show_python_list);

  add_setshow_boolean_cmd ("ignore-environment", no_class,
			   &python_ignore_environment, _("\
Set whether the Python interpreter should ignore environment variables."), _(" \
Show whether the Python interpreter showlist ignore environment variables."), _(" \
When enabled GDB's Python interpreter will ignore any Python related\n	\
flags in the environment.  This is equivalent to passing `-E' to a\n	\
python executable."),
			   set_python_ignore_environment,
			   show_python_ignore_environment,
			   &user_set_python_list,
			   &user_show_python_list);

  add_setshow_auto_boolean_cmd ("dont-write-bytecode", no_class,
				&python_dont_write_bytecode, _("\
Set whether the Python interpreter should ignore environment variables."), _(" \
Show whether the Python interpreter showlist ignore environment variables."), _(" \
When enabled GDB's Python interpreter will ignore any Python related\n	\
flags in the environment.  This is equivalent to passing `-E' to a\n	\
python executable."),
				set_python_dont_write_bytecode,
				show_python_dont_write_bytecode,
				&user_set_python_list,
				&user_show_python_list);

#ifdef HAVE_PYTHON
#if GDB_SELF_TEST
  selftests::register_test ("python", selftests::test_python);
#endif /* GDB_SELF_TEST */
#endif /* HAVE_PYTHON */
}

#ifdef HAVE_PYTHON

/* Helper function for gdbpy_initialize.  This does the work and then
   returns false if an error has occurred and must be displayed, or true on
   success.  */

static bool
do_initialize (const struct extension_language_defn *extlang)
{
  PyObject *m;
  PyObject *sys_path;

  /* Add the initial data-directory to sys.path.  */

  std::string gdb_pythondir = (std::string (gdb_datadir) + SLASH_STRING
			       + "python");

  sys_path = PySys_GetObject ("path");

  /* If sys.path is not defined yet, define it first.  */
  if (!(sys_path && PyList_Check (sys_path)))
    {
#ifdef IS_PY3K
      PySys_SetPath (L"");
#else
      PySys_SetPath ("");
#endif
      sys_path = PySys_GetObject ("path");
    }
  if (sys_path && PyList_Check (sys_path))
    {
      gdbpy_ref<> pythondir (PyString_FromString (gdb_pythondir.c_str ()));
      if (pythondir == NULL || PyList_Insert (sys_path, 0, pythondir.get ()))
	return false;
    }
  else
    return false;

  /* Import the gdb module to finish the initialization, and
     add it to __main__ for convenience.  */
  m = PyImport_AddModule ("__main__");
  if (m == NULL)
    return false;

  /* Keep the reference to gdb_python_module since it is in a global
     variable.  */
  gdb_python_module = PyImport_ImportModule ("gdb");
  if (gdb_python_module == NULL)
    {
      gdbpy_print_stack ();
      /* This is passed in one call to warning so that blank lines aren't
	 inserted between each line of text.  */
      warning (_("\n"
		 "Could not load the Python gdb module from `%s'.\n"
		 "Limited Python support is available from the _gdb module.\n"
		 "Suggest passing --data-directory=/path/to/gdb/data-directory."),
	       gdb_pythondir.c_str ());
      /* We return "success" here as we've already emitted the
	 warning.  */
      return true;
    }

  return gdb_pymodule_addobject (m, "gdb", gdb_python_module) >= 0;
}

/* Perform Python initialization.  This will be called after GDB has
   performed all of its own initialization.  This is the
   extension_language_ops.initialize "method".  */

static void
gdbpy_initialize (const struct extension_language_defn *extlang)
{
  if (!do_start_initialization () && PyErr_Occurred ())
    gdbpy_print_stack ();

  gdbpy_enter enter_py (get_current_arch (), current_language);

  if (!do_initialize (extlang))
    {
      gdbpy_print_stack ();
      warning (_("internal error: Unhandled Python exception"));
    }
}

/* Return non-zero if Python has successfully initialized.
   This is the extension_languages_ops.initialized "method".  */

static int
gdbpy_initialized (const struct extension_language_defn *extlang)
{
  return gdb_python_initialized;
}

PyMethodDef python_GdbMethods[] =
{
  { "history", gdbpy_history, METH_VARARGS,
    "Get a value from history" },
  { "add_history", gdbpy_add_history, METH_VARARGS,
    "Add a value to the value history list" },
  { "execute", (PyCFunction) execute_gdb_command, METH_VARARGS | METH_KEYWORDS,
    "execute (command [, from_tty] [, to_string]) -> [String]\n\
Evaluate command, a string, as a gdb CLI command.  Optionally returns\n\
a Python String containing the output of the command if to_string is\n\
set to True." },
  { "parameter", gdbpy_parameter, METH_VARARGS,
    "Return a gdb parameter's value" },

  { "breakpoints", gdbpy_breakpoints, METH_NOARGS,
    "Return a tuple of all breakpoint objects" },

  { "default_visualizer", gdbpy_default_visualizer, METH_VARARGS,
    "Find the default visualizer for a Value." },

  { "progspaces", gdbpy_progspaces, METH_NOARGS,
    "Return a sequence of all progspaces." },

  { "current_objfile", gdbpy_get_current_objfile, METH_NOARGS,
    "Return the current Objfile being loaded, or None." },

  { "newest_frame", gdbpy_newest_frame, METH_NOARGS,
    "newest_frame () -> gdb.Frame.\n\
Return the newest frame object." },
  { "selected_frame", gdbpy_selected_frame, METH_NOARGS,
    "selected_frame () -> gdb.Frame.\n\
Return the selected frame object." },
  { "frame_stop_reason_string", gdbpy_frame_stop_reason_string, METH_VARARGS,
    "stop_reason_string (Integer) -> String.\n\
Return a string explaining unwind stop reason." },

  { "start_recording", gdbpy_start_recording, METH_VARARGS,
    "start_recording ([method] [, format]) -> gdb.Record.\n\
Start recording with the given method.  If no method is given, will fall back\n\
to the system default method.  If no format is given, will fall back to the\n\
default format for the given method."},
  { "current_recording", gdbpy_current_recording, METH_NOARGS,
    "current_recording () -> gdb.Record.\n\
Return current recording object." },
  { "stop_recording", gdbpy_stop_recording, METH_NOARGS,
    "stop_recording () -> None.\n\
Stop current recording." },

  { "lookup_type", (PyCFunction) gdbpy_lookup_type,
    METH_VARARGS | METH_KEYWORDS,
    "lookup_type (name [, block]) -> type\n\
Return a Type corresponding to the given name." },
  { "lookup_symbol", (PyCFunction) gdbpy_lookup_symbol,
    METH_VARARGS | METH_KEYWORDS,
    "lookup_symbol (name [, block] [, domain]) -> (symbol, is_field_of_this)\n\
Return a tuple with the symbol corresponding to the given name (or None) and\n\
a boolean indicating if name is a field of the current implied argument\n\
`this' (when the current language is object-oriented)." },
  { "lookup_global_symbol", (PyCFunction) gdbpy_lookup_global_symbol,
    METH_VARARGS | METH_KEYWORDS,
    "lookup_global_symbol (name [, domain]) -> symbol\n\
Return the symbol corresponding to the given name (or None)." },
  { "lookup_static_symbol", (PyCFunction) gdbpy_lookup_static_symbol,
    METH_VARARGS | METH_KEYWORDS,
    "lookup_static_symbol (name [, domain]) -> symbol\n\
Return the static-linkage symbol corresponding to the given name (or None)." },
  { "lookup_static_symbols", (PyCFunction) gdbpy_lookup_static_symbols,
    METH_VARARGS | METH_KEYWORDS,
    "lookup_static_symbols (name [, domain]) -> symbol\n\
Return a list of all static-linkage symbols corresponding to the given name." },

  { "lookup_objfile", (PyCFunction) gdbpy_lookup_objfile,
    METH_VARARGS | METH_KEYWORDS,
    "lookup_objfile (name, [by_build_id]) -> objfile\n\
Look up the specified objfile.\n\
If by_build_id is True, the objfile is looked up by using name\n\
as its build id." },

  { "decode_line", gdbpy_decode_line, METH_VARARGS,
    "decode_line (String) -> Tuple.  Decode a string argument the way\n\
that 'break' or 'edit' does.  Return a tuple containing two elements.\n\
The first element contains any unparsed portion of the String parameter\n\
(or None if the string was fully parsed).  The second element contains\n\
a tuple that contains all the locations that match, represented as\n\
gdb.Symtab_and_line objects (or None)."},
  { "parse_and_eval", gdbpy_parse_and_eval, METH_VARARGS,
    "parse_and_eval (String) -> Value.\n\
Parse String as an expression, evaluate it, and return the result as a Value."
  },

  { "post_event", gdbpy_post_event, METH_VARARGS,
    "Post an event into gdb's event loop." },

  { "target_charset", gdbpy_target_charset, METH_NOARGS,
    "target_charset () -> string.\n\
Return the name of the current target charset." },
  { "target_wide_charset", gdbpy_target_wide_charset, METH_NOARGS,
    "target_wide_charset () -> string.\n\
Return the name of the current target wide charset." },
  { "rbreak", (PyCFunction) gdbpy_rbreak, METH_VARARGS | METH_KEYWORDS,
    "rbreak (Regex) -> List.\n\
Return a Tuple containing gdb.Breakpoint objects that match the given Regex." },
  { "string_to_argv", gdbpy_string_to_argv, METH_VARARGS,
    "string_to_argv (String) -> Array.\n\
Parse String and return an argv-like array.\n\
Arguments are separate by spaces and may be quoted."
  },
  { "write", (PyCFunction)gdbpy_write, METH_VARARGS | METH_KEYWORDS,
    "Write a string using gdb's filtered stream." },
  { "flush", (PyCFunction)gdbpy_flush, METH_VARARGS | METH_KEYWORDS,
    "Flush gdb's filtered stdout stream." },
  { "selected_thread", gdbpy_selected_thread, METH_NOARGS,
    "selected_thread () -> gdb.InferiorThread.\n\
Return the selected thread object." },
  { "selected_inferior", gdbpy_selected_inferior, METH_NOARGS,
    "selected_inferior () -> gdb.Inferior.\n\
Return the selected inferior object." },
  { "inferiors", gdbpy_inferiors, METH_NOARGS,
    "inferiors () -> (gdb.Inferior, ...).\n\
Return a tuple containing all inferiors." },

  { "invalidate_cached_frames", gdbpy_invalidate_cached_frames, METH_NOARGS,
    "invalidate_cached_frames () -> None.\n\
Invalidate any cached frame objects in gdb.\n\
Intended for internal use only." },

  { "convenience_variable", gdbpy_convenience_variable, METH_VARARGS,
    "convenience_variable (NAME) -> value.\n\
Return the value of the convenience variable $NAME,\n\
or None if not set." },
  { "set_convenience_variable", gdbpy_set_convenience_variable, METH_VARARGS,
    "convenience_variable (NAME, VALUE) -> None.\n\
Set the value of the convenience variable $NAME." },

#ifdef TUI
  { "register_window_type", (PyCFunction) gdbpy_register_tui_window,
    METH_VARARGS | METH_KEYWORDS,
    "register_window_type (NAME, CONSTRUCSTOR) -> None\n\
Register a TUI window constructor." },
#endif	/* TUI */

  {NULL, NULL, 0, NULL}
};

/* Define all the event objects.  */
#define GDB_PY_DEFINE_EVENT_TYPE(name, py_name, doc, base) \
  PyTypeObject name##_event_object_type		    \
	CPYCHECKER_TYPE_OBJECT_FOR_TYPEDEF ("event_object") \
    = { \
      PyVarObject_HEAD_INIT (NULL, 0)				\
      "gdb." py_name,                             /* tp_name */ \
      sizeof (event_object),                      /* tp_basicsize */ \
      0,                                          /* tp_itemsize */ \
      evpy_dealloc,                               /* tp_dealloc */ \
      0,                                          /* tp_print */ \
      0,                                          /* tp_getattr */ \
      0,                                          /* tp_setattr */ \
      0,                                          /* tp_compare */ \
      0,                                          /* tp_repr */ \
      0,                                          /* tp_as_number */ \
      0,                                          /* tp_as_sequence */ \
      0,                                          /* tp_as_mapping */ \
      0,                                          /* tp_hash  */ \
      0,                                          /* tp_call */ \
      0,                                          /* tp_str */ \
      0,                                          /* tp_getattro */ \
      0,                                          /* tp_setattro */ \
      0,                                          /* tp_as_buffer */ \
      Py_TPFLAGS_DEFAULT | Py_TPFLAGS_BASETYPE,   /* tp_flags */ \
      doc,                                        /* tp_doc */ \
      0,                                          /* tp_traverse */ \
      0,                                          /* tp_clear */ \
      0,                                          /* tp_richcompare */ \
      0,                                          /* tp_weaklistoffset */ \
      0,                                          /* tp_iter */ \
      0,                                          /* tp_iternext */ \
      0,                                          /* tp_methods */ \
      0,                                          /* tp_members */ \
      0,                                          /* tp_getset */ \
      &base,                                      /* tp_base */ \
      0,                                          /* tp_dict */ \
      0,                                          /* tp_descr_get */ \
      0,                                          /* tp_descr_set */ \
      0,                                          /* tp_dictoffset */ \
      0,                                          /* tp_init */ \
      0                                           /* tp_alloc */ \
    };
#include "py-event-types.def"
#undef GDB_PY_DEFINE_EVENT_TYPE

#endif /* HAVE_PYTHON */<|MERGE_RESOLUTION|>--- conflicted
+++ resolved
@@ -461,15 +461,6 @@
     case var_filename:
     case var_enum:
       {
-<<<<<<< HEAD
-	std::string str;
-	if (var.type () == var_enum)
-	  str = var.get<const char *> ();
-	else
-	  str = var.get<std::string> ();
-
-	return host_string_to_python_string (str.c_str ()).release ();
-=======
 	const char *str;
 	if (var.type () == var_enum)
 	  str = var.get<const char *> ();
@@ -477,7 +468,6 @@
 	  str = var.get<std::string> ().c_str ();
 
 	return host_string_to_python_string (str).release ();
->>>>>>> 1a98bb55
       }
 
     case var_boolean:
