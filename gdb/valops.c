/* Perform non-arithmetic operations on values, for GDB.

   Copyright (C) 1986-2021 Free Software Foundation, Inc.
   Copyright (C) 2019-2021 Advanced Micro Devices, Inc. All rights reserved.

   This file is part of GDB.

   This program is free software; you can redistribute it and/or modify
   it under the terms of the GNU General Public License as published by
   the Free Software Foundation; either version 3 of the License, or
   (at your option) any later version.

   This program is distributed in the hope that it will be useful,
   but WITHOUT ANY WARRANTY; without even the implied warranty of
   MERCHANTABILITY or FITNESS FOR A PARTICULAR PURPOSE.  See the
   GNU General Public License for more details.

   You should have received a copy of the GNU General Public License
   along with this program.  If not, see <http://www.gnu.org/licenses/>.  */

#include "defs.h"
#include "symtab.h"
#include "gdbtypes.h"
#include "value.h"
#include "frame.h"
#include "inferior.h"
#include "gdbcore.h"
#include "target.h"
#include "demangle.h"
#include "language.h"
#include "gdbcmd.h"
#include "regcache.h"
#include "cp-abi.h"
#include "block.h"
#include "infcall.h"
#include "dictionary.h"
#include "cp-support.h"
#include "target-float.h"
#include "tracepoint.h"
#include "observable.h"
#include "objfiles.h"
#include "extension.h"
#include "gdbtypes.h"
#include "gdbsupport/byte-vector.h"

/* Local functions.  */

static int typecmp (bool staticp, bool varargs, int nargs,
		    struct field t1[], const gdb::array_view<value *> t2);

static struct value *search_struct_field (const char *, struct value *, 
					  struct type *, int);

static struct value *search_struct_method (const char *, struct value **,
					   gdb::optional<gdb::array_view<value *>>,
					   LONGEST, int *, struct type *);

static int find_oload_champ_namespace (gdb::array_view<value *> args,
				       const char *, const char *,
				       std::vector<symbol *> *oload_syms,
				       badness_vector *,
				       const int no_adl);

static int find_oload_champ_namespace_loop (gdb::array_view<value *> args,
					    const char *, const char *,
					    int, std::vector<symbol *> *oload_syms,
					    badness_vector *, int *,
					    const int no_adl);

static int find_oload_champ (gdb::array_view<value *> args,
			     size_t num_fns,
			     fn_field *methods,
			     xmethod_worker_up *xmethods,
			     symbol **functions,
			     badness_vector *oload_champ_bv);

static int oload_method_static_p (struct fn_field *, int);

enum oload_classification { STANDARD, NON_STANDARD, INCOMPATIBLE };

static enum oload_classification classify_oload_match
  (const badness_vector &, int, int);

static struct value *value_struct_elt_for_reference (struct type *,
						     int, struct type *,
						     const char *,
						     struct type *,
						     int, enum noside);

static struct value *value_namespace_elt (const struct type *,
					  const char *, int , enum noside);

static struct value *value_maybe_namespace_elt (const struct type *,
						const char *, int,
						enum noside);

static CORE_ADDR allocate_space_in_inferior (int);

static struct value *cast_into_complex (struct type *, struct value *);

bool overload_resolution = false;
static void
show_overload_resolution (struct ui_file *file, int from_tty,
			  struct cmd_list_element *c, 
			  const char *value)
{
  fprintf_filtered (file, _("Overload resolution in evaluating "
			    "C++ functions is %s.\n"),
		    value);
}

/* Find the address of function name NAME in the inferior.  If OBJF_P
   is non-NULL, *OBJF_P will be set to the OBJFILE where the function
   is defined.  */

struct value *
find_function_in_inferior (const char *name, struct objfile **objf_p)
{
  struct block_symbol sym;

  sym = lookup_symbol (name, 0, VAR_DOMAIN, 0);
  if (sym.symbol != NULL)
    {
      if (SYMBOL_CLASS (sym.symbol) != LOC_BLOCK)
	{
	  error (_("\"%s\" exists in this program but is not a function."),
		 name);
	}

      if (objf_p)
	*objf_p = symbol_objfile (sym.symbol);

      return value_of_variable (sym.symbol, sym.block);
    }
  else
    {
      struct bound_minimal_symbol msymbol = 
	lookup_bound_minimal_symbol (name);

      if (msymbol.minsym != NULL)
	{
	  struct objfile *objfile = msymbol.objfile;
	  struct gdbarch *gdbarch = objfile->arch ();

	  struct type *type;
	  CORE_ADDR maddr;
	  type = lookup_pointer_type (builtin_type (gdbarch)->builtin_char);
	  type = lookup_function_type (type);
	  type = lookup_pointer_type (type);
	  maddr = BMSYMBOL_VALUE_ADDRESS (msymbol);

	  if (objf_p)
	    *objf_p = objfile;

	  return value_from_pointer (type, maddr);
	}
      else
	{
	  if (!target_has_execution ())
	    error (_("evaluation of this expression "
		     "requires the target program to be active"));
	  else
	    error (_("evaluation of this expression requires the "
		     "program to have a function \"%s\"."),
		   name);
	}
    }
}

/* Allocate NBYTES of space in the inferior using the inferior's
   malloc and return a value that is a pointer to the allocated
   space.  */

struct value *
value_allocate_space_in_inferior (int len)
{
  struct objfile *objf;
  struct value *val = find_function_in_inferior ("malloc", &objf);
  struct gdbarch *gdbarch = objf->arch ();
  struct value *blocklen;

  blocklen = value_from_longest (builtin_type (gdbarch)->builtin_int, len);
  val = call_function_by_hand (val, NULL, blocklen);
  if (value_logical_not (val))
    {
      if (!target_has_execution ())
	error (_("No memory available to program now: "
		 "you need to start the target first"));
      else
	error (_("No memory available to program: call to malloc failed"));
    }
  return val;
}

static CORE_ADDR
allocate_space_in_inferior (int len)
{
  return value_as_long (value_allocate_space_in_inferior (len));
}

/* Cast struct value VAL to type TYPE and return as a value.
   Both type and val must be of TYPE_CODE_STRUCT or TYPE_CODE_UNION
   for this to work.  Typedef to one of the codes is permitted.
   Returns NULL if the cast is neither an upcast nor a downcast.  */

static struct value *
value_cast_structs (struct type *type, struct value *v2)
{
  struct type *t1;
  struct type *t2;
  struct value *v;

  gdb_assert (type != NULL && v2 != NULL);

  t1 = check_typedef (type);
  t2 = check_typedef (value_type (v2));

  /* Check preconditions.  */
  gdb_assert ((t1->code () == TYPE_CODE_STRUCT
	       || t1->code () == TYPE_CODE_UNION)
	      && !!"Precondition is that type is of STRUCT or UNION kind.");
  gdb_assert ((t2->code () == TYPE_CODE_STRUCT
	       || t2->code () == TYPE_CODE_UNION)
	      && !!"Precondition is that value is of STRUCT or UNION kind");

  if (t1->name () != NULL
      && t2->name () != NULL
      && !strcmp (t1->name (), t2->name ()))
    return NULL;

  /* Upcasting: look in the type of the source to see if it contains the
     type of the target as a superclass.  If so, we'll need to
     offset the pointer rather than just change its type.  */
  if (t1->name () != NULL)
    {
      v = search_struct_field (t1->name (),
			       v2, t2, 1);
      if (v)
	return v;
    }

  /* Downcasting: look in the type of the target to see if it contains the
     type of the source as a superclass.  If so, we'll need to
     offset the pointer rather than just change its type.  */
  if (t2->name () != NULL)
    {
      /* Try downcasting using the run-time type of the value.  */
      int full, using_enc;
      LONGEST top;
      struct type *real_type;

      real_type = value_rtti_type (v2, &full, &top, &using_enc);
      if (real_type)
	{
	  v = value_full_object (v2, real_type, full, top, using_enc);
	  v = value_at_lazy (real_type, value_address (v));
	  real_type = value_type (v);

	  /* We might be trying to cast to the outermost enclosing
	     type, in which case search_struct_field won't work.  */
	  if (real_type->name () != NULL
	      && !strcmp (real_type->name (), t1->name ()))
	    return v;

	  v = search_struct_field (t2->name (), v, real_type, 1);
	  if (v)
	    return v;
	}

      /* Try downcasting using information from the destination type
	 T2.  This wouldn't work properly for classes with virtual
	 bases, but those were handled above.  */
      v = search_struct_field (t2->name (),
			       value_zero (t1, not_lval), t1, 1);
      if (v)
	{
	  /* Downcasting is possible (t1 is superclass of v2).  */
	  CORE_ADDR addr2 = value_address (v2);

	  addr2 -= value_address (v) + value_embedded_offset (v);
	  return value_at (type, addr2);
	}
    }

  return NULL;
}

/* Cast one pointer or reference type to another.  Both TYPE and
   the type of ARG2 should be pointer types, or else both should be
   reference types.  If SUBCLASS_CHECK is non-zero, this will force a
   check to see whether TYPE is a superclass of ARG2's type.  If
   SUBCLASS_CHECK is zero, then the subclass check is done only when
   ARG2 is itself non-zero.  Returns the new pointer or reference.  */

struct value *
value_cast_pointers (struct type *type, struct value *arg2,
		     int subclass_check)
{
  struct type *type1 = check_typedef (type);
  struct type *type2 = check_typedef (value_type (arg2));
  struct type *t1 = check_typedef (TYPE_TARGET_TYPE (type1));
  struct type *t2 = check_typedef (TYPE_TARGET_TYPE (type2));

  if (t1->code () == TYPE_CODE_STRUCT
      && t2->code () == TYPE_CODE_STRUCT
      && (subclass_check || !value_logical_not (arg2)))
    {
      struct value *v2;

      if (TYPE_IS_REFERENCE (type2))
	v2 = coerce_ref (arg2);
      else
	v2 = value_ind (arg2);
      gdb_assert (check_typedef (value_type (v2))->code ()
		  == TYPE_CODE_STRUCT && !!"Why did coercion fail?");
      v2 = value_cast_structs (t1, v2);
      /* At this point we have what we can have, un-dereference if needed.  */
      if (v2)
	{
	  struct value *v = value_addr (v2);

	  deprecated_set_value_type (v, type);
	  return v;
	}
    }

  /* No superclass found, just change the pointer type.  */
  arg2 = value_copy (arg2);
  deprecated_set_value_type (arg2, type);
  set_value_enclosing_type (arg2, type);
  set_value_pointed_to_offset (arg2, 0);	/* pai: chk_val */
  return arg2;
}

/* See value.h.  */

gdb_mpq
value_to_gdb_mpq (struct value *value)
{
  struct type *type = check_typedef (value_type (value));

  gdb_mpq result;
  if (is_floating_type (type))
    {
      double d = target_float_to_host_double (value_contents (value).data (),
					      type);
      mpq_set_d (result.val, d);
    }
  else
    {
      gdb_assert (is_integral_type (type)
		  || is_fixed_point_type (type));

      gdb_mpz vz;
      vz.read (gdb::make_array_view (value_contents (value).data (),
				     TYPE_LENGTH (type)),
	       type_byte_order (type), type->is_unsigned ());
      mpq_set_z (result.val, vz.val);

      if (is_fixed_point_type (type))
	mpq_mul (result.val, result.val,
		 type->fixed_point_scaling_factor ().val);
    }

  return result;
}

/* Assuming that TO_TYPE is a fixed point type, return a value
   corresponding to the cast of FROM_VAL to that type.  */

static struct value *
value_cast_to_fixed_point (struct type *to_type, struct value *from_val)
{
  struct type *from_type = value_type (from_val);

  if (from_type == to_type)
    return from_val;

  if (!is_floating_type (from_type)
      && !is_integral_type (from_type)
      && !is_fixed_point_type (from_type))
    error (_("Invalid conversion from type %s to fixed point type %s"),
	   from_type->name (), to_type->name ());

  gdb_mpq vq = value_to_gdb_mpq (from_val);

  /* Divide that value by the scaling factor to obtain the unscaled
     value, first in rational form, and then in integer form.  */

  mpq_div (vq.val, vq.val, to_type->fixed_point_scaling_factor ().val);
  gdb_mpz unscaled = vq.get_rounded ();

  /* Finally, create the result value, and pack the unscaled value
     in it.  */
  struct value *result = allocate_value (to_type);
  unscaled.write (gdb::make_array_view (value_contents_raw (result).data (),
					TYPE_LENGTH (to_type)),
		  type_byte_order (to_type),
		  to_type->is_unsigned ());

  return result;
}

/* Cast value ARG2 to type TYPE and return as a value.
   More general than a C cast: accepts any two types of the same length,
   and if ARG2 is an lvalue it can be cast into anything at all.  */
/* In C++, casts may change pointer or object representations.  */

struct value *
value_cast (struct type *type, struct value *arg2)
{
  enum type_code code1;
  enum type_code code2;
  int scalar;
  struct type *type2;

  int convert_to_boolean = 0;

  /* TYPE might be equal in meaning to the existing type of ARG2, but for
     many reasons, might be a different type object (e.g. TYPE might be a
     gdbarch owned type, while VALUE_TYPE (ARG2) could be an objfile owned
     type).

     In this case we want to preserve the LVAL of ARG2 as this allows the
     resulting value to be used in more places.  We do this by calling
     VALUE_COPY if appropriate.  */
  if (types_deeply_equal (value_type (arg2), type))
    {
      /* If the types are exactly equal then we can avoid creating a new
	 value completely.  */
      if (value_type (arg2) != type)
	{
	  arg2 = value_copy (arg2);
	  deprecated_set_value_type (arg2, type);
	}
      return arg2;
    }

  if (is_fixed_point_type (type))
    return value_cast_to_fixed_point (type, arg2);

  /* Check if we are casting struct reference to struct reference.  */
  if (TYPE_IS_REFERENCE (check_typedef (type)))
    {
      /* We dereference type; then we recurse and finally
	 we generate value of the given reference.  Nothing wrong with 
	 that.  */
      struct type *t1 = check_typedef (type);
      struct type *dereftype = check_typedef (TYPE_TARGET_TYPE (t1));
      struct value *val = value_cast (dereftype, arg2);

      return value_ref (val, t1->code ());
    }

  if (TYPE_IS_REFERENCE (check_typedef (value_type (arg2))))
    /* We deref the value and then do the cast.  */
    return value_cast (type, coerce_ref (arg2)); 

  /* Strip typedefs / resolve stubs in order to get at the type's
     code/length, but remember the original type, to use as the
     resulting type of the cast, in case it was a typedef.  */
  struct type *to_type = type;

  type = check_typedef (type);
  code1 = type->code ();
  arg2 = coerce_ref (arg2);
  type2 = check_typedef (value_type (arg2));

  /* You can't cast to a reference type.  See value_cast_pointers
     instead.  */
  gdb_assert (!TYPE_IS_REFERENCE (type));

  /* A cast to an undetermined-length array_type, such as 
     (TYPE [])OBJECT, is treated like a cast to (TYPE [N])OBJECT,
     where N is sizeof(OBJECT)/sizeof(TYPE).  */
  if (code1 == TYPE_CODE_ARRAY)
    {
      struct type *element_type = TYPE_TARGET_TYPE (type);
      unsigned element_length = TYPE_LENGTH (check_typedef (element_type));

      if (element_length > 0 && type->bounds ()->high.kind () == PROP_UNDEFINED)
	{
	  struct type *range_type = type->index_type ();
	  int val_length = TYPE_LENGTH (type2);
	  LONGEST low_bound, high_bound, new_length;

	  if (!get_discrete_bounds (range_type, &low_bound, &high_bound))
	    low_bound = 0, high_bound = 0;
	  new_length = val_length / element_length;
	  if (val_length % element_length != 0)
	    warning (_("array element type size does not "
		       "divide object size in cast"));
	  /* FIXME-type-allocation: need a way to free this type when
	     we are done with it.  */
	  range_type = create_static_range_type (NULL,
						 TYPE_TARGET_TYPE (range_type),
						 low_bound,
						 new_length + low_bound - 1);
	  deprecated_set_value_type (arg2, 
				     create_array_type (NULL,
							element_type, 
							range_type));
	  return arg2;
	}
    }

  if (current_language->c_style_arrays_p ()
      && type2->code () == TYPE_CODE_ARRAY
      && !type2->is_vector ())
    arg2 = value_coerce_array (arg2);

  if (type2->code () == TYPE_CODE_FUNC)
    arg2 = value_coerce_function (arg2);

  type2 = check_typedef (value_type (arg2));
  code2 = type2->code ();

  if (code1 == TYPE_CODE_COMPLEX)
    return cast_into_complex (to_type, arg2);
  if (code1 == TYPE_CODE_BOOL)
    {
      code1 = TYPE_CODE_INT;
      convert_to_boolean = 1;
    }
  if (code1 == TYPE_CODE_CHAR)
    code1 = TYPE_CODE_INT;
  if (code2 == TYPE_CODE_BOOL || code2 == TYPE_CODE_CHAR)
    code2 = TYPE_CODE_INT;

  scalar = (code2 == TYPE_CODE_INT || code2 == TYPE_CODE_FLT
	    || code2 == TYPE_CODE_DECFLOAT || code2 == TYPE_CODE_ENUM
	    || code2 == TYPE_CODE_RANGE
	    || is_fixed_point_type (type2));

  if ((code1 == TYPE_CODE_STRUCT || code1 == TYPE_CODE_UNION)
      && (code2 == TYPE_CODE_STRUCT || code2 == TYPE_CODE_UNION)
      && type->name () != 0)
    {
      struct value *v = value_cast_structs (to_type, arg2);

      if (v)
	return v;
    }

  if (is_floating_type (type) && scalar)
    {
      if (is_floating_value (arg2))
	{
	  struct value *v = allocate_value (to_type);
	  target_float_convert (value_contents (arg2).data (), type2,
				value_contents_raw (v).data (), type);
	  return v;
	}
      else if (is_fixed_point_type (type2))
	{
	  gdb_mpq fp_val;

	  fp_val.read_fixed_point
	    (gdb::make_array_view (value_contents (arg2).data (),
				   TYPE_LENGTH (type2)),
	     type_byte_order (type2), type2->is_unsigned (),
	     type2->fixed_point_scaling_factor ());

	  struct value *v = allocate_value (to_type);
	  target_float_from_host_double (value_contents_raw (v).data (),
					 to_type, mpq_get_d (fp_val.val));
	  return v;
	}

      /* The only option left is an integral type.  */
      if (type2->is_unsigned ())
	return value_from_ulongest (to_type, value_as_long (arg2));
      else
	return value_from_longest (to_type, value_as_long (arg2));
    }
  else if ((code1 == TYPE_CODE_INT || code1 == TYPE_CODE_ENUM
	    || code1 == TYPE_CODE_RANGE)
	   && (scalar || code2 == TYPE_CODE_PTR
	       || code2 == TYPE_CODE_MEMBERPTR))
    {
      LONGEST longest;

      /* When we cast pointers to integers, we mustn't use
	 gdbarch_pointer_to_address to find the address the pointer
	 represents, as value_as_long would.  GDB should evaluate
	 expressions just as the compiler would --- and the compiler
	 sees a cast as a simple reinterpretation of the pointer's
	 bits.  */
      if (code2 == TYPE_CODE_PTR)
	longest = extract_unsigned_integer
		    (value_contents (arg2).data (), TYPE_LENGTH (type2),
		     type_byte_order (type2));
      else
	longest = value_as_long (arg2);
      return value_from_longest (to_type, convert_to_boolean ?
				 (LONGEST) (longest ? 1 : 0) : longest);
    }
  else if (code1 == TYPE_CODE_PTR && (code2 == TYPE_CODE_INT  
				      || code2 == TYPE_CODE_ENUM 
				      || code2 == TYPE_CODE_RANGE))
    {
      /* TYPE_LENGTH (type) is the length of a pointer, but we really
	 want the length of an address! -- we are really dealing with
	 addresses (i.e., gdb representations) not pointers (i.e.,
	 target representations) here.

	 This allows things like "print *(int *)0x01000234" to work
	 without printing a misleading message -- which would
	 otherwise occur when dealing with a target having two byte
	 pointers and four byte addresses.  */

      int addr_bit = gdbarch_addr_bit (type2->arch ());
      LONGEST longest = value_as_long (arg2);

      if (addr_bit < sizeof (LONGEST) * HOST_CHAR_BIT)
	{
	  if (longest >= ((LONGEST) 1 << addr_bit)
	      || longest <= -((LONGEST) 1 << addr_bit))
	    warning (_("value truncated"));
	}
      return value_from_longest (to_type, longest);
    }
  else if (code1 == TYPE_CODE_METHODPTR && code2 == TYPE_CODE_INT
	   && value_as_long (arg2) == 0)
    {
      struct value *result = allocate_value (to_type);

      cplus_make_method_ptr (to_type,
			     value_contents_writeable (result).data (), 0, 0);
      return result;
    }
  else if (code1 == TYPE_CODE_MEMBERPTR && code2 == TYPE_CODE_INT
	   && value_as_long (arg2) == 0)
    {
      /* The Itanium C++ ABI represents NULL pointers to members as
	 minus one, instead of biasing the normal case.  */
      return value_from_longest (to_type, -1);
    }
  else if (code1 == TYPE_CODE_ARRAY && type->is_vector ()
	   && code2 == TYPE_CODE_ARRAY && type2->is_vector ()
	   && TYPE_LENGTH (type) != TYPE_LENGTH (type2))
    error (_("Cannot convert between vector values of different sizes"));
  else if (code1 == TYPE_CODE_ARRAY && type->is_vector () && scalar
	   && TYPE_LENGTH (type) != TYPE_LENGTH (type2))
    error (_("can only cast scalar to vector of same size"));
  else if (code1 == TYPE_CODE_VOID)
    {
      return value_zero (to_type, not_lval);
    }
  else if (TYPE_LENGTH (type) == TYPE_LENGTH (type2))
    {
      if (code1 == TYPE_CODE_PTR && code2 == TYPE_CODE_PTR)
	return value_cast_pointers (to_type, arg2, 0);

      arg2 = value_copy (arg2);
      deprecated_set_value_type (arg2, to_type);
      set_value_enclosing_type (arg2, to_type);
      set_value_pointed_to_offset (arg2, 0);	/* pai: chk_val */
      return arg2;
    }
  else if (VALUE_LVAL (arg2) == lval_memory)
    return value_at_lazy (to_type, value_address (arg2));
  else
    {
      if (current_language->la_language == language_ada)
	error (_("Invalid type conversion."));
      error (_("Invalid cast."));
    }
}

/* The C++ reinterpret_cast operator.  */

struct value *
value_reinterpret_cast (struct type *type, struct value *arg)
{
  struct value *result;
  struct type *real_type = check_typedef (type);
  struct type *arg_type, *dest_type;
  int is_ref = 0;
  enum type_code dest_code, arg_code;

  /* Do reference, function, and array conversion.  */
  arg = coerce_array (arg);

  /* Attempt to preserve the type the user asked for.  */
  dest_type = type;

  /* If we are casting to a reference type, transform
     reinterpret_cast<T&[&]>(V) to *reinterpret_cast<T*>(&V).  */
  if (TYPE_IS_REFERENCE (real_type))
    {
      is_ref = 1;
      arg = value_addr (arg);
      dest_type = lookup_pointer_type (TYPE_TARGET_TYPE (dest_type));
      real_type = lookup_pointer_type (real_type);
    }

  arg_type = value_type (arg);

  dest_code = real_type->code ();
  arg_code = arg_type->code ();

  /* We can convert pointer types, or any pointer type to int, or int
     type to pointer.  */
  if ((dest_code == TYPE_CODE_PTR && arg_code == TYPE_CODE_INT)
      || (dest_code == TYPE_CODE_INT && arg_code == TYPE_CODE_PTR)
      || (dest_code == TYPE_CODE_METHODPTR && arg_code == TYPE_CODE_INT)
      || (dest_code == TYPE_CODE_INT && arg_code == TYPE_CODE_METHODPTR)
      || (dest_code == TYPE_CODE_MEMBERPTR && arg_code == TYPE_CODE_INT)
      || (dest_code == TYPE_CODE_INT && arg_code == TYPE_CODE_MEMBERPTR)
      || (dest_code == arg_code
	  && (dest_code == TYPE_CODE_PTR
	      || dest_code == TYPE_CODE_METHODPTR
	      || dest_code == TYPE_CODE_MEMBERPTR)))
    result = value_cast (dest_type, arg);
  else
    error (_("Invalid reinterpret_cast"));

  if (is_ref)
    result = value_cast (type, value_ref (value_ind (result),
					  type->code ()));

  return result;
}

/* A helper for value_dynamic_cast.  This implements the first of two
   runtime checks: we iterate over all the base classes of the value's
   class which are equal to the desired class; if only one of these
   holds the value, then it is the answer.  */

static int
dynamic_cast_check_1 (struct type *desired_type,
		      const gdb_byte *valaddr,
		      LONGEST embedded_offset,
		      CORE_ADDR address,
		      struct value *val,
		      struct type *search_type,
		      CORE_ADDR arg_addr,
		      struct type *arg_type,
		      struct value **result)
{
  int i, result_count = 0;

  for (i = 0; i < TYPE_N_BASECLASSES (search_type) && result_count < 2; ++i)
    {
      LONGEST offset = baseclass_offset (search_type, i, valaddr,
					 embedded_offset,
					 address, val);

      if (class_types_same_p (desired_type, TYPE_BASECLASS (search_type, i)))
	{
	  if (address + embedded_offset + offset >= arg_addr
	      && address + embedded_offset + offset < arg_addr + TYPE_LENGTH (arg_type))
	    {
	      ++result_count;
	      if (!*result)
		*result = value_at_lazy (TYPE_BASECLASS (search_type, i),
					 address + embedded_offset + offset);
	    }
	}
      else
	result_count += dynamic_cast_check_1 (desired_type,
					      valaddr,
					      embedded_offset + offset,
					      address, val,
					      TYPE_BASECLASS (search_type, i),
					      arg_addr,
					      arg_type,
					      result);
    }

  return result_count;
}

/* A helper for value_dynamic_cast.  This implements the second of two
   runtime checks: we look for a unique public sibling class of the
   argument's declared class.  */

static int
dynamic_cast_check_2 (struct type *desired_type,
		      const gdb_byte *valaddr,
		      LONGEST embedded_offset,
		      CORE_ADDR address,
		      struct value *val,
		      struct type *search_type,
		      struct value **result)
{
  int i, result_count = 0;

  for (i = 0; i < TYPE_N_BASECLASSES (search_type) && result_count < 2; ++i)
    {
      LONGEST offset;

      if (! BASETYPE_VIA_PUBLIC (search_type, i))
	continue;

      offset = baseclass_offset (search_type, i, valaddr, embedded_offset,
				 address, val);
      if (class_types_same_p (desired_type, TYPE_BASECLASS (search_type, i)))
	{
	  ++result_count;
	  if (*result == NULL)
	    *result = value_at_lazy (TYPE_BASECLASS (search_type, i),
				     address + embedded_offset + offset);
	}
      else
	result_count += dynamic_cast_check_2 (desired_type,
					      valaddr,
					      embedded_offset + offset,
					      address, val,
					      TYPE_BASECLASS (search_type, i),
					      result);
    }

  return result_count;
}

/* The C++ dynamic_cast operator.  */

struct value *
value_dynamic_cast (struct type *type, struct value *arg)
{
  int full, using_enc;
  LONGEST top;
  struct type *resolved_type = check_typedef (type);
  struct type *arg_type = check_typedef (value_type (arg));
  struct type *class_type, *rtti_type;
  struct value *result, *tem, *original_arg = arg;
  CORE_ADDR addr;
  int is_ref = TYPE_IS_REFERENCE (resolved_type);

  if (resolved_type->code () != TYPE_CODE_PTR
      && !TYPE_IS_REFERENCE (resolved_type))
    error (_("Argument to dynamic_cast must be a pointer or reference type"));
  if (TYPE_TARGET_TYPE (resolved_type)->code () != TYPE_CODE_VOID
      && TYPE_TARGET_TYPE (resolved_type)->code () != TYPE_CODE_STRUCT)
    error (_("Argument to dynamic_cast must be pointer to class or `void *'"));

  class_type = check_typedef (TYPE_TARGET_TYPE (resolved_type));
  if (resolved_type->code () == TYPE_CODE_PTR)
    {
      if (arg_type->code () != TYPE_CODE_PTR
	  && ! (arg_type->code () == TYPE_CODE_INT
		&& value_as_long (arg) == 0))
	error (_("Argument to dynamic_cast does not have pointer type"));
      if (arg_type->code () == TYPE_CODE_PTR)
	{
	  arg_type = check_typedef (TYPE_TARGET_TYPE (arg_type));
	  if (arg_type->code () != TYPE_CODE_STRUCT)
	    error (_("Argument to dynamic_cast does "
		     "not have pointer to class type"));
	}

      /* Handle NULL pointers.  */
      if (value_as_long (arg) == 0)
	return value_zero (type, not_lval);

      arg = value_ind (arg);
    }
  else
    {
      if (arg_type->code () != TYPE_CODE_STRUCT)
	error (_("Argument to dynamic_cast does not have class type"));
    }

  /* If the classes are the same, just return the argument.  */
  if (class_types_same_p (class_type, arg_type))
    return value_cast (type, arg);

  /* If the target type is a unique base class of the argument's
     declared type, just cast it.  */
  if (is_ancestor (class_type, arg_type))
    {
      if (is_unique_ancestor (class_type, arg))
	return value_cast (type, original_arg);
      error (_("Ambiguous dynamic_cast"));
    }

  rtti_type = value_rtti_type (arg, &full, &top, &using_enc);
  if (! rtti_type)
    error (_("Couldn't determine value's most derived type for dynamic_cast"));

  /* Compute the most derived object's address.  */
  addr = value_address (arg);
  if (full)
    {
      /* Done.  */
    }
  else if (using_enc)
    addr += top;
  else
    addr += top + value_embedded_offset (arg);

  /* dynamic_cast<void *> means to return a pointer to the
     most-derived object.  */
  if (resolved_type->code () == TYPE_CODE_PTR
      && TYPE_TARGET_TYPE (resolved_type)->code () == TYPE_CODE_VOID)
    return value_at_lazy (type, addr);

  tem = value_at (type, addr);
  type = value_type (tem);

  /* The first dynamic check specified in 5.2.7.  */
  if (is_public_ancestor (arg_type, TYPE_TARGET_TYPE (resolved_type)))
    {
      if (class_types_same_p (rtti_type, TYPE_TARGET_TYPE (resolved_type)))
	return tem;
      result = NULL;
      if (dynamic_cast_check_1 (TYPE_TARGET_TYPE (resolved_type),
				value_contents_for_printing (tem).data (),
				value_embedded_offset (tem),
				value_address (tem), tem,
				rtti_type, addr,
				arg_type,
				&result) == 1)
	return value_cast (type,
			   is_ref
			   ? value_ref (result, resolved_type->code ())
			   : value_addr (result));
    }

  /* The second dynamic check specified in 5.2.7.  */
  result = NULL;
  if (is_public_ancestor (arg_type, rtti_type)
      && dynamic_cast_check_2 (TYPE_TARGET_TYPE (resolved_type),
			       value_contents_for_printing (tem).data (),
			       value_embedded_offset (tem),
			       value_address (tem), tem,
			       rtti_type, &result) == 1)
    return value_cast (type,
		       is_ref
		       ? value_ref (result, resolved_type->code ())
		       : value_addr (result));

  if (resolved_type->code () == TYPE_CODE_PTR)
    return value_zero (type, not_lval);

  error (_("dynamic_cast failed"));
}

/* Create a not_lval value of numeric type TYPE that is one, and return it.  */

struct value *
value_one (struct type *type)
{
  struct type *type1 = check_typedef (type);
  struct value *val;

  if (is_integral_type (type1) || is_floating_type (type1))
    {
      val = value_from_longest (type, (LONGEST) 1);
    }
  else if (type1->code () == TYPE_CODE_ARRAY && type1->is_vector ())
    {
      struct type *eltype = check_typedef (TYPE_TARGET_TYPE (type1));
      int i;
      LONGEST low_bound, high_bound;
      struct value *tmp;

      if (!get_array_bounds (type1, &low_bound, &high_bound))
	error (_("Could not determine the vector bounds"));

      val = allocate_value (type);
      for (i = 0; i < high_bound - low_bound + 1; i++)
	{
	  tmp = value_one (eltype);
	  memcpy ((value_contents_writeable (val).data ()
		   + i * TYPE_LENGTH (eltype)),
		  value_contents_all (tmp).data (), TYPE_LENGTH (eltype));
	}
    }
  else
    {
      error (_("Not a numeric type."));
    }

  /* value_one result is never used for assignments to.  */
  gdb_assert (VALUE_LVAL (val) == not_lval);

  return val;
}

/* Helper function for value_at, value_at_lazy, and value_at_lazy_stack.
   The type of the created value may differ from the passed type TYPE.
   Make sure to retrieve the returned values's new type after this call
   e.g. in case the type is a variable length array.  */

static struct value *
get_value_at (struct type *type, CORE_ADDR addr, int lazy)
{
  struct value *val;

  if (check_typedef (type)->code () == TYPE_CODE_VOID)
    error (_("Attempt to dereference a generic pointer."));

  val = value_from_contents_and_address (type, NULL, addr);

  if (!lazy)
    value_fetch_lazy (val);

  return val;
}

/* Return a value with type TYPE located at ADDR.

   Call value_at only if the data needs to be fetched immediately;
   if we can be 'lazy' and defer the fetch, perhaps indefinitely, call
   value_at_lazy instead.  value_at_lazy simply records the address of
   the data and sets the lazy-evaluation-required flag.  The lazy flag
   is tested in the value_contents macro, which is used if and when
   the contents are actually required.  The type of the created value
   may differ from the passed type TYPE.  Make sure to retrieve the
   returned values's new type after this call e.g. in case the type
   is a variable length array.

   Note: value_at does *NOT* handle embedded offsets; perform such
   adjustments before or after calling it.  */

struct value *
value_at (struct type *type, CORE_ADDR addr)
{
  return get_value_at (type, addr, 0);
}

/* Return a lazy value with type TYPE located at ADDR (cf. value_at).
   The type of the created value may differ from the passed type TYPE.
   Make sure to retrieve the returned values's new type after this call
   e.g. in case the type is a variable length array.  */

struct value *
value_at_lazy (struct type *type, CORE_ADDR addr)
{
  return get_value_at (type, addr, 1);
}

void
read_value_memory (struct value *val, LONGEST bit_offset,
		   int stack, CORE_ADDR memaddr,
		   gdb_byte *buffer, size_t length)
{
  ULONGEST xfered_total = 0;
  struct gdbarch *arch = get_value_arch (val);
  int unit_size = gdbarch_addressable_memory_unit_size (arch);
  bool big_endian = type_byte_order (value_type (val)) == BFD_ENDIAN_BIG;
  enum target_object object;
  size_t extended_length
    = length + (bit_offset + HOST_CHAR_BIT - 1) / HOST_CHAR_BIT;
  gdb_byte *buffer_ptr = buffer;
  gdb::byte_vector temp_buffer;

  if (bit_offset)
    {
      temp_buffer.resize (extended_length);
      buffer_ptr = temp_buffer.data ();
    }

  object = stack ? TARGET_OBJECT_STACK_MEMORY : TARGET_OBJECT_MEMORY;

  while (xfered_total < extended_length)
    {
      enum target_xfer_status status;
      ULONGEST xfered_partial;

      status = target_xfer_partial (current_inferior ()->top_target (),
				    object, NULL,
				    buffer_ptr + xfered_total * unit_size, NULL,
				    memaddr + xfered_total,
				    extended_length - xfered_total,
				    &xfered_partial);

      if (status == TARGET_XFER_OK)
	/* nothing */;
      else if (status == TARGET_XFER_UNAVAILABLE)
	mark_value_bits_unavailable (val, (xfered_total * HOST_CHAR_BIT
					   + bit_offset),
				     xfered_partial * HOST_CHAR_BIT);
      else if (status == TARGET_XFER_EOF)
	memory_error (TARGET_XFER_E_IO, memaddr + xfered_total);
      else
	memory_error (status, memaddr + xfered_total);

      xfered_total += xfered_partial;
      QUIT;
    }

  if (bit_offset)
    copy_bitwise (buffer, 0, temp_buffer.data (),
		  bit_offset, length * HOST_CHAR_BIT, big_endian);
}

/* Store the contents of FROMVAL into the location of TOVAL.
   Return a new value with the location of TOVAL and contents of FROMVAL.  */

struct value *
value_assign (struct value *toval, struct value *fromval)
{
  struct type *type;
  struct value *val;
  struct frame_id old_frame;

  if (!deprecated_value_modifiable (toval))
    error (_("Left operand of assignment is not a modifiable lvalue."));

  toval = coerce_ref (toval);

  type = value_type (toval);
  if (VALUE_LVAL (toval) != lval_internalvar)
    fromval = value_cast (type, fromval);
  else
    {
      /* Coerce arrays and functions to pointers, except for arrays
	 which only live in GDB's storage.  */
      if (!value_must_coerce_to_target (fromval))
	fromval = coerce_array (fromval);
    }

  type = check_typedef (type);

  /* Since modifying a register can trash the frame chain, and
     modifying memory can trash the frame cache, we save the old frame
     and then restore the new frame afterwards.  */
  old_frame = get_frame_id (deprecated_safe_get_selected_frame ());

  switch (VALUE_LVAL (toval))
    {
    case lval_internalvar:
      set_internalvar (VALUE_INTERNALVAR (toval), fromval);
      return value_of_internalvar (type->arch (),
				   VALUE_INTERNALVAR (toval));

    case lval_internalvar_component:
      {
	LONGEST offset = value_offset (toval);

	/* Are we dealing with a bitfield?

	   It is important to mention that `value_parent (toval)' is
	   non-NULL iff `value_bitsize (toval)' is non-zero.  */
	if (value_bitsize (toval))
	  {
	    /* VALUE_INTERNALVAR below refers to the parent value, while
	       the offset is relative to this parent value.  */
	    gdb_assert (value_parent (value_parent (toval)) == NULL);
	    offset += value_offset (value_parent (toval));
	  }

	set_internalvar_component (VALUE_INTERNALVAR (toval),
				   offset,
				   value_bitpos (toval),
				   value_bitsize (toval),
				   fromval);
      }
      break;

    case lval_memory:
      {
	const gdb_byte *dest_buffer;
	CORE_ADDR changed_addr;
	int changed_len;
	gdb::byte_vector buffer;

	if (value_bitsize (toval))
	  {
	    struct value *parent = value_parent (toval);

	    changed_addr = value_address (parent) + value_offset (toval);
	    changed_len = (value_bitpos (toval)
			   + value_bitsize (toval)
			   + HOST_CHAR_BIT - 1)
	      / HOST_CHAR_BIT;

	    /* If we can read-modify-write exactly the size of the
	       containing type (e.g. short or int) then do so.  This
	       is safer for volatile bitfields mapped to hardware
	       registers.  */
	    if (changed_len < TYPE_LENGTH (type)
		&& TYPE_LENGTH (type) <= (int) sizeof (LONGEST)
		&& ((LONGEST) changed_addr % TYPE_LENGTH (type)) == 0)
	      changed_len = TYPE_LENGTH (type);

	    if (changed_len > (int) sizeof (LONGEST))
	      error (_("Can't handle bitfields which "
		       "don't fit in a %d bit word."),
		     (int) sizeof (LONGEST) * HOST_CHAR_BIT);

	    buffer.resize (changed_len);

	    read_memory (changed_addr, buffer.data (), changed_len);
	    modify_field (type, buffer.data (), value_as_long (fromval),
			  value_bitpos (toval), value_bitsize (toval));
	    dest_buffer = buffer.data ();
	  }
	else if (value_bitpos (toval))
	  {
	    int bitpos = value_bitpos (toval);
	    bool big_endian = type_byte_order (type) == BFD_ENDIAN_BIG;
	    changed_addr = value_address (toval);
	    changed_len = TYPE_LENGTH (type)
			  + (bitpos + HOST_CHAR_BIT - 1) / HOST_CHAR_BIT;
	    buffer.resize (changed_len);
	    read_memory (changed_addr, buffer.data (), changed_len);
	    copy_bitwise (buffer.data (), bitpos, value_contents (fromval),
			  0, TYPE_LENGTH (type) * HOST_CHAR_BIT, big_endian);
	    dest_buffer = buffer.data();
	  }
	else
	  {
	    changed_addr = value_address (toval);
	    changed_len = type_length_units (type);
	    dest_buffer = value_contents (fromval).data ();
	  }

	write_memory_with_notification (changed_addr, dest_buffer, changed_len);
      }
      break;

    case lval_register:
      {
	/* Figure out which frame this register value is in.  The value
	   holds the frame_id for the next frame, that is the frame this
	   register value was unwound from.

	   Below we will call put_frame_register_bytes which requires that
	   we pass it the actual frame in which the register value is
	   valid, i.e. not the next frame.  */
	frame_info *frame = frame_find_by_id (VALUE_NEXT_FRAME_ID (toval));
	frame = get_prev_frame_always (frame);

	if (!frame)
	  error (_("Value being assigned to is no longer active."));

	gdbarch *arch = get_frame_arch (frame);
	int value_reg = VALUE_REGNUM (toval);
	LONGEST bitpos = value_bitpos (toval);
	LONGEST bitsize = value_bitsize (toval);
	LONGEST offset = value_offset (toval);

	if (bitpos || bitsize)
	  {
	    int changed_len;
	    bool big_endian = type_byte_order (type) == BFD_ENDIAN_BIG;

	    if (bitsize)
	      {
		offset += value_offset (value_parent (toval));

		changed_len = (bitpos + bitsize + HOST_CHAR_BIT - 1)
			      / HOST_CHAR_BIT;

		if (changed_len > (int) sizeof (LONGEST))
		  error (_("Can't handle bitfields which "
			   "don't fit in a %d bit word."),
			   (int) sizeof (LONGEST) * HOST_CHAR_BIT);
	      }
	    else
	      {
		changed_len = TYPE_LENGTH (type)
			      + (bitpos + HOST_CHAR_BIT - 1) / HOST_CHAR_BIT;

		bitsize = TYPE_LENGTH (type) * HOST_CHAR_BIT;
	      }

	    gdb::byte_vector buffer (changed_len);
	    int optim, unavail;

	    if (!get_frame_register_bytes (frame, value_reg, offset,
					   buffer, &optim, &unavail))
	      {
		if (optim)
		  throw_error (OPTIMIZED_OUT_ERROR,
			       _("value has been optimized out"));
		if (unavail)
		  throw_error (NOT_AVAILABLE_ERROR,
			       _("value is not available"));
	      }

	    copy_bitwise (buffer.data (), bitpos, value_contents (fromval),
			  0, bitsize, big_endian);

	    put_frame_register_bytes (frame, value_reg, offset, buffer);
	  }
	else
	  {
	    if (gdbarch_convert_register_p (arch, VALUE_REGNUM (toval), type))
	      {
		/* If TOVAL is a special machine register requiring
		   conversion of program values to a special raw
		   format.  */
<<<<<<< HEAD
		gdbarch_value_to_register (arch, frame, VALUE_REGNUM (toval),
					   type, value_contents (fromval));
=======
		gdbarch_value_to_register (gdbarch, frame,
					   VALUE_REGNUM (toval), type,
					   value_contents (fromval).data ());
>>>>>>> 3976e96a
	      }
	    else
	      {
		gdb::array_view<const gdb_byte> contents
		  = gdb::make_array_view (value_contents (fromval).data (),
					  TYPE_LENGTH (type));
		put_frame_register_bytes (frame, value_reg,
					  offset, contents);
	      }
	  }

	gdb::observers::register_changed.notify (frame, value_reg);
	break;
      }

    case lval_computed:
      {
	const struct lval_funcs *funcs = value_computed_funcs (toval);

	if (funcs->write != NULL)
	  {
	    funcs->write (toval, fromval);
	    break;
	  }
      }
      /* Fall through.  */

    default:
      error (_("Left operand of assignment is not an lvalue."));
    }

  /* Assigning to the stack pointer, frame pointer, and other
     (architecture and calling convention specific) registers may
     cause the frame cache and regcache to be out of date.  Assigning to memory
     also can.  We just do this on all assignments to registers or
     memory, for simplicity's sake; I doubt the slowdown matters.  */
  switch (VALUE_LVAL (toval))
    {
    case lval_memory:
    case lval_register:
    case lval_computed:

      gdb::observers::target_changed.notify
	(current_inferior ()->top_target ());

      /* Having destroyed the frame cache, restore the selected
	 frame.  */

      /* FIXME: cagney/2002-11-02: There has to be a better way of
	 doing this.  Instead of constantly saving/restoring the
	 frame.  Why not create a get_selected_frame() function that,
	 having saved the selected frame's ID can automatically
	 re-find the previously selected frame automatically.  */

      {
	struct frame_info *fi = frame_find_by_id (old_frame);

	if (fi != NULL)
	  select_frame (fi);
      }

      break;
    default:
      break;
    }
  
  /* If the field does not entirely fill a LONGEST, then zero the sign
     bits.  If the field is signed, and is negative, then sign
     extend.  */
  if ((value_bitsize (toval) > 0)
      && (value_bitsize (toval) < 8 * (int) sizeof (LONGEST)))
    {
      LONGEST fieldval = value_as_long (fromval);
      LONGEST valmask = (((ULONGEST) 1) << value_bitsize (toval)) - 1;

      fieldval &= valmask;
      if (!type->is_unsigned () 
	  && (fieldval & (valmask ^ (valmask >> 1))))
	fieldval |= ~valmask;

      fromval = value_from_longest (type, fieldval);
    }

  /* The return value is a copy of TOVAL so it shares its location
     information, but its contents are updated from FROMVAL.  This
     implies the returned value is not lazy, even if TOVAL was.  */
  val = value_copy (toval);
  set_value_lazy (val, 0);
  memcpy (value_contents_raw (val).data (), value_contents (fromval).data (),
	  TYPE_LENGTH (type));

  /* We copy over the enclosing type and pointed-to offset from FROMVAL
     in the case of pointer types.  For object types, the enclosing type
     and embedded offset must *not* be copied: the target object refered
     to by TOVAL retains its original dynamic type after assignment.  */
  if (type->code () == TYPE_CODE_PTR)
    {
      set_value_enclosing_type (val, value_enclosing_type (fromval));
      set_value_pointed_to_offset (val, value_pointed_to_offset (fromval));
    }

  return val;
}

/* Extend a value ARG1 to COUNT repetitions of its type.  */

struct value *
value_repeat (struct value *arg1, int count)
{
  if (VALUE_LVAL (arg1) != lval_memory)
    error (_("Only values in memory can be extended with '@'."));
  if (count < 1)
    error (_("Invalid number %d of repetitions."), count);

  value *val
    = allocate_repeat_value (value_enclosing_type (arg1), count);

  VALUE_LVAL (val) = lval_memory;
  set_value_address (val, value_address (arg1));
  set_value_bitpos (val, value_bitpos (arg1));
  type *enclosing_type = value_enclosing_type (val);

<<<<<<< HEAD
  read_value_memory (val, value_bitpos (val), value_stack (val),
		     value_address (val), value_contents_all_raw (val),
		     type_length_units (enclosing_type));
=======
  read_value_memory (val, 0, value_stack (val), value_address (val),
		     value_contents_all_raw (val).data (),
		     type_length_units (value_enclosing_type (val)));
>>>>>>> 3976e96a

  return val;
}

struct value *
value_of_variable (struct symbol *var, const struct block *b)
{
  struct frame_info *frame = NULL;

  if (symbol_read_needs_frame (var))
    frame = get_selected_frame (_("No frame selected."));

  return read_var_value (var, b, frame);
}

struct value *
address_of_variable (struct symbol *var, const struct block *b)
{
  struct type *type = SYMBOL_TYPE (var);
  struct value *val;

  /* Evaluate it first; if the result is a memory address, we're fine.
     Lazy evaluation pays off here.  */

  val = value_of_variable (var, b);
  type = value_type (val);

  if ((VALUE_LVAL (val) == lval_memory && value_lazy (val))
      || type->code () == TYPE_CODE_FUNC)
    {
      CORE_ADDR addr = value_address (val);

      return value_from_pointer (lookup_pointer_type (type), addr);
    }

  /* Not a memory address; check what the problem was.  */
  switch (VALUE_LVAL (val))
    {
    case lval_register:
      {
	struct frame_info *frame;
	const char *regname;

	frame = frame_find_by_id (VALUE_NEXT_FRAME_ID (val));
	gdb_assert (frame);

	regname = gdbarch_register_name (get_frame_arch (frame),
					 VALUE_REGNUM (val));
	gdb_assert (regname && *regname);

	error (_("Address requested for identifier "
		 "\"%s\" which is in register $%s"),
	       var->print_name (), regname);
	break;
      }

    default:
      error (_("Can't take address of \"%s\" which isn't an lvalue."),
	     var->print_name ());
      break;
    }

  return val;
}

/* See value.h.  */

bool
value_must_coerce_to_target (struct value *val)
{
  struct type *valtype;

  /* The only lval kinds which do not live in target memory.  */
  if (VALUE_LVAL (val) != not_lval
      && VALUE_LVAL (val) != lval_internalvar
      && VALUE_LVAL (val) != lval_xcallable)
    return false;

  valtype = check_typedef (value_type (val));

  switch (valtype->code ())
    {
    case TYPE_CODE_ARRAY:
      return valtype->is_vector () ? 0 : 1;
    case TYPE_CODE_STRING:
      return true;
    default:
      return false;
    }
}

/* Make sure that VAL lives in target memory if it's supposed to.  For
   instance, strings are constructed as character arrays in GDB's
   storage, and this function copies them to the target.  */

struct value *
value_coerce_to_target (struct value *val)
{
  LONGEST length;
  CORE_ADDR addr;

  if (!value_must_coerce_to_target (val))
    return val;

  length = TYPE_LENGTH (check_typedef (value_type (val)));
  addr = allocate_space_in_inferior (length);
  write_memory (addr, value_contents (val).data (), length);
  return value_at_lazy (value_type (val), addr);
}

/* Given a value which is an array, return a value which is a pointer
   to its first element, regardless of whether or not the array has a
   nonzero lower bound.

   FIXME: A previous comment here indicated that this routine should
   be substracting the array's lower bound.  It's not clear to me that
   this is correct.  Given an array subscripting operation, it would
   certainly work to do the adjustment here, essentially computing:

   (&array[0] - (lowerbound * sizeof array[0])) + (index * sizeof array[0])

   However I believe a more appropriate and logical place to account
   for the lower bound is to do so in value_subscript, essentially
   computing:

   (&array[0] + ((index - lowerbound) * sizeof array[0]))

   As further evidence consider what would happen with operations
   other than array subscripting, where the caller would get back a
   value that had an address somewhere before the actual first element
   of the array, and the information about the lower bound would be
   lost because of the coercion to pointer type.  */

struct value *
value_coerce_array (struct value *arg1)
{
  struct type *type = check_typedef (value_type (arg1));

  /* If the user tries to do something requiring a pointer with an
     array that has not yet been pushed to the target, then this would
     be a good time to do so.  */
  arg1 = value_coerce_to_target (arg1);

  if (VALUE_LVAL (arg1) != lval_memory)
    error (_("Attempt to take address of value not located in memory."));

  return value_from_pointer (lookup_pointer_type (TYPE_TARGET_TYPE (type)),
			     value_address (arg1));
}

/* Given a value which is a function, return a value which is a pointer
   to it.  */

struct value *
value_coerce_function (struct value *arg1)
{
  struct value *retval;

  if (VALUE_LVAL (arg1) != lval_memory)
    error (_("Attempt to take address of value not located in memory."));

  retval = value_from_pointer (lookup_pointer_type (value_type (arg1)),
			       value_address (arg1));
  return retval;
}

/* Return a pointer value for the object for which ARG1 is the
   contents.  */

struct value *
value_addr (struct value *arg1)
{
  struct value *arg2;
  struct type *type = check_typedef (value_type (arg1));

  if (TYPE_IS_REFERENCE (type))
    {
      if (value_bits_synthetic_pointer (arg1, value_embedded_offset (arg1),
	  TARGET_CHAR_BIT * TYPE_LENGTH (type)))
	arg1 = coerce_ref (arg1);
      else
	{
	  /* Copy the value, but change the type from (T&) to (T*).  We
	     keep the same location information, which is efficient, and
	     allows &(&X) to get the location containing the reference.
	     Do the same to its enclosing type for consistency.  */
	  struct type *type_ptr
	    = lookup_pointer_type (TYPE_TARGET_TYPE (type));
	  struct type *enclosing_type
	    = check_typedef (value_enclosing_type (arg1));
	  struct type *enclosing_type_ptr
	    = lookup_pointer_type (TYPE_TARGET_TYPE (enclosing_type));

	  arg2 = value_copy (arg1);
	  deprecated_set_value_type (arg2, type_ptr);
	  set_value_enclosing_type (arg2, enclosing_type_ptr);

	  return arg2;
	}
    }
  if (type->code () == TYPE_CODE_FUNC)
    return value_coerce_function (arg1);

  /* If this is an array that has not yet been pushed to the target,
     then this would be a good time to force it to memory.  */
  arg1 = value_coerce_to_target (arg1);

  if (VALUE_LVAL (arg1) != lval_memory)
    error (_("Attempt to take address of value not located in memory."));

  /* Get target memory address.  */
  arg2 = value_from_pointer (lookup_pointer_type (value_type (arg1)),
			     (value_address (arg1)
			      + value_embedded_offset (arg1)));

  /* This may be a pointer to a base subobject; so remember the
     full derived object's type ...  */
  set_value_enclosing_type (arg2,
			    lookup_pointer_type (value_enclosing_type (arg1)));
  /* ... and also the relative position of the subobject in the full
     object.  */
  set_value_pointed_to_offset (arg2, value_embedded_offset (arg1));
  return arg2;
}

/* Return a reference value for the object for which ARG1 is the
   contents.  */

struct value *
value_ref (struct value *arg1, enum type_code refcode)
{
  struct value *arg2;
  struct type *type = check_typedef (value_type (arg1));

  gdb_assert (refcode == TYPE_CODE_REF || refcode == TYPE_CODE_RVALUE_REF);

  if ((type->code () == TYPE_CODE_REF
       || type->code () == TYPE_CODE_RVALUE_REF)
      && type->code () == refcode)
    return arg1;

  arg2 = value_addr (arg1);
  deprecated_set_value_type (arg2, lookup_reference_type (type, refcode));
  return arg2;
}

/* Given a value of a pointer type, apply the C unary * operator to
   it.  */

struct value *
value_ind (struct value *arg1)
{
  struct type *base_type;
  struct value *arg2;

  arg1 = coerce_array (arg1);

  base_type = check_typedef (value_type (arg1));

  if (VALUE_LVAL (arg1) == lval_computed)
    {
      const struct lval_funcs *funcs = value_computed_funcs (arg1);

      if (funcs->indirect)
	{
	  struct value *result = funcs->indirect (arg1);

	  if (result)
	    return result;
	}
    }

  if (base_type->code () == TYPE_CODE_PTR)
    {
      struct type *enc_type;

      /* We may be pointing to something embedded in a larger object.
	 Get the real type of the enclosing object.  */
      enc_type = check_typedef (value_enclosing_type (arg1));
      enc_type = TYPE_TARGET_TYPE (enc_type);

      CORE_ADDR base_addr;
      if (check_typedef (enc_type)->code () == TYPE_CODE_FUNC
	  || check_typedef (enc_type)->code () == TYPE_CODE_METHOD)
	{
	  /* For functions, go through find_function_addr, which knows
	     how to handle function descriptors.  */
	  base_addr = find_function_addr (arg1, NULL);
	}
      else
	{
	  /* Retrieve the enclosing object pointed to.  */
	  base_addr = (value_as_address (arg1)
		       - value_pointed_to_offset (arg1));
	}
      arg2 = value_at_lazy (enc_type, base_addr);
      enc_type = value_type (arg2);
      return readjust_indirect_value_type (arg2, enc_type, base_type,
					   arg1, base_addr);
    }

  error (_("Attempt to take contents of a non-pointer value."));
}

/* Create a value for an array by allocating space in GDB, copying the
   data into that space, and then setting up an array value.

   The array bounds are set from LOWBOUND and HIGHBOUND, and the array
   is populated from the values passed in ELEMVEC.

   The element type of the array is inherited from the type of the
   first element, and all elements must have the same size (though we
   don't currently enforce any restriction on their types).  */

struct value *
value_array (int lowbound, int highbound, struct value **elemvec)
{
  int nelem;
  int idx;
  ULONGEST typelength;
  struct value *val;
  struct type *arraytype;

  /* Validate that the bounds are reasonable and that each of the
     elements have the same size.  */

  nelem = highbound - lowbound + 1;
  if (nelem <= 0)
    {
      error (_("bad array bounds (%d, %d)"), lowbound, highbound);
    }
  typelength = type_length_units (value_enclosing_type (elemvec[0]));
  for (idx = 1; idx < nelem; idx++)
    {
      if (type_length_units (value_enclosing_type (elemvec[idx]))
	  != typelength)
	{
	  error (_("array elements must all be the same size"));
	}
    }

  arraytype = lookup_array_range_type (value_enclosing_type (elemvec[0]),
				       lowbound, highbound);

  if (!current_language->c_style_arrays_p ())
    {
      val = allocate_value (arraytype);
      for (idx = 0; idx < nelem; idx++)
	value_contents_copy (val, idx * typelength, elemvec[idx], 0, 0,
			     typelength);
      return val;
    }

  /* Allocate space to store the array, and then initialize it by
     copying in each element.  */

  val = allocate_value (arraytype);
  for (idx = 0; idx < nelem; idx++)
    value_contents_copy (val, idx * typelength, elemvec[idx], 0, 0,
			 typelength);
  return val;
}

struct value *
value_cstring (const char *ptr, ssize_t len, struct type *char_type)
{
  struct value *val;
  int lowbound = current_language->string_lower_bound ();
  ssize_t highbound = len / TYPE_LENGTH (char_type);
  struct type *stringtype
    = lookup_array_range_type (char_type, lowbound, highbound + lowbound - 1);

  val = allocate_value (stringtype);
  memcpy (value_contents_raw (val).data (), ptr, len);
  return val;
}

/* Create a value for a string constant by allocating space in the
   inferior, copying the data into that space, and returning the
   address with type TYPE_CODE_STRING.  PTR points to the string
   constant data; LEN is number of characters.

   Note that string types are like array of char types with a lower
   bound of zero and an upper bound of LEN - 1.  Also note that the
   string may contain embedded null bytes.  */

struct value *
value_string (const char *ptr, ssize_t len, struct type *char_type)
{
  struct value *val;
  int lowbound = current_language->string_lower_bound ();
  ssize_t highbound = len / TYPE_LENGTH (char_type);
  struct type *stringtype
    = lookup_string_range_type (char_type, lowbound, highbound + lowbound - 1);

  val = allocate_value (stringtype);
  memcpy (value_contents_raw (val).data (), ptr, len);
  return val;
}


/* See if we can pass arguments in T2 to a function which takes arguments
   of types T1.  T1 is a list of NARGS arguments, and T2 is an array_view
   of the values we're trying to pass.  If some arguments need coercion of
   some sort, then the coerced values are written into T2.  Return value is
   0 if the arguments could be matched, or the position at which they
   differ if not.

   STATICP is nonzero if the T1 argument list came from a static
   member function.  T2 must still include the ``this'' pointer, but
   it will be skipped.

   For non-static member functions, we ignore the first argument,
   which is the type of the instance variable.  This is because we
   want to handle calls with objects from derived classes.  This is
   not entirely correct: we should actually check to make sure that a
   requested operation is type secure, shouldn't we?  FIXME.  */

static int
typecmp (bool staticp, bool varargs, int nargs,
	 struct field t1[], gdb::array_view<value *> t2)
{
  int i;

  /* Skip ``this'' argument if applicable.  T2 will always include
     THIS.  */
  if (staticp)
    t2 = t2.slice (1);

  for (i = 0;
       (i < nargs) && t1[i].type ()->code () != TYPE_CODE_VOID;
       i++)
    {
      struct type *tt1, *tt2;

      if (i == t2.size ())
	return i + 1;

      tt1 = check_typedef (t1[i].type ());
      tt2 = check_typedef (value_type (t2[i]));

      if (TYPE_IS_REFERENCE (tt1)
	  /* We should be doing hairy argument matching, as below.  */
	  && (check_typedef (TYPE_TARGET_TYPE (tt1))->code ()
	      == tt2->code ()))
	{
	  if (tt2->code () == TYPE_CODE_ARRAY)
	    t2[i] = value_coerce_array (t2[i]);
	  else
	    t2[i] = value_ref (t2[i], tt1->code ());
	  continue;
	}

      /* djb - 20000715 - Until the new type structure is in the
	 place, and we can attempt things like implicit conversions,
	 we need to do this so you can take something like a map<const
	 char *>, and properly access map["hello"], because the
	 argument to [] will be a reference to a pointer to a char,
	 and the argument will be a pointer to a char.  */
      while (TYPE_IS_REFERENCE (tt1) || tt1->code () == TYPE_CODE_PTR)
	{
	  tt1 = check_typedef ( TYPE_TARGET_TYPE (tt1) );
	}
      while (tt2->code () == TYPE_CODE_ARRAY
	     || tt2->code () == TYPE_CODE_PTR
	     || TYPE_IS_REFERENCE (tt2))
	{
	  tt2 = check_typedef (TYPE_TARGET_TYPE (tt2));
	}
      if (tt1->code () == tt2->code ())
	continue;
      /* Array to pointer is a `trivial conversion' according to the
	 ARM.  */

      /* We should be doing much hairier argument matching (see
	 section 13.2 of the ARM), but as a quick kludge, just check
	 for the same type code.  */
      if (t1[i].type ()->code () != value_type (t2[i])->code ())
	return i + 1;
    }
  if (varargs || i == t2.size ())
    return 0;
  return i + 1;
}

/* Helper class for search_struct_field that keeps track of found
   results and possibly throws an exception if the search yields
   ambiguous results.  See search_struct_field for description of
   LOOKING_FOR_BASECLASS.  */

struct struct_field_searcher
{
  /* A found field.  */
  struct found_field
  {
    /* Path to the structure where the field was found.  */
    std::vector<struct type *> path;

    /* The field found.  */
    struct value *field_value;
  };

  /* See corresponding fields for description of parameters.  */
  struct_field_searcher (const char *name,
			 struct type *outermost_type,
			 bool looking_for_baseclass)
    : m_name (name),
      m_looking_for_baseclass (looking_for_baseclass),
      m_outermost_type (outermost_type)
  {
  }

  /* The search entry point.  If LOOKING_FOR_BASECLASS is true and the
     base class search yields ambiguous results, this throws an
     exception.  If LOOKING_FOR_BASECLASS is false, the found fields
     are accumulated and the caller (search_struct_field) takes care
     of throwing an error if the field search yields ambiguous
     results.  The latter is done that way so that the error message
     can include a list of all the found candidates.  */
  void search (struct value *arg, LONGEST offset, struct type *type);

  const std::vector<found_field> &fields ()
  {
    return m_fields;
  }

  struct value *baseclass ()
  {
    return m_baseclass;
  }

private:
  /* Update results to include V, a found field/baseclass.  */
  void update_result (struct value *v, LONGEST boffset);

  /* The name of the field/baseclass we're searching for.  */
  const char *m_name;

  /* Whether we're looking for a baseclass, or a field.  */
  const bool m_looking_for_baseclass;

  /* The offset of the baseclass containing the field/baseclass we
     last recorded.  */
  LONGEST m_last_boffset = 0;

  /* If looking for a baseclass, then the result is stored here.  */
  struct value *m_baseclass = nullptr;

  /* When looking for fields, the found candidates are stored
     here.  */
  std::vector<found_field> m_fields;

  /* The type of the initial type passed to search_struct_field; this
     is used for error reporting when the lookup is ambiguous.  */
  struct type *m_outermost_type;

  /* The full path to the struct being inspected.  E.g. for field 'x'
     defined in class B inherited by class A, we have A and B pushed
     on the path.  */
  std::vector <struct type *> m_struct_path;
};

void
struct_field_searcher::update_result (struct value *v, LONGEST boffset)
{
  if (v != NULL)
    {
      if (m_looking_for_baseclass)
	{
	  if (m_baseclass != nullptr
	      /* The result is not ambiguous if all the classes that are
		 found occupy the same space.  */
	      && m_last_boffset != boffset)
	    error (_("base class '%s' is ambiguous in type '%s'"),
		   m_name, TYPE_SAFE_NAME (m_outermost_type));

	  m_baseclass = v;
	  m_last_boffset = boffset;
	}
      else
	{
	  /* The field is not ambiguous if it occupies the same
	     space.  */
	  if (m_fields.empty () || m_last_boffset != boffset)
	    m_fields.push_back ({m_struct_path, v});
	}
    }
}

/* A helper for search_struct_field.  This does all the work; most
   arguments are as passed to search_struct_field.  */

void
struct_field_searcher::search (struct value *arg1, LONGEST offset,
			       struct type *type)
{
  int i;
  int nbases;

  m_struct_path.push_back (type);
  SCOPE_EXIT { m_struct_path.pop_back (); };

  type = check_typedef (type);
  nbases = TYPE_N_BASECLASSES (type);

  if (!m_looking_for_baseclass)
    for (i = type->num_fields () - 1; i >= nbases; i--)
      {
	const char *t_field_name = type->field (i).name ();

	if (t_field_name && (strcmp_iw (t_field_name, m_name) == 0))
	  {
	    struct value *v;

	    if (field_is_static (&type->field (i)))
	      v = value_static_field (type, i);
	    else
	      v = value_primitive_field (arg1, offset, i, type);

	    update_result (v, offset);
	    return;
	  }

	if (t_field_name
	    && t_field_name[0] == '\0')
	  {
	    struct type *field_type = type->field (i).type ();

	    if (field_type->code () == TYPE_CODE_UNION
		|| field_type->code () == TYPE_CODE_STRUCT)
	      {
		/* Look for a match through the fields of an anonymous
		   union, or anonymous struct.  C++ provides anonymous
		   unions.

		   In the GNU Chill (now deleted from GDB)
		   implementation of variant record types, each
		   <alternative field> has an (anonymous) union type,
		   each member of the union represents a <variant
		   alternative>.  Each <variant alternative> is
		   represented as a struct, with a member for each
		   <variant field>.  */

		LONGEST new_offset = offset;

		/* This is pretty gross.  In G++, the offset in an
		   anonymous union is relative to the beginning of the
		   enclosing struct.  In the GNU Chill (now deleted
		   from GDB) implementation of variant records, the
		   bitpos is zero in an anonymous union field, so we
		   have to add the offset of the union here.  */
		if (field_type->code () == TYPE_CODE_STRUCT
		    || (field_type->num_fields () > 0
			&& TYPE_FIELD_BITPOS (field_type, 0) == 0))
		  new_offset += TYPE_FIELD_BITPOS (type, i) / 8;

		search (arg1, new_offset, field_type);
	      }
	  }
      }

  for (i = 0; i < nbases; i++)
    {
      struct value *v = NULL;
      struct type *basetype = check_typedef (TYPE_BASECLASS (type, i));
      /* If we are looking for baseclasses, this is what we get when
	 we hit them.  But it could happen that the base part's member
	 name is not yet filled in.  */
      int found_baseclass = (m_looking_for_baseclass
			     && TYPE_BASECLASS_NAME (type, i) != NULL
			     && (strcmp_iw (m_name,
					    TYPE_BASECLASS_NAME (type,
								 i)) == 0));
      LONGEST boffset = value_embedded_offset (arg1) + offset;

      if (BASETYPE_VIA_VIRTUAL (type, i))
	{
	  struct value *v2;

	  boffset = baseclass_offset (type, i,
				      value_contents_for_printing (arg1).data (),
				      value_embedded_offset (arg1) + offset,
				      value_address (arg1),
				      arg1);

	  /* The virtual base class pointer might have been clobbered
	     by the user program.  Make sure that it still points to a
	     valid memory location.  */

	  boffset += value_embedded_offset (arg1) + offset;
	  if (boffset < 0
	      || boffset >= TYPE_LENGTH (value_enclosing_type (arg1)))
	    {
	      CORE_ADDR base_addr;

	      base_addr = value_address (arg1) + boffset;
	      v2 = value_at_lazy (basetype, base_addr);
	      if (target_read_memory (base_addr, 
				      value_contents_raw (v2).data (),
				      TYPE_LENGTH (value_type (v2))) != 0)
		error (_("virtual baseclass botch"));
	    }
	  else
	    {
	      v2 = value_copy (arg1);
	      deprecated_set_value_type (v2, basetype);
	      set_value_embedded_offset (v2, boffset);
	    }

	  if (found_baseclass)
	    v = v2;
	  else
	    search (v2, 0, TYPE_BASECLASS (type, i));
	}
      else if (found_baseclass)
	v = value_primitive_field (arg1, offset, i, type);
      else
	{
	  search (arg1, offset + TYPE_BASECLASS_BITPOS (type, i) / 8,
		  basetype);
	}

      update_result (v, boffset);
    }
}

/* Helper function used by value_struct_elt to recurse through
   baseclasses.  Look for a field NAME in ARG1.  Search in it assuming
   it has (class) type TYPE.  If found, return value, else return NULL.

   If LOOKING_FOR_BASECLASS, then instead of looking for struct
   fields, look for a baseclass named NAME.  */

static struct value *
search_struct_field (const char *name, struct value *arg1,
		     struct type *type, int looking_for_baseclass)
{
  struct_field_searcher searcher (name, type, looking_for_baseclass);

  searcher.search (arg1, 0, type);

  if (!looking_for_baseclass)
    {
      const auto &fields = searcher.fields ();

      if (fields.empty ())
	return nullptr;
      else if (fields.size () == 1)
	return fields[0].field_value;
      else
	{
	  std::string candidates;

	  for (auto &&candidate : fields)
	    {
	      gdb_assert (!candidate.path.empty ());

	      struct type *field_type = value_type (candidate.field_value);
	      struct type *struct_type = candidate.path.back ();

	      std::string path;
	      bool first = true;
	      for (struct type *t : candidate.path)
		{
		  if (first)
		    first = false;
		  else
		    path += " -> ";
		  path += t->name ();
		}

	      candidates += string_printf ("\n  '%s %s::%s' (%s)",
					   TYPE_SAFE_NAME (field_type),
					   TYPE_SAFE_NAME (struct_type),
					   name,
					   path.c_str ());
	    }

	  error (_("Request for member '%s' is ambiguous in type '%s'."
		   " Candidates are:%s"),
		 name, TYPE_SAFE_NAME (type),
		 candidates.c_str ());
	}
    }
  else
    return searcher.baseclass ();
}

/* Helper function used by value_struct_elt to recurse through
   baseclasses.  Look for a field NAME in ARG1.  Adjust the address of
   ARG1 by OFFSET bytes, and search in it assuming it has (class) type
   TYPE.

   ARGS is an optional array of argument values used to help finding NAME.
   The contents of ARGS can be adjusted if type coercion is required in
   order to find a matching NAME.

   If found, return value, else if name matched and args not return
   (value) -1, else return NULL.  */

static struct value *
search_struct_method (const char *name, struct value **arg1p,
		      gdb::optional<gdb::array_view<value *>> args,
		      LONGEST offset, int *static_memfuncp,
		      struct type *type)
{
  int i;
  struct value *v;
  int name_matched = 0;

  type = check_typedef (type);
  for (i = TYPE_NFN_FIELDS (type) - 1; i >= 0; i--)
    {
      const char *t_field_name = TYPE_FN_FIELDLIST_NAME (type, i);

      if (t_field_name && (strcmp_iw (t_field_name, name) == 0))
	{
	  int j = TYPE_FN_FIELDLIST_LENGTH (type, i) - 1;
	  struct fn_field *f = TYPE_FN_FIELDLIST1 (type, i);

	  name_matched = 1;
	  check_stub_method_group (type, i);
	  if (j > 0 && !args.has_value ())
	    error (_("cannot resolve overloaded method "
		     "`%s': no arguments supplied"), name);
	  else if (j == 0 && !args.has_value ())
	    {
	      v = value_fn_field (arg1p, f, j, type, offset);
	      if (v != NULL)
		return v;
	    }
	  else
	    while (j >= 0)
	      {
		gdb_assert (args.has_value ());
		if (!typecmp (TYPE_FN_FIELD_STATIC_P (f, j),
			      TYPE_FN_FIELD_TYPE (f, j)->has_varargs (),
			      TYPE_FN_FIELD_TYPE (f, j)->num_fields (),
			      TYPE_FN_FIELD_ARGS (f, j), *args))
		  {
		    if (TYPE_FN_FIELD_VIRTUAL_P (f, j))
		      return value_virtual_fn_field (arg1p, f, j, 
						     type, offset);
		    if (TYPE_FN_FIELD_STATIC_P (f, j) 
			&& static_memfuncp)
		      *static_memfuncp = 1;
		    v = value_fn_field (arg1p, f, j, type, offset);
		    if (v != NULL)
		      return v;       
		  }
		j--;
	      }
	}
    }

  for (i = TYPE_N_BASECLASSES (type) - 1; i >= 0; i--)
    {
      LONGEST base_offset;
      LONGEST this_offset;

      if (BASETYPE_VIA_VIRTUAL (type, i))
	{
	  struct type *baseclass = check_typedef (TYPE_BASECLASS (type, i));
	  struct value *base_val;
	  const gdb_byte *base_valaddr;

	  /* The virtual base class pointer might have been
	     clobbered by the user program.  Make sure that it
	     still points to a valid memory location.  */

	  if (offset < 0 || offset >= TYPE_LENGTH (type))
	    {
	      CORE_ADDR address;

	      gdb::byte_vector tmp (TYPE_LENGTH (baseclass));
	      address = value_address (*arg1p);

	      if (target_read_memory (address + offset,
				      tmp.data (), TYPE_LENGTH (baseclass)) != 0)
		error (_("virtual baseclass botch"));

	      base_val = value_from_contents_and_address (baseclass,
							  tmp.data (),
							  address + offset);
	      base_valaddr = value_contents_for_printing (base_val).data ();
	      this_offset = 0;
	    }
	  else
	    {
	      base_val = *arg1p;
	      base_valaddr = value_contents_for_printing (*arg1p).data ();
	      this_offset = offset;
	    }

	  base_offset = baseclass_offset (type, i, base_valaddr,
					  this_offset, value_address (base_val),
					  base_val);
	}
      else
	{
	  base_offset = TYPE_BASECLASS_BITPOS (type, i) / 8;
	}
      v = search_struct_method (name, arg1p, args, base_offset + offset,
				static_memfuncp, TYPE_BASECLASS (type, i));
      if (v == (struct value *) - 1)
	{
	  name_matched = 1;
	}
      else if (v)
	{
	  /* FIXME-bothner:  Why is this commented out?  Why is it here?  */
	  /* *arg1p = arg1_tmp; */
	  return v;
	}
    }
  if (name_matched)
    return (struct value *) - 1;
  else
    return NULL;
}

/* Given *ARGP, a value of type (pointer to a)* structure/union,
   extract the component named NAME from the ultimate target
   structure/union and return it as a value with its appropriate type.
   ERR is used in the error message if *ARGP's type is wrong.

   C++: ARGS is a list of argument types to aid in the selection of
   an appropriate method.  Also, handle derived types.

   STATIC_MEMFUNCP, if non-NULL, points to a caller-supplied location
   where the truthvalue of whether the function that was resolved was
   a static member function or not is stored.

   ERR is an error message to be printed in case the field is not
   found.  */

struct value *
value_struct_elt (struct value **argp,
		  gdb::optional<gdb::array_view<value *>> args,
		  const char *name, int *static_memfuncp, const char *err)
{
  struct type *t;
  struct value *v;

  *argp = coerce_array (*argp);

  t = check_typedef (value_type (*argp));

  /* Follow pointers until we get to a non-pointer.  */

  while (t->is_pointer_or_reference ())
    {
      *argp = value_ind (*argp);
      /* Don't coerce fn pointer to fn and then back again!  */
      if (check_typedef (value_type (*argp))->code () != TYPE_CODE_FUNC)
	*argp = coerce_array (*argp);
      t = check_typedef (value_type (*argp));
    }

  if (t->code () != TYPE_CODE_STRUCT
      && t->code () != TYPE_CODE_UNION)
    error (_("Attempt to extract a component of a value that is not a %s."),
	   err);

  /* Assume it's not, unless we see that it is.  */
  if (static_memfuncp)
    *static_memfuncp = 0;

  if (!args.has_value ())
    {
      /* if there are no arguments ...do this...  */

      /* Try as a field first, because if we succeed, there is less
	 work to be done.  */
      v = search_struct_field (name, *argp, t, 0);
      if (v)
	return v;

      /* C++: If it was not found as a data field, then try to
	 return it as a pointer to a method.  */
      v = search_struct_method (name, argp, args, 0,
				static_memfuncp, t);

      if (v == (struct value *) - 1)
	error (_("Cannot take address of method %s."), name);
      else if (v == 0)
	{
	  if (TYPE_NFN_FIELDS (t))
	    error (_("There is no member or method named %s."), name);
	  else
	    error (_("There is no member named %s."), name);
	}
      return v;
    }

  v = search_struct_method (name, argp, args, 0,
			    static_memfuncp, t);

  if (v == (struct value *) - 1)
    {
      error (_("One of the arguments you tried to pass to %s could not "
	       "be converted to what the function wants."), name);
    }
  else if (v == 0)
    {
      /* See if user tried to invoke data as function.  If so, hand it
	 back.  If it's not callable (i.e., a pointer to function),
	 gdb should give an error.  */
      v = search_struct_field (name, *argp, t, 0);
      /* If we found an ordinary field, then it is not a method call.
	 So, treat it as if it were a static member function.  */
      if (v && static_memfuncp)
	*static_memfuncp = 1;
    }

  if (!v)
    throw_error (NOT_FOUND_ERROR,
		 _("Structure has no component named %s."), name);
  return v;
}

/* Given *ARGP, a value of type structure or union, or a pointer/reference
   to a structure or union, extract and return its component (field) of
   type FTYPE at the specified BITPOS.
   Throw an exception on error.  */

struct value *
value_struct_elt_bitpos (struct value **argp, int bitpos, struct type *ftype,
			 const char *err)
{
  struct type *t;
  int i;

  *argp = coerce_array (*argp);

  t = check_typedef (value_type (*argp));

  while (t->is_pointer_or_reference ())
    {
      *argp = value_ind (*argp);
      if (check_typedef (value_type (*argp))->code () != TYPE_CODE_FUNC)
	*argp = coerce_array (*argp);
      t = check_typedef (value_type (*argp));
    }

  if (t->code () != TYPE_CODE_STRUCT
      && t->code () != TYPE_CODE_UNION)
    error (_("Attempt to extract a component of a value that is not a %s."),
	   err);

  for (i = TYPE_N_BASECLASSES (t); i < t->num_fields (); i++)
    {
      if (!field_is_static (&t->field (i))
	  && bitpos == TYPE_FIELD_BITPOS (t, i)
	  && types_equal (ftype, t->field (i).type ()))
	return value_primitive_field (*argp, 0, i, t);
    }

  error (_("No field with matching bitpos and type."));

  /* Never hit.  */
  return NULL;
}

/* Search through the methods of an object (and its bases) to find a
   specified method.  Return a reference to the fn_field list METHODS of
   overloaded instances defined in the source language.  If available
   and matching, a vector of matching xmethods defined in extension
   languages are also returned in XMETHODS.

   Helper function for value_find_oload_list.
   ARGP is a pointer to a pointer to a value (the object).
   METHOD is a string containing the method name.
   OFFSET is the offset within the value.
   TYPE is the assumed type of the object.
   METHODS is a pointer to the matching overloaded instances defined
      in the source language.  Since this is a recursive function,
      *METHODS should be set to NULL when calling this function.
   NUM_FNS is the number of overloaded instances.  *NUM_FNS should be set to
      0 when calling this function.
   XMETHODS is the vector of matching xmethod workers.  *XMETHODS
      should also be set to NULL when calling this function.
   BASETYPE is set to the actual type of the subobject where the
      method is found.
   BOFFSET is the offset of the base subobject where the method is found.  */

static void
find_method_list (struct value **argp, const char *method,
		  LONGEST offset, struct type *type,
		  gdb::array_view<fn_field> *methods,
		  std::vector<xmethod_worker_up> *xmethods,
		  struct type **basetype, LONGEST *boffset)
{
  int i;
  struct fn_field *f = NULL;

  gdb_assert (methods != NULL && xmethods != NULL);
  type = check_typedef (type);

  /* First check in object itself.
     This function is called recursively to search through base classes.
     If there is a source method match found at some stage, then we need not
     look for source methods in consequent recursive calls.  */
  if (methods->empty ())
    {
      for (i = TYPE_NFN_FIELDS (type) - 1; i >= 0; i--)
	{
	  /* pai: FIXME What about operators and type conversions?  */
	  const char *fn_field_name = TYPE_FN_FIELDLIST_NAME (type, i);

	  if (fn_field_name && (strcmp_iw (fn_field_name, method) == 0))
	    {
	      int len = TYPE_FN_FIELDLIST_LENGTH (type, i);
	      f = TYPE_FN_FIELDLIST1 (type, i);
	      *methods = gdb::make_array_view (f, len);

	      *basetype = type;
	      *boffset = offset;

	      /* Resolve any stub methods.  */
	      check_stub_method_group (type, i);

	      break;
	    }
	}
    }

  /* Unlike source methods, xmethods can be accumulated over successive
     recursive calls.  In other words, an xmethod named 'm' in a class
     will not hide an xmethod named 'm' in its base class(es).  We want
     it to be this way because xmethods are after all convenience functions
     and hence there is no point restricting them with something like method
     hiding.  Moreover, if hiding is done for xmethods as well, then we will
     have to provide a mechanism to un-hide (like the 'using' construct).  */
  get_matching_xmethod_workers (type, method, xmethods);

  /* If source methods are not found in current class, look for them in the
     base classes.  We also have to go through the base classes to gather
     extension methods.  */
  for (i = TYPE_N_BASECLASSES (type) - 1; i >= 0; i--)
    {
      LONGEST base_offset;

      if (BASETYPE_VIA_VIRTUAL (type, i))
	{
	  base_offset = baseclass_offset (type, i,
					  value_contents_for_printing (*argp).data (),
					  value_offset (*argp) + offset,
					  value_address (*argp), *argp);
	}
      else /* Non-virtual base, simply use bit position from debug
	      info.  */
	{
	  base_offset = TYPE_BASECLASS_BITPOS (type, i) / 8;
	}

      find_method_list (argp, method, base_offset + offset,
			TYPE_BASECLASS (type, i), methods,
			xmethods, basetype, boffset);
    }
}

/* Return the list of overloaded methods of a specified name.  The methods
   could be those GDB finds in the binary, or xmethod.  Methods found in
   the binary are returned in METHODS, and xmethods are returned in
   XMETHODS.

   ARGP is a pointer to a pointer to a value (the object).
   METHOD is the method name.
   OFFSET is the offset within the value contents.
   METHODS is the list of matching overloaded instances defined in
      the source language.
   XMETHODS is the vector of matching xmethod workers defined in
      extension languages.
   BASETYPE is set to the type of the base subobject that defines the
      method.
   BOFFSET is the offset of the base subobject which defines the method.  */

static void
value_find_oload_method_list (struct value **argp, const char *method,
			      LONGEST offset,
			      gdb::array_view<fn_field> *methods,
			      std::vector<xmethod_worker_up> *xmethods,
			      struct type **basetype, LONGEST *boffset)
{
  struct type *t;

  t = check_typedef (value_type (*argp));

  /* Code snarfed from value_struct_elt.  */
  while (t->is_pointer_or_reference ())
    {
      *argp = value_ind (*argp);
      /* Don't coerce fn pointer to fn and then back again!  */
      if (check_typedef (value_type (*argp))->code () != TYPE_CODE_FUNC)
	*argp = coerce_array (*argp);
      t = check_typedef (value_type (*argp));
    }

  if (t->code () != TYPE_CODE_STRUCT
      && t->code () != TYPE_CODE_UNION)
    error (_("Attempt to extract a component of a "
	     "value that is not a struct or union"));

  gdb_assert (methods != NULL && xmethods != NULL);

  /* Clear the lists.  */
  *methods = {};
  xmethods->clear ();

  find_method_list (argp, method, 0, t, methods, xmethods,
		    basetype, boffset);
}

/* Given an array of arguments (ARGS) (which includes an entry for
   "this" in the case of C++ methods), the NAME of a function, and
   whether it's a method or not (METHOD), find the best function that
   matches on the argument types according to the overload resolution
   rules.

   METHOD can be one of three values:
     NON_METHOD for non-member functions.
     METHOD: for member functions.
     BOTH: used for overload resolution of operators where the
       candidates are expected to be either member or non member
       functions.  In this case the first argument ARGTYPES
       (representing 'this') is expected to be a reference to the
       target object, and will be dereferenced when attempting the
       non-member search.

   In the case of class methods, the parameter OBJ is an object value
   in which to search for overloaded methods.

   In the case of non-method functions, the parameter FSYM is a symbol
   corresponding to one of the overloaded functions.

   Return value is an integer: 0 -> good match, 10 -> debugger applied
   non-standard coercions, 100 -> incompatible.

   If a method is being searched for, VALP will hold the value.
   If a non-method is being searched for, SYMP will hold the symbol 
   for it.

   If a method is being searched for, and it is a static method,
   then STATICP will point to a non-zero value.

   If NO_ADL argument dependent lookup is disabled.  This is used to prevent
   ADL overload candidates when performing overload resolution for a fully
   qualified name.

   If NOSIDE is EVAL_AVOID_SIDE_EFFECTS, then OBJP's memory cannot be
   read while picking the best overload match (it may be all zeroes and thus
   not have a vtable pointer), in which case skip virtual function lookup.
   This is ok as typically EVAL_AVOID_SIDE_EFFECTS is only used to determine
   the result type.

   Note: This function does *not* check the value of
   overload_resolution.  Caller must check it to see whether overload
   resolution is permitted.  */

int
find_overload_match (gdb::array_view<value *> args,
		     const char *name, enum oload_search_type method,
		     struct value **objp, struct symbol *fsym,
		     struct value **valp, struct symbol **symp, 
		     int *staticp, const int no_adl,
		     const enum noside noside)
{
  struct value *obj = (objp ? *objp : NULL);
  struct type *obj_type = obj ? value_type (obj) : NULL;
  /* Index of best overloaded function.  */
  int func_oload_champ = -1;
  int method_oload_champ = -1;
  int src_method_oload_champ = -1;
  int ext_method_oload_champ = -1;

  /* The measure for the current best match.  */
  badness_vector method_badness;
  badness_vector func_badness;
  badness_vector ext_method_badness;
  badness_vector src_method_badness;

  struct value *temp = obj;
  /* For methods, the list of overloaded methods.  */
  gdb::array_view<fn_field> methods;
  /* For non-methods, the list of overloaded function symbols.  */
  std::vector<symbol *> functions;
  /* For xmethods, the vector of xmethod workers.  */
  std::vector<xmethod_worker_up> xmethods;
  struct type *basetype = NULL;
  LONGEST boffset;

  const char *obj_type_name = NULL;
  const char *func_name = NULL;
  gdb::unique_xmalloc_ptr<char> temp_func;
  enum oload_classification match_quality;
  enum oload_classification method_match_quality = INCOMPATIBLE;
  enum oload_classification src_method_match_quality = INCOMPATIBLE;
  enum oload_classification ext_method_match_quality = INCOMPATIBLE;
  enum oload_classification func_match_quality = INCOMPATIBLE;

  /* Get the list of overloaded methods or functions.  */
  if (method == METHOD || method == BOTH)
    {
      gdb_assert (obj);

      /* OBJ may be a pointer value rather than the object itself.  */
      obj = coerce_ref (obj);
      while (check_typedef (value_type (obj))->code () == TYPE_CODE_PTR)
	obj = coerce_ref (value_ind (obj));
      obj_type_name = value_type (obj)->name ();

      /* First check whether this is a data member, e.g. a pointer to
	 a function.  */
      if (check_typedef (value_type (obj))->code () == TYPE_CODE_STRUCT)
	{
	  *valp = search_struct_field (name, obj,
				       check_typedef (value_type (obj)), 0);
	  if (*valp)
	    {
	      *staticp = 1;
	      return 0;
	    }
	}

      /* Retrieve the list of methods with the name NAME.  */
      value_find_oload_method_list (&temp, name, 0, &methods,
				    &xmethods, &basetype, &boffset);
      /* If this is a method only search, and no methods were found
	 the search has failed.  */
      if (method == METHOD && methods.empty () && xmethods.empty ())
	error (_("Couldn't find method %s%s%s"),
	       obj_type_name,
	       (obj_type_name && *obj_type_name) ? "::" : "",
	       name);
      /* If we are dealing with stub method types, they should have
	 been resolved by find_method_list via
	 value_find_oload_method_list above.  */
      if (!methods.empty ())
	{
	  gdb_assert (TYPE_SELF_TYPE (methods[0].type) != NULL);

	  src_method_oload_champ
	    = find_oload_champ (args,
				methods.size (),
				methods.data (), NULL, NULL,
				&src_method_badness);

	  src_method_match_quality = classify_oload_match
	    (src_method_badness, args.size (),
	     oload_method_static_p (methods.data (), src_method_oload_champ));
	}

      if (!xmethods.empty ())
	{
	  ext_method_oload_champ
	    = find_oload_champ (args,
				xmethods.size (),
				NULL, xmethods.data (), NULL,
				&ext_method_badness);
	  ext_method_match_quality = classify_oload_match (ext_method_badness,
							   args.size (), 0);
	}

      if (src_method_oload_champ >= 0 && ext_method_oload_champ >= 0)
	{
	  switch (compare_badness (ext_method_badness, src_method_badness))
	    {
	      case 0: /* Src method and xmethod are equally good.  */
		/* If src method and xmethod are equally good, then
		   xmethod should be the winner.  Hence, fall through to the
		   case where a xmethod is better than the source
		   method, except when the xmethod match quality is
		   non-standard.  */
		/* FALLTHROUGH */
	      case 1: /* Src method and ext method are incompatible.  */
		/* If ext method match is not standard, then let source method
		   win.  Otherwise, fallthrough to let xmethod win.  */
		if (ext_method_match_quality != STANDARD)
		  {
		    method_oload_champ = src_method_oload_champ;
		    method_badness = src_method_badness;
		    ext_method_oload_champ = -1;
		    method_match_quality = src_method_match_quality;
		    break;
		  }
		/* FALLTHROUGH */
	      case 2: /* Ext method is champion.  */
		method_oload_champ = ext_method_oload_champ;
		method_badness = ext_method_badness;
		src_method_oload_champ = -1;
		method_match_quality = ext_method_match_quality;
		break;
	      case 3: /* Src method is champion.  */
		method_oload_champ = src_method_oload_champ;
		method_badness = src_method_badness;
		ext_method_oload_champ = -1;
		method_match_quality = src_method_match_quality;
		break;
	      default:
		gdb_assert_not_reached ("Unexpected overload comparison "
					"result");
		break;
	    }
	}
      else if (src_method_oload_champ >= 0)
	{
	  method_oload_champ = src_method_oload_champ;
	  method_badness = src_method_badness;
	  method_match_quality = src_method_match_quality;
	}
      else if (ext_method_oload_champ >= 0)
	{
	  method_oload_champ = ext_method_oload_champ;
	  method_badness = ext_method_badness;
	  method_match_quality = ext_method_match_quality;
	}
    }

  if (method == NON_METHOD || method == BOTH)
    {
      const char *qualified_name = NULL;

      /* If the overload match is being search for both as a method
	 and non member function, the first argument must now be
	 dereferenced.  */
      if (method == BOTH)
	args[0] = value_ind (args[0]);

      if (fsym)
	{
	  qualified_name = fsym->natural_name ();

	  /* If we have a function with a C++ name, try to extract just
	     the function part.  Do not try this for non-functions (e.g.
	     function pointers).  */
	  if (qualified_name
	      && (check_typedef (SYMBOL_TYPE (fsym))->code ()
		  == TYPE_CODE_FUNC))
	    {
	      temp_func = cp_func_name (qualified_name);

	      /* If cp_func_name did not remove anything, the name of the
		 symbol did not include scope or argument types - it was
		 probably a C-style function.  */
	      if (temp_func != nullptr)
		{
		  if (strcmp (temp_func.get (), qualified_name) == 0)
		    func_name = NULL;
		  else
		    func_name = temp_func.get ();
		}
	    }
	}
      else
	{
	  func_name = name;
	  qualified_name = name;
	}

      /* If there was no C++ name, this must be a C-style function or
	 not a function at all.  Just return the same symbol.  Do the
	 same if cp_func_name fails for some reason.  */
      if (func_name == NULL)
	{
	  *symp = fsym;
	  return 0;
	}

      func_oload_champ = find_oload_champ_namespace (args,
						     func_name,
						     qualified_name,
						     &functions,
						     &func_badness,
						     no_adl);

      if (func_oload_champ >= 0)
	func_match_quality = classify_oload_match (func_badness,
						   args.size (), 0);
    }

  /* Did we find a match ?  */
  if (method_oload_champ == -1 && func_oload_champ == -1)
    throw_error (NOT_FOUND_ERROR,
		 _("No symbol \"%s\" in current context."),
		 name);

  /* If we have found both a method match and a function
     match, find out which one is better, and calculate match
     quality.  */
  if (method_oload_champ >= 0 && func_oload_champ >= 0)
    {
      switch (compare_badness (func_badness, method_badness))
	{
	  case 0: /* Top two contenders are equally good.  */
	    /* FIXME: GDB does not support the general ambiguous case.
	     All candidates should be collected and presented the
	     user.  */
	    error (_("Ambiguous overload resolution"));
	    break;
	  case 1: /* Incomparable top contenders.  */
	    /* This is an error incompatible candidates
	       should not have been proposed.  */
	    error (_("Internal error: incompatible "
		     "overload candidates proposed"));
	    break;
	  case 2: /* Function champion.  */
	    method_oload_champ = -1;
	    match_quality = func_match_quality;
	    break;
	  case 3: /* Method champion.  */
	    func_oload_champ = -1;
	    match_quality = method_match_quality;
	    break;
	  default:
	    error (_("Internal error: unexpected overload comparison result"));
	    break;
	}
    }
  else
    {
      /* We have either a method match or a function match.  */
      if (method_oload_champ >= 0)
	match_quality = method_match_quality;
      else
	match_quality = func_match_quality;
    }

  if (match_quality == INCOMPATIBLE)
    {
      if (method == METHOD)
	error (_("Cannot resolve method %s%s%s to any overloaded instance"),
	       obj_type_name,
	       (obj_type_name && *obj_type_name) ? "::" : "",
	       name);
      else
	error (_("Cannot resolve function %s to any overloaded instance"),
	       func_name);
    }
  else if (match_quality == NON_STANDARD)
    {
      if (method == METHOD)
	warning (_("Using non-standard conversion to match "
		   "method %s%s%s to supplied arguments"),
		 obj_type_name,
		 (obj_type_name && *obj_type_name) ? "::" : "",
		 name);
      else
	warning (_("Using non-standard conversion to match "
		   "function %s to supplied arguments"),
		 func_name);
    }

  if (staticp != NULL)
    *staticp = oload_method_static_p (methods.data (), method_oload_champ);

  if (method_oload_champ >= 0)
    {
      if (src_method_oload_champ >= 0)
	{
	  if (TYPE_FN_FIELD_VIRTUAL_P (methods, method_oload_champ)
	      && noside != EVAL_AVOID_SIDE_EFFECTS)
	    {
	      *valp = value_virtual_fn_field (&temp, methods.data (),
					      method_oload_champ, basetype,
					      boffset);
	    }
	  else
	    *valp = value_fn_field (&temp, methods.data (),
				    method_oload_champ, basetype, boffset);
	}
      else
	*valp = value_from_xmethod
	  (std::move (xmethods[ext_method_oload_champ]));
    }
  else
    *symp = functions[func_oload_champ];

  if (objp)
    {
      struct type *temp_type = check_typedef (value_type (temp));
      struct type *objtype = check_typedef (obj_type);

      if (temp_type->code () != TYPE_CODE_PTR
	  && objtype->is_pointer_or_reference ())
	{
	  temp = value_addr (temp);
	}
      *objp = temp;
    }

  switch (match_quality)
    {
    case INCOMPATIBLE:
      return 100;
    case NON_STANDARD:
      return 10;
    default:				/* STANDARD */
      return 0;
    }
}

/* Find the best overload match, searching for FUNC_NAME in namespaces
   contained in QUALIFIED_NAME until it either finds a good match or
   runs out of namespaces.  It stores the overloaded functions in
   *OLOAD_SYMS, and the badness vector in *OLOAD_CHAMP_BV.  If NO_ADL,
   argument dependent lookup is not performed.  */

static int
find_oload_champ_namespace (gdb::array_view<value *> args,
			    const char *func_name,
			    const char *qualified_name,
			    std::vector<symbol *> *oload_syms,
			    badness_vector *oload_champ_bv,
			    const int no_adl)
{
  int oload_champ;

  find_oload_champ_namespace_loop (args,
				   func_name,
				   qualified_name, 0,
				   oload_syms, oload_champ_bv,
				   &oload_champ,
				   no_adl);

  return oload_champ;
}

/* Helper function for find_oload_champ_namespace; NAMESPACE_LEN is
   how deep we've looked for namespaces, and the champ is stored in
   OLOAD_CHAMP.  The return value is 1 if the champ is a good one, 0
   if it isn't.  Other arguments are the same as in
   find_oload_champ_namespace.  */

static int
find_oload_champ_namespace_loop (gdb::array_view<value *> args,
				 const char *func_name,
				 const char *qualified_name,
				 int namespace_len,
				 std::vector<symbol *> *oload_syms,
				 badness_vector *oload_champ_bv,
				 int *oload_champ,
				 const int no_adl)
{
  int next_namespace_len = namespace_len;
  int searched_deeper = 0;
  int new_oload_champ;
  char *new_namespace;

  if (next_namespace_len != 0)
    {
      gdb_assert (qualified_name[next_namespace_len] == ':');
      next_namespace_len +=  2;
    }
  next_namespace_len +=
    cp_find_first_component (qualified_name + next_namespace_len);

  /* First, see if we have a deeper namespace we can search in.
     If we get a good match there, use it.  */

  if (qualified_name[next_namespace_len] == ':')
    {
      searched_deeper = 1;

      if (find_oload_champ_namespace_loop (args,
					   func_name, qualified_name,
					   next_namespace_len,
					   oload_syms, oload_champ_bv,
					   oload_champ, no_adl))
	{
	  return 1;
	}
    };

  /* If we reach here, either we're in the deepest namespace or we
     didn't find a good match in a deeper namespace.  But, in the
     latter case, we still have a bad match in a deeper namespace;
     note that we might not find any match at all in the current
     namespace.  (There's always a match in the deepest namespace,
     because this overload mechanism only gets called if there's a
     function symbol to start off with.)  */

  new_namespace = (char *) alloca (namespace_len + 1);
  strncpy (new_namespace, qualified_name, namespace_len);
  new_namespace[namespace_len] = '\0';

  std::vector<symbol *> new_oload_syms
    = make_symbol_overload_list (func_name, new_namespace);

  /* If we have reached the deepest level perform argument
     determined lookup.  */
  if (!searched_deeper && !no_adl)
    {
      int ix;
      struct type **arg_types;

      /* Prepare list of argument types for overload resolution.  */
      arg_types = (struct type **)
	alloca (args.size () * (sizeof (struct type *)));
      for (ix = 0; ix < args.size (); ix++)
	arg_types[ix] = value_type (args[ix]);
      add_symbol_overload_list_adl ({arg_types, args.size ()}, func_name,
				    &new_oload_syms);
    }

  badness_vector new_oload_champ_bv;
  new_oload_champ = find_oload_champ (args,
				      new_oload_syms.size (),
				      NULL, NULL, new_oload_syms.data (),
				      &new_oload_champ_bv);

  /* Case 1: We found a good match.  Free earlier matches (if any),
     and return it.  Case 2: We didn't find a good match, but we're
     not the deepest function.  Then go with the bad match that the
     deeper function found.  Case 3: We found a bad match, and we're
     the deepest function.  Then return what we found, even though
     it's a bad match.  */

  if (new_oload_champ != -1
      && classify_oload_match (new_oload_champ_bv, args.size (), 0) == STANDARD)
    {
      *oload_syms = std::move (new_oload_syms);
      *oload_champ = new_oload_champ;
      *oload_champ_bv = std::move (new_oload_champ_bv);
      return 1;
    }
  else if (searched_deeper)
    {
      return 0;
    }
  else
    {
      *oload_syms = std::move (new_oload_syms);
      *oload_champ = new_oload_champ;
      *oload_champ_bv = std::move (new_oload_champ_bv);
      return 0;
    }
}

/* Look for a function to take ARGS.  Find the best match from among
   the overloaded methods or functions given by METHODS or FUNCTIONS
   or XMETHODS, respectively.  One, and only one of METHODS, FUNCTIONS
   and XMETHODS can be non-NULL.

   NUM_FNS is the length of the array pointed at by METHODS, FUNCTIONS
   or XMETHODS, whichever is non-NULL.

   Return the index of the best match; store an indication of the
   quality of the match in OLOAD_CHAMP_BV.  */

static int
find_oload_champ (gdb::array_view<value *> args,
		  size_t num_fns,
		  fn_field *methods,
		  xmethod_worker_up *xmethods,
		  symbol **functions,
		  badness_vector *oload_champ_bv)
{
  /* A measure of how good an overloaded instance is.  */
  badness_vector bv;
  /* Index of best overloaded function.  */
  int oload_champ = -1;
  /* Current ambiguity state for overload resolution.  */
  int oload_ambiguous = 0;
  /* 0 => no ambiguity, 1 => two good funcs, 2 => incomparable funcs.  */

  /* A champion can be found among methods alone, or among functions
     alone, or in xmethods alone, but not in more than one of these
     groups.  */
  gdb_assert ((methods != NULL) + (functions != NULL) + (xmethods != NULL)
	      == 1);

  /* Consider each candidate in turn.  */
  for (size_t ix = 0; ix < num_fns; ix++)
    {
      int jj;
      int static_offset = 0;
      std::vector<type *> parm_types;

      if (xmethods != NULL)
	parm_types = xmethods[ix]->get_arg_types ();
      else
	{
	  size_t nparms;

	  if (methods != NULL)
	    {
	      nparms = TYPE_FN_FIELD_TYPE (methods, ix)->num_fields ();
	      static_offset = oload_method_static_p (methods, ix);
	    }
	  else
	    nparms = SYMBOL_TYPE (functions[ix])->num_fields ();

	  parm_types.reserve (nparms);
	  for (jj = 0; jj < nparms; jj++)
	    {
	      type *t = (methods != NULL
			 ? (TYPE_FN_FIELD_ARGS (methods, ix)[jj].type ())
			 : SYMBOL_TYPE (functions[ix])->field (jj).type ());
	      parm_types.push_back (t);
	    }
	}

      /* Compare parameter types to supplied argument types.  Skip
	 THIS for static methods.  */
      bv = rank_function (parm_types,
			  args.slice (static_offset));

      if (overload_debug)
	{
	  if (methods != NULL)
	    fprintf_filtered (gdb_stderr,
			      "Overloaded method instance %s, # of parms %d\n",
			      methods[ix].physname, (int) parm_types.size ());
	  else if (xmethods != NULL)
	    fprintf_filtered (gdb_stderr,
			      "Xmethod worker, # of parms %d\n",
			      (int) parm_types.size ());
	  else
	    fprintf_filtered (gdb_stderr,
			      "Overloaded function instance "
			      "%s # of parms %d\n",
			      functions[ix]->demangled_name (),
			      (int) parm_types.size ());

	  fprintf_filtered (gdb_stderr,
			    "...Badness of length : {%d, %d}\n",
			    bv[0].rank, bv[0].subrank);

	  for (jj = 1; jj < bv.size (); jj++)
	    fprintf_filtered (gdb_stderr,
			      "...Badness of arg %d : {%d, %d}\n",
			      jj, bv[jj].rank, bv[jj].subrank);
	}

      if (oload_champ_bv->empty ())
	{
	  *oload_champ_bv = std::move (bv);
	  oload_champ = 0;
	}
      else /* See whether current candidate is better or worse than
	      previous best.  */
	switch (compare_badness (bv, *oload_champ_bv))
	  {
	  case 0:		/* Top two contenders are equally good.  */
	    oload_ambiguous = 1;
	    break;
	  case 1:		/* Incomparable top contenders.  */
	    oload_ambiguous = 2;
	    break;
	  case 2:		/* New champion, record details.  */
	    *oload_champ_bv = std::move (bv);
	    oload_ambiguous = 0;
	    oload_champ = ix;
	    break;
	  case 3:
	  default:
	    break;
	  }
      if (overload_debug)
	fprintf_filtered (gdb_stderr, "Overload resolution "
			  "champion is %d, ambiguous? %d\n",
			  oload_champ, oload_ambiguous);
    }

  return oload_champ;
}

/* Return 1 if we're looking at a static method, 0 if we're looking at
   a non-static method or a function that isn't a method.  */

static int
oload_method_static_p (struct fn_field *fns_ptr, int index)
{
  if (fns_ptr && index >= 0 && TYPE_FN_FIELD_STATIC_P (fns_ptr, index))
    return 1;
  else
    return 0;
}

/* Check how good an overload match OLOAD_CHAMP_BV represents.  */

static enum oload_classification
classify_oload_match (const badness_vector &oload_champ_bv,
		      int nargs,
		      int static_offset)
{
  int ix;
  enum oload_classification worst = STANDARD;

  for (ix = 1; ix <= nargs - static_offset; ix++)
    {
      /* If this conversion is as bad as INCOMPATIBLE_TYPE_BADNESS
	 or worse return INCOMPATIBLE.  */
      if (compare_ranks (oload_champ_bv[ix],
			 INCOMPATIBLE_TYPE_BADNESS) <= 0)
	return INCOMPATIBLE;	/* Truly mismatched types.  */
      /* Otherwise If this conversion is as bad as
	 NS_POINTER_CONVERSION_BADNESS or worse return NON_STANDARD.  */
      else if (compare_ranks (oload_champ_bv[ix],
			      NS_POINTER_CONVERSION_BADNESS) <= 0)
	worst = NON_STANDARD;	/* Non-standard type conversions
				   needed.  */
    }

  /* If no INCOMPATIBLE classification was found, return the worst one
     that was found (if any).  */
  return worst;
}

/* C++: return 1 is NAME is a legitimate name for the destructor of
   type TYPE.  If TYPE does not have a destructor, or if NAME is
   inappropriate for TYPE, an error is signaled.  Parameter TYPE should not yet
   have CHECK_TYPEDEF applied, this function will apply it itself.  */

int
destructor_name_p (const char *name, struct type *type)
{
  if (name[0] == '~')
    {
      const char *dname = type_name_or_error (type);
      const char *cp = strchr (dname, '<');
      unsigned int len;

      /* Do not compare the template part for template classes.  */
      if (cp == NULL)
	len = strlen (dname);
      else
	len = cp - dname;
      if (strlen (name + 1) != len || strncmp (dname, name + 1, len) != 0)
	error (_("name of destructor must equal name of class"));
      else
	return 1;
    }
  return 0;
}

/* Find an enum constant named NAME in TYPE.  TYPE must be an "enum
   class".  If the name is found, return a value representing it;
   otherwise throw an exception.  */

static struct value *
enum_constant_from_type (struct type *type, const char *name)
{
  int i;
  int name_len = strlen (name);

  gdb_assert (type->code () == TYPE_CODE_ENUM
	      && type->is_declared_class ());

  for (i = TYPE_N_BASECLASSES (type); i < type->num_fields (); ++i)
    {
      const char *fname = type->field (i).name ();
      int len;

      if (TYPE_FIELD_LOC_KIND (type, i) != FIELD_LOC_KIND_ENUMVAL
	  || fname == NULL)
	continue;

      /* Look for the trailing "::NAME", since enum class constant
	 names are qualified here.  */
      len = strlen (fname);
      if (len + 2 >= name_len
	  && fname[len - name_len - 2] == ':'
	  && fname[len - name_len - 1] == ':'
	  && strcmp (&fname[len - name_len], name) == 0)
	return value_from_longest (type, TYPE_FIELD_ENUMVAL (type, i));
    }

  error (_("no constant named \"%s\" in enum \"%s\""),
	 name, type->name ());
}

/* C++: Given an aggregate type CURTYPE, and a member name NAME,
   return the appropriate member (or the address of the member, if
   WANT_ADDRESS).  This function is used to resolve user expressions
   of the form "DOMAIN::NAME".  For more details on what happens, see
   the comment before value_struct_elt_for_reference.  */

struct value *
value_aggregate_elt (struct type *curtype, const char *name,
		     struct type *expect_type, int want_address,
		     enum noside noside)
{
  switch (curtype->code ())
    {
    case TYPE_CODE_STRUCT:
    case TYPE_CODE_UNION:
      return value_struct_elt_for_reference (curtype, 0, curtype, 
					     name, expect_type,
					     want_address, noside);
    case TYPE_CODE_NAMESPACE:
      return value_namespace_elt (curtype, name, 
				  want_address, noside);

    case TYPE_CODE_ENUM:
      return enum_constant_from_type (curtype, name);

    default:
      internal_error (__FILE__, __LINE__,
		      _("non-aggregate type in value_aggregate_elt"));
    }
}

/* Compares the two method/function types T1 and T2 for "equality" 
   with respect to the methods' parameters.  If the types of the
   two parameter lists are the same, returns 1; 0 otherwise.  This
   comparison may ignore any artificial parameters in T1 if
   SKIP_ARTIFICIAL is non-zero.  This function will ALWAYS skip
   the first artificial parameter in T1, assumed to be a 'this' pointer.

   The type T2 is expected to have come from make_params (in eval.c).  */

static int
compare_parameters (struct type *t1, struct type *t2, int skip_artificial)
{
  int start = 0;

  if (t1->num_fields () > 0 && TYPE_FIELD_ARTIFICIAL (t1, 0))
    ++start;

  /* If skipping artificial fields, find the first real field
     in T1.  */
  if (skip_artificial)
    {
      while (start < t1->num_fields ()
	     && TYPE_FIELD_ARTIFICIAL (t1, start))
	++start;
    }

  /* Now compare parameters.  */

  /* Special case: a method taking void.  T1 will contain no
     non-artificial fields, and T2 will contain TYPE_CODE_VOID.  */
  if ((t1->num_fields () - start) == 0 && t2->num_fields () == 1
      && t2->field (0).type ()->code () == TYPE_CODE_VOID)
    return 1;

  if ((t1->num_fields () - start) == t2->num_fields ())
    {
      int i;

      for (i = 0; i < t2->num_fields (); ++i)
	{
	  if (compare_ranks (rank_one_type (t1->field (start + i).type (),
					    t2->field (i).type (), NULL),
			     EXACT_MATCH_BADNESS) != 0)
	    return 0;
	}

      return 1;
    }

  return 0;
}

/* C++: Given an aggregate type VT, and a class type CLS, search
   recursively for CLS using value V; If found, store the offset
   which is either fetched from the virtual base pointer if CLS
   is virtual or accumulated offset of its parent classes if
   CLS is non-virtual in *BOFFS, set ISVIRT to indicate if CLS
   is virtual, and return true.  If not found, return false.  */

static bool
get_baseclass_offset (struct type *vt, struct type *cls,
		      struct value *v, int *boffs, bool *isvirt)
{
  for (int i = 0; i < TYPE_N_BASECLASSES (vt); i++)
    {
      struct type *t = vt->field (i).type ();
      if (types_equal (t, cls))
	{
	  if (BASETYPE_VIA_VIRTUAL (vt, i))
	    {
	      const gdb_byte *adr = value_contents_for_printing (v).data ();
	      *boffs = baseclass_offset (vt, i, adr, value_offset (v),
					 value_as_long (v), v);
	      *isvirt = true;
	    }
	  else
	    *isvirt = false;
	  return true;
	}

      if (get_baseclass_offset (check_typedef (t), cls, v, boffs, isvirt))
	{
	  if (*isvirt == false)	/* Add non-virtual base offset.  */
	    {
	      const gdb_byte *adr = value_contents_for_printing (v).data ();
	      *boffs += baseclass_offset (vt, i, adr, value_offset (v),
					  value_as_long (v), v);
	    }
	  return true;
	}
    }

  return false;
}

/* C++: Given an aggregate type CURTYPE, and a member name NAME,
   return the address of this member as a "pointer to member" type.
   If INTYPE is non-null, then it will be the type of the member we
   are looking for.  This will help us resolve "pointers to member
   functions".  This function is used to resolve user expressions of
   the form "DOMAIN::NAME".  */

static struct value *
value_struct_elt_for_reference (struct type *domain, int offset,
				struct type *curtype, const char *name,
				struct type *intype, 
				int want_address,
				enum noside noside)
{
  struct type *t = check_typedef (curtype);
  int i;
  struct value *result;

  if (t->code () != TYPE_CODE_STRUCT
      && t->code () != TYPE_CODE_UNION)
    error (_("Internal error: non-aggregate type "
	     "to value_struct_elt_for_reference"));

  for (i = t->num_fields () - 1; i >= TYPE_N_BASECLASSES (t); i--)
    {
      const char *t_field_name = t->field (i).name ();

      if (t_field_name && strcmp (t_field_name, name) == 0)
	{
	  if (field_is_static (&t->field (i)))
	    {
	      struct value *v = value_static_field (t, i);
	      if (want_address)
		v = value_addr (v);
	      return v;
	    }
	  if (TYPE_FIELD_PACKED (t, i))
	    error (_("pointers to bitfield members not allowed"));

	  if (want_address)
	    return value_from_longest
	      (lookup_memberptr_type (t->field (i).type (), domain),
	       offset + (LONGEST) (TYPE_FIELD_BITPOS (t, i) >> 3));
	  else if (noside != EVAL_NORMAL)
	    return allocate_value (t->field (i).type ());
	  else
	    {
	      /* Try to evaluate NAME as a qualified name with implicit
		 this pointer.  In this case, attempt to return the
		 equivalent to `this->*(&TYPE::NAME)'.  */
	      struct value *v = value_of_this_silent (current_language);
	      if (v != NULL)
		{
		  struct value *ptr, *this_v = v;
		  long mem_offset;
		  struct type *type, *tmp;

		  ptr = value_aggregate_elt (domain, name, NULL, 1, noside);
		  type = check_typedef (value_type (ptr));
		  gdb_assert (type != NULL
			      && type->code () == TYPE_CODE_MEMBERPTR);
		  tmp = lookup_pointer_type (TYPE_SELF_TYPE (type));
		  v = value_cast_pointers (tmp, v, 1);
		  mem_offset = value_as_long (ptr);
		  if (domain != curtype)
		    {
		      /* Find class offset of type CURTYPE from either its
			 parent type DOMAIN or the type of implied this.  */
		      int boff = 0;
		      bool isvirt = false;
		      if (get_baseclass_offset (domain, curtype, v, &boff,
						&isvirt))
			mem_offset += boff;
		      else
			{
			  struct type *p = check_typedef (value_type (this_v));
			  p = check_typedef (TYPE_TARGET_TYPE (p));
			  if (get_baseclass_offset (p, curtype, this_v,
						    &boff, &isvirt))
			    mem_offset += boff;
			}
		    }
		  tmp = lookup_pointer_type (TYPE_TARGET_TYPE (type));
		  result = value_from_pointer (tmp,
					       value_as_long (v) + mem_offset);
		  return value_ind (result);
		}

	      error (_("Cannot reference non-static field \"%s\""), name);
	    }
	}
    }

  /* C++: If it was not found as a data field, then try to return it
     as a pointer to a method.  */

  /* Perform all necessary dereferencing.  */
  while (intype && intype->code () == TYPE_CODE_PTR)
    intype = TYPE_TARGET_TYPE (intype);

  for (i = TYPE_NFN_FIELDS (t) - 1; i >= 0; --i)
    {
      const char *t_field_name = TYPE_FN_FIELDLIST_NAME (t, i);

      if (t_field_name && strcmp (t_field_name, name) == 0)
	{
	  int j;
	  int len = TYPE_FN_FIELDLIST_LENGTH (t, i);
	  struct fn_field *f = TYPE_FN_FIELDLIST1 (t, i);

	  check_stub_method_group (t, i);

	  if (intype)
	    {
	      for (j = 0; j < len; ++j)
		{
		  if (TYPE_CONST (intype) != TYPE_FN_FIELD_CONST (f, j))
		    continue;
		  if (TYPE_VOLATILE (intype) != TYPE_FN_FIELD_VOLATILE (f, j))
		    continue;

		  if (compare_parameters (TYPE_FN_FIELD_TYPE (f, j), intype, 0)
		      || compare_parameters (TYPE_FN_FIELD_TYPE (f, j),
					     intype, 1))
		    break;
		}

	      if (j == len)
		error (_("no member function matches "
			 "that type instantiation"));
	    }
	  else
	    {
	      int ii;

	      j = -1;
	      for (ii = 0; ii < len; ++ii)
		{
		  /* Skip artificial methods.  This is necessary if,
		     for example, the user wants to "print
		     subclass::subclass" with only one user-defined
		     constructor.  There is no ambiguity in this case.
		     We are careful here to allow artificial methods
		     if they are the unique result.  */
		  if (TYPE_FN_FIELD_ARTIFICIAL (f, ii))
		    {
		      if (j == -1)
			j = ii;
		      continue;
		    }

		  /* Desired method is ambiguous if more than one
		     method is defined.  */
		  if (j != -1 && !TYPE_FN_FIELD_ARTIFICIAL (f, j))
		    error (_("non-unique member `%s' requires "
			     "type instantiation"), name);

		  j = ii;
		}

	      if (j == -1)
		error (_("no matching member function"));
	    }

	  if (TYPE_FN_FIELD_STATIC_P (f, j))
	    {
	      struct symbol *s = 
		lookup_symbol (TYPE_FN_FIELD_PHYSNAME (f, j),
			       0, VAR_DOMAIN, 0).symbol;

	      if (s == NULL)
		return NULL;

	      if (want_address)
		return value_addr (read_var_value (s, 0, 0));
	      else
		return read_var_value (s, 0, 0);
	    }

	  if (TYPE_FN_FIELD_VIRTUAL_P (f, j))
	    {
	      if (want_address)
		{
		  result = allocate_value
		    (lookup_methodptr_type (TYPE_FN_FIELD_TYPE (f, j)));
		  cplus_make_method_ptr (value_type (result),
					 value_contents_writeable (result).data (),
					 TYPE_FN_FIELD_VOFFSET (f, j), 1);
		}
	      else if (noside == EVAL_AVOID_SIDE_EFFECTS)
		return allocate_value (TYPE_FN_FIELD_TYPE (f, j));
	      else
		error (_("Cannot reference virtual member function \"%s\""),
		       name);
	    }
	  else
	    {
	      struct symbol *s = 
		lookup_symbol (TYPE_FN_FIELD_PHYSNAME (f, j),
			       0, VAR_DOMAIN, 0).symbol;

	      if (s == NULL)
		return NULL;

	      struct value *v = read_var_value (s, 0, 0);
	      if (!want_address)
		result = v;
	      else
		{
		  result = allocate_value (lookup_methodptr_type (TYPE_FN_FIELD_TYPE (f, j)));
		  cplus_make_method_ptr (value_type (result),
					 value_contents_writeable (result).data (),
					 value_address (v), 0);
		}
	    }
	  return result;
	}
    }
  for (i = TYPE_N_BASECLASSES (t) - 1; i >= 0; i--)
    {
      struct value *v;
      int base_offset;

      if (BASETYPE_VIA_VIRTUAL (t, i))
	base_offset = 0;
      else
	base_offset = TYPE_BASECLASS_BITPOS (t, i) / 8;
      v = value_struct_elt_for_reference (domain,
					  offset + base_offset,
					  TYPE_BASECLASS (t, i),
					  name, intype, 
					  want_address, noside);
      if (v)
	return v;
    }

  /* As a last chance, pretend that CURTYPE is a namespace, and look
     it up that way; this (frequently) works for types nested inside
     classes.  */

  return value_maybe_namespace_elt (curtype, name, 
				    want_address, noside);
}

/* C++: Return the member NAME of the namespace given by the type
   CURTYPE.  */

static struct value *
value_namespace_elt (const struct type *curtype,
		     const char *name, int want_address,
		     enum noside noside)
{
  struct value *retval = value_maybe_namespace_elt (curtype, name,
						    want_address, 
						    noside);

  if (retval == NULL)
    error (_("No symbol \"%s\" in namespace \"%s\"."), 
	   name, curtype->name ());

  return retval;
}

/* A helper function used by value_namespace_elt and
   value_struct_elt_for_reference.  It looks up NAME inside the
   context CURTYPE; this works if CURTYPE is a namespace or if CURTYPE
   is a class and NAME refers to a type in CURTYPE itself (as opposed
   to, say, some base class of CURTYPE).  */

static struct value *
value_maybe_namespace_elt (const struct type *curtype,
			   const char *name, int want_address,
			   enum noside noside)
{
  const char *namespace_name = curtype->name ();
  struct block_symbol sym;
  struct value *result;

  sym = cp_lookup_symbol_namespace (namespace_name, name,
				    get_selected_block (0), VAR_DOMAIN);

  if (sym.symbol == NULL)
    return NULL;
  else if ((noside == EVAL_AVOID_SIDE_EFFECTS)
	   && (SYMBOL_CLASS (sym.symbol) == LOC_TYPEDEF))
    result = allocate_value (SYMBOL_TYPE (sym.symbol));
  else
    result = value_of_variable (sym.symbol, sym.block);

  if (want_address)
    result = value_addr (result);

  return result;
}

/* Given a pointer or a reference value V, find its real (RTTI) type.

   Other parameters FULL, TOP, USING_ENC as with value_rtti_type()
   and refer to the values computed for the object pointed to.  */

struct type *
value_rtti_indirect_type (struct value *v, int *full, 
			  LONGEST *top, int *using_enc)
{
  struct value *target = NULL;
  struct type *type, *real_type, *target_type;

  type = value_type (v);
  type = check_typedef (type);
  if (TYPE_IS_REFERENCE (type))
    target = coerce_ref (v);
  else if (type->code () == TYPE_CODE_PTR)
    {

      try
	{
	  target = value_ind (v);
	}
      catch (const gdb_exception_error &except)
	{
	  if (except.error == MEMORY_ERROR)
	    {
	      /* value_ind threw a memory error. The pointer is NULL or
		 contains an uninitialized value: we can't determine any
		 type.  */
	      return NULL;
	    }
	  throw;
	}
    }
  else
    return NULL;

  real_type = value_rtti_type (target, full, top, using_enc);

  if (real_type)
    {
      /* Copy qualifiers to the referenced object.  */
      target_type = value_type (target);
      real_type = make_cv_type (TYPE_CONST (target_type),
				TYPE_VOLATILE (target_type), real_type, NULL);
      if (TYPE_IS_REFERENCE (type))
	real_type = lookup_reference_type (real_type, type->code ());
      else if (type->code () == TYPE_CODE_PTR)
	real_type = lookup_pointer_type (real_type);
      else
	internal_error (__FILE__, __LINE__, _("Unexpected value type."));

      /* Copy qualifiers to the pointer/reference.  */
      real_type = make_cv_type (TYPE_CONST (type), TYPE_VOLATILE (type),
				real_type, NULL);
    }

  return real_type;
}

/* Given a value pointed to by ARGP, check its real run-time type, and
   if that is different from the enclosing type, create a new value
   using the real run-time type as the enclosing type (and of the same
   type as ARGP) and return it, with the embedded offset adjusted to
   be the correct offset to the enclosed object.  RTYPE is the type,
   and XFULL, XTOP, and XUSING_ENC are the other parameters, computed
   by value_rtti_type().  If these are available, they can be supplied
   and a second call to value_rtti_type() is avoided.  (Pass RTYPE ==
   NULL if they're not available.  */

struct value *
value_full_object (struct value *argp, 
		   struct type *rtype, 
		   int xfull, int xtop,
		   int xusing_enc)
{
  struct type *real_type;
  int full = 0;
  LONGEST top = -1;
  int using_enc = 0;
  struct value *new_val;

  if (rtype)
    {
      real_type = rtype;
      full = xfull;
      top = xtop;
      using_enc = xusing_enc;
    }
  else
    real_type = value_rtti_type (argp, &full, &top, &using_enc);

  /* If no RTTI data, or if object is already complete, do nothing.  */
  if (!real_type || real_type == value_enclosing_type (argp))
    return argp;

  /* In a destructor we might see a real type that is a superclass of
     the object's type.  In this case it is better to leave the object
     as-is.  */
  if (full
      && TYPE_LENGTH (real_type) < TYPE_LENGTH (value_enclosing_type (argp)))
    return argp;

  /* If we have the full object, but for some reason the enclosing
     type is wrong, set it.  */
  /* pai: FIXME -- sounds iffy */
  if (full)
    {
      argp = value_copy (argp);
      set_value_enclosing_type (argp, real_type);
      return argp;
    }

  /* Check if object is in memory.  */
  if (VALUE_LVAL (argp) != lval_memory)
    {
      warning (_("Couldn't retrieve complete object of RTTI "
		 "type %s; object may be in register(s)."), 
	       real_type->name ());

      return argp;
    }

  /* All other cases -- retrieve the complete object.  */
  /* Go back by the computed top_offset from the beginning of the
     object, adjusting for the embedded offset of argp if that's what
     value_rtti_type used for its computation.  */
  new_val = value_at_lazy (real_type, value_address (argp) - top +
			   (using_enc ? 0 : value_embedded_offset (argp)));
  deprecated_set_value_type (new_val, value_type (argp));
  set_value_embedded_offset (new_val, (using_enc
				       ? top + value_embedded_offset (argp)
				       : top));
  return new_val;
}


/* Return the value of the local variable, if one exists.  Throw error
   otherwise, such as if the request is made in an inappropriate context.  */

struct value *
value_of_this (const struct language_defn *lang)
{
  struct block_symbol sym;
  const struct block *b;
  struct frame_info *frame;

  if (lang->name_of_this () == NULL)
    error (_("no `this' in current language"));

  frame = get_selected_frame (_("no frame selected"));

  b = get_frame_block (frame, NULL);

  sym = lookup_language_this (lang, b);
  if (sym.symbol == NULL)
    error (_("current stack frame does not contain a variable named `%s'"),
	   lang->name_of_this ());

  return read_var_value (sym.symbol, sym.block, frame);
}

/* Return the value of the local variable, if one exists.  Return NULL
   otherwise.  Never throw error.  */

struct value *
value_of_this_silent (const struct language_defn *lang)
{
  struct value *ret = NULL;

  try
    {
      ret = value_of_this (lang);
    }
  catch (const gdb_exception_error &except)
    {
    }

  return ret;
}

/* Create a slice (sub-string, sub-array) of ARRAY, that is LENGTH
   elements long, starting at LOWBOUND.  The result has the same lower
   bound as the original ARRAY.  */

struct value *
value_slice (struct value *array, int lowbound, int length)
{
  struct type *slice_range_type, *slice_type, *range_type;
  LONGEST lowerbound, upperbound;
  struct value *slice;
  struct type *array_type;

  array_type = check_typedef (value_type (array));
  if (array_type->code () != TYPE_CODE_ARRAY
      && array_type->code () != TYPE_CODE_STRING)
    error (_("cannot take slice of non-array"));

  if (type_not_allocated (array_type))
    error (_("array not allocated"));
  if (type_not_associated (array_type))
    error (_("array not associated"));

  range_type = array_type->index_type ();
  if (!get_discrete_bounds (range_type, &lowerbound, &upperbound))
    error (_("slice from bad array or bitstring"));

  if (lowbound < lowerbound || length < 0
      || lowbound + length - 1 > upperbound)
    error (_("slice out of range"));

  /* FIXME-type-allocation: need a way to free this type when we are
     done with it.  */
  slice_range_type = create_static_range_type (NULL,
					       TYPE_TARGET_TYPE (range_type),
					       lowbound,
					       lowbound + length - 1);

  {
    struct type *element_type = TYPE_TARGET_TYPE (array_type);
    LONGEST offset
      = (lowbound - lowerbound) * TYPE_LENGTH (check_typedef (element_type));

    slice_type = create_array_type (NULL,
				    element_type,
				    slice_range_type);
    slice_type->set_code (array_type->code ());

    if (VALUE_LVAL (array) == lval_memory && value_lazy (array))
      slice = allocate_value_lazy (slice_type);
    else
      {
	slice = allocate_value (slice_type);
	value_contents_copy (slice, 0, array, offset, 0,
			     type_length_units (slice_type));
      }

    set_value_component_location (slice, array);
    set_value_offset (slice, value_offset (array) + offset);
  }

  return slice;
}

/* See value.h.  */

struct value *
value_literal_complex (struct value *arg1,
		       struct value *arg2,
		       struct type *type)
{
  struct value *val;
  struct type *real_type = TYPE_TARGET_TYPE (type);

  val = allocate_value (type);
  arg1 = value_cast (real_type, arg1);
  arg2 = value_cast (real_type, arg2);

  memcpy (value_contents_raw (val).data (),
	  value_contents (arg1).data (), TYPE_LENGTH (real_type));
  memcpy (value_contents_raw (val).data () + TYPE_LENGTH (real_type),
	  value_contents (arg2).data (), TYPE_LENGTH (real_type));
  return val;
}

/* See value.h.  */

struct value *
value_real_part (struct value *value)
{
  struct type *type = check_typedef (value_type (value));
  struct type *ttype = TYPE_TARGET_TYPE (type);

  gdb_assert (type->code () == TYPE_CODE_COMPLEX);
  return value_from_component (value, ttype, 0);
}

/* See value.h.  */

struct value *
value_imaginary_part (struct value *value)
{
  struct type *type = check_typedef (value_type (value));
  struct type *ttype = TYPE_TARGET_TYPE (type);

  gdb_assert (type->code () == TYPE_CODE_COMPLEX);
  return value_from_component (value, ttype,
			       TYPE_LENGTH (check_typedef (ttype)));
}

/* Cast a value into the appropriate complex data type.  */

static struct value *
cast_into_complex (struct type *type, struct value *val)
{
  struct type *real_type = TYPE_TARGET_TYPE (type);

  if (value_type (val)->code () == TYPE_CODE_COMPLEX)
    {
      struct type *val_real_type = TYPE_TARGET_TYPE (value_type (val));
      struct value *re_val = allocate_value (val_real_type);
      struct value *im_val = allocate_value (val_real_type);

      memcpy (value_contents_raw (re_val).data (),
	      value_contents (val).data (), TYPE_LENGTH (val_real_type));
      memcpy (value_contents_raw (im_val).data (),
	      value_contents (val).data () + TYPE_LENGTH (val_real_type),
	      TYPE_LENGTH (val_real_type));

      return value_literal_complex (re_val, im_val, type);
    }
  else if (value_type (val)->code () == TYPE_CODE_FLT
	   || value_type (val)->code () == TYPE_CODE_INT)
    return value_literal_complex (val, 
				  value_zero (real_type, not_lval), 
				  type);
  else
    error (_("cannot cast non-number to complex"));
}

void _initialize_valops ();
void
_initialize_valops ()
{
  add_setshow_boolean_cmd ("overload-resolution", class_support,
			   &overload_resolution, _("\
Set overload resolution in evaluating C++ functions."), _("\
Show overload resolution in evaluating C++ functions."), 
			   NULL, NULL,
			   show_overload_resolution,
			   &setlist, &showlist);
  overload_resolution = 1;
}<|MERGE_RESOLUTION|>--- conflicted
+++ resolved
@@ -1199,7 +1199,7 @@
 			  + (bitpos + HOST_CHAR_BIT - 1) / HOST_CHAR_BIT;
 	    buffer.resize (changed_len);
 	    read_memory (changed_addr, buffer.data (), changed_len);
-	    copy_bitwise (buffer.data (), bitpos, value_contents (fromval),
+	    copy_bitwise (buffer.data (), bitpos, value_contents (fromval).data (),
 			  0, TYPE_LENGTH (type) * HOST_CHAR_BIT, big_endian);
 	    dest_buffer = buffer.data();
 	  }
@@ -1274,7 +1274,7 @@
 			       _("value is not available"));
 	      }
 
-	    copy_bitwise (buffer.data (), bitpos, value_contents (fromval),
+	    copy_bitwise (buffer.data (), bitpos, value_contents (fromval).data (),
 			  0, bitsize, big_endian);
 
 	    put_frame_register_bytes (frame, value_reg, offset, buffer);
@@ -1286,14 +1286,8 @@
 		/* If TOVAL is a special machine register requiring
 		   conversion of program values to a special raw
 		   format.  */
-<<<<<<< HEAD
 		gdbarch_value_to_register (arch, frame, VALUE_REGNUM (toval),
-					   type, value_contents (fromval));
-=======
-		gdbarch_value_to_register (gdbarch, frame,
-					   VALUE_REGNUM (toval), type,
-					   value_contents (fromval).data ());
->>>>>>> 3976e96a
+					   type, value_contents (fromval).data ());
 	      }
 	    else
 	      {
@@ -1416,15 +1410,9 @@
   set_value_bitpos (val, value_bitpos (arg1));
   type *enclosing_type = value_enclosing_type (val);
 
-<<<<<<< HEAD
   read_value_memory (val, value_bitpos (val), value_stack (val),
-		     value_address (val), value_contents_all_raw (val),
+		     value_address (val), value_contents_all_raw (val).data (),
 		     type_length_units (enclosing_type));
-=======
-  read_value_memory (val, 0, value_stack (val), value_address (val),
-		     value_contents_all_raw (val).data (),
-		     type_length_units (value_enclosing_type (val)));
->>>>>>> 3976e96a
 
   return val;
 }
