/* Branch trace support for GDB, the GNU debugger.

<<<<<<< HEAD
   Copyright (C) 2013-2021 Free Software Foundation, Inc.
   Copyright (C) 2021 Advanced Micro Devices, Inc. All rights reserved.
=======
   Copyright (C) 2013-2022 Free Software Foundation, Inc.
>>>>>>> ef6ec333

   Contributed by Intel Corp. <markus.t.metzger@intel.com>

   This file is part of GDB.

   This program is free software; you can redistribute it and/or modify
   it under the terms of the GNU General Public License as published by
   the Free Software Foundation; either version 3 of the License, or
   (at your option) any later version.

   This program is distributed in the hope that it will be useful,
   but WITHOUT ANY WARRANTY; without even the implied warranty of
   MERCHANTABILITY or FITNESS FOR A PARTICULAR PURPOSE.  See the
   GNU General Public License for more details.

   You should have received a copy of the GNU General Public License
   along with this program.  If not, see <http://www.gnu.org/licenses/>.  */

#include "defs.h"
#include "record.h"
#include "record-btrace.h"
#include "gdbthread.h"
#include "target.h"
#include "gdbcmd.h"
#include "disasm.h"
#include "observable.h"
#include "cli/cli-utils.h"
#include "source.h"
#include "ui-out.h"
#include "symtab.h"
#include "filenames.h"
#include "regcache.h"
#include "frame-unwind.h"
#include "hashtab.h"
#include "infrun.h"
#include "gdbsupport/event-loop.h"
#include "inf-loop.h"
#include "inferior.h"
#include <algorithm>
#include "gdbarch.h"
#include "cli/cli-style.h"
#include "async-event.h"
#include <forward_list>

static const target_info record_btrace_target_info = {
  "record-btrace",
  N_("Branch tracing target"),
  N_("Collect control-flow trace and provide the execution history.")
};

/* The target_ops of record-btrace.  */

class record_btrace_target final : public target_ops
{
public:
  const target_info &info () const override
  { return record_btrace_target_info; }

  strata stratum () const override { return record_stratum; }

  void close () override;
  void async (int) override;

  void detach (inferior *inf, int from_tty) override
  { record_detach (this, inf, from_tty); }

  void disconnect (const char *, int) override;

  void mourn_inferior () override
  { record_mourn_inferior (this); }

  void kill () override
  { record_kill (this); }

  enum record_method record_method (ptid_t ptid) override;

  void stop_recording () override;
  void info_record () override;

  void insn_history (int size, gdb_disassembly_flags flags) override;
  void insn_history_from (ULONGEST from, int size,
			  gdb_disassembly_flags flags) override;
  void insn_history_range (ULONGEST begin, ULONGEST end,
			   gdb_disassembly_flags flags) override;
  void call_history (int size, record_print_flags flags) override;
  void call_history_from (ULONGEST begin, int size, record_print_flags flags)
    override;
  void call_history_range (ULONGEST begin, ULONGEST end, record_print_flags flags)
    override;

  bool record_is_replaying (ptid_t ptid) override;
  bool record_will_replay (ptid_t ptid, int dir) override;
  void record_stop_replaying () override;

  enum target_xfer_status xfer_partial (enum target_object object,
					const char *annex,
					gdb_byte *readbuf,
					const gdb_byte *writebuf,
					ULONGEST offset, ULONGEST len,
					ULONGEST *xfered_len) override;

  int insert_breakpoint (struct gdbarch *,
			 struct bp_target_info *) override;
  int remove_breakpoint (struct gdbarch *, struct bp_target_info *,
			 enum remove_bp_reason) override;

  void fetch_registers (struct regcache *, int) override;

  void store_registers (struct regcache *, int) override;
  void prepare_to_store (struct regcache *) override;

  const struct frame_unwind *get_unwinder () override;

  const struct frame_unwind *get_tailcall_unwinder () override;

  void resume (ptid_t, int, enum gdb_signal) override;
  ptid_t wait (ptid_t, struct target_waitstatus *, target_wait_flags) override;

  void stop (ptid_t) override;
  void update_thread_list () override;
  bool thread_alive (ptid_t ptid) override;
  void goto_record_begin () override;
  void goto_record_end () override;
  void goto_record (ULONGEST insn) override;

  bool can_execute_reverse () override;

  bool stopped_by_sw_breakpoint () override;
  bool supports_stopped_by_sw_breakpoint () override;

  bool stopped_by_hw_breakpoint () override;
  bool supports_stopped_by_hw_breakpoint () override;

  enum exec_direction_kind execution_direction () override;
  void prepare_to_generate_core () override;
  void done_generating_core () override;
};

static record_btrace_target record_btrace_ops;

/* Initialize the record-btrace target ops.  */

/* Token associated with a new-thread observer enabling branch tracing
   for the new thread.  */
static const gdb::observers::token record_btrace_thread_observer_token {};

/* Memory access types used in set/show record btrace replay-memory-access.  */
static const char replay_memory_access_read_only[] = "read-only";
static const char replay_memory_access_read_write[] = "read-write";
static const char *const replay_memory_access_types[] =
{
  replay_memory_access_read_only,
  replay_memory_access_read_write,
  NULL
};

/* The currently allowed replay memory access type.  */
static const char *replay_memory_access = replay_memory_access_read_only;

/* The cpu state kinds.  */
enum record_btrace_cpu_state_kind
{
  CS_AUTO,
  CS_NONE,
  CS_CPU
};

/* The current cpu state.  */
static enum record_btrace_cpu_state_kind record_btrace_cpu_state = CS_AUTO;

/* The current cpu for trace decode.  */
static struct btrace_cpu record_btrace_cpu;

/* Command lists for "set/show record btrace".  */
static struct cmd_list_element *set_record_btrace_cmdlist;
static struct cmd_list_element *show_record_btrace_cmdlist;

/* The execution direction of the last resume we got.  See record-full.c.  */
static enum exec_direction_kind record_btrace_resume_exec_dir = EXEC_FORWARD;

/* The async event handler for reverse/replay execution.  */
static struct async_event_handler *record_btrace_async_inferior_event_handler;

/* A flag indicating that we are currently generating a core file.  */
static int record_btrace_generating_corefile;

/* The current branch trace configuration.  */
static struct btrace_config record_btrace_conf;

/* Command list for "record btrace".  */
static struct cmd_list_element *record_btrace_cmdlist;

/* Command lists for "set/show record btrace bts".  */
static struct cmd_list_element *set_record_btrace_bts_cmdlist;
static struct cmd_list_element *show_record_btrace_bts_cmdlist;

/* Command lists for "set/show record btrace pt".  */
static struct cmd_list_element *set_record_btrace_pt_cmdlist;
static struct cmd_list_element *show_record_btrace_pt_cmdlist;

/* Command list for "set record btrace cpu".  */
static struct cmd_list_element *set_record_btrace_cpu_cmdlist;

/* Print a record-btrace debug message.  Use do ... while (0) to avoid
   ambiguities when used in if statements.  */

#define DEBUG(msg, args...)						\
  do									\
    {									\
      if (record_debug != 0)						\
	fprintf_unfiltered (gdb_stdlog,					\
			    "[record-btrace] " msg "\n", ##args);	\
    }									\
  while (0)


/* Return the cpu configured by the user.  Returns NULL if the cpu was
   configured as auto.  */
const struct btrace_cpu *
record_btrace_get_cpu (void)
{
  switch (record_btrace_cpu_state)
    {
    case CS_AUTO:
      return nullptr;

    case CS_NONE:
      record_btrace_cpu.vendor = CV_UNKNOWN;
      /* Fall through.  */
    case CS_CPU:
      return &record_btrace_cpu;
    }

  error (_("Internal error: bad record btrace cpu state."));
}

/* Update the branch trace for the current thread and return a pointer to its
   thread_info.

   Throws an error if there is no thread or no trace.  This function never
   returns NULL.  */

static struct thread_info *
require_btrace_thread (void)
{
  DEBUG ("require");

  if (inferior_ptid == null_ptid)
    error (_("No thread."));

  thread_info *tp = inferior_thread ();

  validate_registers_access ();

  btrace_fetch (tp, record_btrace_get_cpu ());

  if (btrace_is_empty (tp))
    error (_("No trace."));

  return tp;
}

/* Update the branch trace for the current thread and return a pointer to its
   branch trace information struct.

   Throws an error if there is no thread or no trace.  This function never
   returns NULL.  */

static struct btrace_thread_info *
require_btrace (void)
{
  struct thread_info *tp;

  tp = require_btrace_thread ();

  return &tp->btrace;
}

/* Enable branch tracing for one thread.  Warn on errors.  */

static void
record_btrace_enable_warn (struct thread_info *tp)
{
  /* Ignore this thread if its inferior is not recorded by us.  */
  target_ops *rec = tp->inf->target_at (record_stratum);
  if (rec != &record_btrace_ops)
    return;

  try
    {
      btrace_enable (tp, &record_btrace_conf);
    }
  catch (const gdb_exception_error &error)
    {
      warning ("%s", error.what ());
    }
}

/* Enable automatic tracing of new threads.  */

static void
record_btrace_auto_enable (void)
{
  DEBUG ("attach thread observer");

  gdb::observers::new_thread.attach (record_btrace_enable_warn,
				     record_btrace_thread_observer_token,
				     "record-btrace");
}

/* Disable automatic tracing of new threads.  */

static void
record_btrace_auto_disable (void)
{
  DEBUG ("detach thread observer");

  gdb::observers::new_thread.detach (record_btrace_thread_observer_token);
}

/* The record-btrace async event handler function.  */

static void
record_btrace_handle_async_inferior_event (gdb_client_data data)
{
  inferior_event_handler (INF_REG_EVENT);
}

/* See record-btrace.h.  */

void
record_btrace_push_target (void)
{
  const char *format;

  record_btrace_auto_enable ();

  current_inferior ()->push_target (&record_btrace_ops);

  record_btrace_async_inferior_event_handler
    = create_async_event_handler (record_btrace_handle_async_inferior_event,
				  NULL, "record-btrace");
  record_btrace_generating_corefile = 0;

  format = btrace_format_short_string (record_btrace_conf.format);
  gdb::observers::record_changed.notify (current_inferior (), 1, "btrace", format);
}

/* Disable btrace on a set of threads on scope exit.  */

struct scoped_btrace_disable
{
  scoped_btrace_disable () = default;

  DISABLE_COPY_AND_ASSIGN (scoped_btrace_disable);

  ~scoped_btrace_disable ()
  {
    for (thread_info *tp : m_threads)
      btrace_disable (tp);
  }

  void add_thread (thread_info *thread)
  {
    m_threads.push_front (thread);
  }

  void discard ()
  {
    m_threads.clear ();
  }

private:
  std::forward_list<thread_info *> m_threads;
};

/* Open target record-btrace.  */

static void
record_btrace_target_open (const char *args, int from_tty)
{
  /* If we fail to enable btrace for one thread, disable it for the threads for
     which it was successfully enabled.  */
  scoped_btrace_disable btrace_disable;

  DEBUG ("open");

  record_preopen ();

  if (!target_has_execution ())
    error (_("The program is not being run."));

  for (thread_info *tp : current_inferior ()->non_exited_threads ())
    if (args == NULL || *args == 0 || number_is_in_list (args, tp->global_num))
      {
	btrace_enable (tp, &record_btrace_conf);

	btrace_disable.add_thread (tp);
      }

  record_btrace_push_target ();

  btrace_disable.discard ();
}

/* The stop_recording method of target record-btrace.  */

void
record_btrace_target::stop_recording ()
{
  DEBUG ("stop recording");

  record_btrace_auto_disable ();

  for (thread_info *tp : current_inferior ()->non_exited_threads ())
    if (tp->btrace.target != NULL)
      btrace_disable (tp);
}

/* The disconnect method of target record-btrace.  */

void
record_btrace_target::disconnect (const char *args,
				  int from_tty)
{
  struct target_ops *beneath = this->beneath ();

  /* Do not stop recording, just clean up GDB side.  */
  current_inferior ()->unpush_target (this);

  /* Forward disconnect.  */
  beneath->disconnect (args, from_tty);
}

/* The close method of target record-btrace.  */

void
record_btrace_target::close ()
{
  if (record_btrace_async_inferior_event_handler != NULL)
    delete_async_event_handler (&record_btrace_async_inferior_event_handler);

  /* Make sure automatic recording gets disabled even if we did not stop
     recording before closing the record-btrace target.  */
  record_btrace_auto_disable ();

  /* We should have already stopped recording.
     Tear down btrace in case we have not.  */
  for (thread_info *tp : current_inferior ()->non_exited_threads ())
    btrace_teardown (tp);
}

/* The async method of target record-btrace.  */

void
record_btrace_target::async (int enable)
{
  if (enable)
    mark_async_event_handler (record_btrace_async_inferior_event_handler);
  else
    clear_async_event_handler (record_btrace_async_inferior_event_handler);

  this->beneath ()->async (enable);
}

/* Adjusts the size and returns a human readable size suffix.  */

static const char *
record_btrace_adjust_size (unsigned int *size)
{
  unsigned int sz;

  sz = *size;

  if ((sz & ((1u << 30) - 1)) == 0)
    {
      *size = sz >> 30;
      return "GB";
    }
  else if ((sz & ((1u << 20) - 1)) == 0)
    {
      *size = sz >> 20;
      return "MB";
    }
  else if ((sz & ((1u << 10) - 1)) == 0)
    {
      *size = sz >> 10;
      return "kB";
    }
  else
    return "";
}

/* Print a BTS configuration.  */

static void
record_btrace_print_bts_conf (const struct btrace_config_bts *conf)
{
  const char *suffix;
  unsigned int size;

  size = conf->size;
  if (size > 0)
    {
      suffix = record_btrace_adjust_size (&size);
      printf_unfiltered (_("Buffer size: %u%s.\n"), size, suffix);
    }
}

/* Print an Intel Processor Trace configuration.  */

static void
record_btrace_print_pt_conf (const struct btrace_config_pt *conf)
{
  const char *suffix;
  unsigned int size;

  size = conf->size;
  if (size > 0)
    {
      suffix = record_btrace_adjust_size (&size);
      printf_unfiltered (_("Buffer size: %u%s.\n"), size, suffix);
    }
}

/* Print a branch tracing configuration.  */

static void
record_btrace_print_conf (const struct btrace_config *conf)
{
  printf_unfiltered (_("Recording format: %s.\n"),
		     btrace_format_string (conf->format));

  switch (conf->format)
    {
    case BTRACE_FORMAT_NONE:
      return;

    case BTRACE_FORMAT_BTS:
      record_btrace_print_bts_conf (&conf->bts);
      return;

    case BTRACE_FORMAT_PT:
      record_btrace_print_pt_conf (&conf->pt);
      return;
    }

  internal_error (__FILE__, __LINE__, _("Unknown branch trace format."));
}

/* The info_record method of target record-btrace.  */

void
record_btrace_target::info_record ()
{
  struct btrace_thread_info *btinfo;
  const struct btrace_config *conf;
  struct thread_info *tp;
  unsigned int insns, calls, gaps;

  DEBUG ("info");

  if (inferior_ptid == null_ptid)
    error (_("No thread."));

  tp = inferior_thread ();

  validate_registers_access ();

  btinfo = &tp->btrace;

  conf = ::btrace_conf (btinfo);
  if (conf != NULL)
    record_btrace_print_conf (conf);

  btrace_fetch (tp, record_btrace_get_cpu ());

  insns = 0;
  calls = 0;
  gaps = 0;

  if (!btrace_is_empty (tp))
    {
      struct btrace_call_iterator call;
      struct btrace_insn_iterator insn;

      btrace_call_end (&call, btinfo);
      btrace_call_prev (&call, 1);
      calls = btrace_call_number (&call);

      btrace_insn_end (&insn, btinfo);
      insns = btrace_insn_number (&insn);

      /* If the last instruction is not a gap, it is the current instruction
	 that is not actually part of the record.  */
      if (btrace_insn_get (&insn) != NULL)
	insns -= 1;

      gaps = btinfo->ngaps;
    }

  printf_unfiltered (_("Recorded %u instructions in %u functions (%u gaps) "
		       "for thread %s (%s).\n"), insns, calls, gaps,
		     print_thread_id (tp),
		     target_pid_to_str (tp->ptid).c_str ());

  if (btrace_is_replaying (tp))
    printf_unfiltered (_("Replay in progress.  At instruction %u.\n"),
		       btrace_insn_number (btinfo->replay));
}

/* Print a decode error.  */

static void
btrace_ui_out_decode_error (struct ui_out *uiout, int errcode,
			    enum btrace_format format)
{
  const char *errstr = btrace_decode_error (format, errcode);

  uiout->text (_("["));
  /* ERRCODE > 0 indicates notifications on BTRACE_FORMAT_PT.  */
  if (!(format == BTRACE_FORMAT_PT && errcode > 0))
    {
      uiout->text (_("decode error ("));
      uiout->field_signed ("errcode", errcode);
      uiout->text (_("): "));
    }
  uiout->text (errstr);
  uiout->text (_("]\n"));
}

/* A range of source lines.  */

struct btrace_line_range
{
  /* The symtab this line is from.  */
  struct symtab *symtab;

  /* The first line (inclusive).  */
  int begin;

  /* The last line (exclusive).  */
  int end;
};

/* Construct a line range.  */

static struct btrace_line_range
btrace_mk_line_range (struct symtab *symtab, int begin, int end)
{
  struct btrace_line_range range;

  range.symtab = symtab;
  range.begin = begin;
  range.end = end;

  return range;
}

/* Add a line to a line range.  */

static struct btrace_line_range
btrace_line_range_add (struct btrace_line_range range, int line)
{
  if (range.end <= range.begin)
    {
      /* This is the first entry.  */
      range.begin = line;
      range.end = line + 1;
    }
  else if (line < range.begin)
    range.begin = line;
  else if (range.end < line)
    range.end = line;

  return range;
}

/* Return non-zero if RANGE is empty, zero otherwise.  */

static int
btrace_line_range_is_empty (struct btrace_line_range range)
{
  return range.end <= range.begin;
}

/* Return non-zero if LHS contains RHS, zero otherwise.  */

static int
btrace_line_range_contains_range (struct btrace_line_range lhs,
				  struct btrace_line_range rhs)
{
  return ((lhs.symtab == rhs.symtab)
	  && (lhs.begin <= rhs.begin)
	  && (rhs.end <= lhs.end));
}

/* Find the line range associated with PC.  */

static struct btrace_line_range
btrace_find_line_range (CORE_ADDR pc)
{
  struct btrace_line_range range;
  struct linetable_entry *lines;
  struct linetable *ltable;
  struct symtab *symtab;
  int nlines, i;

  symtab = find_pc_line_symtab (pc);
  if (symtab == NULL)
    return btrace_mk_line_range (NULL, 0, 0);

  ltable = SYMTAB_LINETABLE (symtab);
  if (ltable == NULL)
    return btrace_mk_line_range (symtab, 0, 0);

  nlines = ltable->nitems;
  lines = ltable->item;
  if (nlines <= 0)
    return btrace_mk_line_range (symtab, 0, 0);

  range = btrace_mk_line_range (symtab, 0, 0);
  for (i = 0; i < nlines - 1; i++)
    {
      /* The test of is_stmt here was added when the is_stmt field was
	 introduced to the 'struct linetable_entry' structure.  This
	 ensured that this loop maintained the same behaviour as before we
	 introduced is_stmt.  That said, it might be that we would be
	 better off not checking is_stmt here, this would lead to us
	 possibly adding more line numbers to the range.  At the time this
	 change was made I was unsure how to test this so chose to go with
	 maintaining the existing experience.  */
      if ((lines[i].pc == pc) && (lines[i].line != 0)
	  && (lines[i].is_stmt == 1))
	range = btrace_line_range_add (range, lines[i].line);
    }

  return range;
}

/* Print source lines in LINES to UIOUT.

   UI_ITEM_CHAIN is a cleanup chain for the last source line and the
   instructions corresponding to that source line.  When printing a new source
   line, we do the cleanups for the open chain and open a new cleanup chain for
   the new source line.  If the source line range in LINES is not empty, this
   function will leave the cleanup chain for the last printed source line open
   so instructions can be added to it.  */

static void
btrace_print_lines (struct btrace_line_range lines, struct ui_out *uiout,
		    gdb::optional<ui_out_emit_tuple> *src_and_asm_tuple,
		    gdb::optional<ui_out_emit_list> *asm_list,
		    gdb_disassembly_flags flags)
{
  print_source_lines_flags psl_flags;

  if (flags & DISASSEMBLY_FILENAME)
    psl_flags |= PRINT_SOURCE_LINES_FILENAME;

  for (int line = lines.begin; line < lines.end; ++line)
    {
      asm_list->reset ();

      src_and_asm_tuple->emplace (uiout, "src_and_asm_line");

      print_source_lines (lines.symtab, line, line + 1, psl_flags);

      asm_list->emplace (uiout, "line_asm_insn");
    }
}

/* Disassemble a section of the recorded instruction trace.  */

static void
btrace_insn_history (struct ui_out *uiout,
		     const struct btrace_thread_info *btinfo,
		     const struct btrace_insn_iterator *begin,
		     const struct btrace_insn_iterator *end,
		     gdb_disassembly_flags flags)
{
  DEBUG ("itrace (0x%x): [%u; %u)", (unsigned) flags,
	 btrace_insn_number (begin), btrace_insn_number (end));

  flags |= DISASSEMBLY_SPECULATIVE;

  struct gdbarch *gdbarch = target_gdbarch ();
  btrace_line_range last_lines = btrace_mk_line_range (NULL, 0, 0);

  ui_out_emit_list list_emitter (uiout, "asm_insns");

  gdb::optional<ui_out_emit_tuple> src_and_asm_tuple;
  gdb::optional<ui_out_emit_list> asm_list;

  gdb_pretty_print_disassembler disasm (gdbarch, uiout);

  for (btrace_insn_iterator it = *begin; btrace_insn_cmp (&it, end) != 0;
	 btrace_insn_next (&it, 1))
    {
      const struct btrace_insn *insn;

      insn = btrace_insn_get (&it);

      /* A NULL instruction indicates a gap in the trace.  */
      if (insn == NULL)
	{
	  const struct btrace_config *conf;

	  conf = btrace_conf (btinfo);

	  /* We have trace so we must have a configuration.  */
	  gdb_assert (conf != NULL);

	  uiout->field_fmt ("insn-number", "%u",
			    btrace_insn_number (&it));
	  uiout->text ("\t");

	  btrace_ui_out_decode_error (uiout, btrace_insn_get_error (&it),
				      conf->format);
	}
      else
	{
	  struct disasm_insn dinsn;

	  if ((flags & DISASSEMBLY_SOURCE) != 0)
	    {
	      struct btrace_line_range lines;

	      lines = btrace_find_line_range (insn->pc);
	      if (!btrace_line_range_is_empty (lines)
		  && !btrace_line_range_contains_range (last_lines, lines))
		{
		  btrace_print_lines (lines, uiout, &src_and_asm_tuple, &asm_list,
				      flags);
		  last_lines = lines;
		}
	      else if (!src_and_asm_tuple.has_value ())
		{
		  gdb_assert (!asm_list.has_value ());

		  src_and_asm_tuple.emplace (uiout, "src_and_asm_line");

		  /* No source information.  */
		  asm_list.emplace (uiout, "line_asm_insn");
		}

	      gdb_assert (src_and_asm_tuple.has_value ());
	      gdb_assert (asm_list.has_value ());
	    }

	  memset (&dinsn, 0, sizeof (dinsn));
	  dinsn.number = btrace_insn_number (&it);
	  dinsn.addr = insn->pc;

	  if ((insn->flags & BTRACE_INSN_FLAG_SPECULATIVE) != 0)
	    dinsn.is_speculative = 1;

	  disasm.pretty_print_insn (&dinsn, flags);
	}
    }
}

/* The insn_history method of target record-btrace.  */

void
record_btrace_target::insn_history (int size, gdb_disassembly_flags flags)
{
  struct btrace_thread_info *btinfo;
  struct btrace_insn_history *history;
  struct btrace_insn_iterator begin, end;
  struct ui_out *uiout;
  unsigned int context, covered;

  uiout = current_uiout;
  ui_out_emit_tuple tuple_emitter (uiout, "insn history");
  context = abs (size);
  if (context == 0)
    error (_("Bad record instruction-history-size."));

  btinfo = require_btrace ();
  history = btinfo->insn_history;
  if (history == NULL)
    {
      struct btrace_insn_iterator *replay;

      DEBUG ("insn-history (0x%x): %d", (unsigned) flags, size);

      /* If we're replaying, we start at the replay position.  Otherwise, we
	 start at the tail of the trace.  */
      replay = btinfo->replay;
      if (replay != NULL)
	begin = *replay;
      else
	btrace_insn_end (&begin, btinfo);

      /* We start from here and expand in the requested direction.  Then we
	 expand in the other direction, as well, to fill up any remaining
	 context.  */
      end = begin;
      if (size < 0)
	{
	  /* We want the current position covered, as well.  */
	  covered = btrace_insn_next (&end, 1);
	  covered += btrace_insn_prev (&begin, context - covered);
	  covered += btrace_insn_next (&end, context - covered);
	}
      else
	{
	  covered = btrace_insn_next (&end, context);
	  covered += btrace_insn_prev (&begin, context - covered);
	}
    }
  else
    {
      begin = history->begin;
      end = history->end;

      DEBUG ("insn-history (0x%x): %d, prev: [%u; %u)", (unsigned) flags, size,
	     btrace_insn_number (&begin), btrace_insn_number (&end));

      if (size < 0)
	{
	  end = begin;
	  covered = btrace_insn_prev (&begin, context);
	}
      else
	{
	  begin = end;
	  covered = btrace_insn_next (&end, context);
	}
    }

  if (covered > 0)
    btrace_insn_history (uiout, btinfo, &begin, &end, flags);
  else
    {
      if (size < 0)
	printf_unfiltered (_("At the start of the branch trace record.\n"));
      else
	printf_unfiltered (_("At the end of the branch trace record.\n"));
    }

  btrace_set_insn_history (btinfo, &begin, &end);
}

/* The insn_history_range method of target record-btrace.  */

void
record_btrace_target::insn_history_range (ULONGEST from, ULONGEST to,
					  gdb_disassembly_flags flags)
{
  struct btrace_thread_info *btinfo;
  struct btrace_insn_iterator begin, end;
  struct ui_out *uiout;
  unsigned int low, high;
  int found;

  uiout = current_uiout;
  ui_out_emit_tuple tuple_emitter (uiout, "insn history");
  low = from;
  high = to;

  DEBUG ("insn-history (0x%x): [%u; %u)", (unsigned) flags, low, high);

  /* Check for wrap-arounds.  */
  if (low != from || high != to)
    error (_("Bad range."));

  if (high < low)
    error (_("Bad range."));

  btinfo = require_btrace ();

  found = btrace_find_insn_by_number (&begin, btinfo, low);
  if (found == 0)
    error (_("Range out of bounds."));

  found = btrace_find_insn_by_number (&end, btinfo, high);
  if (found == 0)
    {
      /* Silently truncate the range.  */
      btrace_insn_end (&end, btinfo);
    }
  else
    {
      /* We want both begin and end to be inclusive.  */
      btrace_insn_next (&end, 1);
    }

  btrace_insn_history (uiout, btinfo, &begin, &end, flags);
  btrace_set_insn_history (btinfo, &begin, &end);
}

/* The insn_history_from method of target record-btrace.  */

void
record_btrace_target::insn_history_from (ULONGEST from, int size,
					 gdb_disassembly_flags flags)
{
  ULONGEST begin, end, context;

  context = abs (size);
  if (context == 0)
    error (_("Bad record instruction-history-size."));

  if (size < 0)
    {
      end = from;

      if (from < context)
	begin = 0;
      else
	begin = from - context + 1;
    }
  else
    {
      begin = from;
      end = from + context - 1;

      /* Check for wrap-around.  */
      if (end < begin)
	end = ULONGEST_MAX;
    }

  insn_history_range (begin, end, flags);
}

/* Print the instruction number range for a function call history line.  */

static void
btrace_call_history_insn_range (struct ui_out *uiout,
				const struct btrace_function *bfun)
{
  unsigned int begin, end, size;

  size = bfun->insn.size ();
  gdb_assert (size > 0);

  begin = bfun->insn_offset;
  end = begin + size - 1;

  uiout->field_unsigned ("insn begin", begin);
  uiout->text (",");
  uiout->field_unsigned ("insn end", end);
}

/* Compute the lowest and highest source line for the instructions in BFUN
   and return them in PBEGIN and PEND.
   Ignore instructions that can't be mapped to BFUN, e.g. instructions that
   result from inlining or macro expansion.  */

static void
btrace_compute_src_line_range (const struct btrace_function *bfun,
			       int *pbegin, int *pend)
{
  struct symtab *symtab;
  struct symbol *sym;
  int begin, end;

  begin = INT_MAX;
  end = INT_MIN;

  sym = bfun->sym;
  if (sym == NULL)
    goto out;

  symtab = symbol_symtab (sym);

  for (const btrace_insn &insn : bfun->insn)
    {
      struct symtab_and_line sal;

      sal = find_pc_line (insn.pc, 0);
      if (sal.symtab != symtab || sal.line == 0)
	continue;

      begin = std::min (begin, sal.line);
      end = std::max (end, sal.line);
    }

 out:
  *pbegin = begin;
  *pend = end;
}

/* Print the source line information for a function call history line.  */

static void
btrace_call_history_src_line (struct ui_out *uiout,
			      const struct btrace_function *bfun)
{
  struct symbol *sym;
  int begin, end;

  sym = bfun->sym;
  if (sym == NULL)
    return;

  uiout->field_string ("file",
		       symtab_to_filename_for_display (symbol_symtab (sym)),
		       file_name_style.style ());

  btrace_compute_src_line_range (bfun, &begin, &end);
  if (end < begin)
    return;

  uiout->text (":");
  uiout->field_signed ("min line", begin);

  if (end == begin)
    return;

  uiout->text (",");
  uiout->field_signed ("max line", end);
}

/* Get the name of a branch trace function.  */

static const char *
btrace_get_bfun_name (const struct btrace_function *bfun)
{
  struct minimal_symbol *msym;
  struct symbol *sym;

  if (bfun == NULL)
    return "??";

  msym = bfun->msym;
  sym = bfun->sym;

  if (sym != NULL)
    return sym->print_name ();
  else if (msym != NULL)
    return msym->print_name ();
  else
    return "??";
}

/* Disassemble a section of the recorded function trace.  */

static void
btrace_call_history (struct ui_out *uiout,
		     const struct btrace_thread_info *btinfo,
		     const struct btrace_call_iterator *begin,
		     const struct btrace_call_iterator *end,
		     int int_flags)
{
  struct btrace_call_iterator it;
  record_print_flags flags = (enum record_print_flag) int_flags;

  DEBUG ("ftrace (0x%x): [%u; %u)", int_flags, btrace_call_number (begin),
	 btrace_call_number (end));

  for (it = *begin; btrace_call_cmp (&it, end) < 0; btrace_call_next (&it, 1))
    {
      const struct btrace_function *bfun;
      struct minimal_symbol *msym;
      struct symbol *sym;

      bfun = btrace_call_get (&it);
      sym = bfun->sym;
      msym = bfun->msym;

      /* Print the function index.  */
      uiout->field_unsigned ("index", bfun->number);
      uiout->text ("\t");

      /* Indicate gaps in the trace.  */
      if (bfun->errcode != 0)
	{
	  const struct btrace_config *conf;

	  conf = btrace_conf (btinfo);

	  /* We have trace so we must have a configuration.  */
	  gdb_assert (conf != NULL);

	  btrace_ui_out_decode_error (uiout, bfun->errcode, conf->format);

	  continue;
	}

      if ((flags & RECORD_PRINT_INDENT_CALLS) != 0)
	{
	  int level = bfun->level + btinfo->level, i;

	  for (i = 0; i < level; ++i)
	    uiout->text ("  ");
	}

      if (sym != NULL)
	uiout->field_string ("function", sym->print_name (),
			     function_name_style.style ());
      else if (msym != NULL)
	uiout->field_string ("function", msym->print_name (),
			     function_name_style.style ());
      else if (!uiout->is_mi_like_p ())
	uiout->field_string ("function", "??",
			     function_name_style.style ());

      if ((flags & RECORD_PRINT_INSN_RANGE) != 0)
	{
	  uiout->text (_("\tinst "));
	  btrace_call_history_insn_range (uiout, bfun);
	}

      if ((flags & RECORD_PRINT_SRC_LINE) != 0)
	{
	  uiout->text (_("\tat "));
	  btrace_call_history_src_line (uiout, bfun);
	}

      uiout->text ("\n");
    }
}

/* The call_history method of target record-btrace.  */

void
record_btrace_target::call_history (int size, record_print_flags flags)
{
  struct btrace_thread_info *btinfo;
  struct btrace_call_history *history;
  struct btrace_call_iterator begin, end;
  struct ui_out *uiout;
  unsigned int context, covered;

  uiout = current_uiout;
  ui_out_emit_tuple tuple_emitter (uiout, "insn history");
  context = abs (size);
  if (context == 0)
    error (_("Bad record function-call-history-size."));

  btinfo = require_btrace ();
  history = btinfo->call_history;
  if (history == NULL)
    {
      struct btrace_insn_iterator *replay;

      DEBUG ("call-history (0x%x): %d", (int) flags, size);

      /* If we're replaying, we start at the replay position.  Otherwise, we
	 start at the tail of the trace.  */
      replay = btinfo->replay;
      if (replay != NULL)
	{
	  begin.btinfo = btinfo;
	  begin.index = replay->call_index;
	}
      else
	btrace_call_end (&begin, btinfo);

      /* We start from here and expand in the requested direction.  Then we
	 expand in the other direction, as well, to fill up any remaining
	 context.  */
      end = begin;
      if (size < 0)
	{
	  /* We want the current position covered, as well.  */
	  covered = btrace_call_next (&end, 1);
	  covered += btrace_call_prev (&begin, context - covered);
	  covered += btrace_call_next (&end, context - covered);
	}
      else
	{
	  covered = btrace_call_next (&end, context);
	  covered += btrace_call_prev (&begin, context- covered);
	}
    }
  else
    {
      begin = history->begin;
      end = history->end;

      DEBUG ("call-history (0x%x): %d, prev: [%u; %u)", (int) flags, size,
	     btrace_call_number (&begin), btrace_call_number (&end));

      if (size < 0)
	{
	  end = begin;
	  covered = btrace_call_prev (&begin, context);
	}
      else
	{
	  begin = end;
	  covered = btrace_call_next (&end, context);
	}
    }

  if (covered > 0)
    btrace_call_history (uiout, btinfo, &begin, &end, flags);
  else
    {
      if (size < 0)
	printf_unfiltered (_("At the start of the branch trace record.\n"));
      else
	printf_unfiltered (_("At the end of the branch trace record.\n"));
    }

  btrace_set_call_history (btinfo, &begin, &end);
}

/* The call_history_range method of target record-btrace.  */

void
record_btrace_target::call_history_range (ULONGEST from, ULONGEST to,
					  record_print_flags flags)
{
  struct btrace_thread_info *btinfo;
  struct btrace_call_iterator begin, end;
  struct ui_out *uiout;
  unsigned int low, high;
  int found;

  uiout = current_uiout;
  ui_out_emit_tuple tuple_emitter (uiout, "func history");
  low = from;
  high = to;

  DEBUG ("call-history (0x%x): [%u; %u)", (int) flags, low, high);

  /* Check for wrap-arounds.  */
  if (low != from || high != to)
    error (_("Bad range."));

  if (high < low)
    error (_("Bad range."));

  btinfo = require_btrace ();

  found = btrace_find_call_by_number (&begin, btinfo, low);
  if (found == 0)
    error (_("Range out of bounds."));

  found = btrace_find_call_by_number (&end, btinfo, high);
  if (found == 0)
    {
      /* Silently truncate the range.  */
      btrace_call_end (&end, btinfo);
    }
  else
    {
      /* We want both begin and end to be inclusive.  */
      btrace_call_next (&end, 1);
    }

  btrace_call_history (uiout, btinfo, &begin, &end, flags);
  btrace_set_call_history (btinfo, &begin, &end);
}

/* The call_history_from method of target record-btrace.  */

void
record_btrace_target::call_history_from (ULONGEST from, int size,
					 record_print_flags flags)
{
  ULONGEST begin, end, context;

  context = abs (size);
  if (context == 0)
    error (_("Bad record function-call-history-size."));

  if (size < 0)
    {
      end = from;

      if (from < context)
	begin = 0;
      else
	begin = from - context + 1;
    }
  else
    {
      begin = from;
      end = from + context - 1;

      /* Check for wrap-around.  */
      if (end < begin)
	end = ULONGEST_MAX;
    }

  call_history_range ( begin, end, flags);
}

/* The record_method method of target record-btrace.  */

enum record_method
record_btrace_target::record_method (ptid_t ptid)
{
  process_stratum_target *proc_target = current_inferior ()->process_target ();
  thread_info *const tp = find_thread_ptid (proc_target, ptid);

  if (tp == NULL)
    error (_("No thread."));

  if (tp->btrace.target == NULL)
    return RECORD_METHOD_NONE;

  return RECORD_METHOD_BTRACE;
}

/* The record_is_replaying method of target record-btrace.  */

bool
record_btrace_target::record_is_replaying (ptid_t ptid)
{
  process_stratum_target *proc_target = current_inferior ()->process_target ();
  for (thread_info *tp : all_non_exited_threads (proc_target, ptid))
    if (btrace_is_replaying (tp))
      return true;

  return false;
}

/* The record_will_replay method of target record-btrace.  */

bool
record_btrace_target::record_will_replay (ptid_t ptid, int dir)
{
  return dir == EXEC_REVERSE || record_is_replaying (ptid);
}

/* The xfer_partial method of target record-btrace.  */

enum target_xfer_status
record_btrace_target::xfer_partial (enum target_object object,
				    const char *annex, gdb_byte *readbuf,
				    const gdb_byte *writebuf, ULONGEST offset,
				    ULONGEST len, ULONGEST *xfered_len)
{
  /* Filter out requests that don't make sense during replay.  */
  if (replay_memory_access == replay_memory_access_read_only
      && !record_btrace_generating_corefile
      && record_is_replaying (inferior_ptid))
    {
      switch (object)
	{
	case TARGET_OBJECT_MEMORY:
	  {
	    const struct target_section *section;

	    /* We do not allow writing memory in general.  */
	    if (writebuf != NULL)
	      {
		*xfered_len = len;
		return TARGET_XFER_UNAVAILABLE;
	      }

	    /* We allow reading readonly memory.  */
	    section = target_section_by_addr (this, offset);
	    if (section != NULL)
	      {
		/* Check if the section we found is readonly.  */
		if ((bfd_section_flags (section->the_bfd_section)
		     & SEC_READONLY) != 0)
		  {
		    /* Truncate the request to fit into this section.  */
		    len = std::min (len, section->endaddr - offset);
		    break;
		  }
	      }

	    *xfered_len = len;
	    return TARGET_XFER_UNAVAILABLE;
	  }
	}
    }

  /* Forward the request.  */
  return this->beneath ()->xfer_partial (object, annex, readbuf, writebuf,
					 offset, len, xfered_len);
}

/* The insert_breakpoint method of target record-btrace.  */

int
record_btrace_target::insert_breakpoint (struct gdbarch *gdbarch,
					 struct bp_target_info *bp_tgt)
{
  const char *old;
  int ret;

  /* Inserting breakpoints requires accessing memory.  Allow it for the
     duration of this function.  */
  old = replay_memory_access;
  replay_memory_access = replay_memory_access_read_write;

  ret = 0;
  try
    {
      ret = this->beneath ()->insert_breakpoint (gdbarch, bp_tgt);
    }
  catch (const gdb_exception &except)
    {
      replay_memory_access = old;
      throw;
    }
  replay_memory_access = old;

  return ret;
}

/* The remove_breakpoint method of target record-btrace.  */

int
record_btrace_target::remove_breakpoint (struct gdbarch *gdbarch,
					 struct bp_target_info *bp_tgt,
					 enum remove_bp_reason reason)
{
  const char *old;
  int ret;

  /* Removing breakpoints requires accessing memory.  Allow it for the
     duration of this function.  */
  old = replay_memory_access;
  replay_memory_access = replay_memory_access_read_write;

  ret = 0;
  try
    {
      ret = this->beneath ()->remove_breakpoint (gdbarch, bp_tgt, reason);
    }
  catch (const gdb_exception &except)
    {
      replay_memory_access = old;
      throw;
    }
  replay_memory_access = old;

  return ret;
}

/* The fetch_registers method of target record-btrace.  */

void
record_btrace_target::fetch_registers (struct regcache *regcache, int regno)
{
  btrace_insn_iterator *replay = nullptr;

  /* Thread-db may ask for a thread's registers before GDB knows about the
     thread.  We forward the request to the target beneath in this
     case.  */
  thread_info *tp = find_thread_ptid (regcache->target (), regcache->ptid ());
  if (tp != nullptr)
    replay =  tp->btrace.replay;

  if (replay != nullptr && !record_btrace_generating_corefile)
    {
      const struct btrace_insn *insn;
      struct gdbarch *gdbarch;
      int pcreg;

      gdbarch = regcache->arch ();
      pcreg = gdbarch_pc_regnum (gdbarch);
      if (pcreg < 0)
	return;

      /* We can only provide the PC register.  */
      if (regno >= 0 && regno != pcreg)
	return;

      insn = btrace_insn_get (replay);
      gdb_assert (insn != NULL);

      regcache->raw_supply (regno, &insn->pc);
    }
  else
    this->beneath ()->fetch_registers (regcache, regno);
}

/* The store_registers method of target record-btrace.  */

void
record_btrace_target::store_registers (struct regcache *regcache, int regno)
{
  if (!record_btrace_generating_corefile
      && record_is_replaying (regcache->ptid ()))
    error (_("Cannot write registers while replaying."));

  gdb_assert (may_write_registers);

  this->beneath ()->store_registers (regcache, regno);
}

/* The prepare_to_store method of target record-btrace.  */

void
record_btrace_target::prepare_to_store (struct regcache *regcache)
{
  if (!record_btrace_generating_corefile
      && record_is_replaying (regcache->ptid ()))
    return;

  this->beneath ()->prepare_to_store (regcache);
}

/* The branch trace frame cache.  */

struct btrace_frame_cache
{
  /* The thread.  */
  struct thread_info *tp;

  /* The frame info.  */
  struct frame_info *frame;

  /* The branch trace function segment.  */
  const struct btrace_function *bfun;
};

/* A struct btrace_frame_cache hash table indexed by NEXT.  */

static htab_t bfcache;

/* hash_f for htab_create_alloc of bfcache.  */

static hashval_t
bfcache_hash (const void *arg)
{
  const struct btrace_frame_cache *cache
    = (const struct btrace_frame_cache *) arg;

  return htab_hash_pointer (cache->frame);
}

/* eq_f for htab_create_alloc of bfcache.  */

static int
bfcache_eq (const void *arg1, const void *arg2)
{
  const struct btrace_frame_cache *cache1
    = (const struct btrace_frame_cache *) arg1;
  const struct btrace_frame_cache *cache2
    = (const struct btrace_frame_cache *) arg2;

  return cache1->frame == cache2->frame;
}

/* Create a new btrace frame cache.  */

static struct btrace_frame_cache *
bfcache_new (struct frame_info *frame)
{
  struct btrace_frame_cache *cache;
  void **slot;

  cache = FRAME_OBSTACK_ZALLOC (struct btrace_frame_cache);
  cache->frame = frame;

  slot = htab_find_slot (bfcache, cache, INSERT);
  gdb_assert (*slot == NULL);
  *slot = cache;

  return cache;
}

/* Extract the branch trace function from a branch trace frame.  */

static const struct btrace_function *
btrace_get_frame_function (struct frame_info *frame)
{
  const struct btrace_frame_cache *cache;
  struct btrace_frame_cache pattern;
  void **slot;

  pattern.frame = frame;

  slot = htab_find_slot (bfcache, &pattern, NO_INSERT);
  if (slot == NULL)
    return NULL;

  cache = (const struct btrace_frame_cache *) *slot;
  return cache->bfun;
}

/* Implement stop_reason method for record_btrace_frame_unwind.  */

static enum unwind_stop_reason
record_btrace_frame_unwind_stop_reason (struct frame_info *this_frame,
					void **this_cache)
{
  const struct btrace_frame_cache *cache;
  const struct btrace_function *bfun;

  cache = (const struct btrace_frame_cache *) *this_cache;
  bfun = cache->bfun;
  gdb_assert (bfun != NULL);

  if (bfun->up == 0)
    return UNWIND_UNAVAILABLE;

  return UNWIND_NO_REASON;
}

/* Implement this_id method for record_btrace_frame_unwind.  */

static void
record_btrace_frame_this_id (struct frame_info *this_frame, void **this_cache,
			     struct frame_id *this_id)
{
  const struct btrace_frame_cache *cache;
  const struct btrace_function *bfun;
  struct btrace_call_iterator it;
  CORE_ADDR code, special;

  cache = (const struct btrace_frame_cache *) *this_cache;

  bfun = cache->bfun;
  gdb_assert (bfun != NULL);

  while (btrace_find_call_by_number (&it, &cache->tp->btrace, bfun->prev) != 0)
    bfun = btrace_call_get (&it);

  code = get_frame_func (this_frame);
  special = bfun->number;

  *this_id = frame_id_build_unavailable_stack_special (code, special);

  DEBUG ("[frame] %s id: (!stack, pc=%s, special=%s)",
	 btrace_get_bfun_name (cache->bfun),
	 core_addr_to_string_nz (this_id->code_addr),
	 core_addr_to_string_nz (this_id->special_addr));
}

/* Implement prev_register method for record_btrace_frame_unwind.  */

static struct value *
record_btrace_frame_prev_register (struct frame_info *this_frame,
				   void **this_cache,
				   int regnum)
{
  const struct btrace_frame_cache *cache;
  const struct btrace_function *bfun, *caller;
  struct btrace_call_iterator it;
  struct gdbarch *gdbarch;
  CORE_ADDR pc;
  int pcreg;

  gdbarch = get_frame_arch (this_frame);
  pcreg = gdbarch_pc_regnum (gdbarch);
  if (pcreg < 0 || regnum != pcreg)
    throw_error (NOT_AVAILABLE_ERROR,
		 _("Registers are not available in btrace record history"));

  cache = (const struct btrace_frame_cache *) *this_cache;
  bfun = cache->bfun;
  gdb_assert (bfun != NULL);

  if (btrace_find_call_by_number (&it, &cache->tp->btrace, bfun->up) == 0)
    throw_error (NOT_AVAILABLE_ERROR,
		 _("No caller in btrace record history"));

  caller = btrace_call_get (&it);

  if ((bfun->flags & BFUN_UP_LINKS_TO_RET) != 0)
    pc = caller->insn.front ().pc;
  else
    {
      pc = caller->insn.back ().pc;
      pc += gdb_insn_length (gdbarch, pc);
    }

  DEBUG ("[frame] unwound PC in %s on level %d: %s",
	 btrace_get_bfun_name (bfun), bfun->level,
	 core_addr_to_string_nz (pc));

  return frame_unwind_got_address (this_frame, regnum, pc);
}

/* Implement sniffer method for record_btrace_frame_unwind.  */

static int
record_btrace_frame_sniffer (const struct frame_unwind *self,
			     struct frame_info *this_frame,
			     void **this_cache)
{
  const struct btrace_function *bfun;
  struct btrace_frame_cache *cache;
  struct thread_info *tp;
  struct frame_info *next;

  /* THIS_FRAME does not contain a reference to its thread.  */
  tp = inferior_thread ();

  bfun = NULL;
  next = get_next_frame (this_frame);
  if (next == NULL)
    {
      const struct btrace_insn_iterator *replay;

      replay = tp->btrace.replay;
      if (replay != NULL)
	bfun = &replay->btinfo->functions[replay->call_index];
    }
  else
    {
      const struct btrace_function *callee;
      struct btrace_call_iterator it;

      callee = btrace_get_frame_function (next);
      if (callee == NULL || (callee->flags & BFUN_UP_LINKS_TO_TAILCALL) != 0)
	return 0;

      if (btrace_find_call_by_number (&it, &tp->btrace, callee->up) == 0)
	return 0;

      bfun = btrace_call_get (&it);
    }

  if (bfun == NULL)
    return 0;

  DEBUG ("[frame] sniffed frame for %s on level %d",
	 btrace_get_bfun_name (bfun), bfun->level);

  /* This is our frame.  Initialize the frame cache.  */
  cache = bfcache_new (this_frame);
  cache->tp = tp;
  cache->bfun = bfun;

  *this_cache = cache;
  return 1;
}

/* Implement sniffer method for record_btrace_tailcall_frame_unwind.  */

static int
record_btrace_tailcall_frame_sniffer (const struct frame_unwind *self,
				      struct frame_info *this_frame,
				      void **this_cache)
{
  const struct btrace_function *bfun, *callee;
  struct btrace_frame_cache *cache;
  struct btrace_call_iterator it;
  struct frame_info *next;
  struct thread_info *tinfo;

  next = get_next_frame (this_frame);
  if (next == NULL)
    return 0;

  callee = btrace_get_frame_function (next);
  if (callee == NULL)
    return 0;

  if ((callee->flags & BFUN_UP_LINKS_TO_TAILCALL) == 0)
    return 0;

  tinfo = inferior_thread ();
  if (btrace_find_call_by_number (&it, &tinfo->btrace, callee->up) == 0)
    return 0;

  bfun = btrace_call_get (&it);

  DEBUG ("[frame] sniffed tailcall frame for %s on level %d",
	 btrace_get_bfun_name (bfun), bfun->level);

  /* This is our frame.  Initialize the frame cache.  */
  cache = bfcache_new (this_frame);
  cache->tp = tinfo;
  cache->bfun = bfun;

  *this_cache = cache;
  return 1;
}

static void
record_btrace_frame_dealloc_cache (struct frame_info *self, void *this_cache)
{
  struct btrace_frame_cache *cache;
  void **slot;

  cache = (struct btrace_frame_cache *) this_cache;

  slot = htab_find_slot (bfcache, cache, NO_INSERT);
  gdb_assert (slot != NULL);

  htab_remove_elt (bfcache, cache);
}

/* btrace recording does not store previous memory content, neither the stack
   frames content.  Any unwinding would return erroneous results as the stack
   contents no longer matches the changed PC value restored from history.
   Therefore this unwinder reports any possibly unwound registers as
   <unavailable>.  */

const struct frame_unwind record_btrace_frame_unwind =
{
  "record-btrace",
  NORMAL_FRAME,
  record_btrace_frame_unwind_stop_reason,
  record_btrace_frame_this_id,
  record_btrace_frame_prev_register,
  NULL,
  record_btrace_frame_sniffer,
  record_btrace_frame_dealloc_cache
};

const struct frame_unwind record_btrace_tailcall_frame_unwind =
{
  "record-btrace tailcall",
  TAILCALL_FRAME,
  record_btrace_frame_unwind_stop_reason,
  record_btrace_frame_this_id,
  record_btrace_frame_prev_register,
  NULL,
  record_btrace_tailcall_frame_sniffer,
  record_btrace_frame_dealloc_cache
};

/* Implement the get_unwinder method.  */

const struct frame_unwind *
record_btrace_target::get_unwinder ()
{
  return &record_btrace_frame_unwind;
}

/* Implement the get_tailcall_unwinder method.  */

const struct frame_unwind *
record_btrace_target::get_tailcall_unwinder ()
{
  return &record_btrace_tailcall_frame_unwind;
}

/* Return a human-readable string for FLAG.  */

static const char *
btrace_thread_flag_to_str (btrace_thread_flags flag)
{
  switch (flag)
    {
    case BTHR_STEP:
      return "step";

    case BTHR_RSTEP:
      return "reverse-step";

    case BTHR_CONT:
      return "cont";

    case BTHR_RCONT:
      return "reverse-cont";

    case BTHR_STOP:
      return "stop";
    }

  return "<invalid>";
}

/* Indicate that TP should be resumed according to FLAG.  */

static void
record_btrace_resume_thread (struct thread_info *tp,
			     enum btrace_thread_flag flag)
{
  struct btrace_thread_info *btinfo;

  DEBUG ("resuming thread %s (%s): %x (%s)", print_thread_id (tp),
	 target_pid_to_str (tp->ptid).c_str (), flag,
	 btrace_thread_flag_to_str (flag));

  btinfo = &tp->btrace;

  /* Fetch the latest branch trace.  */
  btrace_fetch (tp, record_btrace_get_cpu ());

  /* A resume request overwrites a preceding resume or stop request.  */
  btinfo->flags &= ~(BTHR_MOVE | BTHR_STOP);
  btinfo->flags |= flag;
}

/* Get the current frame for TP.  */

static struct frame_id
get_thread_current_frame_id (struct thread_info *tp)
{
  struct frame_id id;
  bool executing;

  /* Set current thread, which is implicitly used by
     get_current_frame.  */
  scoped_restore_current_thread restore_thread;

  switch_to_thread (tp);

  process_stratum_target *proc_target = tp->inf->process_target ();

  /* Clear the executing flag to allow changes to the current frame.
     We are not actually running, yet.  We just started a reverse execution
     command or a record goto command.
     For the latter, EXECUTING is false and this has no effect.
     For the former, EXECUTING is true and we're in wait, about to
     move the thread.  Since we need to recompute the stack, we temporarily
     set EXECUTING to false.  */
  executing = tp->executing;
  set_executing (proc_target, inferior_ptid, false);

  id = null_frame_id;
  try
    {
      id = get_frame_id (get_current_frame ());
    }
  catch (const gdb_exception &except)
    {
      /* Restore the previous execution state.  */
      set_executing (proc_target, inferior_ptid, executing);

      throw;
    }

  /* Restore the previous execution state.  */
  set_executing (proc_target, inferior_ptid, executing);

  return id;
}

/* Start replaying a thread.  */

static struct btrace_insn_iterator *
record_btrace_start_replaying (struct thread_info *tp)
{
  struct btrace_insn_iterator *replay;
  struct btrace_thread_info *btinfo;

  btinfo = &tp->btrace;
  replay = NULL;

  /* We can't start replaying without trace.  */
  if (btinfo->functions.empty ())
    return NULL;

  /* GDB stores the current frame_id when stepping in order to detects steps
     into subroutines.
     Since frames are computed differently when we're replaying, we need to
     recompute those stored frames and fix them up so we can still detect
     subroutines after we started replaying.  */
  try
    {
      struct frame_id frame_id;
      int upd_step_frame_id, upd_step_stack_frame_id;

      /* The current frame without replaying - computed via normal unwind.  */
      frame_id = get_thread_current_frame_id (tp);

      /* Check if we need to update any stepping-related frame id's.  */
      upd_step_frame_id = frame_id_eq (frame_id,
				       tp->control.step_frame_id);
      upd_step_stack_frame_id = frame_id_eq (frame_id,
					     tp->control.step_stack_frame_id);

      /* We start replaying at the end of the branch trace.  This corresponds
	 to the current instruction.  */
      replay = XNEW (struct btrace_insn_iterator);
      btrace_insn_end (replay, btinfo);

      /* Skip gaps at the end of the trace.  */
      while (btrace_insn_get (replay) == NULL)
	{
	  unsigned int steps;

	  steps = btrace_insn_prev (replay, 1);
	  if (steps == 0)
	    error (_("No trace."));
	}

      /* We're not replaying, yet.  */
      gdb_assert (btinfo->replay == NULL);
      btinfo->replay = replay;

      /* Make sure we're not using any stale registers.  */
      registers_changed_thread (tp);

      /* The current frame with replaying - computed via btrace unwind.  */
      frame_id = get_thread_current_frame_id (tp);

      /* Replace stepping related frames where necessary.  */
      if (upd_step_frame_id)
	tp->control.step_frame_id = frame_id;
      if (upd_step_stack_frame_id)
	tp->control.step_stack_frame_id = frame_id;
    }
  catch (const gdb_exception &except)
    {
      xfree (btinfo->replay);
      btinfo->replay = NULL;

      registers_changed_thread (tp);

      throw;
    }

  return replay;
}

/* Stop replaying a thread.  */

static void
record_btrace_stop_replaying (struct thread_info *tp)
{
  struct btrace_thread_info *btinfo;

  btinfo = &tp->btrace;

  xfree (btinfo->replay);
  btinfo->replay = NULL;

  /* Make sure we're not leaving any stale registers.  */
  registers_changed_thread (tp);
}

/* Stop replaying TP if it is at the end of its execution history.  */

static void
record_btrace_stop_replaying_at_end (struct thread_info *tp)
{
  struct btrace_insn_iterator *replay, end;
  struct btrace_thread_info *btinfo;

  btinfo = &tp->btrace;
  replay = btinfo->replay;

  if (replay == NULL)
    return;

  btrace_insn_end (&end, btinfo);

  if (btrace_insn_cmp (replay, &end) == 0)
    record_btrace_stop_replaying (tp);
}

/* The resume method of target record-btrace.  */

void
record_btrace_target::resume (ptid_t ptid, int step, enum gdb_signal signal)
{
  enum btrace_thread_flag flag, cflag;

  DEBUG ("resume %s: %s%s", target_pid_to_str (ptid).c_str (),
	 ::execution_direction == EXEC_REVERSE ? "reverse-" : "",
	 step ? "step" : "cont");

  /* Store the execution direction of the last resume.

     If there is more than one resume call, we have to rely on infrun
     to not change the execution direction in-between.  */
  record_btrace_resume_exec_dir = ::execution_direction;

  /* As long as we're not replaying, just forward the request.

     For non-stop targets this means that no thread is replaying.  In order to
     make progress, we may need to explicitly move replaying threads to the end
     of their execution history.  */
  if ((::execution_direction != EXEC_REVERSE)
      && !record_is_replaying (minus_one_ptid))
    {
      this->beneath ()->resume (ptid, step, signal);
      return;
    }

  /* Compute the btrace thread flag for the requested move.  */
  if (::execution_direction == EXEC_REVERSE)
    {
      flag = step == 0 ? BTHR_RCONT : BTHR_RSTEP;
      cflag = BTHR_RCONT;
    }
  else
    {
      flag = step == 0 ? BTHR_CONT : BTHR_STEP;
      cflag = BTHR_CONT;
    }

  /* We just indicate the resume intent here.  The actual stepping happens in
     record_btrace_wait below.

     For all-stop targets, we only step INFERIOR_PTID and continue others.  */

  process_stratum_target *proc_target = current_inferior ()->process_target ();

  if (!target_is_non_stop_p ())
    {
      gdb_assert (inferior_ptid.matches (ptid));

      for (thread_info *tp : all_non_exited_threads (proc_target, ptid))
	{
	  if (tp->ptid.matches (inferior_ptid))
	    record_btrace_resume_thread (tp, flag);
	  else
	    record_btrace_resume_thread (tp, cflag);
	}
    }
  else
    {
      for (thread_info *tp : all_non_exited_threads (proc_target, ptid))
	record_btrace_resume_thread (tp, flag);
    }

  /* Async support.  */
  if (target_can_async_p ())
    {
      target_async (1);
      mark_async_event_handler (record_btrace_async_inferior_event_handler);
    }
}

/* Cancel resuming TP.  */

static void
record_btrace_cancel_resume (struct thread_info *tp)
{
  btrace_thread_flags flags;

  flags = tp->btrace.flags & (BTHR_MOVE | BTHR_STOP);
  if (flags == 0)
    return;

  DEBUG ("cancel resume thread %s (%s): %x (%s)",
	 print_thread_id (tp),
	 target_pid_to_str (tp->ptid).c_str (), flags.raw (),
	 btrace_thread_flag_to_str (flags));

  tp->btrace.flags &= ~(BTHR_MOVE | BTHR_STOP);
  record_btrace_stop_replaying_at_end (tp);
}

/* Return a target_waitstatus indicating that we ran out of history.  */

static struct target_waitstatus
btrace_step_no_history (void)
{
  struct target_waitstatus status;

  status.kind = TARGET_WAITKIND_NO_HISTORY;

  return status;
}

/* Return a target_waitstatus indicating that a step finished.  */

static struct target_waitstatus
btrace_step_stopped (void)
{
  struct target_waitstatus status;

  status.kind = TARGET_WAITKIND_STOPPED;
  status.value.sig = GDB_SIGNAL_TRAP;

  return status;
}

/* Return a target_waitstatus indicating that a thread was stopped as
   requested.  */

static struct target_waitstatus
btrace_step_stopped_on_request (void)
{
  struct target_waitstatus status;

  status.kind = TARGET_WAITKIND_STOPPED;
  status.value.sig = GDB_SIGNAL_0;

  return status;
}

/* Return a target_waitstatus indicating a spurious stop.  */

static struct target_waitstatus
btrace_step_spurious (void)
{
  struct target_waitstatus status;

  status.kind = TARGET_WAITKIND_SPURIOUS;

  return status;
}

/* Return a target_waitstatus indicating that the thread was not resumed.  */

static struct target_waitstatus
btrace_step_no_resumed (void)
{
  struct target_waitstatus status;

  status.kind = TARGET_WAITKIND_NO_RESUMED;

  return status;
}

/* Return a target_waitstatus indicating that we should wait again.  */

static struct target_waitstatus
btrace_step_again (void)
{
  struct target_waitstatus status;

  status.kind = TARGET_WAITKIND_IGNORE;

  return status;
}

/* Clear the record histories.  */

static void
record_btrace_clear_histories (struct btrace_thread_info *btinfo)
{
  xfree (btinfo->insn_history);
  xfree (btinfo->call_history);

  btinfo->insn_history = NULL;
  btinfo->call_history = NULL;
}

/* Check whether TP's current replay position is at a breakpoint.  */

static int
record_btrace_replay_at_breakpoint (struct thread_info *tp)
{
  struct btrace_insn_iterator *replay;
  struct btrace_thread_info *btinfo;
  const struct btrace_insn *insn;

  btinfo = &tp->btrace;
  replay = btinfo->replay;

  if (replay == NULL)
    return 0;

  insn = btrace_insn_get (replay);
  if (insn == NULL)
    return 0;

  return record_check_stopped_by_breakpoint (tp->inf->aspace, insn->pc,
					     &btinfo->stop_reason);
}

/* Step one instruction in forward direction.  */

static struct target_waitstatus
record_btrace_single_step_forward (struct thread_info *tp)
{
  struct btrace_insn_iterator *replay, end, start;
  struct btrace_thread_info *btinfo;

  btinfo = &tp->btrace;
  replay = btinfo->replay;

  /* We're done if we're not replaying.  */
  if (replay == NULL)
    return btrace_step_no_history ();

  /* Check if we're stepping a breakpoint.  */
  if (record_btrace_replay_at_breakpoint (tp))
    return btrace_step_stopped ();

  /* Skip gaps during replay.  If we end up at a gap (at the end of the trace),
     jump back to the instruction at which we started.  */
  start = *replay;
  do
    {
      unsigned int steps;

      /* We will bail out here if we continue stepping after reaching the end
	 of the execution history.  */
      steps = btrace_insn_next (replay, 1);
      if (steps == 0)
	{
	  *replay = start;
	  return btrace_step_no_history ();
	}
    }
  while (btrace_insn_get (replay) == NULL);

  /* Determine the end of the instruction trace.  */
  btrace_insn_end (&end, btinfo);

  /* The execution trace contains (and ends with) the current instruction.
     This instruction has not been executed, yet, so the trace really ends
     one instruction earlier.  */
  if (btrace_insn_cmp (replay, &end) == 0)
    return btrace_step_no_history ();

  return btrace_step_spurious ();
}

/* Step one instruction in backward direction.  */

static struct target_waitstatus
record_btrace_single_step_backward (struct thread_info *tp)
{
  struct btrace_insn_iterator *replay, start;
  struct btrace_thread_info *btinfo;

  btinfo = &tp->btrace;
  replay = btinfo->replay;

  /* Start replaying if we're not already doing so.  */
  if (replay == NULL)
    replay = record_btrace_start_replaying (tp);

  /* If we can't step any further, we reached the end of the history.
     Skip gaps during replay.  If we end up at a gap (at the beginning of
     the trace), jump back to the instruction at which we started.  */
  start = *replay;
  do
    {
      unsigned int steps;

      steps = btrace_insn_prev (replay, 1);
      if (steps == 0)
	{
	  *replay = start;
	  return btrace_step_no_history ();
	}
    }
  while (btrace_insn_get (replay) == NULL);

  /* Check if we're stepping a breakpoint.

     For reverse-stepping, this check is after the step.  There is logic in
     infrun.c that handles reverse-stepping separately.  See, for example,
     proceed and adjust_pc_after_break.

     This code assumes that for reverse-stepping, PC points to the last
     de-executed instruction, whereas for forward-stepping PC points to the
     next to-be-executed instruction.  */
  if (record_btrace_replay_at_breakpoint (tp))
    return btrace_step_stopped ();

  return btrace_step_spurious ();
}

/* Step a single thread.  */

static struct target_waitstatus
record_btrace_step_thread (struct thread_info *tp)
{
  struct btrace_thread_info *btinfo;
  struct target_waitstatus status;
  btrace_thread_flags flags;

  btinfo = &tp->btrace;

  flags = btinfo->flags & (BTHR_MOVE | BTHR_STOP);
  btinfo->flags &= ~(BTHR_MOVE | BTHR_STOP);

  DEBUG ("stepping thread %s (%s): %x (%s)", print_thread_id (tp),
	 target_pid_to_str (tp->ptid).c_str (), flags.raw (),
	 btrace_thread_flag_to_str (flags));

  /* We can't step without an execution history.  */
  if ((flags & BTHR_MOVE) != 0 && btrace_is_empty (tp))
    return btrace_step_no_history ();

  switch (flags)
    {
    default:
      internal_error (__FILE__, __LINE__, _("invalid stepping type."));

    case BTHR_STOP:
      return btrace_step_stopped_on_request ();

    case BTHR_STEP:
      status = record_btrace_single_step_forward (tp);
      if (status.kind != TARGET_WAITKIND_SPURIOUS)
	break;

      return btrace_step_stopped ();

    case BTHR_RSTEP:
      status = record_btrace_single_step_backward (tp);
      if (status.kind != TARGET_WAITKIND_SPURIOUS)
	break;

      return btrace_step_stopped ();

    case BTHR_CONT:
      status = record_btrace_single_step_forward (tp);
      if (status.kind != TARGET_WAITKIND_SPURIOUS)
	break;

      btinfo->flags |= flags;
      return btrace_step_again ();

    case BTHR_RCONT:
      status = record_btrace_single_step_backward (tp);
      if (status.kind != TARGET_WAITKIND_SPURIOUS)
	break;

      btinfo->flags |= flags;
      return btrace_step_again ();
    }

  /* We keep threads moving at the end of their execution history.  The wait
     method will stop the thread for whom the event is reported.  */
  if (status.kind == TARGET_WAITKIND_NO_HISTORY)
    btinfo->flags |= flags;

  return status;
}

/* Announce further events if necessary.  */

static void
record_btrace_maybe_mark_async_event
  (const std::vector<thread_info *> &moving,
   const std::vector<thread_info *> &no_history)
{
  bool more_moving = !moving.empty ();
  bool more_no_history = !no_history.empty ();;

  if (!more_moving && !more_no_history)
    return;

  if (more_moving)
    DEBUG ("movers pending");

  if (more_no_history)
    DEBUG ("no-history pending");

  mark_async_event_handler (record_btrace_async_inferior_event_handler);
}

/* The wait method of target record-btrace.  */

ptid_t
record_btrace_target::wait (ptid_t ptid, struct target_waitstatus *status,
			    target_wait_flags options)
{
  std::vector<thread_info *> moving;
  std::vector<thread_info *> no_history;

  /* Clear this, if needed we'll re-mark it below.  */
  clear_async_event_handler (record_btrace_async_inferior_event_handler);

  DEBUG ("wait %s (0x%x)", target_pid_to_str (ptid).c_str (),
	 (unsigned) options);

  /* As long as we're not replaying, just forward the request.  */
  if ((::execution_direction != EXEC_REVERSE)
      && !record_is_replaying (minus_one_ptid))
    {
      return this->beneath ()->wait (ptid, status, options);
    }

  /* Keep a work list of moving threads.  */
  process_stratum_target *proc_target = current_inferior ()->process_target ();
  for (thread_info *tp : all_non_exited_threads (proc_target, ptid))
    if ((tp->btrace.flags & (BTHR_MOVE | BTHR_STOP)) != 0)
      moving.push_back (tp);

  if (moving.empty ())
    {
      *status = btrace_step_no_resumed ();

      DEBUG ("wait ended by %s: %s", target_pid_to_str (null_ptid).c_str (),
	     target_waitstatus_to_string (status).c_str ());

      return null_ptid;
    }

  /* Step moving threads one by one, one step each, until either one thread
     reports an event or we run out of threads to step.

     When stepping more than one thread, chances are that some threads reach
     the end of their execution history earlier than others.  If we reported
     this immediately, all-stop on top of non-stop would stop all threads and
     resume the same threads next time.  And we would report the same thread
     having reached the end of its execution history again.

     In the worst case, this would starve the other threads.  But even if other
     threads would be allowed to make progress, this would result in far too
     many intermediate stops.

     We therefore delay the reporting of "no execution history" until we have
     nothing else to report.  By this time, all threads should have moved to
     either the beginning or the end of their execution history.  There will
     be a single user-visible stop.  */
  struct thread_info *eventing = NULL;
  while ((eventing == NULL) && !moving.empty ())
    {
      for (unsigned int ix = 0; eventing == NULL && ix < moving.size ();)
	{
	  thread_info *tp = moving[ix];

	  *status = record_btrace_step_thread (tp);

	  switch (status->kind)
	    {
	    case TARGET_WAITKIND_IGNORE:
	      ix++;
	      break;

	    case TARGET_WAITKIND_NO_HISTORY:
	      no_history.push_back (ordered_remove (moving, ix));
	      break;

	    default:
	      eventing = unordered_remove (moving, ix);
	      break;
	    }
	}
    }

  if (eventing == NULL)
    {
      /* We started with at least one moving thread.  This thread must have
	 either stopped or reached the end of its execution history.

	 In the former case, EVENTING must not be NULL.
	 In the latter case, NO_HISTORY must not be empty.  */
      gdb_assert (!no_history.empty ());

      /* We kept threads moving at the end of their execution history.  Stop
	 EVENTING now that we are going to report its stop.  */
      eventing = unordered_remove (no_history, 0);
      eventing->btrace.flags &= ~BTHR_MOVE;

      *status = btrace_step_no_history ();
    }

  gdb_assert (eventing != NULL);

  /* We kept threads replaying at the end of their execution history.  Stop
     replaying EVENTING now that we are going to report its stop.  */
  record_btrace_stop_replaying_at_end (eventing);

  /* Stop all other threads. */
  if (!target_is_non_stop_p ())
    {
      for (thread_info *tp : current_inferior ()->non_exited_threads ())
	record_btrace_cancel_resume (tp);
    }

  /* In async mode, we need to announce further events.  */
  if (target_is_async_p ())
    record_btrace_maybe_mark_async_event (moving, no_history);

  /* Start record histories anew from the current position.  */
  record_btrace_clear_histories (&eventing->btrace);

  /* We moved the replay position but did not update registers.  */
  registers_changed_thread (eventing);

  DEBUG ("wait ended by thread %s (%s): %s",
	 print_thread_id (eventing),
	 target_pid_to_str (eventing->ptid).c_str (),
	 target_waitstatus_to_string (status).c_str ());

  return eventing->ptid;
}

/* The stop method of target record-btrace.  */

void
record_btrace_target::stop (ptid_t ptid)
{
  DEBUG ("stop %s", target_pid_to_str (ptid).c_str ());

  /* As long as we're not replaying, just forward the request.  */
  if ((::execution_direction != EXEC_REVERSE)
      && !record_is_replaying (minus_one_ptid))
    {
      this->beneath ()->stop (ptid);
    }
  else
    {
      process_stratum_target *proc_target
	= current_inferior ()->process_target ();

      for (thread_info *tp : all_non_exited_threads (proc_target, ptid))
	{
	  tp->btrace.flags &= ~BTHR_MOVE;
	  tp->btrace.flags |= BTHR_STOP;
	}
    }
 }

/* The can_execute_reverse method of target record-btrace.  */

bool
record_btrace_target::can_execute_reverse ()
{
  return true;
}

/* The stopped_by_sw_breakpoint method of target record-btrace.  */

bool
record_btrace_target::stopped_by_sw_breakpoint ()
{
  if (record_is_replaying (minus_one_ptid))
    {
      struct thread_info *tp = inferior_thread ();

      return tp->btrace.stop_reason == TARGET_STOPPED_BY_SW_BREAKPOINT;
    }

  return this->beneath ()->stopped_by_sw_breakpoint ();
}

/* The supports_stopped_by_sw_breakpoint method of target
   record-btrace.  */

bool
record_btrace_target::supports_stopped_by_sw_breakpoint ()
{
  if (record_is_replaying (minus_one_ptid))
    return true;

  return this->beneath ()->supports_stopped_by_sw_breakpoint ();
}

/* The stopped_by_sw_breakpoint method of target record-btrace.  */

bool
record_btrace_target::stopped_by_hw_breakpoint ()
{
  if (record_is_replaying (minus_one_ptid))
    {
      struct thread_info *tp = inferior_thread ();

      return tp->btrace.stop_reason == TARGET_STOPPED_BY_HW_BREAKPOINT;
    }

  return this->beneath ()->stopped_by_hw_breakpoint ();
}

/* The supports_stopped_by_hw_breakpoint method of target
   record-btrace.  */

bool
record_btrace_target::supports_stopped_by_hw_breakpoint ()
{
  if (record_is_replaying (minus_one_ptid))
    return true;

  return this->beneath ()->supports_stopped_by_hw_breakpoint ();
}

/* The update_thread_list method of target record-btrace.  */

void
record_btrace_target::update_thread_list ()
{
  /* We don't add or remove threads during replay.  */
  if (record_is_replaying (minus_one_ptid))
    return;

  /* Forward the request.  */
  this->beneath ()->update_thread_list ();
}

/* The thread_alive method of target record-btrace.  */

bool
record_btrace_target::thread_alive (ptid_t ptid)
{
  /* We don't add or remove threads during replay.  */
  if (record_is_replaying (minus_one_ptid))
    return true;

  /* Forward the request.  */
  return this->beneath ()->thread_alive (ptid);
}

/* Set the replay branch trace instruction iterator.  If IT is NULL, replay
   is stopped.  */

static void
record_btrace_set_replay (struct thread_info *tp,
			  const struct btrace_insn_iterator *it)
{
  struct btrace_thread_info *btinfo;

  btinfo = &tp->btrace;

  if (it == NULL)
    record_btrace_stop_replaying (tp);
  else
    {
      if (btinfo->replay == NULL)
	record_btrace_start_replaying (tp);
      else if (btrace_insn_cmp (btinfo->replay, it) == 0)
	return;

      *btinfo->replay = *it;
      registers_changed_thread (tp);
    }

  /* Start anew from the new replay position.  */
  record_btrace_clear_histories (btinfo);

  inferior_thread ()->set_stop_pc (regcache_read_pc (get_current_regcache ()));
  print_stack_frame (get_selected_frame (NULL), 1, SRC_AND_LOC, 1);
}

/* The goto_record_begin method of target record-btrace.  */

void
record_btrace_target::goto_record_begin ()
{
  struct thread_info *tp;
  struct btrace_insn_iterator begin;

  tp = require_btrace_thread ();

  btrace_insn_begin (&begin, &tp->btrace);

  /* Skip gaps at the beginning of the trace.  */
  while (btrace_insn_get (&begin) == NULL)
    {
      unsigned int steps;

      steps = btrace_insn_next (&begin, 1);
      if (steps == 0)
	error (_("No trace."));
    }

  record_btrace_set_replay (tp, &begin);
}

/* The goto_record_end method of target record-btrace.  */

void
record_btrace_target::goto_record_end ()
{
  struct thread_info *tp;

  tp = require_btrace_thread ();

  record_btrace_set_replay (tp, NULL);
}

/* The goto_record method of target record-btrace.  */

void
record_btrace_target::goto_record (ULONGEST insn)
{
  struct thread_info *tp;
  struct btrace_insn_iterator it;
  unsigned int number;
  int found;

  number = insn;

  /* Check for wrap-arounds.  */
  if (number != insn)
    error (_("Instruction number out of range."));

  tp = require_btrace_thread ();

  found = btrace_find_insn_by_number (&it, &tp->btrace, number);

  /* Check if the instruction could not be found or is a gap.  */
  if (found == 0 || btrace_insn_get (&it) == NULL)
    error (_("No such instruction."));

  record_btrace_set_replay (tp, &it);
}

/* The record_stop_replaying method of target record-btrace.  */

void
record_btrace_target::record_stop_replaying ()
{
  for (thread_info *tp : current_inferior ()->non_exited_threads ())
    record_btrace_stop_replaying (tp);
}

/* The execution_direction target method.  */

enum exec_direction_kind
record_btrace_target::execution_direction ()
{
  return record_btrace_resume_exec_dir;
}

/* The prepare_to_generate_core target method.  */

void
record_btrace_target::prepare_to_generate_core ()
{
  record_btrace_generating_corefile = 1;
}

/* The done_generating_core target method.  */

void
record_btrace_target::done_generating_core ()
{
  record_btrace_generating_corefile = 0;
}

/* Start recording in BTS format.  */

static void
cmd_record_btrace_bts_start (const char *args, int from_tty)
{
  if (args != NULL && *args != 0)
    error (_("Invalid argument."));

  record_btrace_conf.format = BTRACE_FORMAT_BTS;

  try
    {
      execute_command ("target record-btrace", from_tty);
    }
  catch (const gdb_exception &exception)
    {
      record_btrace_conf.format = BTRACE_FORMAT_NONE;
      throw;
    }
}

/* Start recording in Intel Processor Trace format.  */

static void
cmd_record_btrace_pt_start (const char *args, int from_tty)
{
  if (args != NULL && *args != 0)
    error (_("Invalid argument."));

  record_btrace_conf.format = BTRACE_FORMAT_PT;

  try
    {
      execute_command ("target record-btrace", from_tty);
    }
  catch (const gdb_exception &exception)
    {
      record_btrace_conf.format = BTRACE_FORMAT_NONE;
      throw;
    }
}

/* Alias for "target record".  */

static void
cmd_record_btrace_start (const char *args, int from_tty)
{
  if (args != NULL && *args != 0)
    error (_("Invalid argument."));

  record_btrace_conf.format = BTRACE_FORMAT_PT;

  try
    {
      execute_command ("target record-btrace", from_tty);
    }
  catch (const gdb_exception &exception)
    {
      record_btrace_conf.format = BTRACE_FORMAT_BTS;

      try
	{
	  execute_command ("target record-btrace", from_tty);
	}
      catch (const gdb_exception &ex)
	{
	  record_btrace_conf.format = BTRACE_FORMAT_NONE;
	  throw;
	}
    }
}

/* The "show record btrace replay-memory-access" command.  */

static void
cmd_show_replay_memory_access (struct ui_file *file, int from_tty,
			       struct cmd_list_element *c, const char *value)
{
  fprintf_filtered (file, _("Replay memory access is %s.\n"),
		    replay_memory_access);
}

/* The "set record btrace cpu none" command.  */

static void
cmd_set_record_btrace_cpu_none (const char *args, int from_tty)
{
  if (args != nullptr && *args != 0)
    error (_("Trailing junk: '%s'."), args);

  record_btrace_cpu_state = CS_NONE;
}

/* The "set record btrace cpu auto" command.  */

static void
cmd_set_record_btrace_cpu_auto (const char *args, int from_tty)
{
  if (args != nullptr && *args != 0)
    error (_("Trailing junk: '%s'."), args);

  record_btrace_cpu_state = CS_AUTO;
}

/* The "set record btrace cpu" command.  */

static void
cmd_set_record_btrace_cpu (const char *args, int from_tty)
{
  if (args == nullptr)
    args = "";

  /* We use a hard-coded vendor string for now.  */
  unsigned int family, model, stepping;
  int l1, l2, matches = sscanf (args, "intel: %u/%u%n/%u%n", &family,
				&model, &l1, &stepping, &l2);
  if (matches == 3)
    {
      if (strlen (args) != l2)
	error (_("Trailing junk: '%s'."), args + l2);
    }
  else if (matches == 2)
    {
      if (strlen (args) != l1)
	error (_("Trailing junk: '%s'."), args + l1);

      stepping = 0;
    }
  else
    error (_("Bad format.  See \"help set record btrace cpu\"."));

  if (USHRT_MAX < family)
    error (_("Cpu family too big."));

  if (UCHAR_MAX < model)
    error (_("Cpu model too big."));

  if (UCHAR_MAX < stepping)
    error (_("Cpu stepping too big."));

  record_btrace_cpu.vendor = CV_INTEL;
  record_btrace_cpu.family = family;
  record_btrace_cpu.model = model;
  record_btrace_cpu.stepping = stepping;

  record_btrace_cpu_state = CS_CPU;
}

/* The "show record btrace cpu" command.  */

static void
cmd_show_record_btrace_cpu (const char *args, int from_tty)
{
  if (args != nullptr && *args != 0)
    error (_("Trailing junk: '%s'."), args);

  switch (record_btrace_cpu_state)
    {
    case CS_AUTO:
      printf_unfiltered (_("btrace cpu is 'auto'.\n"));
      return;

    case CS_NONE:
      printf_unfiltered (_("btrace cpu is 'none'.\n"));
      return;

    case CS_CPU:
      switch (record_btrace_cpu.vendor)
	{
	case CV_INTEL:
	  if (record_btrace_cpu.stepping == 0)
	    printf_unfiltered (_("btrace cpu is 'intel: %u/%u'.\n"),
			       record_btrace_cpu.family,
			       record_btrace_cpu.model);
	  else
	    printf_unfiltered (_("btrace cpu is 'intel: %u/%u/%u'.\n"),
			       record_btrace_cpu.family,
			       record_btrace_cpu.model,
			       record_btrace_cpu.stepping);
	  return;
	}
    }

  error (_("Internal error: bad cpu state."));
}

/* The "record bts buffer-size" show value function.  */

static void
show_record_bts_buffer_size_value (struct ui_file *file, int from_tty,
				   struct cmd_list_element *c,
				   const char *value)
{
  fprintf_filtered (file, _("The record/replay bts buffer size is %s.\n"),
		    value);
}

/* The "record pt buffer-size" show value function.  */

static void
show_record_pt_buffer_size_value (struct ui_file *file, int from_tty,
				  struct cmd_list_element *c,
				  const char *value)
{
  fprintf_filtered (file, _("The record/replay pt buffer size is %s.\n"),
		    value);
}

/* Initialize btrace commands.  */

void _initialize_record_btrace ();
void
_initialize_record_btrace ()
{
  cmd_list_element *record_btrace_cmd
    = add_prefix_cmd ("btrace", class_obscure, cmd_record_btrace_start,
		      _("Start branch trace recording."),
		      &record_btrace_cmdlist, 0, &record_cmdlist);
  add_alias_cmd ("b", record_btrace_cmd, class_obscure, 1, &record_cmdlist);

  cmd_list_element *record_btrace_bts_cmd
    = add_cmd ("bts", class_obscure, cmd_record_btrace_bts_start,
	       _("\
Start branch trace recording in Branch Trace Store (BTS) format.\n\n\
The processor stores a from/to record for each branch into a cyclic buffer.\n\
This format may not be available on all processors."),
	     &record_btrace_cmdlist);
  add_alias_cmd ("bts", record_btrace_bts_cmd, class_obscure, 1,
		 &record_cmdlist);

  cmd_list_element *record_btrace_pt_cmd
    = add_cmd ("pt", class_obscure, cmd_record_btrace_pt_start,
	       _("\
Start branch trace recording in Intel Processor Trace format.\n\n\
This format may not be available on all processors."),
	     &record_btrace_cmdlist);
  add_alias_cmd ("pt", record_btrace_pt_cmd, class_obscure, 1, &record_cmdlist);

  add_basic_prefix_cmd ("btrace", class_support,
			_("Set record options."), &set_record_btrace_cmdlist,
			0, &set_record_cmdlist);

  add_show_prefix_cmd ("btrace", class_support,
		       _("Show record options."), &show_record_btrace_cmdlist,
		       0, &show_record_cmdlist);

  add_setshow_enum_cmd ("replay-memory-access", no_class,
			replay_memory_access_types, &replay_memory_access, _("\
Set what memory accesses are allowed during replay."), _("\
Show what memory accesses are allowed during replay."),
			   _("Default is READ-ONLY.\n\n\
The btrace record target does not trace data.\n\
The memory therefore corresponds to the live target and not \
to the current replay position.\n\n\
When READ-ONLY, allow accesses to read-only memory during replay.\n\
When READ-WRITE, allow accesses to read-only and read-write memory during \
replay."),
			   NULL, cmd_show_replay_memory_access,
			   &set_record_btrace_cmdlist,
			   &show_record_btrace_cmdlist);

  add_prefix_cmd ("cpu", class_support, cmd_set_record_btrace_cpu,
		  _("\
Set the cpu to be used for trace decode.\n\n\
The format is \"VENDOR:IDENTIFIER\" or \"none\" or \"auto\" (default).\n\
For vendor \"intel\" the format is \"FAMILY/MODEL[/STEPPING]\".\n\n\
When decoding branch trace, enable errata workarounds for the specified cpu.\n\
The default is \"auto\", which uses the cpu on which the trace was recorded.\n\
When GDB does not support that cpu, this option can be used to enable\n\
workarounds for a similar cpu that GDB supports.\n\n\
When set to \"none\", errata workarounds are disabled."),
		  &set_record_btrace_cpu_cmdlist,
		  1,
		  &set_record_btrace_cmdlist);

  add_cmd ("auto", class_support, cmd_set_record_btrace_cpu_auto, _("\
Automatically determine the cpu to be used for trace decode."),
	   &set_record_btrace_cpu_cmdlist);

  add_cmd ("none", class_support, cmd_set_record_btrace_cpu_none, _("\
Do not enable errata workarounds for trace decode."),
	   &set_record_btrace_cpu_cmdlist);

  add_cmd ("cpu", class_support, cmd_show_record_btrace_cpu, _("\
Show the cpu to be used for trace decode."),
	   &show_record_btrace_cmdlist);

  add_basic_prefix_cmd ("bts", class_support,
			_("Set record btrace bts options."),
			&set_record_btrace_bts_cmdlist,
			0,
			&set_record_btrace_cmdlist);

  add_show_prefix_cmd ("bts", class_support,
		       _("Show record btrace bts options."),
		       &show_record_btrace_bts_cmdlist,
		       0,
		       &show_record_btrace_cmdlist);

  add_setshow_uinteger_cmd ("buffer-size", no_class,
			    &record_btrace_conf.bts.size,
			    _("Set the record/replay bts buffer size."),
			    _("Show the record/replay bts buffer size."), _("\
When starting recording request a trace buffer of this size.  \
The actual buffer size may differ from the requested size.  \
Use \"info record\" to see the actual buffer size.\n\n\
Bigger buffers allow longer recording but also take more time to process \
the recorded execution trace.\n\n\
The trace buffer size may not be changed while recording."), NULL,
			    show_record_bts_buffer_size_value,
			    &set_record_btrace_bts_cmdlist,
			    &show_record_btrace_bts_cmdlist);

  add_basic_prefix_cmd ("pt", class_support,
			_("Set record btrace pt options."),
			&set_record_btrace_pt_cmdlist,
			0,
			&set_record_btrace_cmdlist);

  add_show_prefix_cmd ("pt", class_support,
		       _("Show record btrace pt options."),
		       &show_record_btrace_pt_cmdlist,
		       0,
		       &show_record_btrace_cmdlist);

  add_setshow_uinteger_cmd ("buffer-size", no_class,
			    &record_btrace_conf.pt.size,
			    _("Set the record/replay pt buffer size."),
			    _("Show the record/replay pt buffer size."), _("\
Bigger buffers allow longer recording but also take more time to process \
the recorded execution.\n\
The actual buffer size may differ from the requested size.  Use \"info record\" \
to see the actual buffer size."), NULL, show_record_pt_buffer_size_value,
			    &set_record_btrace_pt_cmdlist,
			    &show_record_btrace_pt_cmdlist);

  add_target (record_btrace_target_info, record_btrace_target_open);

  bfcache = htab_create_alloc (50, bfcache_hash, bfcache_eq, NULL,
			       xcalloc, xfree);

  record_btrace_conf.bts.size = 64 * 1024;
  record_btrace_conf.pt.size = 16 * 1024;
}<|MERGE_RESOLUTION|>--- conflicted
+++ resolved
@@ -1,11 +1,7 @@
 /* Branch trace support for GDB, the GNU debugger.
 
-<<<<<<< HEAD
-   Copyright (C) 2013-2021 Free Software Foundation, Inc.
+   Copyright (C) 2013-2022 Free Software Foundation, Inc.
    Copyright (C) 2021 Advanced Micro Devices, Inc. All rights reserved.
-=======
-   Copyright (C) 2013-2022 Free Software Foundation, Inc.
->>>>>>> ef6ec333
 
    Contributed by Intel Corp. <markus.t.metzger@intel.com>
 
