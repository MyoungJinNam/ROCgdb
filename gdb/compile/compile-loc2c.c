/* Convert a DWARF location expression to C

<<<<<<< HEAD
   Copyright (C) 2014-2020 Free Software Foundation, Inc.
   Copyright (C) 2020 Advanced Micro Devices, Inc. All rights reserved.
=======
   Copyright (C) 2014-2021 Free Software Foundation, Inc.
>>>>>>> ce35d716

   This file is part of GDB.

   This program is free software; you can redistribute it and/or modify
   it under the terms of the GNU General Public License as published by
   the Free Software Foundation; either version 3 of the License, or
   (at your option) any later version.

   This program is distributed in the hope that it will be useful,
   but WITHOUT ANY WARRANTY; without even the implied warranty of
   MERCHANTABILITY or FITNESS FOR A PARTICULAR PURPOSE.  See the
   GNU General Public License for more details.

   You should have received a copy of the GNU General Public License
   along with this program.  If not, see <http://www.gnu.org/licenses/>.  */

#include "defs.h"
#include "dwarf2.h"
#include "dwarf2/expr.h"
#include "dwarf2/loc.h"
#include "dwarf2/read.h"
#include "ui-file.h"
#include "utils.h"
#include "compile-internal.h"
#include "compile-c.h"
#include "compile.h"
#include "block.h"
#include "dwarf2/frame.h"
#include "gdbsupport/gdb_vecs.h"
#include "value.h"
#include "gdbarch.h"



/* Information about a given instruction.  */

struct insn_info
{
  /* Stack depth at entry.  */

  unsigned int depth;

  /* Whether this instruction has been visited.  */

  unsigned int visited : 1;

  /* Whether this instruction needs a label.  */

  unsigned int label : 1;

  /* Whether this instruction is DW_OP_GNU_push_tls_address or
     DW_OP_form_tls_address.  This is a hack until we can add a
     feature to glibc to let us properly generate code for TLS.  */

  unsigned int is_tls : 1;
};

/* A helper function for compute_stack_depth that does the work.  This
   examines the DWARF expression starting from START and computes
   stack effects.

   NEED_TEMPVAR is an out parameter which is set if this expression
   needs a special temporary variable to be emitted (see the code
   generator).
   INFO is a vector of insn_info objects, indexed by offset from the
   start of the DWARF expression.
   TO_DO is a list of bytecodes which must be examined; it may be
   added to by this function.
   BYTE_ORDER and ADDR_SIZE describe this bytecode in the obvious way.
   OP_PTR and OP_END are the bounds of the DWARF expression.  */

static void
compute_stack_depth_worker (int start, int *need_tempvar,
			    std::vector<struct insn_info> *info,
			    std::vector<int> *to_do,
			    enum bfd_endian byte_order, unsigned int addr_size,
			    const gdb_byte *op_ptr, const gdb_byte *op_end)
{
  const gdb_byte * const base = op_ptr;
  int stack_depth;

  op_ptr += start;
  gdb_assert ((*info)[start].visited);
  stack_depth = (*info)[start].depth;

  while (op_ptr < op_end)
    {
      enum dwarf_location_atom op = (enum dwarf_location_atom) *op_ptr;
      uint64_t reg;
      int64_t offset;
      int ndx = op_ptr - base;

#define SET_CHECK_DEPTH(WHERE)				\
      if ((*info)[WHERE].visited)				\
	{						\
	  if ((*info)[WHERE].depth != stack_depth)		\
	    error (_("inconsistent stack depths"));	\
	}						\
      else						\
	{						\
	  /* Stack depth not set, so set it.  */	\
	  (*info)[WHERE].visited = 1;			\
	  (*info)[WHERE].depth = stack_depth;		\
	}

      SET_CHECK_DEPTH (ndx);

      ++op_ptr;

      switch (op)
	{
	case DW_OP_lit0:
	case DW_OP_lit1:
	case DW_OP_lit2:
	case DW_OP_lit3:
	case DW_OP_lit4:
	case DW_OP_lit5:
	case DW_OP_lit6:
	case DW_OP_lit7:
	case DW_OP_lit8:
	case DW_OP_lit9:
	case DW_OP_lit10:
	case DW_OP_lit11:
	case DW_OP_lit12:
	case DW_OP_lit13:
	case DW_OP_lit14:
	case DW_OP_lit15:
	case DW_OP_lit16:
	case DW_OP_lit17:
	case DW_OP_lit18:
	case DW_OP_lit19:
	case DW_OP_lit20:
	case DW_OP_lit21:
	case DW_OP_lit22:
	case DW_OP_lit23:
	case DW_OP_lit24:
	case DW_OP_lit25:
	case DW_OP_lit26:
	case DW_OP_lit27:
	case DW_OP_lit28:
	case DW_OP_lit29:
	case DW_OP_lit30:
	case DW_OP_lit31:
	  ++stack_depth;
	  break;

	case DW_OP_addr:
	  op_ptr += addr_size;
	  ++stack_depth;
	  break;

	case DW_OP_const1u:
	case DW_OP_const1s:
	  op_ptr += 1;
	  ++stack_depth;
	  break;
	case DW_OP_const2u:
	case DW_OP_const2s:
	  op_ptr += 2;
	  ++stack_depth;
	  break;
	case DW_OP_const4u:
	case DW_OP_const4s:
	  op_ptr += 4;
	  ++stack_depth;
	  break;
	case DW_OP_const8u:
	case DW_OP_const8s:
	  op_ptr += 8;
	  ++stack_depth;
	  break;
	case DW_OP_constu:
	case DW_OP_consts:
	  op_ptr = safe_read_sleb128 (op_ptr, op_end, &offset);
	  ++stack_depth;
	  break;

	case DW_OP_reg0:
	case DW_OP_reg1:
	case DW_OP_reg2:
	case DW_OP_reg3:
	case DW_OP_reg4:
	case DW_OP_reg5:
	case DW_OP_reg6:
	case DW_OP_reg7:
	case DW_OP_reg8:
	case DW_OP_reg9:
	case DW_OP_reg10:
	case DW_OP_reg11:
	case DW_OP_reg12:
	case DW_OP_reg13:
	case DW_OP_reg14:
	case DW_OP_reg15:
	case DW_OP_reg16:
	case DW_OP_reg17:
	case DW_OP_reg18:
	case DW_OP_reg19:
	case DW_OP_reg20:
	case DW_OP_reg21:
	case DW_OP_reg22:
	case DW_OP_reg23:
	case DW_OP_reg24:
	case DW_OP_reg25:
	case DW_OP_reg26:
	case DW_OP_reg27:
	case DW_OP_reg28:
	case DW_OP_reg29:
	case DW_OP_reg30:
	case DW_OP_reg31:
	  ++stack_depth;
	  break;

	case DW_OP_regx:
	  op_ptr = safe_read_uleb128 (op_ptr, op_end, &reg);
	  ++stack_depth;
	  break;

	case DW_OP_breg0:
	case DW_OP_breg1:
	case DW_OP_breg2:
	case DW_OP_breg3:
	case DW_OP_breg4:
	case DW_OP_breg5:
	case DW_OP_breg6:
	case DW_OP_breg7:
	case DW_OP_breg8:
	case DW_OP_breg9:
	case DW_OP_breg10:
	case DW_OP_breg11:
	case DW_OP_breg12:
	case DW_OP_breg13:
	case DW_OP_breg14:
	case DW_OP_breg15:
	case DW_OP_breg16:
	case DW_OP_breg17:
	case DW_OP_breg18:
	case DW_OP_breg19:
	case DW_OP_breg20:
	case DW_OP_breg21:
	case DW_OP_breg22:
	case DW_OP_breg23:
	case DW_OP_breg24:
	case DW_OP_breg25:
	case DW_OP_breg26:
	case DW_OP_breg27:
	case DW_OP_breg28:
	case DW_OP_breg29:
	case DW_OP_breg30:
	case DW_OP_breg31:
	  op_ptr = safe_read_sleb128 (op_ptr, op_end, &offset);
	  ++stack_depth;
	  break;
	case DW_OP_bregx:
	  {
	    op_ptr = safe_read_uleb128 (op_ptr, op_end, &reg);
	    op_ptr = safe_read_sleb128 (op_ptr, op_end, &offset);
	    ++stack_depth;
	  }
	  break;
	case DW_OP_fbreg:
	  op_ptr = safe_read_sleb128 (op_ptr, op_end, &offset);
	  ++stack_depth;
	  break;

	case DW_OP_dup:
	  ++stack_depth;
	  break;

	case DW_OP_drop:
	  --stack_depth;
	  break;

	case DW_OP_pick:
	  ++op_ptr;
	  ++stack_depth;
	  break;

	case DW_OP_rot:
	case DW_OP_swap:
	  *need_tempvar = 1;
	  break;

	case DW_OP_over:
	  ++stack_depth;
	  break;

	case DW_OP_abs:
	case DW_OP_neg:
	case DW_OP_not:
	case DW_OP_deref:
	  break;

	case DW_OP_deref_size:
	  ++op_ptr;
	  break;

	case DW_OP_plus_uconst:
	  op_ptr = safe_read_uleb128 (op_ptr, op_end, &reg);
	  break;

	case DW_OP_div:
	case DW_OP_shra:
	case DW_OP_and:
	case DW_OP_minus:
	case DW_OP_mod:
	case DW_OP_mul:
	case DW_OP_or:
	case DW_OP_plus:
	case DW_OP_shl:
	case DW_OP_shr:
	case DW_OP_xor:
	case DW_OP_le:
	case DW_OP_ge:
	case DW_OP_eq:
	case DW_OP_lt:
	case DW_OP_gt:
	case DW_OP_ne:
	  --stack_depth;
	  break;

	case DW_OP_call_frame_cfa:
	  ++stack_depth;
	  break;

	case DW_OP_GNU_push_tls_address:
	case DW_OP_form_tls_address:
	  (*info)[ndx].is_tls = 1;
	  break;

	case DW_OP_skip:
	  offset = extract_signed_integer (op_ptr, 2, byte_order);
	  op_ptr += 2;
	  offset = op_ptr + offset - base;
	  /* If the destination has not been seen yet, add it to the
	     to-do list.  */
	  if (!(*info)[offset].visited)
	    to_do->push_back (offset);
	  SET_CHECK_DEPTH (offset);
	  (*info)[offset].label = 1;
	  /* We're done with this line of code.  */
	  return;

	case DW_OP_bra:
	  offset = extract_signed_integer (op_ptr, 2, byte_order);
	  op_ptr += 2;
	  offset = op_ptr + offset - base;
	  --stack_depth;
	  /* If the destination has not been seen yet, add it to the
	     to-do list.  */
	  if (!(*info)[offset].visited)
	    to_do->push_back (offset);
	  SET_CHECK_DEPTH (offset);
	  (*info)[offset].label = 1;
	  break;

	case DW_OP_LLVM_offset:
	case DW_OP_LLVM_bit_offset:
	case DW_OP_LLVM_form_aspace_address:
	  --stack_depth;
	  break;

	case DW_OP_LLVM_call_frame_entry_reg:
	case DW_OP_LLVM_undefined:
	  ++stack_depth;
	  break;

	case DW_OP_LLVM_select_bit_piece:
	  stack_depth -= 2;
	  break;

	case DW_OP_LLVM_aspace_bregx:
	  op_ptr = safe_read_uleb128 (op_ptr, op_end, &reg);
	  op_ptr = safe_read_sleb128 (op_ptr, op_end, &offset);
	  break;

	case DW_OP_LLVM_extend:
	case DW_OP_LLVM_piece_end:
	case DW_OP_LLVM_offset_constu:
	case DW_OP_nop:
	  break;

	default:
	  error (_("unhandled DWARF op: %s"), get_DW_OP_name (op));
	}
    }

  gdb_assert (op_ptr == op_end);

#undef SET_CHECK_DEPTH
}

/* Compute the maximum needed stack depth of a DWARF expression, and
   some other information as well.

   BYTE_ORDER and ADDR_SIZE describe this bytecode in the obvious way.
   NEED_TEMPVAR is an out parameter which is set if this expression
   needs a special temporary variable to be emitted (see the code
   generator).
   IS_TLS is an out parameter which is set if this expression refers
   to a TLS variable.
   OP_PTR and OP_END are the bounds of the DWARF expression.
   INITIAL_DEPTH is the initial depth of the DWARF expression stack.
   INFO is an array of insn_info objects, indexed by offset from the
   start of the DWARF expression.

   This returns the maximum stack depth.  */

static int
compute_stack_depth (enum bfd_endian byte_order, unsigned int addr_size,
		     int *need_tempvar, int *is_tls,
		     const gdb_byte *op_ptr, const gdb_byte *op_end,
		     int initial_depth,
		     std::vector<struct insn_info> *info)
{
  std::vector<int> to_do;
  int stack_depth, i;

  info->resize (op_end - op_ptr);

  to_do.push_back (0);
  (*info)[0].depth = initial_depth;
  (*info)[0].visited = 1;

  while (!to_do.empty ())
    {
      int ndx = to_do.back ();
      to_do.pop_back ();

      compute_stack_depth_worker (ndx, need_tempvar, info, &to_do,
				  byte_order, addr_size,
				  op_ptr, op_end);
    }

  stack_depth = 0;
  *is_tls = 0;
  for (i = 0; i < op_end - op_ptr; ++i)
    {
      if ((*info)[i].depth > stack_depth)
	stack_depth = (*info)[i].depth;
      if ((*info)[i].is_tls)
	*is_tls = 1;
    }

  return stack_depth + 1;
}



#define GCC_UINTPTR "__gdb_uintptr"
#define GCC_INTPTR "__gdb_intptr"

/* Emit code to push a constant.  */

static void
push (int indent, string_file *stream, ULONGEST l)
{
  fprintfi_filtered (indent, stream,
		     "__gdb_stack[++__gdb_tos] = (" GCC_UINTPTR ") %s;\n",
		     hex_string (l));
}

/* Emit code to push an arbitrary expression.  This works like
   printf.  */

static void pushf (int indent, string_file *stream, const char *format, ...)
  ATTRIBUTE_PRINTF (3, 4);

static void
pushf (int indent, string_file *stream, const char *format, ...)
{
  va_list args;

  fprintfi_filtered (indent, stream, "__gdb_stack[__gdb_tos + 1] = ");
  va_start (args, format);
  stream->vprintf (format, args);
  va_end (args);
  stream->puts (";\n");

  fprintfi_filtered (indent, stream, "++__gdb_tos;\n");
}

/* Emit code for a unary expression -- one which operates in-place on
   the top-of-stack.  This works like printf.  */

static void unary (int indent, string_file *stream, const char *format, ...)
  ATTRIBUTE_PRINTF (3, 4);

static void
unary (int indent, string_file *stream, const char *format, ...)
{
  va_list args;

  fprintfi_filtered (indent, stream, "__gdb_stack[__gdb_tos] = ");
  va_start (args, format);
  stream->vprintf (format, args);
  va_end (args);
  stream->puts (";\n");
}

/* Emit code for a unary expression -- one which uses the top two
   stack items, popping the topmost one.  This works like printf.  */
static void binary (int indent, string_file *stream, const char *format, ...)
  ATTRIBUTE_PRINTF (3, 4);

static void
binary (int indent, string_file *stream, const char *format, ...)
{
  va_list args;

  fprintfi_filtered (indent, stream, "__gdb_stack[__gdb_tos - 1] = ");
  va_start (args, format);
  stream->vprintf (format, args);
  va_end (args);
  stream->puts (";\n");
  fprintfi_filtered (indent, stream, "--__gdb_tos;\n");
}

/* Print the name of a label given its "SCOPE", an arbitrary integer
   used for uniqueness, and its TARGET, the bytecode offset
   corresponding to the label's point of definition.  */

static void
print_label (string_file *stream, unsigned int scope, int target)
{
  stream->printf ("__label_%u_%s", scope, pulongest (target));
}

/* Emit code that pushes a register's address on the stack.
   REGISTERS_USED is an out parameter which is updated to note which
   register was needed by this expression.  */

static void
pushf_register_address (int indent, string_file *stream,
			unsigned char *registers_used,
			struct gdbarch *gdbarch, int regnum)
{
  std::string regname = compile_register_name_mangled (gdbarch, regnum);

  registers_used[regnum] = 1;
  pushf (indent, stream,
	 "(" GCC_UINTPTR ") &" COMPILE_I_SIMPLE_REGISTER_ARG_NAME "->%s",
	 regname.c_str ());
}

/* Emit code that pushes a register's value on the stack.
   REGISTERS_USED is an out parameter which is updated to note which
   register was needed by this expression.  OFFSET is added to the
   register's value before it is pushed.  */

static void
pushf_register (int indent, string_file *stream,
		unsigned char *registers_used,
		struct gdbarch *gdbarch, int regnum, uint64_t offset)
{
  std::string regname = compile_register_name_mangled (gdbarch, regnum);

  registers_used[regnum] = 1;
  if (offset == 0)
    pushf (indent, stream, COMPILE_I_SIMPLE_REGISTER_ARG_NAME "->%s",
	   regname.c_str ());
  else
    pushf (indent, stream,
	   COMPILE_I_SIMPLE_REGISTER_ARG_NAME "->%s + (" GCC_UINTPTR ") %s",
	   regname.c_str (), hex_string (offset));
}

/* Compile a DWARF expression to C code.

   INDENT is the indentation level to use.
   STREAM is the stream where the code should be written.

   TYPE_NAME names the type of the result of the DWARF expression.
   For locations this is "void *" but for array bounds it will be an
   integer type.

   RESULT_NAME is the name of a variable in the resulting C code.  The
   result of the expression will be assigned to this variable.

   SYM is the symbol corresponding to this expression.
   PC is the location at which the expression is being evaluated.
   ARCH is the architecture to use.

   REGISTERS_USED is an out parameter which is updated to note which
   registers were needed by this expression.

   ADDR_SIZE is the DWARF address size to use.

   OPT_PTR and OP_END are the bounds of the DWARF expression.

   If non-NULL, INITIAL points to an initial value to write to the
   stack.  If NULL, no initial value is written.

   PER_CU is the per-CU object used for looking up various other
   things.  */

static void
do_compile_dwarf_expr_to_c (int indent, string_file *stream,
			    const char *type_name,
			    const char *result_name,
			    struct symbol *sym, CORE_ADDR pc,
			    struct gdbarch *arch,
			    unsigned char *registers_used,
			    unsigned int addr_size,
			    const gdb_byte *op_ptr, const gdb_byte *op_end,
			    CORE_ADDR *initial,
			    dwarf2_per_cu_data *per_cu,
			    dwarf2_per_objfile *per_objfile)
{
  /* We keep a counter so that labels and other objects we create have
     unique names.  */
  static unsigned int scope;

  enum bfd_endian byte_order = gdbarch_byte_order (arch);
  const gdb_byte * const base = op_ptr;
  int need_tempvar = 0;
  int is_tls = 0;
  std::vector<struct insn_info> info;
  int stack_depth;

  ++scope;

  fprintfi_filtered (indent, stream, "__attribute__ ((unused)) %s %s;\n",
		     type_name, result_name);
  fprintfi_filtered (indent, stream, "{\n");
  indent += 2;

  stack_depth = compute_stack_depth (byte_order, addr_size,
				     &need_tempvar, &is_tls,
				     op_ptr, op_end, initial != NULL,
				     &info);

  /* This is a hack until we can add a feature to glibc to let us
     properly generate code for TLS.  You might think we could emit
     the address in the ordinary course of translating
     DW_OP_GNU_push_tls_address, but since the operand appears on the
     stack, it is relatively hard to find, and the idea of calling
     target_translate_tls_address with OFFSET==0 and then adding the
     offset by hand seemed too hackish.  */
  if (is_tls)
    {
      struct frame_info *frame = get_selected_frame (NULL);
      struct value *val;

      if (frame == NULL)
	error (_("Symbol \"%s\" cannot be used because "
		 "there is no selected frame"),
	       sym->print_name ());

      val = read_var_value (sym, NULL, frame);
      if (VALUE_LVAL (val) != lval_memory)
	error (_("Symbol \"%s\" cannot be used for compilation evaluation "
		 "as its address has not been found."),
	       sym->print_name ());

      warning (_("Symbol \"%s\" is thread-local and currently can only "
		 "be referenced from the current thread in "
		 "compiled code."),
	       sym->print_name ());

      fprintfi_filtered (indent, stream, "%s = %s;\n",
			 result_name,
			 core_addr_to_string (value_address (val)));
      fprintfi_filtered (indent - 2, stream, "}\n");
      return;
    }

  fprintfi_filtered (indent, stream, GCC_UINTPTR " __gdb_stack[%d];\n",
		     stack_depth);

  if (need_tempvar)
    fprintfi_filtered (indent, stream, GCC_UINTPTR " __gdb_tmp;\n");
  fprintfi_filtered (indent, stream, "int __gdb_tos = -1;\n");

  if (initial != NULL)
    pushf (indent, stream, "%s", core_addr_to_string (*initial));

  while (op_ptr < op_end)
    {
      enum dwarf_location_atom op = (enum dwarf_location_atom) *op_ptr;
      uint64_t uoffset, reg;
      int64_t offset;

      print_spaces (indent - 2, stream);
      if (info[op_ptr - base].label)
	{
	  print_label (stream, scope, op_ptr - base);
	  stream->puts (":;");
	}
      stream->printf ("/* %s */\n", get_DW_OP_name (op));

      /* This is handy for debugging the generated code:
      fprintf_filtered (stream, "if (__gdb_tos != %d) abort ();\n",
			(int) info[op_ptr - base].depth - 1);
      */

      ++op_ptr;

      switch (op)
	{
	case DW_OP_lit0:
	case DW_OP_lit1:
	case DW_OP_lit2:
	case DW_OP_lit3:
	case DW_OP_lit4:
	case DW_OP_lit5:
	case DW_OP_lit6:
	case DW_OP_lit7:
	case DW_OP_lit8:
	case DW_OP_lit9:
	case DW_OP_lit10:
	case DW_OP_lit11:
	case DW_OP_lit12:
	case DW_OP_lit13:
	case DW_OP_lit14:
	case DW_OP_lit15:
	case DW_OP_lit16:
	case DW_OP_lit17:
	case DW_OP_lit18:
	case DW_OP_lit19:
	case DW_OP_lit20:
	case DW_OP_lit21:
	case DW_OP_lit22:
	case DW_OP_lit23:
	case DW_OP_lit24:
	case DW_OP_lit25:
	case DW_OP_lit26:
	case DW_OP_lit27:
	case DW_OP_lit28:
	case DW_OP_lit29:
	case DW_OP_lit30:
	case DW_OP_lit31:
	  push (indent, stream, op - DW_OP_lit0);
	  break;

	case DW_OP_addr:
	  uoffset = extract_unsigned_integer (op_ptr, addr_size, byte_order);
	  op_ptr += addr_size;
	  /* Some versions of GCC emit DW_OP_addr before
	     DW_OP_GNU_push_tls_address.  In this case the value is an
	     index, not an address.  We don't support things like
	     branching between the address and the TLS op.  */
	  if (op_ptr >= op_end || *op_ptr != DW_OP_GNU_push_tls_address)
	    uoffset += per_objfile->objfile->text_section_offset ();
	  push (indent, stream, uoffset);
	  break;

	case DW_OP_const1u:
	  push (indent, stream,
		extract_unsigned_integer (op_ptr, 1, byte_order));
	  op_ptr += 1;
	  break;
	case DW_OP_const1s:
	  push (indent, stream,
		extract_signed_integer (op_ptr, 1, byte_order));
	  op_ptr += 1;
	  break;
	case DW_OP_const2u:
	  push (indent, stream,
		extract_unsigned_integer (op_ptr, 2, byte_order));
	  op_ptr += 2;
	  break;
	case DW_OP_const2s:
	  push (indent, stream,
		extract_signed_integer (op_ptr, 2, byte_order));
	  op_ptr += 2;
	  break;
	case DW_OP_const4u:
	  push (indent, stream,
		extract_unsigned_integer (op_ptr, 4, byte_order));
	  op_ptr += 4;
	  break;
	case DW_OP_const4s:
	  push (indent, stream,
		extract_signed_integer (op_ptr, 4, byte_order));
	  op_ptr += 4;
	  break;
	case DW_OP_const8u:
	  push (indent, stream,
		extract_unsigned_integer (op_ptr, 8, byte_order));
	  op_ptr += 8;
	  break;
	case DW_OP_const8s:
	  push (indent, stream,
		extract_signed_integer (op_ptr, 8, byte_order));
	  op_ptr += 8;
	  break;
	case DW_OP_constu:
	  op_ptr = safe_read_uleb128 (op_ptr, op_end, &uoffset);
	  push (indent, stream, uoffset);
	  break;
	case DW_OP_consts:
	  op_ptr = safe_read_sleb128 (op_ptr, op_end, &offset);
	  push (indent, stream, offset);
	  break;

	case DW_OP_reg0:
	case DW_OP_reg1:
	case DW_OP_reg2:
	case DW_OP_reg3:
	case DW_OP_reg4:
	case DW_OP_reg5:
	case DW_OP_reg6:
	case DW_OP_reg7:
	case DW_OP_reg8:
	case DW_OP_reg9:
	case DW_OP_reg10:
	case DW_OP_reg11:
	case DW_OP_reg12:
	case DW_OP_reg13:
	case DW_OP_reg14:
	case DW_OP_reg15:
	case DW_OP_reg16:
	case DW_OP_reg17:
	case DW_OP_reg18:
	case DW_OP_reg19:
	case DW_OP_reg20:
	case DW_OP_reg21:
	case DW_OP_reg22:
	case DW_OP_reg23:
	case DW_OP_reg24:
	case DW_OP_reg25:
	case DW_OP_reg26:
	case DW_OP_reg27:
	case DW_OP_reg28:
	case DW_OP_reg29:
	case DW_OP_reg30:
	case DW_OP_reg31:
	  dwarf_expr_require_composition (op_ptr, op_end, "DW_OP_regx");
	  pushf_register_address (indent, stream, registers_used, arch,
				  dwarf_reg_to_regnum_or_error
				    (arch, op - DW_OP_reg0));
	  break;

	case DW_OP_regx:
	  op_ptr = safe_read_uleb128 (op_ptr, op_end, &reg);
	  dwarf_expr_require_composition (op_ptr, op_end, "DW_OP_regx");
	  pushf_register_address (indent, stream, registers_used, arch,
				  dwarf_reg_to_regnum_or_error (arch, reg));
	  break;

	case DW_OP_breg0:
	case DW_OP_breg1:
	case DW_OP_breg2:
	case DW_OP_breg3:
	case DW_OP_breg4:
	case DW_OP_breg5:
	case DW_OP_breg6:
	case DW_OP_breg7:
	case DW_OP_breg8:
	case DW_OP_breg9:
	case DW_OP_breg10:
	case DW_OP_breg11:
	case DW_OP_breg12:
	case DW_OP_breg13:
	case DW_OP_breg14:
	case DW_OP_breg15:
	case DW_OP_breg16:
	case DW_OP_breg17:
	case DW_OP_breg18:
	case DW_OP_breg19:
	case DW_OP_breg20:
	case DW_OP_breg21:
	case DW_OP_breg22:
	case DW_OP_breg23:
	case DW_OP_breg24:
	case DW_OP_breg25:
	case DW_OP_breg26:
	case DW_OP_breg27:
	case DW_OP_breg28:
	case DW_OP_breg29:
	case DW_OP_breg30:
	case DW_OP_breg31:
	  op_ptr = safe_read_sleb128 (op_ptr, op_end, &offset);
	  pushf_register (indent, stream, registers_used, arch,
			  dwarf_reg_to_regnum_or_error (arch,
							op - DW_OP_breg0),
			  offset);
	  break;
	case DW_OP_bregx:
	  {
	    op_ptr = safe_read_uleb128 (op_ptr, op_end, &reg);
	    op_ptr = safe_read_sleb128 (op_ptr, op_end, &offset);
	    pushf_register (indent, stream, registers_used, arch,
			    dwarf_reg_to_regnum_or_error (arch, reg), offset);
	  }
	  break;
	case DW_OP_fbreg:
	  {
	    const gdb_byte *datastart;
	    size_t datalen;
	    const struct block *b;
	    struct symbol *framefunc;
	    char fb_name[50];

	    b = block_for_pc (pc);

	    if (!b)
	      error (_("No block found for address"));

	    framefunc = block_linkage_function (b);

	    if (!framefunc)
	      error (_("No function found for block"));

	    func_get_frame_base_dwarf_block (framefunc, pc,
					     &datastart, &datalen);

	    op_ptr = safe_read_sleb128 (op_ptr, op_end, &offset);

	    /* Generate a unique-enough name, in case the frame base
	       is computed multiple times in this expression.  */
	    xsnprintf (fb_name, sizeof (fb_name), "__frame_base_%ld",
		       (long) (op_ptr - base));

	    do_compile_dwarf_expr_to_c (indent, stream,
					GCC_UINTPTR, fb_name,
					sym, pc,
					arch, registers_used, addr_size,
					datastart, datastart + datalen,
					NULL, per_cu, per_objfile);

	    pushf (indent, stream, "%s + %s", fb_name, hex_string (offset));
	  }
	  break;

	case DW_OP_dup:
	  pushf (indent, stream, "__gdb_stack[__gdb_tos]");
	  break;

	case DW_OP_drop:
	  fprintfi_filtered (indent, stream, "--__gdb_tos;\n");
	  break;

	case DW_OP_pick:
	  offset = *op_ptr++;
	  pushf (indent, stream, "__gdb_stack[__gdb_tos - %s]",
		 plongest (offset));
	  break;

	case DW_OP_swap:
	  fprintfi_filtered (indent, stream,
			     "__gdb_tmp = __gdb_stack[__gdb_tos - 1];\n");
	  fprintfi_filtered (indent, stream,
			     "__gdb_stack[__gdb_tos - 1] = "
			     "__gdb_stack[__gdb_tos];\n");
	  fprintfi_filtered (indent, stream, ("__gdb_stack[__gdb_tos] = "
					      "__gdb_tmp;\n"));
	  break;

	case DW_OP_over:
	  pushf (indent, stream, "__gdb_stack[__gdb_tos - 1]");
	  break;

	case DW_OP_rot:
	  fprintfi_filtered (indent, stream, ("__gdb_tmp = "
					      "__gdb_stack[__gdb_tos];\n"));
	  fprintfi_filtered (indent, stream,
			     "__gdb_stack[__gdb_tos] = "
			     "__gdb_stack[__gdb_tos - 1];\n");
	  fprintfi_filtered (indent, stream,
			     "__gdb_stack[__gdb_tos - 1] = "
			     "__gdb_stack[__gdb_tos -2];\n");
	  fprintfi_filtered (indent, stream, "__gdb_stack[__gdb_tos - 2] = "
			     "__gdb_tmp;\n");
	  break;

	case DW_OP_deref:
	case DW_OP_deref_size:
	  {
	    int size;
	    const char *mode;

	    if (op == DW_OP_deref_size)
	      size = *op_ptr++;
	    else
	      size = addr_size;

	    mode = c_get_mode_for_size (size);
	    if (mode == NULL)
	      error (_("Unsupported size %d in %s"),
		     size, get_DW_OP_name (op));

	    /* Cast to a pointer of the desired type, then
	       dereference.  */
	    fprintfi_filtered (indent, stream,
			       "__gdb_stack[__gdb_tos] = "
			       "*((__gdb_int_%s *) "
			       "__gdb_stack[__gdb_tos]);\n",
			       mode);
	  }
	  break;

	case DW_OP_abs:
	  unary (indent, stream,
		 "((" GCC_INTPTR ") __gdb_stack[__gdb_tos]) < 0 ? "
		 "-__gdb_stack[__gdb_tos] : __gdb_stack[__gdb_tos]");
	  break;

	case DW_OP_neg:
	  unary (indent, stream, "-__gdb_stack[__gdb_tos]");
	  break;

	case DW_OP_not:
	  unary (indent, stream, "~__gdb_stack[__gdb_tos]");
	  break;

	case DW_OP_plus_uconst:
	  op_ptr = safe_read_uleb128 (op_ptr, op_end, &reg);
	  unary (indent, stream, "__gdb_stack[__gdb_tos] + %s",
		 hex_string (reg));
	  break;

	case DW_OP_div:
	  binary (indent, stream, ("((" GCC_INTPTR
				   ") __gdb_stack[__gdb_tos-1]) / (("
				   GCC_INTPTR ") __gdb_stack[__gdb_tos])"));
	  break;

	case DW_OP_shra:
	  binary (indent, stream,
		  "((" GCC_INTPTR ") __gdb_stack[__gdb_tos-1]) >> "
		  "__gdb_stack[__gdb_tos]");
	  break;

#define BINARY(OP)							\
	  binary (indent, stream, "%s", "__gdb_stack[__gdb_tos-1] " #OP \
				   " __gdb_stack[__gdb_tos]");	\
	  break

	case DW_OP_and:
	  BINARY (&);
	case DW_OP_minus:
	  BINARY (-);
	case DW_OP_mod:
	  BINARY (%);
	case DW_OP_mul:
	  BINARY (*);
	case DW_OP_or:
	  BINARY (|);
	case DW_OP_plus:
	  BINARY (+);
	case DW_OP_shl:
	  BINARY (<<);
	case DW_OP_shr:
	  BINARY (>>);
	case DW_OP_xor:
	  BINARY (^);
#undef BINARY

#define COMPARE(OP)							\
	  binary (indent, stream,					\
		  "(((" GCC_INTPTR ") __gdb_stack[__gdb_tos-1]) " #OP	\
		  " ((" GCC_INTPTR					\
		  ") __gdb_stack[__gdb_tos]))");			\
	  break

	case DW_OP_le:
	  COMPARE (<=);
	case DW_OP_ge:
	  COMPARE (>=);
	case DW_OP_eq:
	  COMPARE (==);
	case DW_OP_lt:
	  COMPARE (<);
	case DW_OP_gt:
	  COMPARE (>);
	case DW_OP_ne:
	  COMPARE (!=);
#undef COMPARE

	case DW_OP_call_frame_cfa:
	  {
	    int regnum;
	    CORE_ADDR text_offset;
	    LONGEST off;
	    const gdb_byte *cfa_start, *cfa_end;

	    if (dwarf2_fetch_cfa_info (arch, pc, per_cu,
				       &regnum, &off,
				       &text_offset, &cfa_start, &cfa_end))
	      {
		/* Register.  */
		pushf_register (indent, stream, registers_used, arch, regnum,
				off);
	      }
	    else
	      {
		/* Another expression.  */
		char cfa_name[50];

		/* Generate a unique-enough name, in case the CFA is
		   computed multiple times in this expression.  */
		xsnprintf (cfa_name, sizeof (cfa_name),
			   "__cfa_%ld", (long) (op_ptr - base));

		do_compile_dwarf_expr_to_c (indent, stream,
					    GCC_UINTPTR, cfa_name,
					    sym, pc, arch, registers_used,
					    addr_size,
					    cfa_start, cfa_end,
					    &text_offset, per_cu, per_objfile);
		pushf (indent, stream, "%s", cfa_name);
	      }
	  }

	  break;

	case DW_OP_skip:
	  offset = extract_signed_integer (op_ptr, 2, byte_order);
	  op_ptr += 2;
	  fprintfi_filtered (indent, stream, "goto ");
	  print_label (stream, scope, op_ptr + offset - base);
	  stream->puts (";\n");
	  break;

	case DW_OP_bra:
	  offset = extract_signed_integer (op_ptr, 2, byte_order);
	  op_ptr += 2;
	  fprintfi_filtered (indent, stream,
			     "if ((( " GCC_INTPTR
			     ") __gdb_stack[__gdb_tos--]) != 0) goto ");
	  print_label (stream, scope, op_ptr + offset - base);
	  stream->puts (";\n");
	  break;

	case DW_OP_nop:
	  break;

	default:
	  error (_("unhandled DWARF op: %s"), get_DW_OP_name (op));
	}
    }

  fprintfi_filtered (indent, stream, "%s = __gdb_stack[__gdb_tos];\n",
		     result_name);
  fprintfi_filtered (indent - 2, stream, "}\n");
}

/* See compile.h.  */

void
compile_dwarf_expr_to_c (string_file *stream, const char *result_name,
			 struct symbol *sym, CORE_ADDR pc,
			 struct gdbarch *arch, unsigned char *registers_used,
			 unsigned int addr_size,
			 const gdb_byte *op_ptr, const gdb_byte *op_end,
			 dwarf2_per_cu_data *per_cu,
			 dwarf2_per_objfile *per_objfile)
{
  do_compile_dwarf_expr_to_c (2, stream, GCC_UINTPTR, result_name, sym, pc,
			      arch, registers_used, addr_size, op_ptr, op_end,
			      NULL, per_cu, per_objfile);
}

/* See compile.h.  */

void
compile_dwarf_bounds_to_c (string_file *stream,
			   const char *result_name,
			   const struct dynamic_prop *prop,
			   struct symbol *sym, CORE_ADDR pc,
			   struct gdbarch *arch, unsigned char *registers_used,
			   unsigned int addr_size,
			   const gdb_byte *op_ptr, const gdb_byte *op_end,
			   dwarf2_per_cu_data *per_cu,
			   dwarf2_per_objfile *per_objfile)
{
  do_compile_dwarf_expr_to_c (2, stream, "unsigned long ", result_name,
			      sym, pc, arch, registers_used,
			      addr_size, op_ptr, op_end, NULL, per_cu,
			      per_objfile);
}<|MERGE_RESOLUTION|>--- conflicted
+++ resolved
@@ -1,11 +1,7 @@
 /* Convert a DWARF location expression to C
 
-<<<<<<< HEAD
-   Copyright (C) 2014-2020 Free Software Foundation, Inc.
-   Copyright (C) 2020 Advanced Micro Devices, Inc. All rights reserved.
-=======
    Copyright (C) 2014-2021 Free Software Foundation, Inc.
->>>>>>> ce35d716
+   Copyright (C) 2020-2021 Advanced Micro Devices, Inc. All rights reserved.
 
    This file is part of GDB.
 
