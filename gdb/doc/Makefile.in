<<<<<<< HEAD
##Copyright (C) 1991-2021 Free Software Foundation, Inc.
##Copyright (C) 2021 Advanced Micro Devices, Inc. All rights reserved.
=======
##Copyright (C) 1991-2022 Free Software Foundation, Inc.
>>>>>>> ef6ec333

# Makefile for GDB documentation.
# This file is part of GDB.

# This program is free software; you can redistribute it and/or modify
# it under the terms of the GNU General Public License as published by
# the Free Software Foundation; either version 3 of the License, or
# (at your option) any later version.
#
# This program is distributed in the hope that it will be useful,
# but WITHOUT ANY WARRANTY; without even the implied warranty of
# MERCHANTABILITY or FITNESS FOR A PARTICULAR PURPOSE.  See the
# GNU General Public License for more details.
#
# You should have received a copy of the GNU General Public License
# along with this program.  If not, see <http://www.gnu.org/licenses/>.

srcdir = @srcdir@
VPATH = @srcdir@

prefix = @prefix@

infodir = @infodir@
datarootdir = @datarootdir@
docdir = @docdir@
pdfdir = @pdfdir@
htmldir = @htmldir@
mandir = @mandir@
man1dir = $(mandir)/man1
man5dir = $(mandir)/man5

transform = @program_transform_name@

SHELL = @SHELL@

LN_S = @LN_S@

INSTALL = @INSTALL@
INSTALL_PROGRAM = @INSTALL_PROGRAM@
INSTALL_DATA = @INSTALL_DATA@

SYSTEM_GDBINIT = @SYSTEM_GDBINIT@
SYSTEM_GDBINIT_DIR = @SYSTEM_GDBINIT_DIR@

mkinstalldirs = $(SHELL) $(srcdir)/../../mkinstalldirs

# main GDB source directory
gdbdir = $(srcdir)/..

# where to find texinfo; GDB dist should include a recent one
TEXIDIR=${gdbdir}/../texinfo

# where to find makeinfo, preferably one designed for texinfo-2
MAKEINFO = @MAKEINFO@
MAKEINFOFLAGS = @MAKEINFOFLAGS@
MAKEINFO_EXTRA_FLAGS = @MAKEINFO_EXTRA_FLAGS@
MAKEINFO_CMD = $(MAKEINFO) $(MAKEINFOFLAGS) $(MAKEINFO_EXTRA_FLAGS)

MAKEHTML = $(MAKEINFO_CMD) --html
MAKEHTMLFLAGS =

# where to find texi2roff, ditto
TEXI2ROFF=texi2roff

# where to find texi2dvi, ditto
TEXI2DVI=texi2dvi

# Package to install the docs under
PACKAGE = @PACKAGE@

# Package version and bug-reporting URL.
PKGVERSION = @PKGVERSION@
BUGURL_TEXI = @REPORT_BUGS_TEXI@

# Where is the source dir for the READLINE library doc?  
# Traditionally readline is in .. or .
READLINE_DIR = ${gdbdir}/../readline/readline/doc
READLINE_TEXI_INCFLAG = @READLINE_TEXI_INCFLAG@

# The GDB/MI docs come from a sibling directory ../mi
GDBMI_DIR = ${gdbdir}/mi

SET_TEXINPUTS = \
   TEXINPUTS=${TEXIDIR}:.:$(srcdir):$(READLINE_DIR):$(GDBMI_DIR):$$TEXINPUTS

# Files which should be generated via 'info' and installed by 'install-info'
INFO_DEPS = gdb.info stabs.info annotate.info

# Files which should be generated via 'pdf' and installed by 'install-pdf'
PDFFILES = gdb.pdf stabs.pdf refcard.pdf annotate.pdf
# Files which should be generated via 'html' and installed by 'install-html'
HTMLFILES =  gdb/index.html stabs/index.html annotate/index.html
HTMLFILES_INSTALL = gdb stabs annotate

# There may be alternate predefined collections of switches to configure
# the GDB manual.  Normally this is not done in synch with the software
# config system, since this choice tends to be independent; most people
# want a doc config of `all' for a generic manual, regardless of sw config.
DOC_CONFIG = all

# This list of sed edits will edit the GDB reference card
# for what fonts and what papersize to use.
# By default (NO edits applied), the refcard uses:
#    - Computer Modern (CM) fonts
#    - US letter paper (8.5x11in)
# List some of the following files for alternative fonts and paper:
#  a4rc.sed     use A4 paper (297 x 210 mm)
#  psrc.sed     use PostScript fonts (Karl Berry short TeX names)
# lpsrc.sed     use PostScript fonts (full PostScript names in TeX)
# e.g. for A4, Postscript:  REFEDITS = a4rc.sed psrc.sed
#      for A4, CM fonts:    REFEDITS = a4rc.sed
#      for US, PS fonts:    REFEDITS = psrc.sed
#      for default:
REFEDITS =

# Don Knuth's TeX formatter
TEX = tex
PDFTEX = pdftex

# Program to generate Postscript files from DVI files.
DVIPS = dvips

# Main GDB manual
# Note that this unconditionally includes the readline texi files,
# even when --with-system-readline is used.  This is harmless because
# these are only used as dependencies.
GDB_DOC_SOURCE_INCLUDES = \
	$(srcdir)/fdl.texi \
	$(srcdir)/gpl.texi \
	$(srcdir)/agentexpr.texi \
	$(READLINE_DIR)/rluser.texi \
	$(READLINE_DIR)/hsuser.texi
GDB_DOC_BUILD_INCLUDES = \
	gdb-cfg.texi \
	GDBvn.texi
GDB_DOC_FILES = \
	$(srcdir)/gdb.texinfo \
	$(srcdir)/guile.texi \
	$(srcdir)/python.texi \
	$(GDB_DOC_SOURCE_INCLUDES) \
	$(GDB_DOC_BUILD_INCLUDES)

# Stabs manual: All files
STABS_DOC_SOURCE_INCLUDES = \
	$(srcdir)/fdl.texi
STABS_DOC_BUILD_INCLUDES = \
	gdb-cfg.texi \
	GDBvn.texi
STABS_DOC_FILES = \
	$(srcdir)/stabs.texinfo \
	$(STABS_DOC_SOURCE_INCLUDES) \
	$(STABS_DOC_BUILD_INCLUDES)

# Annotate migration document
ANNOTATE_DOC_SOURCE_INCLUDES = \
	$(srcdir)/fdl.texi
ANNOTATE_DOC_BUILD_INCLUDES = \
	gdb-cfg.texi \
	GDBvn.texi
ANNOTATE_DOC_FILES = \
	$(srcdir)/annotate.texinfo \
	$(ANNOTATE_DOC_SOURCE_INCLUDES) \
	$(ANNOTATE_DOC_BUILD_INCLUDES)

# Options to extract the man page from gdb.texinfo
MANCONF = -Dman

TEXI2POD = perl $(srcdir)/../../etc/texi2pod.pl \
		$(MAKEINFOFLAGS) $(MAKEINFO_EXTRA_FLAGS)

POD2MAN1 = pod2man --center="GNU Development Tools" \
		   --release="gdb-`sed q version.subst`" --section=1
POD2MAN5 = pod2man --center="GNU Development Tools" \
		   --release="gdb-`sed q version.subst`" --section=5

# List of man pages generated from gdb.texi
MAN1S = gdb.1 gdbserver.1 gcore.1 gdb-add-index.1
MAN5S = gdbinit.5
MANS = $(MAN1S) $(MAN5S)

HAVE_NATIVE_GCORE_TARGET = @HAVE_NATIVE_GCORE_TARGET@
HAVE_NATIVE_GCORE_HOST = @HAVE_NATIVE_GCORE_HOST@

###

all: info

info: $(INFO_DEPS)
dvi: gdb.dvi stabs.dvi refcard.dvi annotate.dvi
ps: gdb.ps stabs.ps refcard.ps annotate.ps
html: $(HTMLFILES)
pdf: $(PDFFILES)
man: $(MANS)

DOXYGEN = doxygen
doxyedit = sed -e 's,@srcdir\@,$(srcdir),g'

doxy:	doxy/index.html \
	doxy/gdb-api/index.html \
	doxy/gdb-xref/index.html \
	doxy/gdbserver/index.html

doxy/index.html: $(srcdir)/doxy-index.in
	-mkdir -p doxy
	cp $(srcdir)/doxy-index.in doxy/index.html

doxy/gdb-api/index.html: Doxyfile-gdb-api Doxyfile-base
	-mkdir -p doxy
	$(DOXYGEN) Doxyfile-gdb-api

doxy/gdb-xref/index.html: Doxyfile-gdb-xref Doxyfile-base
	-mkdir -p doxy
	$(DOXYGEN) Doxyfile-gdb-xref

doxy/gdbserver/index.html: Doxyfile-gdbserver Doxyfile-base
	-mkdir -p doxy
	$(DOXYGEN) Doxyfile-gdbserver

Doxyfile-base:	$(srcdir)/Doxyfile-base.in 
	$(doxyedit) $(srcdir)/Doxyfile-base.in >Doxyfile-base

Doxyfile-gdb-api:	$(srcdir)/Doxyfile-gdb-api.in 
	$(doxyedit) $(srcdir)/Doxyfile-gdb-api.in >Doxyfile-gdb-api

Doxyfile-gdb-xref:	$(srcdir)/Doxyfile-gdb-xref.in
	$(doxyedit) $(srcdir)/Doxyfile-gdb-xref.in >Doxyfile-gdb-xref

Doxyfile-gdbserver:	$(srcdir)/Doxyfile-gdbserver.in
	$(doxyedit) $(srcdir)/Doxyfile-gdbserver.in >Doxyfile-gdbserver

all-doc: info dvi ps # pdf
diststuff: info man
	rm -f gdb-cfg.texi

install-info: $(INFO_DEPS)
	$(SHELL) $(srcdir)/../../mkinstalldirs $(DESTDIR)$(infodir)
	@list='$(INFO_DEPS)'; \
	for file in $$list; do \
	  if test -f $$file; then d=.; else d=$(srcdir); fi; \
	  for ifile in `cd $$d && echo $$file $$file-[0-9] $$file-[0-9][0-9]`; do \
	    if test -f $$d/$$ifile; then \
	      echo " $(INSTALL_DATA) $$d/$$ifile $(DESTDIR)$(infodir)/$$ifile"; \
	      $(INSTALL_DATA) $$d/$$ifile $(DESTDIR)$(infodir)/$$ifile; \
	    else : ; fi; \
	  done; \
	done
	$(POST_INSTALL)
	@if $(SHELL) -c 'install-info --version | sed 1q | fgrep -s -v -i debian' >/dev/null 2>&1; then \
	  list='$(INFO_DEPS)'; \
	  for file in $$list; do \
	    echo " install-info --info-dir=$(DESTDIR)$(infodir) $(DESTDIR)$(infodir)/$$file";\
	    install-info --info-dir=$(DESTDIR)$(infodir) $(DESTDIR)$(infodir)/$$file || :;\
	  done; \
	else : ; fi

uninstall-info:
	$(PRE_UNINSTALL)
	@if $(SHELL) -c 'install-info --version | sed 1q | fgrep -s -v -i debian' >/dev/null 2>&1; then \
	  ii=yes; \
	else ii=; fi; \
	list='$(INFO_DEPS)'; \
	for file in $$list; do \
	  test -z "$$ii" \
	    || install-info --info-dir=$(DESTDIR)$(infodir) --remove $$file; \
	done
	$(NORMAL_UNINSTALL)
	list='$(INFO_DEPS)'; \
	for file in $$list; do \
	  (cd $(DESTDIR)$(infodir) && rm -f $$file $$file-[0-9] $$file-[0-9][0-9]); \
	done

html__strip_dir = `echo $$p | sed -e 's|^.*/||' -e '$(transform)'`;

install-html: $(HTMLFILES)
	@$(NORMAL_INSTALL)
	test -z "$(htmldir)" || $(mkinstalldirs) "$(DESTDIR)$(htmldir)"
	@list='$(HTMLFILES_INSTALL)'; for p in $$list; do \
	  if test -f "$$p" || test -d "$$p"; then d=""; else d="$(srcdir)/"; fi; \
	  f=$(html__strip_dir) \
	  if test -d "$$d$$p"; then \
	    echo " $(mkinstalldirs) '$(DESTDIR)$(htmldir)/$$f'"; \
	    $(mkinstalldirs) "$(DESTDIR)$(htmldir)/$$f" || exit 1; \
	    echo " $(INSTALL_DATA) '$$d$$p'/* '$(DESTDIR)$(htmldir)/$$f'"; \
	    $(INSTALL_DATA) "$$d$$p"/* "$(DESTDIR)$(htmldir)/$$f"; \
	  else \
	    echo " $(INSTALL_DATA) '$$d$$p' '$(DESTDIR)$(htmldir)/$$f'"; \
	    $(INSTALL_DATA) "$$d$$p" "$(DESTDIR)$(htmldir)/$$f"; \
	  fi; \
	done

pdf__strip_dir = `echo $$p | sed -e 's|^.*/||' -e '$(transform)'`;

install-pdf: $(PDFFILES)
	@$(NORMAL_INSTALL)
	test -z "$(pdfdir)" || $(mkinstalldirs) "$(DESTDIR)$(pdfdir)"
	@list='$(PDFFILES)'; for p in $$list; do \
	  if test -f "$$p"; then d=; else d="$(srcdir)/"; fi; \
	  f=$(pdf__strip_dir) \
	  echo " $(INSTALL_DATA) '$$d$$p' '$(DESTDIR)$(pdfdir)/$$f'"; \
	  $(INSTALL_DATA) "$$d$$p" "$(DESTDIR)$(pdfdir)/$$f"; \
	done

install-man: install-man1 install-man5

install-man1: $(MAN1S)
	test -z "$(man1dir)" || $(mkinstalldirs) "$(DESTDIR)$(man1dir)"
	@list='$(MAN1S)'; for p in $$list; do \
	  if test "x$(HAVE_NATIVE_GCORE_TARGET)$(HAVE_NATIVE_GCORE_HOST)" = x \
		  -a "$$p" = gcore.1; then \
	    continue; \
	  fi; \
	  if test -f "$$p"; then d=; else d="$(srcdir)/"; fi; \
	  f=`echo $$p | sed -e 's|^.*/||' -e '$(transform)'`; \
	  echo " $(INSTALL_DATA) '$$d$$p' '$(DESTDIR)$(man1dir)/$$f'"; \
	  $(INSTALL_DATA) "$$d$$p" "$(DESTDIR)$(man1dir)/$$f"; \
	done

install-man5: $(MAN5S)
	test -z "$(man5dir)" || $(mkinstalldirs) "$(DESTDIR)$(man5dir)"
	@list='$(MAN5S)'; for p in $$list; do \
	  if test -f "$$p"; then d=; else d="$(srcdir)/"; fi; \
	  f=`echo $$p | sed -e 's|^.*/||' -e '$(transform)'`; \
	  echo " $(INSTALL_DATA) '$$d$$p' '$(DESTDIR)$(man5dir)/$$f'"; \
	  $(INSTALL_DATA) "$$d$$p" "$(DESTDIR)$(man5dir)/$$f"; \
	done

uninstall-man: uninstall-man1 uninstall-man5

uninstall-man1:
	@test -n "$(man1dir)" || exit 0; \
	files=`{ l2='$(MAN1S)'; for i in $$l2; do \
	  if test "x$(HAVE_NATIVE_GCORE_TARGET)$(HAVE_NATIVE_GCORE_HOST)" = x \
		  -a "$$i" = gcore.1; then \
	    continue; \
	  fi; \
	  echo "$$i"; \
	done | \
	  sed -n '/\.1[a-z]*$$/p'; \
	} | sed -e 's,.*/,,;h;s,.*\.,,;s,^[^1][0-9a-z]*$$,1,;x' \
	      -e 's,\.[0-9a-z]*$$,,;$(transform);G;s,\n,.,'`; \
	test -z "$$files" || { \
	  echo " ( cd '$(DESTDIR)$(man1dir)' && rm -f" $$files ")"; \
	  cd "$(DESTDIR)$(man1dir)" && rm -f $$files; }

uninstall-man5:
	@test -n "$(man5dir)" || exit 0; \
	files=`{ l2='$(MAN5S)'; for i in $$l2; do echo "$$i"; done | \
	  sed -n '/\.5[a-z]*$$/p'; \
	} | sed -e 's,.*/,,;h;s,.*\.,,;s,^[^5][0-9a-z]*$$,5,;x' \
	      -e 's,\.[0-9a-z]*$$,,;$(transform);G;s,\n,.,'`; \
	test -z "$$files" || { \
	  echo " ( cd '$(DESTDIR)$(man5dir)' && rm -f" $$files ")"; \
	  cd "$(DESTDIR)$(man5dir)" && rm -f $$files; }

STAGESTUFF = *.info* gdb-all.texi GDBvn.texi *.ps *.dvi *.pdf *.1 *.5

# Copy the object files from a particular stage into a subdirectory.
stage1: force
	-mkdir stage1
	-mv $(STAGESTUFF) stage1

stage2: force
	-mkdir stage2
	-mv $(STAGESTUFF) stage2

stage3: force
	-mkdir stage3
	-mv $(STAGESTUFF) stage3

against=stage2

comparison: force
	for i in $(STAGESTUFF) ; do cmp $$i $(against)/$$i ; done

de-stage1: force
	-(cd stage1 ; mv -f * ..)
	-rmdir stage1

de-stage2: force
	-(cd stage2 ; mv -f * ..)
	-rmdir stage2

de-stage3: force
	-(cd stage3 ; mv -f * ..)
	-rmdir stage3

# GDB QUICK REFERENCE (dvi output)
refcard.dvi : refcard.tex $(REFEDITS)
	echo > tmp.sed
	for f in x $(REFEDITS) ; do \
		test x$$f = xx && continue ; \
		cat $(srcdir)/$$f >>tmp.sed ; \
	done
	sed -f tmp.sed $(srcdir)/refcard.tex >sedref.tex
	$(SET_TEXINPUTS) $(TEX) sedref.tex
	mv sedref.dvi refcard.dvi
	rm -f sedref.log sedref.tex tmp.sed

refcard.ps : refcard.dvi
	$(DVIPS) -t landscape -o $@ $?

refcard.pdf : refcard.tex $(REFEDITS)
	echo > tmp.sed
	for f in x $(REFEDITS) ; do \
		test x$$f = xx && continue ; \
		cat $(srcdir)/$$f >>tmp.sed ; \
	done
	sed -f tmp.sed $(srcdir)/refcard.tex >sedref.tex
	$(SET_TEXINPUTS) $(PDFTEX) sedref.tex
	mv sedref.pdf refcard.pdf
	rm -f sedref.log sedref.tex tmp.sed

# File to record current GDB version number.
GDBvn.texi : version.subst
	echo "@set GDBVN `sed q version.subst`" > ./GDBvn.new
	if [ -n "$(PKGVERSION)" ]; then \
	  echo "@set VERSION_PACKAGE $(PKGVERSION)" >> ./GDBvn.new; \
	fi
	echo "@set BUGURL $(BUGURL_TEXI)" >> ./GDBvn.new
	if [ "$(BUGURL_TEXI)" = "@uref{http://www.gnu.org/software/gdb/bugs/}" ]; then \
	  echo "@set BUGURL_DEFAULT" >> ./GDBvn.new; \
	fi
	if test -z "$(READLINE_TEXI_INCFLAG)"; then \
	  echo "@set SYSTEM_READLINE" >> ./GDBvn.new; \
	fi
	if [ -n "$(SYSTEM_GDBINIT)" ]; then \
	  echo "@set SYSTEM_GDBINIT $(SYSTEM_GDBINIT)" >> ./GDBvn.new; \
	fi
	if [ -n "$(SYSTEM_GDBINIT_DIR)" ]; then \
	  echo "@set SYSTEM_GDBINIT_DIR $(SYSTEM_GDBINIT_DIR)" >> ./GDBvn.new; \
	fi
	mv GDBvn.new GDBvn.texi

version.subst: $(gdbdir)/version.in $(gdbdir)/../bfd/version.h
	date=`sed -n -e 's/^.* BFD_VERSION_DATE \(.*\)$$/\1/p' $(gdbdir)/../bfd/version.h`; \
	sed -e "s/DATE/$$date/" < $(gdbdir)/version.in > version.subst

# Updated atomically
.PRECIOUS: GDBvn.texi

# Choose configuration for GDB manual (normally `all'; normally not tied into
# `configure' script because most users prefer generic version of manual,
# not one for their binary config---which may not be specifically
# defined anyways).
gdb-cfg.texi: ${srcdir}/${DOC_CONFIG}-cfg.texi
	(test "$(LN_S)" = "ln -s" && \
	  ln -s ${srcdir}/${DOC_CONFIG}-cfg.texi gdb-cfg.texi) || \
	ln ${srcdir}/${DOC_CONFIG}-cfg.texi gdb-cfg.texi || \
	cp ${srcdir}/${DOC_CONFIG}-cfg.texi gdb-cfg.texi

# GDB MANUAL: texinfo source, using @set/@clear/@value/@ifset/@ifclear
# If your texinfo or makeinfo don't support these, get a new texinfo release
#
# The nonsense with GDBvn.texi gets this to run with both Sun and GNU make.
#   Note that we can *generate* GDBvn.texi, but since we distribute one in the
#   source directory for the benefit of people who *don't* use this makefile,
#   VPATH will often tell make not to bother building it, because the one
#   in the srcdir is up to date.  (if not, then make should build one here).

# Clean these up before each run.  Avoids a catch 22 with not being
# able to re-generate these files (to fix a corruption) because these
# files contain a corruption.
GDB_TEX_TMPS = gdb.aux gdb.cp* gdb.fn* gdb.ky* gdb.log gdb.pg* gdb.toc \
	gdb.tp* gdb.vr*

# GDB MANUAL: TeX dvi file
gdb.dvi: ${GDB_DOC_FILES}
	if [ ! -f ./GDBvn.texi ]; then \
		(test "$(LN_S)" = "ln -s" && ln -s $(srcdir)/GDBvn.texi .) || \
		ln $(srcdir)/GDBvn.texi . || \
		cp $(srcdir)/GDBvn.texi . ; else true; fi
	rm -f $(GDB_TEX_TMPS)
	$(TEXI2DVI) $(READLINE_TEXI_INCFLAG) -I ${GDBMI_DIR} -I $(srcdir) \
		$(srcdir)/gdb.texinfo

gdb.ps: gdb.dvi
	$(DVIPS) -o $@ $?

gdb.pdf: ${GDB_DOC_FILES}
	if [ ! -f ./GDBvn.texi ]; then \
		(test "$(LN_S)" = "ln -s" && ln -s $(srcdir)/GDBvn.texi .) || \
		ln $(srcdir)/GDBvn.texi . || \
		cp $(srcdir)/GDBvn.texi . ; else true; fi
	rm -f $(GDB_TEX_TMPS)
	$(TEXI2DVI) --pdf $(READLINE_TEXI_INCFLAG) -I ${GDBMI_DIR} -I $(srcdir) \
		$(srcdir)/gdb.texinfo

# GDB MANUAL: info file
gdb.info: ${GDB_DOC_FILES}
	$(MAKEINFO_CMD) $(READLINE_TEXI_INCFLAG) -I ${GDBMI_DIR} -I $(srcdir) \
		-o gdb.info $(srcdir)/gdb.texinfo

# GDB MANUAL: roff translations
# Try to use a recent texi2roff.  v2 was put on prep in jan91.
# If you want an index, see texi2roff doc for postprocessing 
# and add -i to texi2roff invocations below.
# Workarounds for texi2roff-2 (probably fixed in later texi2roff's, delete
#    corresponding -e lines when later texi2roff's are current)
# + @ifinfo's deleted explicitly due to texi2roff-2 bug w nested constructs.
# + @c's deleted explicitly because texi2roff sees texinfo commands in them
# + @   (that's at-BLANK) not recognized by texi2roff, turned into blank
# + @alphaenumerate is ridiculously new, turned into @enumerate

# texi2roff doesn't have a notion of include dirs, so we have to fake 
# it out for gdb manual's include files---but only if not configured
# in main sourcedir.
links2roff: $(GDB_DOC_SOURCE_INCLUDES)
	if [ ! -f gdb.texinfo ]; then \
		(test "$(LN_S)" = "ln -s" && ln -s $(GDB_DOC_SOURCE_INCLUDES) .) || \
		ln $(GDB_DOC_SOURCE_INCLUDES)    . || \
		cp $(GDB_DOC_SOURCE_INCLUDES)    . ; \
	fi
	touch links2roff

# gdb manual suitable for [gtn]roff -me
gdb.me: $(GDB_DOC_FILES) links2roff
	sed -e '/\\input texinfo/d' \
		-e '/@c TEXI2ROFF-KILL/,/@c END TEXI2ROFF-KILL/d' \
		-e '/^@ifinfo/,/^@end ifinfo/d' \
		-e '/^@c /d' \
		-e 's/{.*,,/{/' \
		-e 's/@ / /g' \
		-e 's/^@alphaenumerate/@enumerate/g' \
		-e 's/^@end alphaenumerate/@end enumerate/g' \
		$(srcdir)/gdb.texinfo | \
	$(TEXI2ROFF) -me | \
	sed -e 's/---/\\(em/g' \
	>gdb.me 

# gdb manual suitable for [gtn]roff -ms
gdb.ms: $(GDB_DOC_FILES) links2roff
	sed -e '/\\input texinfo/d' \
		-e '/@c TEXI2ROFF-KILL/,/@c END TEXI2ROFF-KILL/d' \
		-e '/^@ifinfo/,/^@end ifinfo/d' \
		-e '/^@c /d' \
		-e 's/{.*,,/{/' \
		-e 's/@ / /g' \
		-e 's/^@alphaenumerate/@enumerate/g' \
		-e 's/^@end alphaenumerate/@end enumerate/g' \
		$(srcdir)/gdb.texinfo | \
	$(TEXI2ROFF) -ms | \
	sed -e 's/---/\\(em/g' \
	>gdb.ms 

# gdb manual suitable for [tn]roff -mm
# '@noindent's removed due to texi2roff-2 mm bug; if yours is newer, 
#   try leaving them in
gdb.mm: $(GDB_DOC_FILES) links2roff
	sed -e '/\\input texinfo/d' \
		-e '/@c TEXI2ROFF-KILL/,/@c END TEXI2ROFF-KILL/d' \
		-e '/^@ifinfo/,/^@end ifinfo/d' \
		-e '/^@c /d' \
		-e 's/{.*,,/{/' \
		-e '/@noindent/d' \
		-e 's/@ / /g' \
		-e 's/^@alphaenumerate/@enumerate/g' \
		-e 's/^@end alphaenumerate/@end enumerate/g' \
		$(srcdir)/gdb.texinfo | \
	$(TEXI2ROFF) -mm | \
	sed -e 's/---/\\(em/g' \
	>gdb.mm 

# GDB MANUAL: HTML file

gdb/index.html: ${GDB_DOC_FILES}
	$(MAKEHTML) $(MAKEHTMLFLAGS) $(READLINE_TEXI_INCFLAG) -I ${GDBMI_DIR} -I $(srcdir) $(srcdir)/gdb.texinfo

stabs.info: $(STABS_DOC_FILES)
	$(MAKEINFO_CMD) -I $(srcdir) -o stabs.info $(srcdir)/stabs.texinfo

# STABS DOCUMENTATION: HTML file

stabs/index.html: $(STABS_DOC_FILES)
	$(MAKEHTML) $(MAKEHTMLFLAGS) -I $(srcdir) $(srcdir)/stabs.texinfo

# Clean these up before each run.  Avoids a catch 22 with not being
# able to re-generate these files (to fix a corruption) because these
# files contain a corruption.
STABS_TEX_TMPS = stabs.aux stabs.cp* stabs.fn* stabs.ky* \
	stabs.log stabs.pg* stabs.toc stabs.tp* stabs.vr*

# STABS DOCUMENTATION: TeX dvi file
stabs.dvi : $(STABS_DOC_FILES)
	rm -f $(STABS_TEX_TMPS)
	$(TEXI2DVI) -I $(srcdir) $(srcdir)/stabs.texinfo

stabs.ps: stabs.dvi
	$(DVIPS) -o $@ $?

stabs.pdf: $(STABS_DOC_FILES)
	rm -f $(STABS_TEX_TMPS)
	$(TEXI2DVI) --pdf -I $(srcdir) $(srcdir)/stabs.texinfo

# Clean these up before each run.  Avoids a catch 22 with not being
# able to re-generate these files (to fix a corruption) because these
# files contain a corruption.
ANNOTATE_TEX_TMPS = annotate.aux annotate.cp* annotate.fn* annotate.ky* \
	annotate.log annotate.pg* annotate.toc annotate.tp* annotate.vr*

# ANNOTATE DOCUMENTATION: TeX dvi file
annotate.dvi : $(ANNOTATE_DOC_FILES)
	rm -f $(ANNOTATE_TEX_TMPS)
	$(TEXI2DVI) -I $(srcdir) $(srcdir)/annotate.texinfo

annotate.ps: annotate.dvi
	$(DVIPS) -o $@ $?

annotate.pdf: $(ANNOTATE_DOC_FILES)
	rm -f $(ANNOTATE_TEX_TMPS)
	$(TEXI2DVI) --pdf -I $(srcdir) $(srcdir)/annotate.texinfo

annotate.info: $(ANNOTATE_DOC_FILES)
	$(MAKEINFO_CMD) -I $(srcdir) -o annotate.info $(srcdir)/annotate.texinfo

annotate/index.html: $(ANNOTATE_DOC_FILES)
	$(MAKEHTML) $(MAKEHTMLFLAGS) -I $(srcdir) $(srcdir)/annotate.texinfo

# Man pages
gdb.1: $(GDB_DOC_FILES)
	touch $@
	-$(TEXI2POD) $(MANCONF) -Dgdb < $(srcdir)/gdb.texinfo > gdb.pod
	-($(POD2MAN1) gdb.pod | sed -e '/^.if n .na/d' > $@.T$$$$ && \
		mv -f $@.T$$$$ $@) || (rm -f $@.T$$$$ && exit 1)
	rm -f gdb.pod

gdbserver.1: $(GDB_DOC_FILES)
	touch $@
	-$(TEXI2POD) $(MANCONF) -Dgdbserver < $(srcdir)/gdb.texinfo > gdbserver.pod
	-($(POD2MAN1) gdbserver.pod | sed -e '/^.if n .na/d' > $@.T$$$$ && \
		mv -f $@.T$$$$ $@) || (rm -f $@.T$$$$ && exit 1)
	rm -f gdbserver.pod

gcore.1: $(GDB_DOC_FILES)
	touch $@
	-$(TEXI2POD) $(MANCONF) -Dgcore < $(srcdir)/gdb.texinfo > gcore.pod
	-($(POD2MAN1) gcore.pod | sed -e '/^.if n .na/d' > $@.T$$$$ && \
		mv -f $@.T$$$$ $@) || (rm -f $@.T$$$$ && exit 1)
	rm -f gcore.pod

gdb-add-index.1: $(GDB_DOC_FILES)
	touch $@
	-$(TEXI2POD) $(MANCONF) -Dgdb-add-index < $(srcdir)/gdb.texinfo > gdb-add-index.pod
	-($(POD2MAN1) gdb-add-index.pod | sed -e '/^.if n .na/d' > $@.T$$$$ && \
		mv -f $@.T$$$$ $@) || (rm -f $@.T$$$$ && exit 1)
	rm -f gdb-add-index.pod

gdbinit.5: $(GDB_DOC_FILES)
	touch $@
	-$(TEXI2POD) $(MANCONF) -Dgdbinit < $(srcdir)/gdb.texinfo > gdbinit.pod
	-($(POD2MAN5) gdbinit.pod | sed -e '/^.if n .na/d' > $@.T$$$$ && \
		mv -f $@.T$$$$ $@) || (rm -f $@.T$$$$ && exit 1)
	rm -f gdbinit.pod

force:

Makefile: Makefile.in $(host_makefile_frag) ../config.status
	cd .. && $(SHELL) ./config.status doc/Makefile


# The "least clean" level of cleaning.  Get rid of files which are
# automatically generated files that are just intermediate files,

mostlyclean:
	rm -f gdb.mm gdb.ms gdb.me links2roff
	rm -f $(GDB_TEX_TMPS)
	rm -f $(STABS_TEX_TMPS)
	rm -f $(ANNOTATE_TEX_TMPS)
	rm -f sedref.dvi sedref.tex tmp.sed

clean: mostlyclean
	rm -f gdb-cfg.texi

distclean: clean
	rm -f Makefile

# GDBvn.texi, the dvi files, the info files, and the postscript files, 
# are all part of the distribution, so it should not be removed by
# "clean" or "distclean".  Use maintainer-clean to remove them.

maintainer-clean realclean: distclean
	rm -f GDBvn.texi version.subst *.info* *.dvi *.ps *.html *.pdf $(MANS)

install: install-info install-man

uninstall: uninstall-info uninstall-man

# Disable implicit make rules.
include $(srcdir)/../disable-implicit-rules.mk<|MERGE_RESOLUTION|>--- conflicted
+++ resolved
@@ -1,9 +1,5 @@
-<<<<<<< HEAD
-##Copyright (C) 1991-2021 Free Software Foundation, Inc.
+##Copyright (C) 1991-2022 Free Software Foundation, Inc.
 ##Copyright (C) 2021 Advanced Micro Devices, Inc. All rights reserved.
-=======
-##Copyright (C) 1991-2022 Free Software Foundation, Inc.
->>>>>>> ef6ec333
 
 # Makefile for GDB documentation.
 # This file is part of GDB.
