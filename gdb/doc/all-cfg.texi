--- conflicted
+++ resolved
@@ -1,11 +1,7 @@
 @c GDB MANUAL configuration file.  
 @c
-<<<<<<< HEAD
-@c Copyright (C) 1993--2020 Free Software Foundation, Inc.
-@c Copyright (C) 2020 Advanced Micro Devices, Inc. All rights reserved.
-=======
 @c Copyright (C) 1993--2021 Free Software Foundation, Inc.
->>>>>>> b5b5650a
+@c Copyright (C) 2020-2021 Advanced Micro Devices, Inc. All rights reserved.
 @c
 @c NOTE: While the GDB manual is configurable (by changing these
 @c switches), its configuration is ***NOT*** automatically tied in to
