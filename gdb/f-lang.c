--- conflicted
+++ resolved
@@ -1,11 +1,7 @@
 /* Fortran language support routines for GDB, the GNU debugger.
 
-<<<<<<< HEAD
-   Copyright (C) 1993-2021 Free Software Foundation, Inc.
+   Copyright (C) 1993-2022 Free Software Foundation, Inc.
    Copyright (C) 2020-2021 Advanced Micro Devices, Inc. All rights reserved.
-=======
-   Copyright (C) 1993-2022 Free Software Foundation, Inc.
->>>>>>> ef6ec333
 
    Contributed by Motorola.  Adapted from the C parser by Farooq Butt
    (fmbutt@engage.sps.mot.com).
