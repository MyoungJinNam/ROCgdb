--- conflicted
+++ resolved
@@ -1308,14 +1308,10 @@
 
 extern void breakpoint_auto_delete (bpstat);
 
-<<<<<<< HEAD
 using walk_bp_location_callback = gdb::function_view<void(bp_location *)>;
 
-extern void iterate_over_bp_locations (walk_bp_location_callback);
-=======
 extern void iterate_over_bp_locations
   (gdb::function_view<void (bp_location *)> callback);
->>>>>>> 0406545d
 
 /* Return the chain of command lines to execute when this breakpoint
    is hit.  */
