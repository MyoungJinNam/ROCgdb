/* DWARF 2 location expression support for GDB.

   Copyright (C) 2003-2020 Free Software Foundation, Inc.
   Copyright (C) 2019-2020 Advanced Micro Devices, Inc. All rights reserved.

   Contributed by Daniel Jacobowitz, MontaVista Software, Inc.

   This file is part of GDB.

   This program is free software; you can redistribute it and/or modify
   it under the terms of the GNU General Public License as published by
   the Free Software Foundation; either version 3 of the License, or
   (at your option) any later version.

   This program is distributed in the hope that it will be useful,
   but WITHOUT ANY WARRANTY; without even the implied warranty of
   MERCHANTABILITY or FITNESS FOR A PARTICULAR PURPOSE.  See the
   GNU General Public License for more details.

   You should have received a copy of the GNU General Public License
   along with this program.  If not, see <http://www.gnu.org/licenses/>.  */

#include "defs.h"
#include "ui-out.h"
#include "value.h"
#include "frame.h"
#include "gdbcore.h"
#include "target.h"
#include "inferior.h"
#include "ax.h"
#include "ax-gdb.h"
#include "regcache.h"
#include "objfiles.h"
#include "block.h"
#include "gdbcmd.h"
#include "complaints.h"
#include "dwarf2.h"
#include "dwarf2/expr.h"
#include "dwarf2/loc.h"
#include "dwarf2/read.h"
#include "dwarf2/frame.h"
#include "dwarf2/leb.h"
#include "compile/compile.h"
#include "gdbsupport/selftest.h"
#include <algorithm>
#include <vector>
#include <unordered_set>
#include "gdbsupport/underlying.h"
#include "gdbsupport/byte-vector.h"

static struct value *dwarf2_evaluate_loc_desc_full (struct type *type,
						    struct frame_info *frame,
						    const gdb_byte *data,
						    size_t size,
						    struct dwarf2_per_cu_data *per_cu,
						    dwarf2_per_objfile *per_objfile,
						    struct type *subobj_type,
						    LONGEST subobj_byte_offset,
						    bool as_lval = true);

static struct call_site_parameter *dwarf_expr_reg_to_entry_parameter
    (struct frame_info *frame,
     enum call_site_parameter_kind kind,
     union call_site_parameter_u kind_u,
     dwarf2_per_cu_data **per_cu_return,
     dwarf2_per_objfile **per_objfile_return);

static struct value *indirect_synthetic_pointer
  (sect_offset die, LONGEST byte_offset,
   dwarf2_per_cu_data *per_cu,
   dwarf2_per_objfile *per_objfile,
   struct frame_info *frame,
   struct type *type, bool resolve_abstract_p = false);

/* Until these have formal names, we define these here.
   ref: http://gcc.gnu.org/wiki/DebugFission
   Each entry in .debug_loc.dwo begins with a byte that describes the entry,
   and is then followed by data specific to that entry.  */

enum debug_loc_kind
{
  /* Indicates the end of the list of entries.  */
  DEBUG_LOC_END_OF_LIST = 0,

  /* This is followed by an unsigned LEB128 number that is an index into
     .debug_addr and specifies the base address for all following entries.  */
  DEBUG_LOC_BASE_ADDRESS = 1,

  /* This is followed by two unsigned LEB128 numbers that are indices into
     .debug_addr and specify the beginning and ending addresses, and then
     a normal location expression as in .debug_loc.  */
  DEBUG_LOC_START_END = 2,

  /* This is followed by an unsigned LEB128 number that is an index into
     .debug_addr and specifies the beginning address, and a 4 byte unsigned
     number that specifies the length, and then a normal location expression
     as in .debug_loc.  */
  DEBUG_LOC_START_LENGTH = 3,

  /* This is followed by two unsigned LEB128 operands. The values of these
     operands are the starting and ending offsets, respectively, relative to
     the applicable base address.  */
  DEBUG_LOC_OFFSET_PAIR = 4,

  /* An internal value indicating there is insufficient data.  */
  DEBUG_LOC_BUFFER_OVERFLOW = -1,

  /* An internal value indicating an invalid kind of entry was found.  */
  DEBUG_LOC_INVALID_ENTRY = -2
};

/* Helper function which throws an error if a synthetic pointer is
   invalid.  */

static void
invalid_synthetic_pointer (void)
{
  error (_("access outside bounds of object "
	   "referenced via synthetic pointer"));
}

static void read_closure_value (struct value *v);
static void write_closure_value (struct value *to, struct value *from);
static int check_synthetic_pointer (const struct value *value,
                                    LONGEST bit_offset, int bit_length);
static struct value *indirect_closure_value (struct value *value);
static struct value *coerce_closure_ref (const struct value *value);

/* Functions for accessing a variable described by DW_OP_piece.  */
static const struct lval_funcs loc_desc_closure_value_funcs = {
  read_closure_value,
  write_closure_value,
  indirect_closure_value,
  coerce_closure_ref,
  check_synthetic_pointer,
  copy_value_closure,
  free_value_closure
};

/* Decode the addresses in a non-dwo .debug_loc entry.
   A pointer to the next byte to examine is returned in *NEW_PTR.
   The encoded low,high addresses are return in *LOW,*HIGH.
   The result indicates the kind of entry found.  */

static enum debug_loc_kind
decode_debug_loc_addresses (const gdb_byte *loc_ptr, const gdb_byte *buf_end,
			    const gdb_byte **new_ptr,
			    CORE_ADDR *low, CORE_ADDR *high,
			    enum bfd_endian byte_order,
			    unsigned int addr_size,
			    int signed_addr_p)
{
  CORE_ADDR base_mask = ~(~(CORE_ADDR)1 << (addr_size * 8 - 1));

  if (buf_end - loc_ptr < 2 * addr_size)
    return DEBUG_LOC_BUFFER_OVERFLOW;

  if (signed_addr_p)
    *low = extract_signed_integer (loc_ptr, addr_size, byte_order);
  else
    *low = extract_unsigned_integer (loc_ptr, addr_size, byte_order);
  loc_ptr += addr_size;

  if (signed_addr_p)
    *high = extract_signed_integer (loc_ptr, addr_size, byte_order);
  else
    *high = extract_unsigned_integer (loc_ptr, addr_size, byte_order);
  loc_ptr += addr_size;

  *new_ptr = loc_ptr;

  /* A base-address-selection entry.  */
  if ((*low & base_mask) == base_mask)
    return DEBUG_LOC_BASE_ADDRESS;

  /* An end-of-list entry.  */
  if (*low == 0 && *high == 0)
    return DEBUG_LOC_END_OF_LIST;

  return DEBUG_LOC_START_END;
}

/* Decode the addresses in .debug_loclists entry.
   A pointer to the next byte to examine is returned in *NEW_PTR.
   The encoded low,high addresses are return in *LOW,*HIGH.
   The result indicates the kind of entry found.  */

static enum debug_loc_kind
decode_debug_loclists_addresses (dwarf2_per_cu_data *per_cu,
				 dwarf2_per_objfile *per_objfile,
				 const gdb_byte *loc_ptr,
				 const gdb_byte *buf_end,
				 const gdb_byte **new_ptr,
				 CORE_ADDR *low, CORE_ADDR *high,
				 enum bfd_endian byte_order,
				 unsigned int addr_size,
				 int signed_addr_p)
{
  uint64_t u64;

  if (loc_ptr == buf_end)
    return DEBUG_LOC_BUFFER_OVERFLOW;

  switch (*loc_ptr++)
    {
    case DW_LLE_base_addressx:
      *low = 0;
      loc_ptr = gdb_read_uleb128 (loc_ptr, buf_end, &u64);
      if (loc_ptr == NULL)
	 return DEBUG_LOC_BUFFER_OVERFLOW;

      *high = dwarf2_read_addr_index (per_cu, per_objfile, u64);
      *new_ptr = loc_ptr;
      return DEBUG_LOC_BASE_ADDRESS;

    case DW_LLE_startx_length:
      loc_ptr = gdb_read_uleb128 (loc_ptr, buf_end, &u64);
      if (loc_ptr == NULL)
	 return DEBUG_LOC_BUFFER_OVERFLOW;

      *low = dwarf2_read_addr_index (per_cu, per_objfile, u64);
      *high = *low;
      loc_ptr = gdb_read_uleb128 (loc_ptr, buf_end, &u64);
      if (loc_ptr == NULL)
	 return DEBUG_LOC_BUFFER_OVERFLOW;

      *high += u64;
      *new_ptr = loc_ptr;
      return DEBUG_LOC_START_LENGTH;

    case DW_LLE_start_length:
      if (buf_end - loc_ptr < addr_size)
	 return DEBUG_LOC_BUFFER_OVERFLOW;

      if (signed_addr_p)
	 *low = extract_signed_integer (loc_ptr, addr_size, byte_order);
      else
	 *low = extract_unsigned_integer (loc_ptr, addr_size, byte_order);

      loc_ptr += addr_size;
      *high = *low;

      loc_ptr = gdb_read_uleb128 (loc_ptr, buf_end, &u64);
      if (loc_ptr == NULL)
	 return DEBUG_LOC_BUFFER_OVERFLOW;

      *high += u64;
      *new_ptr = loc_ptr;
      return DEBUG_LOC_START_LENGTH;

    case DW_LLE_end_of_list:
      *new_ptr = loc_ptr;
      return DEBUG_LOC_END_OF_LIST;

    case DW_LLE_base_address:
      if (loc_ptr + addr_size > buf_end)
	return DEBUG_LOC_BUFFER_OVERFLOW;

      if (signed_addr_p)
	*high = extract_signed_integer (loc_ptr, addr_size, byte_order);
      else
	*high = extract_unsigned_integer (loc_ptr, addr_size, byte_order);

      loc_ptr += addr_size;
      *new_ptr = loc_ptr;
      return DEBUG_LOC_BASE_ADDRESS;

    case DW_LLE_offset_pair:
      loc_ptr = gdb_read_uleb128 (loc_ptr, buf_end, &u64);
      if (loc_ptr == NULL)
	return DEBUG_LOC_BUFFER_OVERFLOW;

      *low = u64;
      loc_ptr = gdb_read_uleb128 (loc_ptr, buf_end, &u64);
      if (loc_ptr == NULL)
	return DEBUG_LOC_BUFFER_OVERFLOW;

      *high = u64;
      *new_ptr = loc_ptr;
      return DEBUG_LOC_OFFSET_PAIR;

    /* Following cases are not supported yet.  */
    case DW_LLE_startx_endx:
    case DW_LLE_start_end:
    case DW_LLE_default_location:
    default:
      return DEBUG_LOC_INVALID_ENTRY;
    }
}

/* Decode the addresses in .debug_loc.dwo entry.
   A pointer to the next byte to examine is returned in *NEW_PTR.
   The encoded low,high addresses are return in *LOW,*HIGH.
   The result indicates the kind of entry found.  */

static enum debug_loc_kind
decode_debug_loc_dwo_addresses (dwarf2_per_cu_data *per_cu,
				dwarf2_per_objfile *per_objfile,
				const gdb_byte *loc_ptr,
				const gdb_byte *buf_end,
				const gdb_byte **new_ptr,
				CORE_ADDR *low, CORE_ADDR *high,
				enum bfd_endian byte_order)
{
  uint64_t low_index, high_index;

  if (loc_ptr == buf_end)
    return DEBUG_LOC_BUFFER_OVERFLOW;

  switch (*loc_ptr++)
    {
    case DW_LLE_GNU_end_of_list_entry:
      *new_ptr = loc_ptr;
      return DEBUG_LOC_END_OF_LIST;

    case DW_LLE_GNU_base_address_selection_entry:
      *low = 0;
      loc_ptr = gdb_read_uleb128 (loc_ptr, buf_end, &high_index);
      if (loc_ptr == NULL)
	return DEBUG_LOC_BUFFER_OVERFLOW;

      *high = dwarf2_read_addr_index (per_cu, per_objfile, high_index);
      *new_ptr = loc_ptr;
      return DEBUG_LOC_BASE_ADDRESS;

    case DW_LLE_GNU_start_end_entry:
      loc_ptr = gdb_read_uleb128 (loc_ptr, buf_end, &low_index);
      if (loc_ptr == NULL)
	return DEBUG_LOC_BUFFER_OVERFLOW;

      *low = dwarf2_read_addr_index (per_cu, per_objfile, low_index);
      loc_ptr = gdb_read_uleb128 (loc_ptr, buf_end, &high_index);
      if (loc_ptr == NULL)
	return DEBUG_LOC_BUFFER_OVERFLOW;

      *high = dwarf2_read_addr_index (per_cu, per_objfile, high_index);
      *new_ptr = loc_ptr;
      return DEBUG_LOC_START_END;

    case DW_LLE_GNU_start_length_entry:
      loc_ptr = gdb_read_uleb128 (loc_ptr, buf_end, &low_index);
      if (loc_ptr == NULL)
	return DEBUG_LOC_BUFFER_OVERFLOW;

      *low = dwarf2_read_addr_index (per_cu, per_objfile, low_index);
      if (loc_ptr + 4 > buf_end)
	return DEBUG_LOC_BUFFER_OVERFLOW;

      *high = *low;
      *high += extract_unsigned_integer (loc_ptr, 4, byte_order);
      *new_ptr = loc_ptr + 4;
      return DEBUG_LOC_START_LENGTH;

    default:
      return DEBUG_LOC_INVALID_ENTRY;
    }
}

/* A function for dealing with location lists.  Given a
   symbol baton (BATON) and a pc value (PC), find the appropriate
   location expression, set *LOCEXPR_LENGTH, and return a pointer
   to the beginning of the expression.  Returns NULL on failure.

   For now, only return the first matching location expression; there
   can be more than one in the list.  */

const gdb_byte *
dwarf2_find_location_expression (struct dwarf2_loclist_baton *baton,
				 size_t *locexpr_length, CORE_ADDR pc)
{
  dwarf2_per_objfile *per_objfile = baton->per_objfile;
  struct objfile *objfile = per_objfile->objfile;
  struct gdbarch *gdbarch = objfile->arch ();
  enum bfd_endian byte_order = gdbarch_byte_order (gdbarch);
  unsigned int addr_size = baton->per_cu->addr_size ();
  int signed_addr_p = bfd_get_sign_extend_vma (objfile->obfd);
  /* Adjust base_address for relocatable objects.  */
  CORE_ADDR base_offset = baton->per_objfile->objfile->text_section_offset ();
  CORE_ADDR base_address = baton->base_address + base_offset;
  const gdb_byte *loc_ptr, *buf_end;

  loc_ptr = baton->data;
  buf_end = baton->data + baton->size;

  while (1)
    {
      CORE_ADDR low = 0, high = 0; /* init for gcc -Wall */
      int length;
      enum debug_loc_kind kind;
      const gdb_byte *new_ptr = NULL; /* init for gcc -Wall */

      if (baton->per_cu->version () < 5 && baton->from_dwo)
	kind = decode_debug_loc_dwo_addresses (baton->per_cu,
					       baton->per_objfile,
					       loc_ptr, buf_end, &new_ptr,
					       &low, &high, byte_order);
      else if (baton->per_cu->version () < 5)
	kind = decode_debug_loc_addresses (loc_ptr, buf_end, &new_ptr,
					   &low, &high,
					   byte_order, addr_size,
					   signed_addr_p);
      else
	kind = decode_debug_loclists_addresses (baton->per_cu,
						baton->per_objfile,
						loc_ptr, buf_end, &new_ptr,
						&low, &high, byte_order,
						addr_size, signed_addr_p);

      loc_ptr = new_ptr;
      switch (kind)
	{
	case DEBUG_LOC_END_OF_LIST:
	  *locexpr_length = 0;
	  return NULL;

	case DEBUG_LOC_BASE_ADDRESS:
	  base_address = high + base_offset;
	  continue;

	case DEBUG_LOC_START_END:
	case DEBUG_LOC_START_LENGTH:
	case DEBUG_LOC_OFFSET_PAIR:
	  break;

	case DEBUG_LOC_BUFFER_OVERFLOW:
	case DEBUG_LOC_INVALID_ENTRY:
	  error (_("dwarf2_find_location_expression: "
		   "Corrupted DWARF expression."));

	default:
	  gdb_assert_not_reached ("bad debug_loc_kind");
	}

      /* Otherwise, a location expression entry.
	 If the entry is from a DWO, don't add base address: the entry is from
	 .debug_addr which already has the DWARF "base address". We still add
	 base_offset in case we're debugging a PIE executable. However, if the
	 entry is DW_LLE_offset_pair from a DWO, add the base address as the
	 operands are offsets relative to the applicable base address.  */
      if (baton->from_dwo && kind != DEBUG_LOC_OFFSET_PAIR)
	{
	  low += base_offset;
	  high += base_offset;
	}
      else
	{
	  low += base_address;
	  high += base_address;
	}

      if (baton->per_cu->version () < 5)
	{
	  length = extract_unsigned_integer (loc_ptr, 2, byte_order);
	  loc_ptr += 2;
	}
      else
	{
	  unsigned int bytes_read;

	  length = read_unsigned_leb128 (NULL, loc_ptr, &bytes_read);
	  loc_ptr += bytes_read;
	}

      if (low == high && pc == low)
	{
	  /* This is entry PC record present only at entry point
	     of a function.  Verify it is really the function entry point.  */

	  const struct block *pc_block = block_for_pc (pc);
	  struct symbol *pc_func = NULL;

	  if (pc_block)
	    pc_func = block_linkage_function (pc_block);

	  if (pc_func && pc == BLOCK_ENTRY_PC (SYMBOL_BLOCK_VALUE (pc_func)))
	    {
	      *locexpr_length = length;
	      return loc_ptr;
	    }
	}

      if (pc >= low && pc < high)
	{
	  *locexpr_length = length;
	  return loc_ptr;
	}

      loc_ptr += length;
    }
}

/* Implement find_frame_base_location method for LOC_BLOCK functions using
   DWARF expression for its DW_AT_frame_base.  */

static void
locexpr_find_frame_base_location (struct symbol *framefunc, CORE_ADDR pc,
				  const gdb_byte **start, size_t *length)
{
  struct dwarf2_locexpr_baton *symbaton
    = (struct dwarf2_locexpr_baton *) SYMBOL_LOCATION_BATON (framefunc);

  *length = symbaton->size;
  *start = symbaton->data;
}

/* Implement the struct symbol_block_ops::get_frame_base method for
   LOC_BLOCK functions using a DWARF expression as its DW_AT_frame_base.  */

static CORE_ADDR
locexpr_get_frame_base (struct symbol *framefunc, struct frame_info *frame)
{
  struct gdbarch *gdbarch;
  struct type *type;
  struct dwarf2_locexpr_baton *dlbaton;
  const gdb_byte *start;
  size_t length;
  struct value *result;

  /* If this method is called, then FRAMEFUNC is supposed to be a DWARF block.
     Thus, it's supposed to provide the find_frame_base_location method as
     well.  */
  gdb_assert (SYMBOL_BLOCK_OPS (framefunc)->find_frame_base_location != NULL);

  gdbarch = get_frame_arch (frame);
  type = builtin_type (gdbarch)->builtin_data_ptr;
  dlbaton = (struct dwarf2_locexpr_baton *) SYMBOL_LOCATION_BATON (framefunc);

  SYMBOL_BLOCK_OPS (framefunc)->find_frame_base_location
    (framefunc, get_frame_pc (frame), &start, &length);
  result = dwarf2_evaluate_loc_desc (type, frame, start, length,
				     dlbaton->per_cu, dlbaton->per_objfile);

  /* The DW_AT_frame_base attribute contains a location description which
     computes the base address itself.  However, the call to
     dwarf2_evaluate_loc_desc returns a value representing a variable at
     that address.  The frame base address is thus this variable's
     address.  */
  return value_address (result);
}

/* Vector for inferior functions as represented by LOC_BLOCK, if the inferior
   function uses DWARF expression for its DW_AT_frame_base.  */

const struct symbol_block_ops dwarf2_block_frame_base_locexpr_funcs =
{
  locexpr_find_frame_base_location,
  locexpr_get_frame_base
};

/* Implement find_frame_base_location method for LOC_BLOCK functions using
   DWARF location list for its DW_AT_frame_base.  */

static void
loclist_find_frame_base_location (struct symbol *framefunc, CORE_ADDR pc,
				  const gdb_byte **start, size_t *length)
{
  struct dwarf2_loclist_baton *symbaton
    = (struct dwarf2_loclist_baton *) SYMBOL_LOCATION_BATON (framefunc);

  *start = dwarf2_find_location_expression (symbaton, length, pc);
}

/* Implement the struct symbol_block_ops::get_frame_base method for
   LOC_BLOCK functions using a DWARF location list as its DW_AT_frame_base.  */

static CORE_ADDR
loclist_get_frame_base (struct symbol *framefunc, struct frame_info *frame)
{
  struct gdbarch *gdbarch;
  struct type *type;
  struct dwarf2_loclist_baton *dlbaton;
  const gdb_byte *start;
  size_t length;
  struct value *result;

  /* If this method is called, then FRAMEFUNC is supposed to be a DWARF block.
     Thus, it's supposed to provide the find_frame_base_location method as
     well.  */
  gdb_assert (SYMBOL_BLOCK_OPS (framefunc)->find_frame_base_location != NULL);

  gdbarch = get_frame_arch (frame);
  type = builtin_type (gdbarch)->builtin_data_ptr;
  dlbaton = (struct dwarf2_loclist_baton *) SYMBOL_LOCATION_BATON (framefunc);

  SYMBOL_BLOCK_OPS (framefunc)->find_frame_base_location
    (framefunc, get_frame_pc (frame), &start, &length);
  result = dwarf2_evaluate_loc_desc (type, frame, start, length,
				     dlbaton->per_cu, dlbaton->per_objfile);

  /* The DW_AT_frame_base attribute contains a location description which
     computes the base address itself.  However, the call to
     dwarf2_evaluate_loc_desc returns a value representing a variable at
     that address.  The frame base address is thus this variable's
     address.  */
  return value_address (result);
}

/* Vector for inferior functions as represented by LOC_BLOCK, if the inferior
   function uses DWARF location list for its DW_AT_frame_base.  */

const struct symbol_block_ops dwarf2_block_frame_base_loclist_funcs =
{
  loclist_find_frame_base_location,
  loclist_get_frame_base
};

/* See dwarf2loc.h.  */

void
func_get_frame_base_dwarf_block (struct symbol *framefunc, CORE_ADDR pc,
				 const gdb_byte **start, size_t *length)
{
  if (SYMBOL_BLOCK_OPS (framefunc) != NULL)
    {
      const struct symbol_block_ops *ops_block = SYMBOL_BLOCK_OPS (framefunc);

      ops_block->find_frame_base_location (framefunc, pc, start, length);
    }
  else
    *length = 0;

  if (*length == 0)
    error (_("Could not find the frame base for \"%s\"."),
	   framefunc->natural_name ());
}

static void
per_cu_dwarf_call (struct dwarf_expr_context *ctx, cu_offset die_offset,
		   dwarf2_per_cu_data *per_cu, dwarf2_per_objfile *per_objfile)
{
  struct dwarf2_locexpr_baton block;

  auto get_frame_pc_from_ctx = [ctx] ()
    {
      return ctx->get_frame_pc ();
    };

  block = dwarf2_fetch_die_loc_cu_off (die_offset, per_cu, per_objfile,
				       get_frame_pc_from_ctx);

  /* DW_OP_call_ref is currently not supported.  */
  gdb_assert (block.per_cu == per_cu);

  ctx->eval (block.data, block.size);
}

/* Given context CTX, section offset SECT_OFF, and compilation unit
   data PER_CU, execute the "variable value" operation on the DIE
   found at SECT_OFF.  */

static struct value *
sect_variable_value (struct dwarf_expr_context *ctx, sect_offset sect_off,
		     dwarf2_per_cu_data *per_cu,
		     dwarf2_per_objfile *per_objfile)
{
  struct type *die_type
    = dwarf2_fetch_die_type_sect_off (sect_off, per_cu, per_objfile);

  if (die_type == NULL)
    error (_("Bad DW_OP_GNU_variable_value DIE."));

  /* Note: Things still work when the following test is removed.  This
     test and error is here to conform to the proposed specification.  */
  if (die_type->code () != TYPE_CODE_INT
      && die_type->code () != TYPE_CODE_PTR)
    error (_("Type of DW_OP_GNU_variable_value DIE must be an integer or pointer."));

  struct type *type = lookup_pointer_type (die_type);
  struct frame_info *frame = get_selected_frame (_("No frame selected."));
  return indirect_synthetic_pointer (sect_off, 0, per_cu, per_objfile, frame,
				     type, true);
}

class dwarf_evaluate_loc_desc : public dwarf_expr_context
{
public:
  dwarf_evaluate_loc_desc (dwarf2_per_objfile *per_objfile)
    : dwarf_expr_context (per_objfile)
  {}

  struct frame_info *frame;
  struct dwarf2_per_cu_data *per_cu;
  CORE_ADDR obj_address;

  /* Helper function for dwarf2_evaluate_loc_desc.  Computes the CFA for
     the frame in BATON.  */

  CORE_ADDR get_frame_cfa () override
  {
    return dwarf2_frame_cfa (frame);
  }

  /* Helper function for dwarf2_evaluate_loc_desc.  Computes the PC for
     the frame in BATON.  */

  CORE_ADDR get_frame_pc () override
  {
    return get_frame_address_in_block (frame);
  }

  /* Using the objfile specified in BATON, find the address for the
     current thread's thread-local storage with offset OFFSET.  */
  CORE_ADDR get_tls_address (CORE_ADDR offset) override
  {
    return target_translate_tls_address (per_objfile->objfile, offset);
  }

  /* Helper interface of per_cu_dwarf_call for
     dwarf2_evaluate_loc_desc.  */

  void dwarf_call (cu_offset die_offset) override
  {
    per_cu_dwarf_call (this, die_offset, per_cu, per_objfile);
  }

  /* Helper interface of sect_variable_value for
     dwarf2_evaluate_loc_desc.  */

  struct value *dwarf_variable_value (sect_offset sect_off) override
  {
    return sect_variable_value (this, sect_off, per_cu, per_objfile);
  }

  struct type *get_base_type (cu_offset die_offset, int size) override
  {
    struct type *result = dwarf2_get_die_type (die_offset, per_cu, per_objfile);
    if (result == NULL)
      error (_("Could not find type for DW_OP_const_type"));
    if (size != 0 && TYPE_LENGTH (result) != size)
      error (_("DW_OP_const_type has different sizes for type and data"));
    return result;
  }

  /* Callback function for dwarf2_evaluate_loc_desc.
     Fetch the address indexed by DW_OP_addrx or DW_OP_GNU_addr_index.  */

  CORE_ADDR get_addr_index (unsigned int index) override
  {
    return dwarf2_read_addr_index (per_cu, per_objfile, index);
  }

  /* Callback function for get_object_address. Return the address of the VLA
     object.  */

  CORE_ADDR get_object_address () override
  {
    if (obj_address == 0)
      error (_("Location address is not set."));
    return obj_address;
  }

  /* Execute DWARF block of call_site_parameter which matches KIND and
     KIND_U.  Choose DEREF_SIZE value of that parameter.  Search
     caller of this objects's frame.

     The caller can be from a different CU - per_cu_dwarf_call
     implementation can be more simple as it does not support cross-CU
     DWARF executions.  */

  void push_dwarf_reg_entry_value (enum call_site_parameter_kind kind,
				   union call_site_parameter_u kind_u,
				   int deref_size) override
  {
    struct frame_info *caller_frame;
    dwarf2_per_cu_data *caller_per_cu;
    dwarf2_per_objfile *caller_per_objfile;
    struct call_site_parameter *parameter;
    const gdb_byte *data_src;
    size_t size;

    caller_frame = get_prev_frame (frame);

    parameter = dwarf_expr_reg_to_entry_parameter (frame, kind, kind_u,
						   &caller_per_cu,
						   &caller_per_objfile);
    data_src = deref_size == -1 ? parameter->value : parameter->data_value;
    size = deref_size == -1 ? parameter->value_size : parameter->data_value_size;

    /* DEREF_SIZE size is not verified here.  */
    if (data_src == NULL)
      throw_error (NO_ENTRY_VALUE_ERROR,
		   _("Cannot resolve DW_AT_call_data_value"));

    /* We are about to evaluate an expression in the context of the caller
       of the current frame.  This evaluation context may be different from
       the current (callee's) context), so temporarily set the caller's context.

       It is possible for the caller to be from a different objfile from the
       callee if the call is made through a function pointer.  */
    scoped_restore save_frame = make_scoped_restore (&this->frame,
						     caller_frame);
    scoped_restore save_per_cu = make_scoped_restore (&this->per_cu,
						      caller_per_cu);
    scoped_restore save_obj_addr = make_scoped_restore (&this->obj_address,
							(CORE_ADDR) 0);
    scoped_restore save_per_objfile = make_scoped_restore (&this->per_objfile,
							   caller_per_objfile);

    scoped_restore save_arch = make_scoped_restore (&this->gdbarch);
    this->gdbarch = this->per_objfile->objfile->arch ();
    scoped_restore save_addr_size = make_scoped_restore (&this->addr_size);
    this->addr_size = this->per_cu->addr_size ();

    this->eval (data_src, size);
  }

  /* Using the frame specified in BATON, find the location expression
     describing the frame base.  Return a pointer to it in START and
     its length in LENGTH.  */
  void get_frame_base (const gdb_byte **start, size_t * length) override
  {
    /* FIXME: cagney/2003-03-26: This code should be using
       get_frame_base_address(), and then implement a dwarf2 specific
       this_base method.  */
    struct symbol *framefunc;
    const struct block *bl = get_frame_block (frame, NULL);

    if (bl == NULL)
      error (_("frame address is not available."));

    /* Use block_linkage_function, which returns a real (not inlined)
       function, instead of get_frame_function, which may return an
       inlined function.  */
    framefunc = block_linkage_function (bl);

    /* If we found a frame-relative symbol then it was certainly within
       some function associated with a frame. If we can't find the frame,
       something has gone wrong.  */
    gdb_assert (framefunc != NULL);

    func_get_frame_base_dwarf_block (framefunc,
				     get_frame_address_in_block (frame),
				     start, length);
  }


  struct frame_info* get_context_frame (void) override
  {
    return frame;
  }

  struct dwarf2_per_cu_data *get_per_cu (void) override
  {
    return per_cu;
  }

  const struct lval_funcs *get_closure_callbacks () override
  {
    return &loc_desc_closure_value_funcs;
  }

  struct value *deref_implicit_pointer (sect_offset die_offset, LONGEST offset,
                                        struct type *type) override
  {
    return indirect_synthetic_pointer (die_offset, offset, per_cu,
                                       per_objfile, frame, type);
  }
};

/* See dwarf2loc.h.  */

unsigned int entry_values_debug = 0;

/* Helper to set entry_values_debug.  */

static void
show_entry_values_debug (struct ui_file *file, int from_tty,
			 struct cmd_list_element *c, const char *value)
{
  fprintf_filtered (file,
		    _("Entry values and tail call frames debugging is %s.\n"),
		    value);
}

/* Find DW_TAG_call_site's DW_AT_call_target address.
   CALLER_FRAME (for registers) can be NULL if it is not known.  This function
   always returns valid address or it throws NO_ENTRY_VALUE_ERROR.  */

static CORE_ADDR
call_site_to_target_addr (struct gdbarch *call_site_gdbarch,
			  struct call_site *call_site,
			  struct frame_info *caller_frame)
{
  switch (FIELD_LOC_KIND (call_site->target))
    {
    case FIELD_LOC_KIND_DWARF_BLOCK:
      {
	struct dwarf2_locexpr_baton *dwarf_block;
	struct value *val;
	struct type *caller_core_addr_type;
	struct gdbarch *caller_arch;

	dwarf_block = FIELD_DWARF_BLOCK (call_site->target);
	if (dwarf_block == NULL)
	  {
	    struct bound_minimal_symbol msym;
	    
	    msym = lookup_minimal_symbol_by_pc (call_site->pc - 1);
	    throw_error (NO_ENTRY_VALUE_ERROR,
			 _("DW_AT_call_target is not specified at %s in %s"),
			 paddress (call_site_gdbarch, call_site->pc),
			 (msym.minsym == NULL ? "???"
			  : msym.minsym->print_name ()));
			
	  }
	if (caller_frame == NULL)
	  {
	    struct bound_minimal_symbol msym;
	    
	    msym = lookup_minimal_symbol_by_pc (call_site->pc - 1);
	    throw_error (NO_ENTRY_VALUE_ERROR,
			 _("DW_AT_call_target DWARF block resolving "
			   "requires known frame which is currently not "
			   "available at %s in %s"),
			 paddress (call_site_gdbarch, call_site->pc),
			 (msym.minsym == NULL ? "???"
			  : msym.minsym->print_name ()));
			
	  }
	caller_arch = get_frame_arch (caller_frame);
	caller_core_addr_type = builtin_type (caller_arch)->builtin_func_ptr;
	val = dwarf2_evaluate_loc_desc (caller_core_addr_type, caller_frame,
					dwarf_block->data, dwarf_block->size,
					dwarf_block->per_cu,
					dwarf_block->per_objfile);
	/* DW_AT_call_target is a DWARF expression, not a DWARF location.  */
	if (VALUE_LVAL (val) == lval_memory)
	  return value_address (val);
	else
	  return value_as_address (val);
      }

    case FIELD_LOC_KIND_PHYSNAME:
      {
	const char *physname;
	struct bound_minimal_symbol msym;

	physname = FIELD_STATIC_PHYSNAME (call_site->target);

	/* Handle both the mangled and demangled PHYSNAME.  */
	msym = lookup_minimal_symbol (physname, NULL, NULL);
	if (msym.minsym == NULL)
	  {
	    msym = lookup_minimal_symbol_by_pc (call_site->pc - 1);
	    throw_error (NO_ENTRY_VALUE_ERROR,
			 _("Cannot find function \"%s\" for a call site target "
			   "at %s in %s"),
			 physname, paddress (call_site_gdbarch, call_site->pc),
			 (msym.minsym == NULL ? "???"
			  : msym.minsym->print_name ()));
			
	  }
	return BMSYMBOL_VALUE_ADDRESS (msym);
      }

    case FIELD_LOC_KIND_PHYSADDR:
      return FIELD_STATIC_PHYSADDR (call_site->target);

    default:
      internal_error (__FILE__, __LINE__, _("invalid call site target kind"));
    }
}

/* Convert function entry point exact address ADDR to the function which is
   compliant with TAIL_CALL_LIST_COMPLETE condition.  Throw
   NO_ENTRY_VALUE_ERROR otherwise.  */

static struct symbol *
func_addr_to_tail_call_list (struct gdbarch *gdbarch, CORE_ADDR addr)
{
  struct symbol *sym = find_pc_function (addr);
  struct type *type;

  if (sym == NULL || BLOCK_ENTRY_PC (SYMBOL_BLOCK_VALUE (sym)) != addr)
    throw_error (NO_ENTRY_VALUE_ERROR,
		 _("DW_TAG_call_site resolving failed to find function "
		   "name for address %s"),
		 paddress (gdbarch, addr));

  type = SYMBOL_TYPE (sym);
  gdb_assert (type->code () == TYPE_CODE_FUNC);
  gdb_assert (TYPE_SPECIFIC_FIELD (type) == TYPE_SPECIFIC_FUNC);

  return sym;
}

/* Verify function with entry point exact address ADDR can never call itself
   via its tail calls (incl. transitively).  Throw NO_ENTRY_VALUE_ERROR if it
   can call itself via tail calls.

   If a funtion can tail call itself its entry value based parameters are
   unreliable.  There is no verification whether the value of some/all
   parameters is unchanged through the self tail call, we expect if there is
   a self tail call all the parameters can be modified.  */

static void
func_verify_no_selftailcall (struct gdbarch *gdbarch, CORE_ADDR verify_addr)
{
  CORE_ADDR addr;

  /* The verification is completely unordered.  Track here function addresses
     which still need to be iterated.  */
  std::vector<CORE_ADDR> todo;

  /* Track here CORE_ADDRs which were already visited.  */
  std::unordered_set<CORE_ADDR> addr_hash;

  todo.push_back (verify_addr);
  while (!todo.empty ())
    {
      struct symbol *func_sym;
      struct call_site *call_site;

      addr = todo.back ();
      todo.pop_back ();

      func_sym = func_addr_to_tail_call_list (gdbarch, addr);

      for (call_site = TYPE_TAIL_CALL_LIST (SYMBOL_TYPE (func_sym));
	   call_site; call_site = call_site->tail_call_next)
	{
	  CORE_ADDR target_addr;

	  /* CALLER_FRAME with registers is not available for tail-call jumped
	     frames.  */
	  target_addr = call_site_to_target_addr (gdbarch, call_site, NULL);

	  if (target_addr == verify_addr)
	    {
	      struct bound_minimal_symbol msym;
	      
	      msym = lookup_minimal_symbol_by_pc (verify_addr);
	      throw_error (NO_ENTRY_VALUE_ERROR,
			   _("DW_OP_entry_value resolving has found "
			     "function \"%s\" at %s can call itself via tail "
			     "calls"),
			   (msym.minsym == NULL ? "???"
			    : msym.minsym->print_name ()),
			   paddress (gdbarch, verify_addr));
	    }

	  if (addr_hash.insert (target_addr).second)
	    todo.push_back (target_addr);
	}
    }
}

/* Print user readable form of CALL_SITE->PC to gdb_stdlog.  Used only for
   ENTRY_VALUES_DEBUG.  */

static void
tailcall_dump (struct gdbarch *gdbarch, const struct call_site *call_site)
{
  CORE_ADDR addr = call_site->pc;
  struct bound_minimal_symbol msym = lookup_minimal_symbol_by_pc (addr - 1);

  fprintf_unfiltered (gdb_stdlog, " %s(%s)", paddress (gdbarch, addr),
		      (msym.minsym == NULL ? "???"
		       : msym.minsym->print_name ()));

}

/* Intersect RESULTP with CHAIN to keep RESULTP unambiguous, keep in RESULTP
   only top callers and bottom callees which are present in both.  GDBARCH is
   used only for ENTRY_VALUES_DEBUG.  RESULTP is NULL after return if there are
   no remaining possibilities to provide unambiguous non-trivial result.
   RESULTP should point to NULL on the first (initialization) call.  Caller is
   responsible for xfree of any RESULTP data.  */

static void
chain_candidate (struct gdbarch *gdbarch,
		 gdb::unique_xmalloc_ptr<struct call_site_chain> *resultp,
		 std::vector<struct call_site *> *chain)
{
  long length = chain->size ();
  int callers, callees, idx;

  if (*resultp == NULL)
    {
      /* Create the initial chain containing all the passed PCs.  */

      struct call_site_chain *result
	= ((struct call_site_chain *)
	   xmalloc (sizeof (*result)
		    + sizeof (*result->call_site) * (length - 1)));
      result->length = length;
      result->callers = result->callees = length;
      if (!chain->empty ())
	memcpy (result->call_site, chain->data (),
		sizeof (*result->call_site) * length);
      resultp->reset (result);

      if (entry_values_debug)
	{
	  fprintf_unfiltered (gdb_stdlog, "tailcall: initial:");
	  for (idx = 0; idx < length; idx++)
	    tailcall_dump (gdbarch, result->call_site[idx]);
	  fputc_unfiltered ('\n', gdb_stdlog);
	}

      return;
    }

  if (entry_values_debug)
    {
      fprintf_unfiltered (gdb_stdlog, "tailcall: compare:");
      for (idx = 0; idx < length; idx++)
	tailcall_dump (gdbarch, chain->at (idx));
      fputc_unfiltered ('\n', gdb_stdlog);
    }

  /* Intersect callers.  */

  callers = std::min ((long) (*resultp)->callers, length);
  for (idx = 0; idx < callers; idx++)
    if ((*resultp)->call_site[idx] != chain->at (idx))
      {
	(*resultp)->callers = idx;
	break;
      }

  /* Intersect callees.  */

  callees = std::min ((long) (*resultp)->callees, length);
  for (idx = 0; idx < callees; idx++)
    if ((*resultp)->call_site[(*resultp)->length - 1 - idx]
	!= chain->at (length - 1 - idx))
      {
	(*resultp)->callees = idx;
	break;
      }

  if (entry_values_debug)
    {
      fprintf_unfiltered (gdb_stdlog, "tailcall: reduced:");
      for (idx = 0; idx < (*resultp)->callers; idx++)
	tailcall_dump (gdbarch, (*resultp)->call_site[idx]);
      fputs_unfiltered (" |", gdb_stdlog);
      for (idx = 0; idx < (*resultp)->callees; idx++)
	tailcall_dump (gdbarch,
		       (*resultp)->call_site[(*resultp)->length
					     - (*resultp)->callees + idx]);
      fputc_unfiltered ('\n', gdb_stdlog);
    }

  if ((*resultp)->callers == 0 && (*resultp)->callees == 0)
    {
      /* There are no common callers or callees.  It could be also a direct
	 call (which has length 0) with ambiguous possibility of an indirect
	 call - CALLERS == CALLEES == 0 is valid during the first allocation
	 but any subsequence processing of such entry means ambiguity.  */
      resultp->reset (NULL);
      return;
    }

  /* See call_site_find_chain_1 why there is no way to reach the bottom callee
     PC again.  In such case there must be two different code paths to reach
     it.  CALLERS + CALLEES equal to LENGTH in the case of self tail-call.  */
  gdb_assert ((*resultp)->callers + (*resultp)->callees <= (*resultp)->length);
}

/* Create and return call_site_chain for CALLER_PC and CALLEE_PC.  All the
   assumed frames between them use GDBARCH.  Use depth first search so we can
   keep single CHAIN of call_site's back to CALLER_PC.  Function recursion
   would have needless GDB stack overhead.  Any unreliability results
   in thrown NO_ENTRY_VALUE_ERROR.  */

static gdb::unique_xmalloc_ptr<call_site_chain>
call_site_find_chain_1 (struct gdbarch *gdbarch, CORE_ADDR caller_pc,
			CORE_ADDR callee_pc)
{
  CORE_ADDR save_callee_pc = callee_pc;
  gdb::unique_xmalloc_ptr<struct call_site_chain> retval;
  struct call_site *call_site;

  /* CHAIN contains only the intermediate CALL_SITEs.  Neither CALLER_PC's
     call_site nor any possible call_site at CALLEE_PC's function is there.
     Any CALL_SITE in CHAIN will be iterated to its siblings - via
     TAIL_CALL_NEXT.  This is inappropriate for CALLER_PC's call_site.  */
  std::vector<struct call_site *> chain;

  /* We are not interested in the specific PC inside the callee function.  */
  callee_pc = get_pc_function_start (callee_pc);
  if (callee_pc == 0)
    throw_error (NO_ENTRY_VALUE_ERROR, _("Unable to find function for PC %s"),
		 paddress (gdbarch, save_callee_pc));

  /* Mark CALL_SITEs so we do not visit the same ones twice.  */
  std::unordered_set<CORE_ADDR> addr_hash;

  /* Do not push CALL_SITE to CHAIN.  Push there only the first tail call site
     at the target's function.  All the possible tail call sites in the
     target's function will get iterated as already pushed into CHAIN via their
     TAIL_CALL_NEXT.  */
  call_site = call_site_for_pc (gdbarch, caller_pc);

  while (call_site)
    {
      CORE_ADDR target_func_addr;
      struct call_site *target_call_site;

      /* CALLER_FRAME with registers is not available for tail-call jumped
	 frames.  */
      target_func_addr = call_site_to_target_addr (gdbarch, call_site, NULL);

      if (target_func_addr == callee_pc)
	{
	  chain_candidate (gdbarch, &retval, &chain);
	  if (retval == NULL)
	    break;

	  /* There is no way to reach CALLEE_PC again as we would prevent
	     entering it twice as being already marked in ADDR_HASH.  */
	  target_call_site = NULL;
	}
      else
	{
	  struct symbol *target_func;

	  target_func = func_addr_to_tail_call_list (gdbarch, target_func_addr);
	  target_call_site = TYPE_TAIL_CALL_LIST (SYMBOL_TYPE (target_func));
	}

      do
	{
	  /* Attempt to visit TARGET_CALL_SITE.  */

	  if (target_call_site)
	    {
	      if (addr_hash.insert (target_call_site->pc).second)
		{
		  /* Successfully entered TARGET_CALL_SITE.  */

		  chain.push_back (target_call_site);
		  break;
		}
	    }

	  /* Backtrack (without revisiting the originating call_site).  Try the
	     callers's sibling; if there isn't any try the callers's callers's
	     sibling etc.  */

	  target_call_site = NULL;
	  while (!chain.empty ())
	    {
	      call_site = chain.back ();
	      chain.pop_back ();

	      size_t removed = addr_hash.erase (call_site->pc);
	      gdb_assert (removed == 1);

	      target_call_site = call_site->tail_call_next;
	      if (target_call_site)
		break;
	    }
	}
      while (target_call_site);

      if (chain.empty ())
	call_site = NULL;
      else
	call_site = chain.back ();
    }

  if (retval == NULL)
    {
      struct bound_minimal_symbol msym_caller, msym_callee;
      
      msym_caller = lookup_minimal_symbol_by_pc (caller_pc);
      msym_callee = lookup_minimal_symbol_by_pc (callee_pc);
      throw_error (NO_ENTRY_VALUE_ERROR,
		   _("There are no unambiguously determinable intermediate "
		     "callers or callees between caller function \"%s\" at %s "
		     "and callee function \"%s\" at %s"),
		   (msym_caller.minsym == NULL
		    ? "???" : msym_caller.minsym->print_name ()),
		   paddress (gdbarch, caller_pc),
		   (msym_callee.minsym == NULL
		    ? "???" : msym_callee.minsym->print_name ()),
		   paddress (gdbarch, callee_pc));
    }

  return retval;
}

/* Create and return call_site_chain for CALLER_PC and CALLEE_PC.  All the
   assumed frames between them use GDBARCH.  If valid call_site_chain cannot be
   constructed return NULL.  */

gdb::unique_xmalloc_ptr<call_site_chain>
call_site_find_chain (struct gdbarch *gdbarch, CORE_ADDR caller_pc,
		      CORE_ADDR callee_pc)
{
  gdb::unique_xmalloc_ptr<call_site_chain> retval;

  try
    {
      retval = call_site_find_chain_1 (gdbarch, caller_pc, callee_pc);
    }
  catch (const gdb_exception_error &e)
    {
      if (e.error == NO_ENTRY_VALUE_ERROR)
	{
	  if (entry_values_debug)
	    exception_print (gdb_stdout, e);

	  return NULL;
	}
      else
	throw;
    }

  return retval;
}

/* Return 1 if KIND and KIND_U match PARAMETER.  Return 0 otherwise.  */

static int
call_site_parameter_matches (struct call_site_parameter *parameter,
			     enum call_site_parameter_kind kind,
			     union call_site_parameter_u kind_u)
{
  if (kind == parameter->kind)
    switch (kind)
      {
      case CALL_SITE_PARAMETER_DWARF_REG:
	return kind_u.dwarf_reg == parameter->u.dwarf_reg;

      case CALL_SITE_PARAMETER_FB_OFFSET:
	return kind_u.fb_offset == parameter->u.fb_offset;

      case CALL_SITE_PARAMETER_PARAM_OFFSET:
	return kind_u.param_cu_off == parameter->u.param_cu_off;
      }
  return 0;
}

/* Fetch call_site_parameter from caller matching KIND and KIND_U.
   FRAME is for callee.

   Function always returns non-NULL, it throws NO_ENTRY_VALUE_ERROR
   otherwise.  */

static struct call_site_parameter *
dwarf_expr_reg_to_entry_parameter (struct frame_info *frame,
				   enum call_site_parameter_kind kind,
				   union call_site_parameter_u kind_u,
				   dwarf2_per_cu_data **per_cu_return,
				   dwarf2_per_objfile **per_objfile_return)
{
  CORE_ADDR func_addr, caller_pc;
  struct gdbarch *gdbarch;
  struct frame_info *caller_frame;
  struct call_site *call_site;
  int iparams;
  /* Initialize it just to avoid a GCC false warning.  */
  struct call_site_parameter *parameter = NULL;
  CORE_ADDR target_addr;

  while (get_frame_type (frame) == INLINE_FRAME)
    {
      frame = get_prev_frame (frame);
      gdb_assert (frame != NULL);
    }

  func_addr = get_frame_func (frame);
  gdbarch = get_frame_arch (frame);
  caller_frame = get_prev_frame (frame);
  if (gdbarch != frame_unwind_arch (frame))
    {
      struct bound_minimal_symbol msym
	= lookup_minimal_symbol_by_pc (func_addr);
      struct gdbarch *caller_gdbarch = frame_unwind_arch (frame);

      throw_error (NO_ENTRY_VALUE_ERROR,
		   _("DW_OP_entry_value resolving callee gdbarch %s "
		     "(of %s (%s)) does not match caller gdbarch %s"),
		   gdbarch_bfd_arch_info (gdbarch)->printable_name,
		   paddress (gdbarch, func_addr),
		   (msym.minsym == NULL ? "???"
		    : msym.minsym->print_name ()),
		   gdbarch_bfd_arch_info (caller_gdbarch)->printable_name);
    }

  if (caller_frame == NULL)
    {
      struct bound_minimal_symbol msym
	= lookup_minimal_symbol_by_pc (func_addr);

      throw_error (NO_ENTRY_VALUE_ERROR, _("DW_OP_entry_value resolving "
					   "requires caller of %s (%s)"),
		   paddress (gdbarch, func_addr),
		   (msym.minsym == NULL ? "???"
		    : msym.minsym->print_name ()));
    }
  caller_pc = get_frame_pc (caller_frame);
  call_site = call_site_for_pc (gdbarch, caller_pc);

  target_addr = call_site_to_target_addr (gdbarch, call_site, caller_frame);
  if (target_addr != func_addr)
    {
      struct minimal_symbol *target_msym, *func_msym;

      target_msym = lookup_minimal_symbol_by_pc (target_addr).minsym;
      func_msym = lookup_minimal_symbol_by_pc (func_addr).minsym;
      throw_error (NO_ENTRY_VALUE_ERROR,
		   _("DW_OP_entry_value resolving expects callee %s at %s "
		     "but the called frame is for %s at %s"),
		   (target_msym == NULL ? "???"
					: target_msym->print_name ()),
		   paddress (gdbarch, target_addr),
		   func_msym == NULL ? "???" : func_msym->print_name (),
		   paddress (gdbarch, func_addr));
    }

  /* No entry value based parameters would be reliable if this function can
     call itself via tail calls.  */
  func_verify_no_selftailcall (gdbarch, func_addr);

  for (iparams = 0; iparams < call_site->parameter_count; iparams++)
    {
      parameter = &call_site->parameter[iparams];
      if (call_site_parameter_matches (parameter, kind, kind_u))
	break;
    }
  if (iparams == call_site->parameter_count)
    {
      struct minimal_symbol *msym
	= lookup_minimal_symbol_by_pc (caller_pc).minsym;

      /* DW_TAG_call_site_parameter will be missing just if GCC could not
	 determine its value.  */
      throw_error (NO_ENTRY_VALUE_ERROR, _("Cannot find matching parameter "
					   "at DW_TAG_call_site %s at %s"),
		   paddress (gdbarch, caller_pc),
		   msym == NULL ? "???" : msym->print_name ()); 
    }

  *per_cu_return = call_site->per_cu;
  *per_objfile_return = call_site->per_objfile;
  return parameter;
}

/* Return value for PARAMETER matching DEREF_SIZE.  If DEREF_SIZE is -1, return
   the normal DW_AT_call_value block.  Otherwise return the
   DW_AT_call_data_value (dereferenced) block.

   TYPE and CALLER_FRAME specify how to evaluate the DWARF block into returned
   struct value.

   Function always returns non-NULL, non-optimized out value.  It throws
   NO_ENTRY_VALUE_ERROR if it cannot resolve the value for any reason.  */

static struct value *
dwarf_entry_parameter_to_value (struct call_site_parameter *parameter,
				CORE_ADDR deref_size, struct type *type,
				struct frame_info *caller_frame,
				dwarf2_per_cu_data *per_cu,
				dwarf2_per_objfile *per_objfile)
{
  const gdb_byte *data_src;
  size_t size;

  data_src = deref_size == -1 ? parameter->value : parameter->data_value;
  size = deref_size == -1 ? parameter->value_size : parameter->data_value_size;

  /* DEREF_SIZE size is not verified here.  */
  if (data_src == NULL)
    throw_error (NO_ENTRY_VALUE_ERROR,
		 _("Cannot resolve DW_AT_call_data_value"));

  return dwarf2_evaluate_loc_desc (type, caller_frame, data_src,
                                   size, per_cu, per_objfile, false);
}

/* VALUE must be of type lval_computed with entry_data_value_funcs.  Perform
   the indirect method on it, that is use its stored target value, the sole
   purpose of entry_data_value_funcs..  */

static struct value *
entry_data_value_coerce_ref (const struct value *value)
{
  struct type *checked_type = check_typedef (value_type (value));
  struct value *target_val;

  if (!TYPE_IS_REFERENCE (checked_type))
    return NULL;

  target_val = (struct value *) value_computed_closure (value);
  value_incref (target_val);
  return target_val;
}

/* Implement copy_closure.  */

static void *
entry_data_value_copy_closure (const struct value *v)
{
  struct value *target_val = (struct value *) value_computed_closure (v);

  value_incref (target_val);
  return target_val;
}

/* Implement free_closure.  */

static void
entry_data_value_free_closure (struct value *v)
{
  struct value *target_val = (struct value *) value_computed_closure (v);

  value_decref (target_val);
}

/* Vector for methods for an entry value reference where the referenced value
   is stored in the caller.  On the first dereference use
   DW_AT_call_data_value in the caller.  */

static const struct lval_funcs entry_data_value_funcs =
{
  NULL,	/* read */
  NULL,	/* write */
  NULL,	/* indirect */
  entry_data_value_coerce_ref,
  NULL,	/* check_synthetic_pointer */
  entry_data_value_copy_closure,
  entry_data_value_free_closure
};

/* Read parameter of TYPE at (callee) FRAME's function entry.  KIND and KIND_U
   are used to match DW_AT_location at the caller's
   DW_TAG_call_site_parameter.

   Function always returns non-NULL value.  It throws NO_ENTRY_VALUE_ERROR if it
   cannot resolve the parameter for any reason.  */

static struct value *
value_of_dwarf_reg_entry (struct type *type, struct frame_info *frame,
			  enum call_site_parameter_kind kind,
			  union call_site_parameter_u kind_u)
{
  struct type *checked_type = check_typedef (type);
  struct type *target_type = TYPE_TARGET_TYPE (checked_type);
  struct frame_info *caller_frame = get_prev_frame (frame);
  struct value *outer_val, *target_val, *val;
  struct call_site_parameter *parameter;
  dwarf2_per_cu_data *caller_per_cu;
  dwarf2_per_objfile *caller_per_objfile;

  parameter = dwarf_expr_reg_to_entry_parameter (frame, kind, kind_u,
						 &caller_per_cu,
						 &caller_per_objfile);

  outer_val = dwarf_entry_parameter_to_value (parameter, -1 /* deref_size */,
					      type, caller_frame,
					      caller_per_cu,
					      caller_per_objfile);

  /* Check if DW_AT_call_data_value cannot be used.  If it should be
     used and it is not available do not fall back to OUTER_VAL - dereferencing
     TYPE_CODE_REF with non-entry data value would give current value - not the
     entry value.  */

  if (!TYPE_IS_REFERENCE (checked_type)
      || TYPE_TARGET_TYPE (checked_type) == NULL)
    return outer_val;

  target_val = dwarf_entry_parameter_to_value (parameter,
					       TYPE_LENGTH (target_type),
					       target_type, caller_frame,
					       caller_per_cu,
					       caller_per_objfile);

  val = allocate_computed_value (type, &entry_data_value_funcs,
				 release_value (target_val).release ());

  /* Copy the referencing pointer to the new computed value.  */
  memcpy (value_contents_raw (val), value_contents_raw (outer_val),
	  TYPE_LENGTH (checked_type));
  set_value_lazy (val, 0);

  return val;
}

/* Read parameter of TYPE at (callee) FRAME's function entry.  DATA and
   SIZE are DWARF block used to match DW_AT_location at the caller's
   DW_TAG_call_site_parameter.

   Function always returns non-NULL value.  It throws NO_ENTRY_VALUE_ERROR if it
   cannot resolve the parameter for any reason.  */

static struct value *
value_of_dwarf_block_entry (struct type *type, struct frame_info *frame,
			    const gdb_byte *block, size_t block_len)
{
  union call_site_parameter_u kind_u;

  kind_u.dwarf_reg = dwarf_block_to_dwarf_reg (block, block + block_len);
  if (kind_u.dwarf_reg != -1)
    return value_of_dwarf_reg_entry (type, frame, CALL_SITE_PARAMETER_DWARF_REG,
				     kind_u);

  if (dwarf_block_to_fb_offset (block, block + block_len, &kind_u.fb_offset))
    return value_of_dwarf_reg_entry (type, frame, CALL_SITE_PARAMETER_FB_OFFSET,
                                     kind_u);

  /* This can normally happen - throw NO_ENTRY_VALUE_ERROR to get the message
     suppressed during normal operation.  The expression can be arbitrary if
     there is no caller-callee entry value binding expected.  */
  throw_error (NO_ENTRY_VALUE_ERROR,
	       _("DWARF-2 expression error: DW_OP_entry_value is supported "
		 "only for single DW_OP_reg* or for DW_OP_fbreg(*)"));
}

static void
read_closure_value (struct value *v)
{
  rw_closure_value (v, NULL);
}

static void
write_closure_value (struct value *to, struct value *from)
{
  rw_closure_value (to, from);
}

/* An implementation of an lval_funcs method to see whether a value is
   a synthetic pointer.  */

static int
check_synthetic_pointer (const struct value *value, LONGEST bit_offset,
                         int bit_length)
{
  computed_closure *closure
      = (computed_closure *) value_computed_closure (value);
  if (closure->is_closure (computed_closure::ImplicitPtr))
    return 1;
  else
    return 0;
}

/* Fetch a DW_AT_const_value through a synthetic pointer.  */

static struct value *
fetch_const_value_from_synthetic_pointer (sect_offset die, LONGEST byte_offset,
					  dwarf2_per_cu_data *per_cu,
					  dwarf2_per_objfile *per_objfile,
					  struct type *type)
{
  struct value *result = NULL;
  const gdb_byte *bytes;
  LONGEST len;

  auto_obstack temp_obstack;
  bytes = dwarf2_fetch_constant_bytes (die, per_cu, per_objfile,
				       &temp_obstack, &len);

  if (bytes != NULL)
    {
      if (byte_offset >= 0
	  && byte_offset + TYPE_LENGTH (TYPE_TARGET_TYPE (type)) <= len)
	{
	  bytes += byte_offset;
	  result = value_from_contents (TYPE_TARGET_TYPE (type), bytes);
	}
      else
	invalid_synthetic_pointer ();
    }
  else
    result = allocate_optimized_out_value (TYPE_TARGET_TYPE (type));

  return result;
}

/* Fetch the value pointed to by a synthetic pointer.  */

static struct value *
indirect_synthetic_pointer (sect_offset die, LONGEST byte_offset,
			    dwarf2_per_cu_data *per_cu,
			    dwarf2_per_objfile *per_objfile,
			    struct frame_info *frame, struct type *type,
			    bool resolve_abstract_p)
{
  /* Fetch the location expression of the DIE we're pointing to.  */
  auto get_frame_address_in_block_wrapper = [frame] ()
    {
     return get_frame_address_in_block (frame);
    };
  struct dwarf2_locexpr_baton baton
    = dwarf2_fetch_die_loc_sect_off (die, per_cu, per_objfile,
				     get_frame_address_in_block_wrapper,
				     resolve_abstract_p);

  /* Get type of pointed-to DIE.  */
  struct type *orig_type = dwarf2_fetch_die_type_sect_off (die, per_cu,
							   per_objfile);
  if (orig_type == NULL)
    invalid_synthetic_pointer ();

  /* If pointed-to DIE has a DW_AT_location, evaluate it and return the
     resulting value.  Otherwise, it may have a DW_AT_const_value instead,
     or it may've been optimized out.  */
  if (baton.data != NULL)
    return dwarf2_evaluate_loc_desc_full (orig_type, frame, baton.data,
					  baton.size, baton.per_cu,
					  baton.per_objfile,
					  TYPE_TARGET_TYPE (type),
					  byte_offset);
  else
    return fetch_const_value_from_synthetic_pointer (die, byte_offset, per_cu,
						     per_objfile, type);
}

/* An implementation of an lval_funcs method to indirect through a
   pointer.  This handles the synthetic pointer case when needed.  */

static struct value *
indirect_closure_value (struct value *value)
{
  implicit_pointer_closure *pointer_closure;
  computed_closure *closure
      = (computed_closure *) value_computed_closure (value);
  struct type *type;
  struct frame_info *frame;
  LONGEST byte_offset;
  enum bfd_endian byte_order;

  type = check_typedef (value_type (value));
  if (type->code () != TYPE_CODE_PTR)
    return NULL;

  if (!closure->is_closure (computed_closure::ImplicitPtr))
    return NULL;

  pointer_closure =
      static_cast<implicit_pointer_closure*> (closure);
  frame = get_selected_frame (_("No frame selected."));

  /* This is an offset requested by GDB, such as value subscripts.
     However, due to how synthetic pointers are implemented, this is
     always presented to us as a pointer type.  This means we have to
     sign-extend it manually as appropriate.  Use raw
     extract_signed_integer directly rather than value_as_address and
     sign extend afterwards on architectures that would need it
     (mostly everywhere except MIPS, which has signed addresses) as
     the later would go through gdbarch_pointer_to_address and thus
     return a CORE_ADDR with high bits set on architectures that
     encode address spaces and other things in CORE_ADDR.  */
  byte_order = gdbarch_byte_order (get_frame_arch (frame));
  byte_offset = extract_signed_integer (value_contents (value),
					TYPE_LENGTH (type), byte_order);
  byte_offset += pointer_closure->get_offset ();

  return indirect_synthetic_pointer (pointer_closure->get_die_offset (),
                                     byte_offset,
                                     pointer_closure->get_per_cu (),
                                     pointer_closure->get_per_objfile (),
                                     frame, type);
}

/* Implementation of the coerce_ref method of lval_funcs for synthetic C++
   references.  */

static struct value *
coerce_closure_ref (const struct value *value)
{
  struct type *type = check_typedef (value_type (value));

  if (value_bits_synthetic_pointer (value, value_embedded_offset (value),
      TARGET_CHAR_BIT * TYPE_LENGTH (type)))
    {
      implicit_pointer_closure *pointer_closure;
      computed_closure *closure
          = (computed_closure *) value_computed_closure (value);
      struct frame_info *frame
          = get_selected_frame (_("No frame selected."));

      if (!closure->is_closure (computed_closure::ImplicitPtr))
        return NULL;

      pointer_closure =
          static_cast<implicit_pointer_closure*> (closure);

      /* gdb represents synthetic pointers as pieced values with a single
         piece.  */
      return indirect_synthetic_pointer (pointer_closure->get_die_offset (),
                                         pointer_closure->get_offset (),
                                         pointer_closure->get_per_cu (),
                                         pointer_closure->get_per_objfile (),
                                         frame, type);
    }
  else
    {
      /* Else: not a synthetic reference; do nothing.  */
      return NULL;
    }
}

/* Evaluate a location description, starting at DATA and with length
   SIZE, to find the current location of variable of TYPE in the
   context of FRAME.  If SUBOBJ_TYPE is non-NULL, return instead the
   location of the subobject of type SUBOBJ_TYPE at byte offset
   SUBOBJ_BYTE_OFFSET within the variable of type TYPE.  */

static struct value *
dwarf2_evaluate_loc_desc_full (struct type *type, struct frame_info *frame,
			       const gdb_byte *data, size_t size,
			       dwarf2_per_cu_data *per_cu,
			       dwarf2_per_objfile *per_objfile,
			       struct type *subobj_type,
			       LONGEST subobj_byte_offset,
			       bool as_lval)
{
  struct value *retval;

  if (subobj_type == NULL)
    {
      subobj_type = type;
      subobj_byte_offset = 0;
    }
  else if (subobj_byte_offset < 0)
    invalid_synthetic_pointer ();

  if (size == 0)
    return allocate_optimized_out_value (subobj_type);

  dwarf_evaluate_loc_desc ctx (per_objfile);
  ctx.frame = frame;
  ctx.per_cu = per_cu;
  ctx.obj_address = 0;

  scoped_value_mark free_values;

  ctx.gdbarch = per_objfile->objfile->arch ();
  ctx.addr_size = per_cu->addr_size ();
  ctx.ref_addr_size = per_cu->ref_addr_size ();

  try
    {
      ctx.eval (data, size);
    }
  catch (const gdb_exception_error &ex)
    {
      if (ex.error == NOT_AVAILABLE_ERROR)
	{
	  free_values.free_to_mark ();
	  retval = allocate_value (subobj_type);
	  mark_value_bytes_unavailable (retval, 0,
					TYPE_LENGTH (subobj_type));
	  return retval;
	}
      else if (ex.error == NO_ENTRY_VALUE_ERROR)
	{
	  if (entry_values_debug)
	    exception_print (gdb_stdout, ex);
	  free_values.free_to_mark ();
	  return allocate_optimized_out_value (subobj_type);
	}
	  else
	    throw;
    }

  retval = ctx.fetch_value (as_lval, type, subobj_type, subobj_byte_offset);

  /* We need to clean up all the values that are not needed any more.
     The problem with a value_ref_ptr class is that it disconnects the
     RETVAL from the value garbage collection, so we need to make
     a copy of that value on the stack to keep everything consistent.
     The value_ref_ptr will clean up after itself at the end of this block.  */
  value_ref_ptr value_holder = value_ref_ptr::new_reference (retval);
  free_values.free_to_mark ();

  return value_copy(retval);
}

/* The exported interface to dwarf2_evaluate_loc_desc_full; it always
   passes 0 as the byte_offset.  */

struct value *
dwarf2_evaluate_loc_desc (struct type *type, struct frame_info *frame,
			  const gdb_byte *data, size_t size,
			  struct dwarf2_per_cu_data *per_cu,
			  dwarf2_per_objfile *per_objfile, bool as_lval)
{
  return dwarf2_evaluate_loc_desc_full (type, frame, data, size, per_cu,
					per_objfile, NULL, 0, as_lval);
}

/* A specialization of dwarf_evaluate_loc_desc that is used by
   dwarf2_locexpr_baton_eval.  This subclass exists to handle the case
   where a caller of dwarf2_locexpr_baton_eval passes in some data,
   but with the address being 0.  In this situation, we arrange for
   memory reads to come from the passed-in buffer.  */

struct evaluate_for_locexpr_baton : public dwarf_evaluate_loc_desc
{
  evaluate_for_locexpr_baton (dwarf2_per_objfile *per_objfile)
    : dwarf_evaluate_loc_desc (per_objfile)
  {}

  /* The data that was passed in.  */
  gdb::array_view<const gdb_byte> data_view;

  CORE_ADDR get_object_address () override
  {
    if (data_view.data () == nullptr && obj_address == 0)
      error (_("Location address is not set."));
    return obj_address;
  }


  bool read_passed_in_mem (gdb_byte *buf, CORE_ADDR addr, size_t len) override
  {
    if (len == 0)
      return false;

    /* Prefer the passed-in memory, if it exists.  */
    CORE_ADDR offset = addr - obj_address;
    if (offset < data_view.size () && offset + len <= data_view.size ())
      {
	memcpy (buf, data_view.data (), len);
	return true;
      }

    return false;
  }
};

/* Evaluates a dwarf expression and stores the result in VAL,
   expecting that the dwarf expression only produces a single
   CORE_ADDR.  FRAME is the frame in which the expression is
   evaluated.  ADDR_STACK is a context (location of a variable) and
   might be needed to evaluate the location expression.
   PUSH_INITIAL_VALUE is true if the address (either from ADDR_STACK,
   or the default of 0) should be pushed on the DWARF expression
   evaluation stack before evaluating the expression; this is required
   by certain forms of DWARF expression.  Returns 1 on success, 0
   otherwise.  */

static int
dwarf2_locexpr_baton_eval (const struct dwarf2_locexpr_baton *dlbaton,
			   struct frame_info *frame,
			   const struct property_addr_info *addr_stack,
			   CORE_ADDR *valp,
			   bool push_initial_value)
{
  if (dlbaton == NULL || dlbaton->size == 0)
    return 0;

  dwarf2_per_objfile *per_objfile = dlbaton->per_objfile;
  evaluate_for_locexpr_baton ctx (per_objfile);

  ctx.frame = frame;
  ctx.per_cu = dlbaton->per_cu;
  if (addr_stack == nullptr)
    ctx.obj_address = 0;
  else
    {
      ctx.obj_address = addr_stack->addr;
      ctx.data_view = addr_stack->valaddr;
    }

  ctx.gdbarch = per_objfile->objfile->arch ();
  ctx.addr_size = dlbaton->per_cu->addr_size ();
  ctx.ref_addr_size = dlbaton->per_cu->ref_addr_size ();

  if (push_initial_value)
    ctx.push_address (ctx.obj_address, false);

  try
    {
      ctx.eval (dlbaton->data, dlbaton->size);
    }
  catch (const gdb_exception_error &ex)
    {
      if (ex.error == NOT_AVAILABLE_ERROR)
	{
	  return 0;
	}
      else if (ex.error == NO_ENTRY_VALUE_ERROR)
	{
	  if (entry_values_debug)
	    exception_print (gdb_stdout, ex);
	  return 0;
	}
      else
	throw;
    }

  *valp = value_address (ctx.fetch_value ());
  return 1;
}

/* See dwarf2loc.h.  */

bool
dwarf2_evaluate_property (const struct dynamic_prop *prop,
			  struct frame_info *frame,
			  const struct property_addr_info *addr_stack,
			  CORE_ADDR *value,
			  bool push_initial_value)
{
  if (prop == NULL)
    return false;

  if (frame == NULL && has_stack_frames ())
    frame = get_selected_frame (NULL);

  switch (prop->kind ())
    {
    case PROP_LOCEXPR:
      {
	const struct dwarf2_property_baton *baton
	  = (const struct dwarf2_property_baton *) prop->baton ();
	gdb_assert (baton->property_type != NULL);

	if (dwarf2_locexpr_baton_eval (&baton->locexpr, frame, addr_stack,
				       value, push_initial_value))
	  {
	    if (baton->locexpr.is_reference)
	      {
		struct value *val = value_at (baton->property_type, *value);
		*value = value_as_address (val);
	      }
	    else
	      {
		gdb_assert (baton->property_type != NULL);

		struct type *type = check_typedef (baton->property_type);
		if (TYPE_LENGTH (type) < sizeof (CORE_ADDR)
		    && !TYPE_UNSIGNED (type))
		  {
		    /* If we have a valid return candidate and it's value
		       is signed, we have to sign-extend the value because
		       CORE_ADDR on 64bit machine has 8 bytes but address
		       size of an 32bit application is bytes.  */
		    const int addr_size
		      = (baton->locexpr.per_cu->addr_size ()
			 * TARGET_CHAR_BIT);
		    const CORE_ADDR neg_mask
		      = (~((CORE_ADDR) 0) <<  (addr_size - 1));

		    /* Check if signed bit is set and sign-extend values.  */
		    if (*value & neg_mask)
		      *value |= neg_mask;
		  }
	      }
	    return true;
	  }
      }
      break;

    case PROP_LOCLIST:
      {
	struct dwarf2_property_baton *baton
	  = (struct dwarf2_property_baton *) prop->baton ();
	CORE_ADDR pc;
	const gdb_byte *data;
	struct value *val;
	size_t size;

	if (frame == NULL
	    || !get_frame_address_in_block_if_available (frame, &pc))
	  return false;

	data = dwarf2_find_location_expression (&baton->loclist, &size, pc);
	if (data != NULL)
	  {
	    val = dwarf2_evaluate_loc_desc (baton->property_type, frame, data,
					    size, baton->loclist.per_cu,
					    baton->loclist.per_objfile);
	    if (!value_optimized_out (val))
	      {
		*value = value_as_address (val);
		return true;
	      }
	  }
      }
      break;

    case PROP_CONST:
      *value = prop->const_val ();
      return true;

    case PROP_ADDR_OFFSET:
      {
	struct dwarf2_property_baton *baton
	  = (struct dwarf2_property_baton *) prop->baton ();
	const struct property_addr_info *pinfo;
	struct value *val;

	for (pinfo = addr_stack; pinfo != NULL; pinfo = pinfo->next)
	  {
	    /* This approach lets us avoid checking the qualifiers.  */
	    if (TYPE_MAIN_TYPE (pinfo->type)
		== TYPE_MAIN_TYPE (baton->property_type))
	      break;
	  }
	if (pinfo == NULL)
	  error (_("cannot find reference address for offset property"));
	if (pinfo->valaddr.data () != NULL)
	  val = value_from_contents
		  (baton->offset_info.type,
		   pinfo->valaddr.data () + baton->offset_info.offset);
	else
	  val = value_at (baton->offset_info.type,
			  pinfo->addr + baton->offset_info.offset);
	*value = value_as_address (val);
	return true;
      }
    }

  return false;
}

/* See dwarf2loc.h.  */

void
dwarf2_compile_property_to_c (string_file *stream,
			      const char *result_name,
			      struct gdbarch *gdbarch,
			      unsigned char *registers_used,
			      const struct dynamic_prop *prop,
			      CORE_ADDR pc,
			      struct symbol *sym)
{
  struct dwarf2_property_baton *baton
    = (struct dwarf2_property_baton *) prop->baton ();
  const gdb_byte *data;
  size_t size;
  dwarf2_per_cu_data *per_cu;
  dwarf2_per_objfile *per_objfile;

  if (prop->kind () == PROP_LOCEXPR)
    {
      data = baton->locexpr.data;
      size = baton->locexpr.size;
      per_cu = baton->locexpr.per_cu;
      per_objfile = baton->locexpr.per_objfile;
    }
  else
    {
      gdb_assert (prop->kind () == PROP_LOCLIST);

      data = dwarf2_find_location_expression (&baton->loclist, &size, pc);
      per_cu = baton->loclist.per_cu;
      per_objfile = baton->loclist.per_objfile;
    }

  compile_dwarf_bounds_to_c (stream, result_name, prop, sym, pc,
			     gdbarch, registers_used,
			     per_cu->addr_size (),
			     data, data + size, per_cu, per_objfile);
}

static const struct lval_funcs needs_eval_pieced_value_funcs = {
  NULL,
  NULL,
  NULL,
  NULL,
  NULL,
  copy_value_closure,
  free_value_closure
};

/* Helper functions and baton for dwarf2_loc_desc_get_symbol_read_needs.  */

class symbol_needs_eval_context : public dwarf_expr_context
{
public:
  symbol_needs_eval_context (dwarf2_per_objfile *per_objfile)
    : dwarf_expr_context (per_objfile)
  {}

  enum symbol_needs_kind needs;
  struct dwarf2_per_cu_data *per_cu;

  struct frame_info* get_context_frame (void) override
  {
    return NULL;
  }

  struct dwarf2_per_cu_data *get_per_cu (void) override
  {
    return per_cu;
  }

  /* Frame-relative accesses do require a frame.  */
  void get_frame_base (const gdb_byte **start, size_t *length) override
  {
    static gdb_byte lit0 = DW_OP_lit0;

    *start = &lit0;
    *length = 1;

    needs = SYMBOL_NEEDS_FRAME;
  }

  /* CFA accesses require a frame.  */
  CORE_ADDR get_frame_cfa () override
  {
    needs = SYMBOL_NEEDS_FRAME;
    return 1;
  }

  CORE_ADDR get_frame_pc () override
  {
    needs = SYMBOL_NEEDS_FRAME;
    return 1;
  }

  /* Thread-local accesses require registers, but not a frame.  */
  CORE_ADDR get_tls_address (CORE_ADDR offset) override
  {
    if (needs <= SYMBOL_NEEDS_REGISTERS)
      needs = SYMBOL_NEEDS_REGISTERS;
    return 1;
  }

  /* Helper interface of per_cu_dwarf_call for
     dwarf2_loc_desc_get_symbol_read_needs.  */

  void dwarf_call (cu_offset die_offset) override
  {
    per_cu_dwarf_call (this, die_offset, per_cu, per_objfile);
  }

  /* Helper interface of sect_variable_value for
     dwarf2_loc_desc_get_symbol_read_needs.  */

  struct value *dwarf_variable_value (sect_offset sect_off) override
  {
    return sect_variable_value (this, sect_off, per_cu, per_objfile);
  }

  /* DW_OP_entry_value accesses require a caller, therefore a
     frame.  */

  void push_dwarf_reg_entry_value (enum call_site_parameter_kind kind,
				   union call_site_parameter_u kind_u,
				   int deref_size) override
  {
    needs = SYMBOL_NEEDS_FRAME;

    /* The expression may require some stub values on DWARF stack.  */
    push_address (0, 0);
  }

  /* DW_OP_addrx and DW_OP_GNU_addr_index doesn't require a frame.  */

<<<<<<< HEAD
   CORE_ADDR get_addr_index (unsigned int index) override
   {
     /* Nothing to do.  */
     return 1;
   }

   /* DW_OP_push_object_address has a frame already passed through.  */

   CORE_ADDR get_object_address () override
   {
     /* Nothing to do.  */
     return 1;
   }

  const struct lval_funcs *get_closure_callbacks () override
  {
    return &needs_eval_pieced_value_funcs;
  }

  void eval_needs_frame (void) override
  {
    needs = SYMBOL_NEEDS_FRAME;
    return;
  }

  bool context_can_deref (void) override
  {
    return false;
=======
  CORE_ADDR get_addr_index (unsigned int index) override
  {
    /* Nothing to do.  */
    return 1;
  }

  /* DW_OP_push_object_address has a frame already passed through.  */

  CORE_ADDR get_object_address () override
  {
    /* Nothing to do.  */
    return 1;
>>>>>>> 9327494e
  }
};

/* Compute the correct symbol_needs_kind value for the location
   expression at DATA (length SIZE).  */

static enum symbol_needs_kind
dwarf2_loc_desc_get_symbol_read_needs (const gdb_byte *data, size_t size,
				       dwarf2_per_cu_data *per_cu,
				       dwarf2_per_objfile *per_objfile)
{
  scoped_value_mark free_values;

  symbol_needs_eval_context ctx (per_objfile);

  ctx.needs = SYMBOL_NEEDS_NONE;
  ctx.per_cu = per_cu;
  ctx.gdbarch = per_objfile->objfile->arch ();
  ctx.addr_size = per_cu->addr_size ();
  ctx.ref_addr_size = per_cu->ref_addr_size ();

  ctx.eval (data, size);
<<<<<<< HEAD
  /* This needs to improve when the second phase is implemented.  */
=======

  bool in_reg = ctx.location == DWARF_VALUE_REGISTER;

  /* If the location has several pieces, and any of them are in
     registers, then we will need a frame to fetch them from.  */
  for (dwarf_expr_piece &p : ctx.pieces)
    if (p.location == DWARF_VALUE_REGISTER)
      in_reg = true;

  if (in_reg)
    ctx.needs = SYMBOL_NEEDS_FRAME;

>>>>>>> 9327494e
  return ctx.needs;
}

/* A helper function that throws an unimplemented error mentioning a
   given DWARF operator.  */

static void ATTRIBUTE_NORETURN
unimplemented (unsigned int op)
{
  const char *name = get_DW_OP_name (op);

  if (name)
    error (_("DWARF operator %s cannot be translated to an agent expression"),
	   name);
  else
    error (_("Unknown DWARF operator 0x%02x cannot be translated "
	     "to an agent expression"),
	   op);
}

/* See dwarf2loc.h.

   This is basically a wrapper on gdbarch_dwarf2_reg_to_regnum so that we
   can issue a complaint, which is better than having every target's
   implementation of dwarf2_reg_to_regnum do it.  */

int
dwarf_reg_to_regnum (struct gdbarch *arch, int dwarf_reg)
{
  int reg = gdbarch_dwarf2_reg_to_regnum (arch, dwarf_reg);

  if (reg == -1)
    {
      complaint (_("bad DWARF register number %d"), dwarf_reg);
    }
  return reg;
}

/* Subroutine of dwarf_reg_to_regnum_or_error to simplify it.
   Throw an error because DWARF_REG is bad.  */

static void
throw_bad_regnum_error (ULONGEST dwarf_reg)
{
  /* Still want to print -1 as "-1".
     We *could* have int and ULONGEST versions of dwarf2_reg_to_regnum_or_error
     but that's overkill for now.  */
  if ((int) dwarf_reg == dwarf_reg)
    error (_("Unable to access DWARF register number %d"), (int) dwarf_reg);
  error (_("Unable to access DWARF register number %s"),
	 pulongest (dwarf_reg));
}

/* See dwarf2loc.h.  */

int
dwarf_reg_to_regnum_or_error (struct gdbarch *arch, ULONGEST dwarf_reg)
{
  int reg;

  if (dwarf_reg > INT_MAX)
    throw_bad_regnum_error (dwarf_reg);
  /* Yes, we will end up issuing a complaint and an error if DWARF_REG is
     bad, but that's ok.  */
  reg = dwarf_reg_to_regnum (arch, (int) dwarf_reg);
  if (reg == -1)
    throw_bad_regnum_error (dwarf_reg);
  return reg;
}

/* A helper function that emits an access to memory.  ARCH is the
   target architecture.  EXPR is the expression which we are building.
   NBITS is the number of bits we want to read.  This emits the
   opcodes needed to read the memory and then extract the desired
   bits.  */

static void
access_memory (struct gdbarch *arch, struct agent_expr *expr, ULONGEST nbits)
{
  ULONGEST nbytes = (nbits + 7) / 8;

  gdb_assert (nbytes > 0 && nbytes <= sizeof (LONGEST));

  if (expr->tracing)
    ax_trace_quick (expr, nbytes);

  if (nbits <= 8)
    ax_simple (expr, aop_ref8);
  else if (nbits <= 16)
    ax_simple (expr, aop_ref16);
  else if (nbits <= 32)
    ax_simple (expr, aop_ref32);
  else
    ax_simple (expr, aop_ref64);

  /* If we read exactly the number of bytes we wanted, we're done.  */
  if (8 * nbytes == nbits)
    return;

  if (gdbarch_byte_order (arch) == BFD_ENDIAN_BIG)
    {
      /* On a bits-big-endian machine, we want the high-order
	 NBITS.  */
      ax_const_l (expr, 8 * nbytes - nbits);
      ax_simple (expr, aop_rsh_unsigned);
    }
  else
    {
      /* On a bits-little-endian box, we want the low-order NBITS.  */
      ax_zero_ext (expr, nbits);
    }
}

/* Compile a DWARF location expression to an agent expression.
   
   EXPR is the agent expression we are building.
   LOC is the agent value we modify.
   ARCH is the architecture.
   ADDR_SIZE is the size of addresses, in bytes.
   OP_PTR is the start of the location expression.
   OP_END is one past the last byte of the location expression.
   
   This will throw an exception for various kinds of errors -- for
   example, if the expression cannot be compiled, or if the expression
   is invalid.  */

static void
dwarf2_compile_expr_to_ax (struct agent_expr *expr, struct axs_value *loc,
			   unsigned int addr_size, const gdb_byte *op_ptr,
			   const gdb_byte *op_end,
			   dwarf2_per_cu_data *per_cu,
			   dwarf2_per_objfile *per_objfile)
{
  gdbarch *arch = expr->gdbarch;
  std::vector<int> dw_labels, patches;
  const gdb_byte * const base = op_ptr;
  const gdb_byte *previous_piece = op_ptr;
  enum bfd_endian byte_order = gdbarch_byte_order (arch);
  ULONGEST bits_collected = 0;
  unsigned int addr_size_bits = 8 * addr_size;
  bool bits_big_endian = byte_order == BFD_ENDIAN_BIG;

  std::vector<int> offsets (op_end - op_ptr, -1);

  /* By default we are making an address.  */
  loc->kind = axs_lvalue_memory;

  while (op_ptr < op_end)
    {
      enum dwarf_location_atom op = (enum dwarf_location_atom) *op_ptr;
      uint64_t uoffset, reg;
      int64_t offset;
      int i;

      offsets[op_ptr - base] = expr->len;
      ++op_ptr;

      /* Our basic approach to code generation is to map DWARF
	 operations directly to AX operations.  However, there are
	 some differences.

	 First, DWARF works on address-sized units, but AX always uses
	 LONGEST.  For most operations we simply ignore this
	 difference; instead we generate sign extensions as needed
	 before division and comparison operations.  It would be nice
	 to omit the sign extensions, but there is no way to determine
	 the size of the target's LONGEST.  (This code uses the size
	 of the host LONGEST in some cases -- that is a bug but it is
	 difficult to fix.)

	 Second, some DWARF operations cannot be translated to AX.
	 For these we simply fail.  See
	 http://sourceware.org/bugzilla/show_bug.cgi?id=11662.  */
      switch (op)
	{
	case DW_OP_lit0:
	case DW_OP_lit1:
	case DW_OP_lit2:
	case DW_OP_lit3:
	case DW_OP_lit4:
	case DW_OP_lit5:
	case DW_OP_lit6:
	case DW_OP_lit7:
	case DW_OP_lit8:
	case DW_OP_lit9:
	case DW_OP_lit10:
	case DW_OP_lit11:
	case DW_OP_lit12:
	case DW_OP_lit13:
	case DW_OP_lit14:
	case DW_OP_lit15:
	case DW_OP_lit16:
	case DW_OP_lit17:
	case DW_OP_lit18:
	case DW_OP_lit19:
	case DW_OP_lit20:
	case DW_OP_lit21:
	case DW_OP_lit22:
	case DW_OP_lit23:
	case DW_OP_lit24:
	case DW_OP_lit25:
	case DW_OP_lit26:
	case DW_OP_lit27:
	case DW_OP_lit28:
	case DW_OP_lit29:
	case DW_OP_lit30:
	case DW_OP_lit31:
	  ax_const_l (expr, op - DW_OP_lit0);
	  break;

	case DW_OP_addr:
	  uoffset = extract_unsigned_integer (op_ptr, addr_size, byte_order);
	  op_ptr += addr_size;
	  /* Some versions of GCC emit DW_OP_addr before
	     DW_OP_GNU_push_tls_address.  In this case the value is an
	     index, not an address.  We don't support things like
	     branching between the address and the TLS op.  */
	  if (op_ptr >= op_end || *op_ptr != DW_OP_GNU_push_tls_address)
	    uoffset += per_objfile->objfile->text_section_offset ();
	  ax_const_l (expr, uoffset);
	  break;

	case DW_OP_const1u:
	  ax_const_l (expr, extract_unsigned_integer (op_ptr, 1, byte_order));
	  op_ptr += 1;
	  break;

	case DW_OP_const1s:
	  ax_const_l (expr, extract_signed_integer (op_ptr, 1, byte_order));
	  op_ptr += 1;
	  break;

	case DW_OP_const2u:
	  ax_const_l (expr, extract_unsigned_integer (op_ptr, 2, byte_order));
	  op_ptr += 2;
	  break;

	case DW_OP_const2s:
	  ax_const_l (expr, extract_signed_integer (op_ptr, 2, byte_order));
	  op_ptr += 2;
	  break;

	case DW_OP_const4u:
	  ax_const_l (expr, extract_unsigned_integer (op_ptr, 4, byte_order));
	  op_ptr += 4;
	  break;

	case DW_OP_const4s:
	  ax_const_l (expr, extract_signed_integer (op_ptr, 4, byte_order));
	  op_ptr += 4;
	  break;

	case DW_OP_const8u:
	  ax_const_l (expr, extract_unsigned_integer (op_ptr, 8, byte_order));
	  op_ptr += 8;
	  break;

	case DW_OP_const8s:
	  ax_const_l (expr, extract_signed_integer (op_ptr, 8, byte_order));
	  op_ptr += 8;
	  break;

	case DW_OP_constu:
	  op_ptr = safe_read_uleb128 (op_ptr, op_end, &uoffset);
	  ax_const_l (expr, uoffset);
	  break;

	case DW_OP_consts:
	  op_ptr = safe_read_sleb128 (op_ptr, op_end, &offset);
	  ax_const_l (expr, offset);
	  break;

	case DW_OP_reg0:
	case DW_OP_reg1:
	case DW_OP_reg2:
	case DW_OP_reg3:
	case DW_OP_reg4:
	case DW_OP_reg5:
	case DW_OP_reg6:
	case DW_OP_reg7:
	case DW_OP_reg8:
	case DW_OP_reg9:
	case DW_OP_reg10:
	case DW_OP_reg11:
	case DW_OP_reg12:
	case DW_OP_reg13:
	case DW_OP_reg14:
	case DW_OP_reg15:
	case DW_OP_reg16:
	case DW_OP_reg17:
	case DW_OP_reg18:
	case DW_OP_reg19:
	case DW_OP_reg20:
	case DW_OP_reg21:
	case DW_OP_reg22:
	case DW_OP_reg23:
	case DW_OP_reg24:
	case DW_OP_reg25:
	case DW_OP_reg26:
	case DW_OP_reg27:
	case DW_OP_reg28:
	case DW_OP_reg29:
	case DW_OP_reg30:
	case DW_OP_reg31:
	  dwarf_expr_require_composition (op_ptr, op_end, "DW_OP_regx");
	  loc->u.reg = dwarf_reg_to_regnum_or_error (arch, op - DW_OP_reg0);
	  loc->kind = axs_lvalue_register;
	  break;

	case DW_OP_regx:
	  op_ptr = safe_read_uleb128 (op_ptr, op_end, &reg);
	  dwarf_expr_require_composition (op_ptr, op_end, "DW_OP_regx");
	  loc->u.reg = dwarf_reg_to_regnum_or_error (arch, reg);
	  loc->kind = axs_lvalue_register;
	  break;

	case DW_OP_implicit_value:
	  {
	    uint64_t len;

	    op_ptr = safe_read_uleb128 (op_ptr, op_end, &len);
	    if (op_ptr + len > op_end)
	      error (_("DW_OP_implicit_value: too few bytes available."));
	    if (len > sizeof (ULONGEST))
	      error (_("Cannot translate DW_OP_implicit_value of %d bytes"),
		     (int) len);

	    ax_const_l (expr, extract_unsigned_integer (op_ptr, len,
							byte_order));
	    op_ptr += len;
	    dwarf_expr_require_composition (op_ptr, op_end,
					    "DW_OP_implicit_value");

	    loc->kind = axs_rvalue;
	  }
	  break;

	case DW_OP_stack_value:
	  dwarf_expr_require_composition (op_ptr, op_end, "DW_OP_stack_value");
	  loc->kind = axs_rvalue;
	  break;

	case DW_OP_breg0:
	case DW_OP_breg1:
	case DW_OP_breg2:
	case DW_OP_breg3:
	case DW_OP_breg4:
	case DW_OP_breg5:
	case DW_OP_breg6:
	case DW_OP_breg7:
	case DW_OP_breg8:
	case DW_OP_breg9:
	case DW_OP_breg10:
	case DW_OP_breg11:
	case DW_OP_breg12:
	case DW_OP_breg13:
	case DW_OP_breg14:
	case DW_OP_breg15:
	case DW_OP_breg16:
	case DW_OP_breg17:
	case DW_OP_breg18:
	case DW_OP_breg19:
	case DW_OP_breg20:
	case DW_OP_breg21:
	case DW_OP_breg22:
	case DW_OP_breg23:
	case DW_OP_breg24:
	case DW_OP_breg25:
	case DW_OP_breg26:
	case DW_OP_breg27:
	case DW_OP_breg28:
	case DW_OP_breg29:
	case DW_OP_breg30:
	case DW_OP_breg31:
	  op_ptr = safe_read_sleb128 (op_ptr, op_end, &offset);
	  i = dwarf_reg_to_regnum_or_error (arch, op - DW_OP_breg0);
	  ax_reg (expr, i);
	  if (offset != 0)
	    {
	      ax_const_l (expr, offset);
	      ax_simple (expr, aop_add);
	    }
	  break;

	case DW_OP_bregx:
	  {
	    op_ptr = safe_read_uleb128 (op_ptr, op_end, &reg);
	    op_ptr = safe_read_sleb128 (op_ptr, op_end, &offset);
	    i = dwarf_reg_to_regnum_or_error (arch, reg);
	    ax_reg (expr, i);
	    if (offset != 0)
	      {
		ax_const_l (expr, offset);
		ax_simple (expr, aop_add);
	      }
	  }
	  break;

	case DW_OP_fbreg:
	  {
	    const gdb_byte *datastart;
	    size_t datalen;
	    const struct block *b;
	    struct symbol *framefunc;

	    b = block_for_pc (expr->scope);

	    if (!b)
	      error (_("No block found for address"));

	    framefunc = block_linkage_function (b);

	    if (!framefunc)
	      error (_("No function found for block"));

	    func_get_frame_base_dwarf_block (framefunc, expr->scope,
					     &datastart, &datalen);

	    op_ptr = safe_read_sleb128 (op_ptr, op_end, &offset);
	    dwarf2_compile_expr_to_ax (expr, loc, addr_size, datastart,
				       datastart + datalen, per_cu,
				       per_objfile);
	    if (loc->kind == axs_lvalue_register)
	      require_rvalue (expr, loc);

	    if (offset != 0)
	      {
		ax_const_l (expr, offset);
		ax_simple (expr, aop_add);
	      }

	    loc->kind = axs_lvalue_memory;
	  }
	  break;

	case DW_OP_dup:
	  ax_simple (expr, aop_dup);
	  break;

	case DW_OP_drop:
	  ax_simple (expr, aop_pop);
	  break;

	case DW_OP_pick:
	  offset = *op_ptr++;
	  ax_pick (expr, offset);
	  break;

	case DW_OP_swap:
	  ax_simple (expr, aop_swap);
	  break;

	case DW_OP_over:
	  ax_pick (expr, 1);
	  break;

	case DW_OP_rot:
	  ax_simple (expr, aop_rot);
	  break;

	case DW_OP_deref:
	case DW_OP_deref_size:
	  {
	    int size;

	    if (op == DW_OP_deref_size)
	      size = *op_ptr++;
	    else
	      size = addr_size;

	    if (size != 1 && size != 2 && size != 4 && size != 8)
	      error (_("Unsupported size %d in %s"),
		     size, get_DW_OP_name (op));
	    access_memory (arch, expr, size * TARGET_CHAR_BIT);
	  }
	  break;

	case DW_OP_abs:
	  /* Sign extend the operand.  */
	  ax_ext (expr, addr_size_bits);
	  ax_simple (expr, aop_dup);
	  ax_const_l (expr, 0);
	  ax_simple (expr, aop_less_signed);
	  ax_simple (expr, aop_log_not);
	  i = ax_goto (expr, aop_if_goto);
	  /* We have to emit 0 - X.  */
	  ax_const_l (expr, 0);
	  ax_simple (expr, aop_swap);
	  ax_simple (expr, aop_sub);
	  ax_label (expr, i, expr->len);
	  break;

	case DW_OP_neg:
	  /* No need to sign extend here.  */
	  ax_const_l (expr, 0);
	  ax_simple (expr, aop_swap);
	  ax_simple (expr, aop_sub);
	  break;

	case DW_OP_not:
	  /* Sign extend the operand.  */
	  ax_ext (expr, addr_size_bits);
	  ax_simple (expr, aop_bit_not);
	  break;

	case DW_OP_plus_uconst:
	  op_ptr = safe_read_uleb128 (op_ptr, op_end, &reg);
	  /* It would be really weird to emit `DW_OP_plus_uconst 0',
	     but we micro-optimize anyhow.  */
	  if (reg != 0)
	    {
	      ax_const_l (expr, reg);
	      ax_simple (expr, aop_add);
	    }
	  break;

	case DW_OP_and:
	  ax_simple (expr, aop_bit_and);
	  break;

	case DW_OP_div:
	  /* Sign extend the operands.  */
	  ax_ext (expr, addr_size_bits);
	  ax_simple (expr, aop_swap);
	  ax_ext (expr, addr_size_bits);
	  ax_simple (expr, aop_swap);
	  ax_simple (expr, aop_div_signed);
	  break;

	case DW_OP_minus:
	  ax_simple (expr, aop_sub);
	  break;

	case DW_OP_mod:
	  ax_simple (expr, aop_rem_unsigned);
	  break;

	case DW_OP_mul:
	  ax_simple (expr, aop_mul);
	  break;

	case DW_OP_or:
	  ax_simple (expr, aop_bit_or);
	  break;

	case DW_OP_plus:
	  ax_simple (expr, aop_add);
	  break;

	case DW_OP_shl:
	  ax_simple (expr, aop_lsh);
	  break;

	case DW_OP_shr:
	  ax_simple (expr, aop_rsh_unsigned);
	  break;

	case DW_OP_shra:
	  ax_simple (expr, aop_rsh_signed);
	  break;

	case DW_OP_xor:
	  ax_simple (expr, aop_bit_xor);
	  break;

	case DW_OP_le:
	  /* Sign extend the operands.  */
	  ax_ext (expr, addr_size_bits);
	  ax_simple (expr, aop_swap);
	  ax_ext (expr, addr_size_bits);
	  /* Note no swap here: A <= B is !(B < A).  */
	  ax_simple (expr, aop_less_signed);
	  ax_simple (expr, aop_log_not);
	  break;

	case DW_OP_ge:
	  /* Sign extend the operands.  */
	  ax_ext (expr, addr_size_bits);
	  ax_simple (expr, aop_swap);
	  ax_ext (expr, addr_size_bits);
	  ax_simple (expr, aop_swap);
	  /* A >= B is !(A < B).  */
	  ax_simple (expr, aop_less_signed);
	  ax_simple (expr, aop_log_not);
	  break;

	case DW_OP_eq:
	  /* Sign extend the operands.  */
	  ax_ext (expr, addr_size_bits);
	  ax_simple (expr, aop_swap);
	  ax_ext (expr, addr_size_bits);
	  /* No need for a second swap here.  */
	  ax_simple (expr, aop_equal);
	  break;

	case DW_OP_lt:
	  /* Sign extend the operands.  */
	  ax_ext (expr, addr_size_bits);
	  ax_simple (expr, aop_swap);
	  ax_ext (expr, addr_size_bits);
	  ax_simple (expr, aop_swap);
	  ax_simple (expr, aop_less_signed);
	  break;

	case DW_OP_gt:
	  /* Sign extend the operands.  */
	  ax_ext (expr, addr_size_bits);
	  ax_simple (expr, aop_swap);
	  ax_ext (expr, addr_size_bits);
	  /* Note no swap here: A > B is B < A.  */
	  ax_simple (expr, aop_less_signed);
	  break;

	case DW_OP_ne:
	  /* Sign extend the operands.  */
	  ax_ext (expr, addr_size_bits);
	  ax_simple (expr, aop_swap);
	  ax_ext (expr, addr_size_bits);
	  /* No need for a swap here.  */
	  ax_simple (expr, aop_equal);
	  ax_simple (expr, aop_log_not);
	  break;

	case DW_OP_call_frame_cfa:
	  {
	    int regnum;
	    CORE_ADDR text_offset;
	    LONGEST off;
	    const gdb_byte *cfa_start, *cfa_end;

	    if (dwarf2_fetch_cfa_info (arch, expr->scope, per_cu,
				       &regnum, &off,
				       &text_offset, &cfa_start, &cfa_end))
	      {
		/* Register.  */
		ax_reg (expr, regnum);
		if (off != 0)
		  {
		    ax_const_l (expr, off);
		    ax_simple (expr, aop_add);
		  }
	      }
	    else
	      {
		/* Another expression.  */
		ax_const_l (expr, text_offset);
		dwarf2_compile_expr_to_ax (expr, loc, addr_size, cfa_start,
					   cfa_end, per_cu, per_objfile);
	      }

	    loc->kind = axs_lvalue_memory;
	  }
	  break;

	case DW_OP_GNU_push_tls_address:
	case DW_OP_form_tls_address:
	  unimplemented (op);
	  break;

	case DW_OP_push_object_address:
	  unimplemented (op);
	  break;

	case DW_OP_skip:
	  offset = extract_signed_integer (op_ptr, 2, byte_order);
	  op_ptr += 2;
	  i = ax_goto (expr, aop_goto);
	  dw_labels.push_back (op_ptr + offset - base);
	  patches.push_back (i);
	  break;

	case DW_OP_bra:
	  offset = extract_signed_integer (op_ptr, 2, byte_order);
	  op_ptr += 2;
	  /* Zero extend the operand.  */
	  ax_zero_ext (expr, addr_size_bits);
	  i = ax_goto (expr, aop_if_goto);
	  dw_labels.push_back (op_ptr + offset - base);
	  patches.push_back (i);
	  break;

	case DW_OP_nop:
	  break;

        case DW_OP_piece:
	case DW_OP_bit_piece:
	  {
	    uint64_t size;

	    if (op_ptr - 1 == previous_piece)
	      error (_("Cannot translate empty pieces to agent expressions"));
	    previous_piece = op_ptr - 1;

            op_ptr = safe_read_uleb128 (op_ptr, op_end, &size);
	    if (op == DW_OP_piece)
	      {
		size *= 8;
		uoffset = 0;
	      }
	    else
	      op_ptr = safe_read_uleb128 (op_ptr, op_end, &uoffset);

	    if (bits_collected + size > 8 * sizeof (LONGEST))
	      error (_("Expression pieces exceed word size"));

	    /* Access the bits.  */
	    switch (loc->kind)
	      {
	      case axs_lvalue_register:
		ax_reg (expr, loc->u.reg);
		break;

	      case axs_lvalue_memory:
		/* Offset the pointer, if needed.  */
		if (uoffset > 8)
		  {
		    ax_const_l (expr, uoffset / 8);
		    ax_simple (expr, aop_add);
		    uoffset %= 8;
		  }
		access_memory (arch, expr, size);
		break;
	      }

	    /* For a bits-big-endian target, shift up what we already
	       have.  For a bits-little-endian target, shift up the
	       new data.  Note that there is a potential bug here if
	       the DWARF expression leaves multiple values on the
	       stack.  */
	    if (bits_collected > 0)
	      {
		if (bits_big_endian)
		  {
		    ax_simple (expr, aop_swap);
		    ax_const_l (expr, size);
		    ax_simple (expr, aop_lsh);
		    /* We don't need a second swap here, because
		       aop_bit_or is symmetric.  */
		  }
		else
		  {
		    ax_const_l (expr, size);
		    ax_simple (expr, aop_lsh);
		  }
		ax_simple (expr, aop_bit_or);
	      }

	    bits_collected += size;
	    loc->kind = axs_rvalue;
	  }
	  break;

	case DW_OP_GNU_uninit:
	  unimplemented (op);

	case DW_OP_call2:
	case DW_OP_call4:
	  {
	    struct dwarf2_locexpr_baton block;
	    int size = (op == DW_OP_call2 ? 2 : 4);

	    uoffset = extract_unsigned_integer (op_ptr, size, byte_order);
	    op_ptr += size;

	    auto get_frame_pc_from_expr = [expr] ()
	      {
		return expr->scope;
	      };
	    cu_offset cuoffset = (cu_offset) uoffset;
	    block = dwarf2_fetch_die_loc_cu_off (cuoffset, per_cu, per_objfile,
						 get_frame_pc_from_expr);

	    /* DW_OP_call_ref is currently not supported.  */
	    gdb_assert (block.per_cu == per_cu);

	    dwarf2_compile_expr_to_ax (expr, loc, addr_size, block.data,
				       block.data + block.size, per_cu,
				       per_objfile);
	  }
	  break;

	case DW_OP_call_ref:
	  unimplemented (op);

	case DW_OP_GNU_variable_value:
	  unimplemented (op);

	default:
	  unimplemented (op);
	}
    }

  /* Patch all the branches we emitted.  */
  for (int i = 0; i < patches.size (); ++i)
    {
      int targ = offsets[dw_labels[i]];
      if (targ == -1)
	internal_error (__FILE__, __LINE__, _("invalid label"));
      ax_label (expr, patches[i], targ);
    }
}


/* Return the value of SYMBOL in FRAME using the DWARF-2 expression
   evaluator to calculate the location.  */
static struct value *
locexpr_read_variable (struct symbol *symbol, struct frame_info *frame)
{
  struct dwarf2_locexpr_baton *dlbaton
    = (struct dwarf2_locexpr_baton *) SYMBOL_LOCATION_BATON (symbol);
  struct value *val;

  val = dwarf2_evaluate_loc_desc (SYMBOL_TYPE (symbol), frame, dlbaton->data,
				  dlbaton->size, dlbaton->per_cu,
				  dlbaton->per_objfile);

  return val;
}

/* Return the value of SYMBOL in FRAME at (callee) FRAME's function
   entry.  SYMBOL should be a function parameter, otherwise NO_ENTRY_VALUE_ERROR
   will be thrown.  */

static struct value *
locexpr_read_variable_at_entry (struct symbol *symbol, struct frame_info *frame)
{
  struct dwarf2_locexpr_baton *dlbaton
    = (struct dwarf2_locexpr_baton *) SYMBOL_LOCATION_BATON (symbol);

  return value_of_dwarf_block_entry (SYMBOL_TYPE (symbol), frame, dlbaton->data,
				     dlbaton->size);
}

/* Implementation of get_symbol_read_needs from
   symbol_computed_ops.  */

static enum symbol_needs_kind
locexpr_get_symbol_read_needs (struct symbol *symbol)
{
  struct dwarf2_locexpr_baton *dlbaton
    = (struct dwarf2_locexpr_baton *) SYMBOL_LOCATION_BATON (symbol);

  return dwarf2_loc_desc_get_symbol_read_needs (dlbaton->data, dlbaton->size,
						dlbaton->per_cu,
						dlbaton->per_objfile);
}

/* Return true if DATA points to the end of a piece.  END is one past
   the last byte in the expression.  */

static int
piece_end_p (const gdb_byte *data, const gdb_byte *end)
{
  return data == end || data[0] == DW_OP_piece || data[0] == DW_OP_bit_piece;
}

/* Helper for locexpr_describe_location_piece that finds the name of a
   DWARF register.  */

static const char *
locexpr_regname (struct gdbarch *gdbarch, int dwarf_regnum)
{
  int regnum;

  /* This doesn't use dwarf_reg_to_regnum_or_error on purpose.
     We'd rather print *something* here than throw an error.  */
  regnum = dwarf_reg_to_regnum (gdbarch, dwarf_regnum);
  /* gdbarch_register_name may just return "", return something more
     descriptive for bad register numbers.  */
  if (regnum == -1)
    {
      /* The text is output as "$bad_register_number".
	 That is why we use the underscores.  */
      return _("bad_register_number");
    }
  return gdbarch_register_name (gdbarch, regnum);
}

/* Nicely describe a single piece of a location, returning an updated
   position in the bytecode sequence.  This function cannot recognize
   all locations; if a location is not recognized, it simply returns
   DATA.  If there is an error during reading, e.g. we run off the end
   of the buffer, an error is thrown.  */

static const gdb_byte *
locexpr_describe_location_piece (struct symbol *symbol, struct ui_file *stream,
				 CORE_ADDR addr, dwarf2_per_cu_data *per_cu,
				 dwarf2_per_objfile *per_objfile,
				 const gdb_byte *data, const gdb_byte *end,
				 unsigned int addr_size)
{
  objfile *objfile = per_objfile->objfile;
  struct gdbarch *gdbarch = objfile->arch ();
  size_t leb128_size;

  if (data[0] >= DW_OP_reg0 && data[0] <= DW_OP_reg31)
    {
      fprintf_filtered (stream, _("a variable in $%s"),
			locexpr_regname (gdbarch, data[0] - DW_OP_reg0));
      data += 1;
    }
  else if (data[0] == DW_OP_regx)
    {
      uint64_t reg;

      data = safe_read_uleb128 (data + 1, end, &reg);
      fprintf_filtered (stream, _("a variable in $%s"),
			locexpr_regname (gdbarch, reg));
    }
  else if (data[0] == DW_OP_fbreg)
    {
      const struct block *b;
      struct symbol *framefunc;
      int frame_reg = 0;
      int64_t frame_offset;
      const gdb_byte *base_data, *new_data, *save_data = data;
      size_t base_size;
      int64_t base_offset = 0;

      new_data = safe_read_sleb128 (data + 1, end, &frame_offset);
      if (!piece_end_p (new_data, end))
	return data;
      data = new_data;

      b = block_for_pc (addr);

      if (!b)
	error (_("No block found for address for symbol \"%s\"."),
	       symbol->print_name ());

      framefunc = block_linkage_function (b);

      if (!framefunc)
	error (_("No function found for block for symbol \"%s\"."),
	       symbol->print_name ());

      func_get_frame_base_dwarf_block (framefunc, addr, &base_data, &base_size);

      if (base_data[0] >= DW_OP_breg0 && base_data[0] <= DW_OP_breg31)
	{
	  const gdb_byte *buf_end;
	  
	  frame_reg = base_data[0] - DW_OP_breg0;
	  buf_end = safe_read_sleb128 (base_data + 1, base_data + base_size,
				       &base_offset);
	  if (buf_end != base_data + base_size)
	    error (_("Unexpected opcode after "
		     "DW_OP_breg%u for symbol \"%s\"."),
		   frame_reg, symbol->print_name ());
	}
      else if (base_data[0] >= DW_OP_reg0 && base_data[0] <= DW_OP_reg31)
	{
	  /* The frame base is just the register, with no offset.  */
	  frame_reg = base_data[0] - DW_OP_reg0;
	  base_offset = 0;
	}
      else
	{
	  /* We don't know what to do with the frame base expression,
	     so we can't trace this variable; give up.  */
	  return save_data;
	}

      fprintf_filtered (stream,
			_("a variable at frame base reg $%s offset %s+%s"),
			locexpr_regname (gdbarch, frame_reg),
			plongest (base_offset), plongest (frame_offset));
    }
  else if (data[0] >= DW_OP_breg0 && data[0] <= DW_OP_breg31
	   && piece_end_p (data, end))
    {
      int64_t offset;

      data = safe_read_sleb128 (data + 1, end, &offset);

      fprintf_filtered (stream,
			_("a variable at offset %s from base reg $%s"),
			plongest (offset),
			locexpr_regname (gdbarch, data[0] - DW_OP_breg0));
    }

  /* The location expression for a TLS variable looks like this (on a
     64-bit LE machine):

     DW_AT_location    : 10 byte block: 3 4 0 0 0 0 0 0 0 e0
                        (DW_OP_addr: 4; DW_OP_GNU_push_tls_address)

     0x3 is the encoding for DW_OP_addr, which has an operand as long
     as the size of an address on the target machine (here is 8
     bytes).  Note that more recent version of GCC emit DW_OP_const4u
     or DW_OP_const8u, depending on address size, rather than
     DW_OP_addr.  0xe0 is the encoding for DW_OP_GNU_push_tls_address.
     The operand represents the offset at which the variable is within
     the thread local storage.  */

  else if (data + 1 + addr_size < end
	   && (data[0] == DW_OP_addr
	       || (addr_size == 4 && data[0] == DW_OP_const4u)
	       || (addr_size == 8 && data[0] == DW_OP_const8u))
	   && (data[1 + addr_size] == DW_OP_GNU_push_tls_address
	       || data[1 + addr_size] == DW_OP_form_tls_address)
	   && piece_end_p (data + 2 + addr_size, end))
    {
      ULONGEST offset;
      offset = extract_unsigned_integer (data + 1, addr_size,
					 gdbarch_byte_order (gdbarch));

      fprintf_filtered (stream, 
			_("a thread-local variable at offset 0x%s "
			  "in the thread-local storage for `%s'"),
			phex_nz (offset, addr_size), objfile_name (objfile));

      data += 1 + addr_size + 1;
    }

  /* With -gsplit-dwarf a TLS variable can also look like this:
     DW_AT_location    : 3 byte block: fc 4 e0
                        (DW_OP_GNU_const_index: 4;
			 DW_OP_GNU_push_tls_address)  */
  else if (data + 3 <= end
	   && data + 1 + (leb128_size = skip_leb128 (data + 1, end)) < end
	   && data[0] == DW_OP_GNU_const_index
	   && leb128_size > 0
	   && (data[1 + leb128_size] == DW_OP_GNU_push_tls_address
	       || data[1 + leb128_size] == DW_OP_form_tls_address)
	   && piece_end_p (data + 2 + leb128_size, end))
    {
      uint64_t offset;

      data = safe_read_uleb128 (data + 1, end, &offset);
      offset = dwarf2_read_addr_index (per_cu, per_objfile, offset);
      fprintf_filtered (stream, 
			_("a thread-local variable at offset 0x%s "
			  "in the thread-local storage for `%s'"),
			phex_nz (offset, addr_size), objfile_name (objfile));
      ++data;
    }

  else if (data[0] >= DW_OP_lit0
	   && data[0] <= DW_OP_lit31
	   && data + 1 < end
	   && data[1] == DW_OP_stack_value)
    {
      fprintf_filtered (stream, _("the constant %d"), data[0] - DW_OP_lit0);
      data += 2;
    }

  return data;
}

/* Disassemble an expression, stopping at the end of a piece or at the
   end of the expression.  Returns a pointer to the next unread byte
   in the input expression.  If ALL is nonzero, then this function
   will keep going until it reaches the end of the expression.
   If there is an error during reading, e.g. we run off the end
   of the buffer, an error is thrown.  */

static const gdb_byte *
disassemble_dwarf_expression (struct ui_file *stream,
			      struct gdbarch *arch, unsigned int addr_size,
			      int offset_size, const gdb_byte *start,
			      const gdb_byte *data, const gdb_byte *end,
			      int indent, int all,
			      dwarf2_per_cu_data *per_cu,
			      dwarf2_per_objfile *per_objfile)
{
  while (data < end
	 && (all
	     || (data[0] != DW_OP_piece && data[0] != DW_OP_bit_piece)))
    {
      enum dwarf_location_atom op = (enum dwarf_location_atom) *data++;
      uint64_t ul;
      int64_t l;
      const char *name;

      name = get_DW_OP_name (op);

      if (!name)
	error (_("Unrecognized DWARF opcode 0x%02x at %ld"),
	       op, (long) (data - 1 - start));
      fprintf_filtered (stream, "  %*ld: %s", indent + 4,
			(long) (data - 1 - start), name);

      switch (op)
	{
	case DW_OP_addr:
	  ul = extract_unsigned_integer (data, addr_size,
					 gdbarch_byte_order (arch));
	  data += addr_size;
	  fprintf_filtered (stream, " 0x%s", phex_nz (ul, addr_size));
	  break;

	case DW_OP_const1u:
	  ul = extract_unsigned_integer (data, 1, gdbarch_byte_order (arch));
	  data += 1;
	  fprintf_filtered (stream, " %s", pulongest (ul));
	  break;

	case DW_OP_const1s:
	  l = extract_signed_integer (data, 1, gdbarch_byte_order (arch));
	  data += 1;
	  fprintf_filtered (stream, " %s", plongest (l));
	  break;

	case DW_OP_const2u:
	  ul = extract_unsigned_integer (data, 2, gdbarch_byte_order (arch));
	  data += 2;
	  fprintf_filtered (stream, " %s", pulongest (ul));
	  break;

	case DW_OP_const2s:
	  l = extract_signed_integer (data, 2, gdbarch_byte_order (arch));
	  data += 2;
	  fprintf_filtered (stream, " %s", plongest (l));
	  break;

	case DW_OP_const4u:
	  ul = extract_unsigned_integer (data, 4, gdbarch_byte_order (arch));
	  data += 4;
	  fprintf_filtered (stream, " %s", pulongest (ul));
	  break;

	case DW_OP_const4s:
	  l = extract_signed_integer (data, 4, gdbarch_byte_order (arch));
	  data += 4;
	  fprintf_filtered (stream, " %s", plongest (l));
	  break;

	case DW_OP_const8u:
	  ul = extract_unsigned_integer (data, 8, gdbarch_byte_order (arch));
	  data += 8;
	  fprintf_filtered (stream, " %s", pulongest (ul));
	  break;

	case DW_OP_const8s:
	  l = extract_signed_integer (data, 8, gdbarch_byte_order (arch));
	  data += 8;
	  fprintf_filtered (stream, " %s", plongest (l));
	  break;

	case DW_OP_constu:
	  data = safe_read_uleb128 (data, end, &ul);
	  fprintf_filtered (stream, " %s", pulongest (ul));
	  break;

	case DW_OP_consts:
	  data = safe_read_sleb128 (data, end, &l);
	  fprintf_filtered (stream, " %s", plongest (l));
	  break;

	case DW_OP_reg0:
	case DW_OP_reg1:
	case DW_OP_reg2:
	case DW_OP_reg3:
	case DW_OP_reg4:
	case DW_OP_reg5:
	case DW_OP_reg6:
	case DW_OP_reg7:
	case DW_OP_reg8:
	case DW_OP_reg9:
	case DW_OP_reg10:
	case DW_OP_reg11:
	case DW_OP_reg12:
	case DW_OP_reg13:
	case DW_OP_reg14:
	case DW_OP_reg15:
	case DW_OP_reg16:
	case DW_OP_reg17:
	case DW_OP_reg18:
	case DW_OP_reg19:
	case DW_OP_reg20:
	case DW_OP_reg21:
	case DW_OP_reg22:
	case DW_OP_reg23:
	case DW_OP_reg24:
	case DW_OP_reg25:
	case DW_OP_reg26:
	case DW_OP_reg27:
	case DW_OP_reg28:
	case DW_OP_reg29:
	case DW_OP_reg30:
	case DW_OP_reg31:
	  fprintf_filtered (stream, " [$%s]",
			    locexpr_regname (arch, op - DW_OP_reg0));
	  break;

	case DW_OP_regx:
	  data = safe_read_uleb128 (data, end, &ul);
	  fprintf_filtered (stream, " %s [$%s]", pulongest (ul),
			    locexpr_regname (arch, (int) ul));
	  break;

	case DW_OP_implicit_value:
	  data = safe_read_uleb128 (data, end, &ul);
	  data += ul;
	  fprintf_filtered (stream, " %s", pulongest (ul));
	  break;

	case DW_OP_breg0:
	case DW_OP_breg1:
	case DW_OP_breg2:
	case DW_OP_breg3:
	case DW_OP_breg4:
	case DW_OP_breg5:
	case DW_OP_breg6:
	case DW_OP_breg7:
	case DW_OP_breg8:
	case DW_OP_breg9:
	case DW_OP_breg10:
	case DW_OP_breg11:
	case DW_OP_breg12:
	case DW_OP_breg13:
	case DW_OP_breg14:
	case DW_OP_breg15:
	case DW_OP_breg16:
	case DW_OP_breg17:
	case DW_OP_breg18:
	case DW_OP_breg19:
	case DW_OP_breg20:
	case DW_OP_breg21:
	case DW_OP_breg22:
	case DW_OP_breg23:
	case DW_OP_breg24:
	case DW_OP_breg25:
	case DW_OP_breg26:
	case DW_OP_breg27:
	case DW_OP_breg28:
	case DW_OP_breg29:
	case DW_OP_breg30:
	case DW_OP_breg31:
	  data = safe_read_sleb128 (data, end, &l);
	  fprintf_filtered (stream, " %s [$%s]", plongest (l),
			    locexpr_regname (arch, op - DW_OP_breg0));
	  break;

	case DW_OP_bregx:
	  data = safe_read_uleb128 (data, end, &ul);
	  data = safe_read_sleb128 (data, end, &l);
	  fprintf_filtered (stream, " register %s [$%s] offset %s",
			    pulongest (ul),
			    locexpr_regname (arch, (int) ul),
			    plongest (l));
	  break;

	case DW_OP_fbreg:
	  data = safe_read_sleb128 (data, end, &l);
	  fprintf_filtered (stream, " %s", plongest (l));
	  break;

	case DW_OP_xderef_size:
	case DW_OP_deref_size:
	case DW_OP_pick:
	  fprintf_filtered (stream, " %d", *data);
	  ++data;
	  break;

	case DW_OP_plus_uconst:
	  data = safe_read_uleb128 (data, end, &ul);
	  fprintf_filtered (stream, " %s", pulongest (ul));
	  break;

	case DW_OP_skip:
	  l = extract_signed_integer (data, 2, gdbarch_byte_order (arch));
	  data += 2;
	  fprintf_filtered (stream, " to %ld",
			    (long) (data + l - start));
	  break;

	case DW_OP_bra:
	  l = extract_signed_integer (data, 2, gdbarch_byte_order (arch));
	  data += 2;
	  fprintf_filtered (stream, " %ld",
			    (long) (data + l - start));
	  break;

	case DW_OP_call2:
	  ul = extract_unsigned_integer (data, 2, gdbarch_byte_order (arch));
	  data += 2;
	  fprintf_filtered (stream, " offset %s", phex_nz (ul, 2));
	  break;

	case DW_OP_call4:
	  ul = extract_unsigned_integer (data, 4, gdbarch_byte_order (arch));
	  data += 4;
	  fprintf_filtered (stream, " offset %s", phex_nz (ul, 4));
	  break;

	case DW_OP_call_ref:
	  ul = extract_unsigned_integer (data, offset_size,
					 gdbarch_byte_order (arch));
	  data += offset_size;
	  fprintf_filtered (stream, " offset %s", phex_nz (ul, offset_size));
	  break;

        case DW_OP_piece:
	  data = safe_read_uleb128 (data, end, &ul);
	  fprintf_filtered (stream, " %s (bytes)", pulongest (ul));
	  break;

	case DW_OP_bit_piece:
	  {
	    uint64_t offset;

	    data = safe_read_uleb128 (data, end, &ul);
	    data = safe_read_uleb128 (data, end, &offset);
	    fprintf_filtered (stream, " size %s offset %s (bits)",
			      pulongest (ul), pulongest (offset));
	  }
	  break;

	case DW_OP_implicit_pointer:
	case DW_OP_GNU_implicit_pointer:
	  {
	    ul = extract_unsigned_integer (data, offset_size,
					   gdbarch_byte_order (arch));
	    data += offset_size;

	    data = safe_read_sleb128 (data, end, &l);

	    fprintf_filtered (stream, " DIE %s offset %s",
			      phex_nz (ul, offset_size),
			      plongest (l));
	  }
	  break;

	case DW_OP_deref_type:
	case DW_OP_GNU_deref_type:
	  {
	    int deref_addr_size = *data++;
	    struct type *type;

	    data = safe_read_uleb128 (data, end, &ul);
	    cu_offset offset = (cu_offset) ul;
	    type = dwarf2_get_die_type (offset, per_cu, per_objfile);
	    fprintf_filtered (stream, "<");
	    type_print (type, "", stream, -1);
	    fprintf_filtered (stream, " [0x%s]> %d",
			      phex_nz (to_underlying (offset), 0),
			      deref_addr_size);
	  }
	  break;

	case DW_OP_const_type:
	case DW_OP_GNU_const_type:
	  {
	    struct type *type;

	    data = safe_read_uleb128 (data, end, &ul);
	    cu_offset type_die = (cu_offset) ul;
	    type = dwarf2_get_die_type (type_die, per_cu, per_objfile);
	    fprintf_filtered (stream, "<");
	    type_print (type, "", stream, -1);
	    fprintf_filtered (stream, " [0x%s]>",
			      phex_nz (to_underlying (type_die), 0));

	    int n = *data++;
	    fprintf_filtered (stream, " %d byte block:", n);
	    for (int i = 0; i < n; ++i)
	      fprintf_filtered (stream, " %02x", data[i]);
	    data += n;
	  }
	  break;

	case DW_OP_regval_type:
	case DW_OP_GNU_regval_type:
	  {
	    uint64_t reg;
	    struct type *type;

	    data = safe_read_uleb128 (data, end, &reg);
	    data = safe_read_uleb128 (data, end, &ul);
	    cu_offset type_die = (cu_offset) ul;

	    type = dwarf2_get_die_type (type_die, per_cu, per_objfile);
	    fprintf_filtered (stream, "<");
	    type_print (type, "", stream, -1);
	    fprintf_filtered (stream, " [0x%s]> [$%s]",
			      phex_nz (to_underlying (type_die), 0),
			      locexpr_regname (arch, reg));
	  }
	  break;

	case DW_OP_convert:
	case DW_OP_GNU_convert:
	case DW_OP_reinterpret:
	case DW_OP_GNU_reinterpret:
	  {
	    data = safe_read_uleb128 (data, end, &ul);
	    cu_offset type_die = (cu_offset) ul;

	    if (to_underlying (type_die) == 0)
	      fprintf_filtered (stream, "<0>");
	    else
	      {
		struct type *type;

		type = dwarf2_get_die_type (type_die, per_cu, per_objfile);
		fprintf_filtered (stream, "<");
		type_print (type, "", stream, -1);
		fprintf_filtered (stream, " [0x%s]>",
				  phex_nz (to_underlying (type_die), 0));
	      }
	  }
	  break;

	case DW_OP_entry_value:
	case DW_OP_GNU_entry_value:
	  data = safe_read_uleb128 (data, end, &ul);
	  fputc_filtered ('\n', stream);
	  disassemble_dwarf_expression (stream, arch, addr_size, offset_size,
					start, data, data + ul, indent + 2,
					all, per_cu, per_objfile);
	  data += ul;
	  continue;

	case DW_OP_GNU_parameter_ref:
	  ul = extract_unsigned_integer (data, 4, gdbarch_byte_order (arch));
	  data += 4;
	  fprintf_filtered (stream, " offset %s", phex_nz (ul, 4));
	  break;

	case DW_OP_addrx:
	case DW_OP_GNU_addr_index:
	  data = safe_read_uleb128 (data, end, &ul);
	  ul = dwarf2_read_addr_index (per_cu, per_objfile, ul);
	  fprintf_filtered (stream, " 0x%s", phex_nz (ul, addr_size));
	  break;

	case DW_OP_GNU_const_index:
	  data = safe_read_uleb128 (data, end, &ul);
	  ul = dwarf2_read_addr_index (per_cu, per_objfile, ul);
	  fprintf_filtered (stream, " %s", pulongest (ul));
	  break;

	case DW_OP_GNU_variable_value:
	  ul = extract_unsigned_integer (data, offset_size,
					 gdbarch_byte_order (arch));
	  data += offset_size;
	  fprintf_filtered (stream, " offset %s", phex_nz (ul, offset_size));
	  break;

	case DW_OP_LLVM_offset_constu:
	  data = safe_read_uleb128 (data, end, &ul);
	  fprintf_filtered (stream, " %s", pulongest (ul));
	  break;

	case DW_OP_LLVM_select_bit_piece:
	  {
	    uint64_t count;

	    data = safe_read_uleb128 (data, end, &ul);
	    data = safe_read_uleb128 (data, end, &count);
	    fprintf_filtered (stream, " piece size %s (bits) pieces count %s",
	                      pulongest (ul), pulongest (count));
	  }
	  break;

	case DW_OP_LLVM_extend:
	  {
	    uint64_t count;

	    data = safe_read_uleb128 (data, end, &ul);
	    data = safe_read_uleb128 (data, end, &count);
	    fprintf_filtered (stream, " piece size %s (bits) pieces count %s",
	                      pulongest (ul), pulongest (count));
	  }
	  break;

	case DW_OP_LLVM_call_frame_entry_reg:
	  data = safe_read_uleb128 (data, end, &ul);
	  fprintf_filtered (stream, " register %s [$%s]",
	                    pulongest (ul), locexpr_regname (arch, (int) ul));
	  break;

	case DW_OP_LLVM_aspace_bregx:
	  data = safe_read_uleb128 (data, end, &ul);
	  data = safe_read_sleb128 (data, end, &l);
	  fprintf_filtered (stream, " register %s [$%s] offset %s",
			    pulongest (ul),
			    locexpr_regname (arch, (int) ul),
			    plongest (l));
	  break;

	}

      fprintf_filtered (stream, "\n");
    }

  return data;
}

static bool dwarf_always_disassemble;

static void
show_dwarf_always_disassemble (struct ui_file *file, int from_tty,
			       struct cmd_list_element *c, const char *value)
{
  fprintf_filtered (file,
		    _("Whether to always disassemble "
		      "DWARF expressions is %s.\n"),
		    value);
}

/* Describe a single location, which may in turn consist of multiple
   pieces.  */

static void
locexpr_describe_location_1 (struct symbol *symbol, CORE_ADDR addr,
			     struct ui_file *stream,
			     const gdb_byte *data, size_t size,
			     unsigned int addr_size,
			     int offset_size, dwarf2_per_cu_data *per_cu,
			     dwarf2_per_objfile *per_objfile)
{
  const gdb_byte *end = data + size;
  int first_piece = 1, bad = 0;
  objfile *objfile = per_objfile->objfile;

  while (data < end)
    {
      const gdb_byte *here = data;
      int disassemble = 1;

      if (first_piece)
	first_piece = 0;
      else
	fprintf_filtered (stream, _(", and "));

      if (!dwarf_always_disassemble)
	{
	  data = locexpr_describe_location_piece (symbol, stream,
						  addr, per_cu, per_objfile,
						  data, end, addr_size);
	  /* If we printed anything, or if we have an empty piece,
	     then don't disassemble.  */
	  if (data != here
	      || data[0] == DW_OP_piece
	      || data[0] == DW_OP_bit_piece)
	    disassemble = 0;
	}
      if (disassemble)
	{
	  fprintf_filtered (stream, _("a complex DWARF expression:\n"));
	  data = disassemble_dwarf_expression (stream,
					       objfile->arch (),
					       addr_size, offset_size, data,
					       data, end, 0,
					       dwarf_always_disassemble,
					       per_cu, per_objfile);
	}

      if (data < end)
	{
	  int empty = data == here;
	      
	  if (disassemble)
	    fprintf_filtered (stream, "   ");
	  if (data[0] == DW_OP_piece)
	    {
	      uint64_t bytes;

	      data = safe_read_uleb128 (data + 1, end, &bytes);

	      if (empty)
		fprintf_filtered (stream, _("an empty %s-byte piece"),
				  pulongest (bytes));
	      else
		fprintf_filtered (stream, _(" [%s-byte piece]"),
				  pulongest (bytes));
	    }
	  else if (data[0] == DW_OP_bit_piece)
	    {
	      uint64_t bits, offset;

	      data = safe_read_uleb128 (data + 1, end, &bits);
	      data = safe_read_uleb128 (data, end, &offset);

	      if (empty)
		fprintf_filtered (stream,
				  _("an empty %s-bit piece"),
				  pulongest (bits));
	      else
		fprintf_filtered (stream,
				  _(" [%s-bit piece, offset %s bits]"),
				  pulongest (bits), pulongest (offset));
	    }
	  else
	    {
	      bad = 1;
	      break;
	    }
	}
    }

  if (bad || data > end)
    error (_("Corrupted DWARF2 expression for \"%s\"."),
	   symbol->print_name ());
}

/* Print a natural-language description of SYMBOL to STREAM.  This
   version is for a symbol with a single location.  */

static void
locexpr_describe_location (struct symbol *symbol, CORE_ADDR addr,
			   struct ui_file *stream)
{
  struct dwarf2_locexpr_baton *dlbaton
    = (struct dwarf2_locexpr_baton *) SYMBOL_LOCATION_BATON (symbol);
  unsigned int addr_size = dlbaton->per_cu->addr_size ();
  int offset_size = dlbaton->per_cu->offset_size ();

  locexpr_describe_location_1 (symbol, addr, stream,
			       dlbaton->data, dlbaton->size,
			       addr_size, offset_size,
			       dlbaton->per_cu, dlbaton->per_objfile);
}

/* Describe the location of SYMBOL as an agent value in VALUE, generating
   any necessary bytecode in AX.  */

static void
locexpr_tracepoint_var_ref (struct symbol *symbol, struct agent_expr *ax,
			    struct axs_value *value)
{
  struct dwarf2_locexpr_baton *dlbaton
    = (struct dwarf2_locexpr_baton *) SYMBOL_LOCATION_BATON (symbol);
  unsigned int addr_size = dlbaton->per_cu->addr_size ();

  if (dlbaton->size == 0)
    value->optimized_out = 1;
  else
    dwarf2_compile_expr_to_ax (ax, value, addr_size, dlbaton->data,
			       dlbaton->data + dlbaton->size, dlbaton->per_cu,
			       dlbaton->per_objfile);
}

/* symbol_computed_ops 'generate_c_location' method.  */

static void
locexpr_generate_c_location (struct symbol *sym, string_file *stream,
			     struct gdbarch *gdbarch,
			     unsigned char *registers_used,
			     CORE_ADDR pc, const char *result_name)
{
  struct dwarf2_locexpr_baton *dlbaton
    = (struct dwarf2_locexpr_baton *) SYMBOL_LOCATION_BATON (sym);
  unsigned int addr_size = dlbaton->per_cu->addr_size ();

  if (dlbaton->size == 0)
    error (_("symbol \"%s\" is optimized out"), sym->natural_name ());

  compile_dwarf_expr_to_c (stream, result_name,
			   sym, pc, gdbarch, registers_used, addr_size,
			   dlbaton->data, dlbaton->data + dlbaton->size,
			   dlbaton->per_cu, dlbaton->per_objfile);
}

/* The set of location functions used with the DWARF-2 expression
   evaluator.  */
const struct symbol_computed_ops dwarf2_locexpr_funcs = {
  locexpr_read_variable,
  locexpr_read_variable_at_entry,
  locexpr_get_symbol_read_needs,
  locexpr_describe_location,
  0,	/* location_has_loclist */
  locexpr_tracepoint_var_ref,
  locexpr_generate_c_location
};


/* Wrapper functions for location lists.  These generally find
   the appropriate location expression and call something above.  */

/* Return the value of SYMBOL in FRAME using the DWARF-2 expression
   evaluator to calculate the location.  */
static struct value *
loclist_read_variable (struct symbol *symbol, struct frame_info *frame)
{
  struct dwarf2_loclist_baton *dlbaton
    = (struct dwarf2_loclist_baton *) SYMBOL_LOCATION_BATON (symbol);
  struct value *val;
  const gdb_byte *data;
  size_t size;
  CORE_ADDR pc = frame ? get_frame_address_in_block (frame) : 0;

  data = dwarf2_find_location_expression (dlbaton, &size, pc);
  val = dwarf2_evaluate_loc_desc (SYMBOL_TYPE (symbol), frame, data, size,
				  dlbaton->per_cu, dlbaton->per_objfile);

  return val;
}

/* Read variable SYMBOL like loclist_read_variable at (callee) FRAME's function
   entry.  SYMBOL should be a function parameter, otherwise NO_ENTRY_VALUE_ERROR
   will be thrown.

   Function always returns non-NULL value, it may be marked optimized out if
   inferior frame information is not available.  It throws NO_ENTRY_VALUE_ERROR
   if it cannot resolve the parameter for any reason.  */

static struct value *
loclist_read_variable_at_entry (struct symbol *symbol, struct frame_info *frame)
{
  struct dwarf2_loclist_baton *dlbaton
    = (struct dwarf2_loclist_baton *) SYMBOL_LOCATION_BATON (symbol);
  const gdb_byte *data;
  size_t size;
  CORE_ADDR pc;

  if (frame == NULL || !get_frame_func_if_available (frame, &pc))
    return allocate_optimized_out_value (SYMBOL_TYPE (symbol));

  data = dwarf2_find_location_expression (dlbaton, &size, pc);
  if (data == NULL)
    return allocate_optimized_out_value (SYMBOL_TYPE (symbol));

  return value_of_dwarf_block_entry (SYMBOL_TYPE (symbol), frame, data, size);
}

/* Implementation of get_symbol_read_needs from
   symbol_computed_ops.  */

static enum symbol_needs_kind
loclist_symbol_needs (struct symbol *symbol)
{
  /* If there's a location list, then assume we need to have a frame
     to choose the appropriate location expression.  With tracking of
     global variables this is not necessarily true, but such tracking
     is disabled in GCC at the moment until we figure out how to
     represent it.  */

  return SYMBOL_NEEDS_FRAME;
}

/* Print a natural-language description of SYMBOL to STREAM.  This
   version applies when there is a list of different locations, each
   with a specified address range.  */

static void
loclist_describe_location (struct symbol *symbol, CORE_ADDR addr,
			   struct ui_file *stream)
{
  struct dwarf2_loclist_baton *dlbaton
    = (struct dwarf2_loclist_baton *) SYMBOL_LOCATION_BATON (symbol);
  const gdb_byte *loc_ptr, *buf_end;
  dwarf2_per_objfile *per_objfile = dlbaton->per_objfile;
  struct objfile *objfile = per_objfile->objfile;
  struct gdbarch *gdbarch = objfile->arch ();
  enum bfd_endian byte_order = gdbarch_byte_order (gdbarch);
  unsigned int addr_size = dlbaton->per_cu->addr_size ();
  int offset_size = dlbaton->per_cu->offset_size ();
  int signed_addr_p = bfd_get_sign_extend_vma (objfile->obfd);
  /* Adjust base_address for relocatable objects.  */
  CORE_ADDR base_offset = objfile->text_section_offset ();
  CORE_ADDR base_address = dlbaton->base_address + base_offset;
  int done = 0;

  loc_ptr = dlbaton->data;
  buf_end = dlbaton->data + dlbaton->size;

  fprintf_filtered (stream, _("multi-location:\n"));

  /* Iterate through locations until we run out.  */
  while (!done)
    {
      CORE_ADDR low = 0, high = 0; /* init for gcc -Wall */
      int length;
      enum debug_loc_kind kind;
      const gdb_byte *new_ptr = NULL; /* init for gcc -Wall */

      if (dlbaton->per_cu->version () < 5 && dlbaton->from_dwo)
	kind = decode_debug_loc_dwo_addresses (dlbaton->per_cu,
					       dlbaton->per_objfile,
					       loc_ptr, buf_end, &new_ptr,
					       &low, &high, byte_order);
      else if (dlbaton->per_cu->version () < 5)
	kind = decode_debug_loc_addresses (loc_ptr, buf_end, &new_ptr,
					   &low, &high,
					   byte_order, addr_size,
					   signed_addr_p);
      else
	kind = decode_debug_loclists_addresses (dlbaton->per_cu,
						dlbaton->per_objfile,
						loc_ptr, buf_end, &new_ptr,
						&low, &high, byte_order,
						addr_size, signed_addr_p);
      loc_ptr = new_ptr;
      switch (kind)
	{
	case DEBUG_LOC_END_OF_LIST:
	  done = 1;
	  continue;

	case DEBUG_LOC_BASE_ADDRESS:
	  base_address = high + base_offset;
	  fprintf_filtered (stream, _("  Base address %s"),
			    paddress (gdbarch, base_address));
	  continue;

	case DEBUG_LOC_START_END:
	case DEBUG_LOC_START_LENGTH:
	case DEBUG_LOC_OFFSET_PAIR:
	  break;

	case DEBUG_LOC_BUFFER_OVERFLOW:
	case DEBUG_LOC_INVALID_ENTRY:
	  error (_("Corrupted DWARF expression for symbol \"%s\"."),
		 symbol->print_name ());

	default:
	  gdb_assert_not_reached ("bad debug_loc_kind");
	}

      /* Otherwise, a location expression entry.  */
      low += base_address;
      high += base_address;

      low = gdbarch_adjust_dwarf2_addr (gdbarch, low);
      high = gdbarch_adjust_dwarf2_addr (gdbarch, high);

      if (dlbaton->per_cu->version () < 5)
	 {
	   length = extract_unsigned_integer (loc_ptr, 2, byte_order);
	   loc_ptr += 2;
	 }
      else
	 {
	   unsigned int bytes_read;
	   length = read_unsigned_leb128 (NULL, loc_ptr, &bytes_read);
	   loc_ptr += bytes_read;
	 }

      /* (It would improve readability to print only the minimum
	 necessary digits of the second number of the range.)  */
      fprintf_filtered (stream, _("  Range %s-%s: "),
			paddress (gdbarch, low), paddress (gdbarch, high));

      /* Now describe this particular location.  */
      locexpr_describe_location_1 (symbol, low, stream, loc_ptr, length,
				   addr_size, offset_size,
				   dlbaton->per_cu, dlbaton->per_objfile);

      fprintf_filtered (stream, "\n");

      loc_ptr += length;
    }
}

/* Describe the location of SYMBOL as an agent value in VALUE, generating
   any necessary bytecode in AX.  */
static void
loclist_tracepoint_var_ref (struct symbol *symbol, struct agent_expr *ax,
			    struct axs_value *value)
{
  struct dwarf2_loclist_baton *dlbaton
    = (struct dwarf2_loclist_baton *) SYMBOL_LOCATION_BATON (symbol);
  const gdb_byte *data;
  size_t size;
  unsigned int addr_size = dlbaton->per_cu->addr_size ();

  data = dwarf2_find_location_expression (dlbaton, &size, ax->scope);
  if (size == 0)
    value->optimized_out = 1;
  else
    dwarf2_compile_expr_to_ax (ax, value, addr_size, data, data + size,
			       dlbaton->per_cu, dlbaton->per_objfile);
}

/* symbol_computed_ops 'generate_c_location' method.  */

static void
loclist_generate_c_location (struct symbol *sym, string_file *stream,
			     struct gdbarch *gdbarch,
			     unsigned char *registers_used,
			     CORE_ADDR pc, const char *result_name)
{
  struct dwarf2_loclist_baton *dlbaton
    = (struct dwarf2_loclist_baton *) SYMBOL_LOCATION_BATON (sym);
  unsigned int addr_size = dlbaton->per_cu->addr_size ();
  const gdb_byte *data;
  size_t size;

  data = dwarf2_find_location_expression (dlbaton, &size, pc);
  if (size == 0)
    error (_("symbol \"%s\" is optimized out"), sym->natural_name ());

  compile_dwarf_expr_to_c (stream, result_name,
			   sym, pc, gdbarch, registers_used, addr_size,
			   data, data + size,
			   dlbaton->per_cu,
			   dlbaton->per_objfile);
}

/* The set of location functions used with the DWARF-2 expression
   evaluator and location lists.  */
const struct symbol_computed_ops dwarf2_loclist_funcs = {
  loclist_read_variable,
  loclist_read_variable_at_entry,
  loclist_symbol_needs,
  loclist_describe_location,
  1,	/* location_has_loclist */
  loclist_tracepoint_var_ref,
  loclist_generate_c_location
};

void _initialize_dwarf2loc ();
void
_initialize_dwarf2loc ()
{
  add_setshow_zuinteger_cmd ("entry-values", class_maintenance,
			     &entry_values_debug,
			     _("Set entry values and tail call frames "
			       "debugging."),
			     _("Show entry values and tail call frames "
			       "debugging."),
			     _("When non-zero, the process of determining "
			       "parameter values from function entry point "
			       "and tail call frames will be printed."),
			     NULL,
			     show_entry_values_debug,
			     &setdebuglist, &showdebuglist);

  add_setshow_boolean_cmd ("always-disassemble", class_obscure,
			   &dwarf_always_disassemble, _("\
Set whether `info address' always disassembles DWARF expressions."), _("\
Show whether `info address' always disassembles DWARF expressions."), _("\
When enabled, DWARF expressions are always printed in an assembly-like\n\
syntax.  When disabled, expressions will be printed in a more\n\
conversational style, when possible."),
			   NULL,
			   show_dwarf_always_disassemble,
			   &set_dwarf_cmdlist,
			   &show_dwarf_cmdlist);
}<|MERGE_RESOLUTION|>--- conflicted
+++ resolved
@@ -2249,20 +2249,19 @@
 
   /* DW_OP_addrx and DW_OP_GNU_addr_index doesn't require a frame.  */
 
-<<<<<<< HEAD
-   CORE_ADDR get_addr_index (unsigned int index) override
-   {
-     /* Nothing to do.  */
-     return 1;
-   }
-
-   /* DW_OP_push_object_address has a frame already passed through.  */
-
-   CORE_ADDR get_object_address () override
-   {
-     /* Nothing to do.  */
-     return 1;
-   }
+  CORE_ADDR get_addr_index (unsigned int index) override
+  {
+    /* Nothing to do.  */
+    return 1;
+  }
+
+  /* DW_OP_push_object_address has a frame already passed through.  */
+
+  CORE_ADDR get_object_address () override
+  {
+    /* Nothing to do.  */
+    return 1;
+  }
 
   const struct lval_funcs *get_closure_callbacks () override
   {
@@ -2278,20 +2277,6 @@
   bool context_can_deref (void) override
   {
     return false;
-=======
-  CORE_ADDR get_addr_index (unsigned int index) override
-  {
-    /* Nothing to do.  */
-    return 1;
-  }
-
-  /* DW_OP_push_object_address has a frame already passed through.  */
-
-  CORE_ADDR get_object_address () override
-  {
-    /* Nothing to do.  */
-    return 1;
->>>>>>> 9327494e
   }
 };
 
@@ -2314,22 +2299,7 @@
   ctx.ref_addr_size = per_cu->ref_addr_size ();
 
   ctx.eval (data, size);
-<<<<<<< HEAD
   /* This needs to improve when the second phase is implemented.  */
-=======
-
-  bool in_reg = ctx.location == DWARF_VALUE_REGISTER;
-
-  /* If the location has several pieces, and any of them are in
-     registers, then we will need a frame to fetch them from.  */
-  for (dwarf_expr_piece &p : ctx.pieces)
-    if (p.location == DWARF_VALUE_REGISTER)
-      in_reg = true;
-
-  if (in_reg)
-    ctx.needs = SYMBOL_NEEDS_FRAME;
-
->>>>>>> 9327494e
   return ctx.needs;
 }
 
