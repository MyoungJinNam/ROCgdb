/* DWARF 2 location expression support for GDB.

   Copyright (C) 2003-2021 Free Software Foundation, Inc.
   Copyright (C) 2020-2021 Advanced Micro Devices, Inc. All rights reserved.

   Contributed by Daniel Jacobowitz, MontaVista Software, Inc.

   This file is part of GDB.

   This program is free software; you can redistribute it and/or modify
   it under the terms of the GNU General Public License as published by
   the Free Software Foundation; either version 3 of the License, or
   (at your option) any later version.

   This program is distributed in the hope that it will be useful,
   but WITHOUT ANY WARRANTY; without even the implied warranty of
   MERCHANTABILITY or FITNESS FOR A PARTICULAR PURPOSE.  See the
   GNU General Public License for more details.

   You should have received a copy of the GNU General Public License
   along with this program.  If not, see <http://www.gnu.org/licenses/>.  */

#include "defs.h"
#include "ui-out.h"
#include "value.h"
#include "frame.h"
#include "gdbcore.h"
#include "target.h"
#include "inferior.h"
#include "ax.h"
#include "ax-gdb.h"
#include "regcache.h"
#include "objfiles.h"
#include "block.h"
#include "gdbcmd.h"
#include "complaints.h"
#include "dwarf2.h"
#include "dwarf2/expr.h"
#include "dwarf2/loc.h"
#include "dwarf2/read.h"
#include "dwarf2/frame.h"
#include "dwarf2/leb.h"
#include "compile/compile.h"
#include "gdbsupport/selftest.h"
#include <algorithm>
#include <vector>
#include <unordered_set>
#include "gdbsupport/underlying.h"
#include "gdbsupport/byte-vector.h"

static struct value *dwarf2_evaluate_loc_desc_full
  (struct type *type, struct frame_info *frame, const gdb_byte *data,
   size_t size, dwarf2_per_cu_data *per_cu, dwarf2_per_objfile *per_objfile,
   struct type *subobj_type, LONGEST subobj_byte_offset, bool as_lval = true);

/* Until these have formal names, we define these here.
   ref: http://gcc.gnu.org/wiki/DebugFission
   Each entry in .debug_loc.dwo begins with a byte that describes the entry,
   and is then followed by data specific to that entry.  */

enum debug_loc_kind
{
  /* Indicates the end of the list of entries.  */
  DEBUG_LOC_END_OF_LIST = 0,

  /* This is followed by an unsigned LEB128 number that is an index into
     .debug_addr and specifies the base address for all following entries.  */
  DEBUG_LOC_BASE_ADDRESS = 1,

  /* This is followed by two unsigned LEB128 numbers that are indices into
     .debug_addr and specify the beginning and ending addresses, and then
     a normal location expression as in .debug_loc.  */
  DEBUG_LOC_START_END = 2,

  /* This is followed by an unsigned LEB128 number that is an index into
     .debug_addr and specifies the beginning address, and a 4 byte unsigned
     number that specifies the length, and then a normal location expression
     as in .debug_loc.  */
  DEBUG_LOC_START_LENGTH = 3,

  /* This is followed by two unsigned LEB128 operands. The values of these
     operands are the starting and ending offsets, respectively, relative to
     the applicable base address.  */
  DEBUG_LOC_OFFSET_PAIR = 4,

  /* An internal value indicating there is insufficient data.  */
  DEBUG_LOC_BUFFER_OVERFLOW = -1,

  /* An internal value indicating an invalid kind of entry was found.  */
  DEBUG_LOC_INVALID_ENTRY = -2
};

/* See loc.h.  */

void
invalid_synthetic_pointer (void)
{
  error (_("access outside bounds of object "
	   "referenced via synthetic pointer"));
}

/* Decode the addresses in a non-dwo .debug_loc entry.
   A pointer to the next byte to examine is returned in *NEW_PTR.
   The encoded low,high addresses are return in *LOW,*HIGH.
   The result indicates the kind of entry found.  */

static enum debug_loc_kind
decode_debug_loc_addresses (const gdb_byte *loc_ptr, const gdb_byte *buf_end,
			    const gdb_byte **new_ptr,
			    CORE_ADDR *low, CORE_ADDR *high,
			    enum bfd_endian byte_order,
			    unsigned int addr_size,
			    int signed_addr_p)
{
  CORE_ADDR base_mask = ~(~(CORE_ADDR)1 << (addr_size * 8 - 1));

  if (buf_end - loc_ptr < 2 * addr_size)
    return DEBUG_LOC_BUFFER_OVERFLOW;

  if (signed_addr_p)
    *low = extract_signed_integer (loc_ptr, addr_size, byte_order);
  else
    *low = extract_unsigned_integer (loc_ptr, addr_size, byte_order);
  loc_ptr += addr_size;

  if (signed_addr_p)
    *high = extract_signed_integer (loc_ptr, addr_size, byte_order);
  else
    *high = extract_unsigned_integer (loc_ptr, addr_size, byte_order);
  loc_ptr += addr_size;

  *new_ptr = loc_ptr;

  /* A base-address-selection entry.  */
  if ((*low & base_mask) == base_mask)
    return DEBUG_LOC_BASE_ADDRESS;

  /* An end-of-list entry.  */
  if (*low == 0 && *high == 0)
    return DEBUG_LOC_END_OF_LIST;

  return DEBUG_LOC_START_END;
}

/* Decode the addresses in .debug_loclists entry.
   A pointer to the next byte to examine is returned in *NEW_PTR.
   The encoded low,high addresses are return in *LOW,*HIGH.
   The result indicates the kind of entry found.  */

static enum debug_loc_kind
decode_debug_loclists_addresses (dwarf2_per_cu_data *per_cu,
				 dwarf2_per_objfile *per_objfile,
				 const gdb_byte *loc_ptr,
				 const gdb_byte *buf_end,
				 const gdb_byte **new_ptr,
				 CORE_ADDR *low, CORE_ADDR *high,
				 enum bfd_endian byte_order,
				 unsigned int addr_size,
				 int signed_addr_p)
{
  uint64_t u64;

  if (loc_ptr == buf_end)
    return DEBUG_LOC_BUFFER_OVERFLOW;

  switch (*loc_ptr++)
    {
    case DW_LLE_base_addressx:
      *low = 0;
      loc_ptr = gdb_read_uleb128 (loc_ptr, buf_end, &u64);
      if (loc_ptr == NULL)
	 return DEBUG_LOC_BUFFER_OVERFLOW;

      *high = dwarf2_read_addr_index (per_cu, per_objfile, u64);
      *new_ptr = loc_ptr;
      return DEBUG_LOC_BASE_ADDRESS;

    case DW_LLE_startx_length:
      loc_ptr = gdb_read_uleb128 (loc_ptr, buf_end, &u64);
      if (loc_ptr == NULL)
	 return DEBUG_LOC_BUFFER_OVERFLOW;

      *low = dwarf2_read_addr_index (per_cu, per_objfile, u64);
      *high = *low;
      loc_ptr = gdb_read_uleb128 (loc_ptr, buf_end, &u64);
      if (loc_ptr == NULL)
	 return DEBUG_LOC_BUFFER_OVERFLOW;

      *high += u64;
      *new_ptr = loc_ptr;
      return DEBUG_LOC_START_LENGTH;

    case DW_LLE_start_length:
      if (buf_end - loc_ptr < addr_size)
	 return DEBUG_LOC_BUFFER_OVERFLOW;

      if (signed_addr_p)
	 *low = extract_signed_integer (loc_ptr, addr_size, byte_order);
      else
	 *low = extract_unsigned_integer (loc_ptr, addr_size, byte_order);

      loc_ptr += addr_size;
      *high = *low;

      loc_ptr = gdb_read_uleb128 (loc_ptr, buf_end, &u64);
      if (loc_ptr == NULL)
	 return DEBUG_LOC_BUFFER_OVERFLOW;

      *high += u64;
      *new_ptr = loc_ptr;
      return DEBUG_LOC_START_LENGTH;

    case DW_LLE_end_of_list:
      *new_ptr = loc_ptr;
      return DEBUG_LOC_END_OF_LIST;

    case DW_LLE_base_address:
      if (loc_ptr + addr_size > buf_end)
	return DEBUG_LOC_BUFFER_OVERFLOW;

      if (signed_addr_p)
	*high = extract_signed_integer (loc_ptr, addr_size, byte_order);
      else
	*high = extract_unsigned_integer (loc_ptr, addr_size, byte_order);

      loc_ptr += addr_size;
      *new_ptr = loc_ptr;
      return DEBUG_LOC_BASE_ADDRESS;

    case DW_LLE_offset_pair:
      loc_ptr = gdb_read_uleb128 (loc_ptr, buf_end, &u64);
      if (loc_ptr == NULL)
	return DEBUG_LOC_BUFFER_OVERFLOW;

      *low = u64;
      loc_ptr = gdb_read_uleb128 (loc_ptr, buf_end, &u64);
      if (loc_ptr == NULL)
	return DEBUG_LOC_BUFFER_OVERFLOW;

      *high = u64;
      *new_ptr = loc_ptr;
      return DEBUG_LOC_OFFSET_PAIR;

    /* Following cases are not supported yet.  */
    case DW_LLE_startx_endx:
    case DW_LLE_start_end:
    case DW_LLE_default_location:
    default:
      return DEBUG_LOC_INVALID_ENTRY;
    }
}

/* Decode the addresses in .debug_loc.dwo entry.
   A pointer to the next byte to examine is returned in *NEW_PTR.
   The encoded low,high addresses are return in *LOW,*HIGH.
   The result indicates the kind of entry found.  */

static enum debug_loc_kind
decode_debug_loc_dwo_addresses (dwarf2_per_cu_data *per_cu,
				dwarf2_per_objfile *per_objfile,
				const gdb_byte *loc_ptr,
				const gdb_byte *buf_end,
				const gdb_byte **new_ptr,
				CORE_ADDR *low, CORE_ADDR *high,
				enum bfd_endian byte_order)
{
  uint64_t low_index, high_index;

  if (loc_ptr == buf_end)
    return DEBUG_LOC_BUFFER_OVERFLOW;

  switch (*loc_ptr++)
    {
    case DW_LLE_GNU_end_of_list_entry:
      *new_ptr = loc_ptr;
      return DEBUG_LOC_END_OF_LIST;

    case DW_LLE_GNU_base_address_selection_entry:
      *low = 0;
      loc_ptr = gdb_read_uleb128 (loc_ptr, buf_end, &high_index);
      if (loc_ptr == NULL)
	return DEBUG_LOC_BUFFER_OVERFLOW;

      *high = dwarf2_read_addr_index (per_cu, per_objfile, high_index);
      *new_ptr = loc_ptr;
      return DEBUG_LOC_BASE_ADDRESS;

    case DW_LLE_GNU_start_end_entry:
      loc_ptr = gdb_read_uleb128 (loc_ptr, buf_end, &low_index);
      if (loc_ptr == NULL)
	return DEBUG_LOC_BUFFER_OVERFLOW;

      *low = dwarf2_read_addr_index (per_cu, per_objfile, low_index);
      loc_ptr = gdb_read_uleb128 (loc_ptr, buf_end, &high_index);
      if (loc_ptr == NULL)
	return DEBUG_LOC_BUFFER_OVERFLOW;

      *high = dwarf2_read_addr_index (per_cu, per_objfile, high_index);
      *new_ptr = loc_ptr;
      return DEBUG_LOC_START_END;

    case DW_LLE_GNU_start_length_entry:
      loc_ptr = gdb_read_uleb128 (loc_ptr, buf_end, &low_index);
      if (loc_ptr == NULL)
	return DEBUG_LOC_BUFFER_OVERFLOW;

      *low = dwarf2_read_addr_index (per_cu, per_objfile, low_index);
      if (loc_ptr + 4 > buf_end)
	return DEBUG_LOC_BUFFER_OVERFLOW;

      *high = *low;
      *high += extract_unsigned_integer (loc_ptr, 4, byte_order);
      *new_ptr = loc_ptr + 4;
      return DEBUG_LOC_START_LENGTH;

    default:
      return DEBUG_LOC_INVALID_ENTRY;
    }
}

/* A function for dealing with location lists.  Given a
   symbol baton (BATON) and a pc value (PC), find the appropriate
   location expression, set *LOCEXPR_LENGTH, and return a pointer
   to the beginning of the expression.  Returns NULL on failure.

   For now, only return the first matching location expression; there
   can be more than one in the list.  */

const gdb_byte *
dwarf2_find_location_expression (struct dwarf2_loclist_baton *baton,
				 size_t *locexpr_length, CORE_ADDR pc)
{
  dwarf2_per_objfile *per_objfile = baton->per_objfile;
  struct objfile *objfile = per_objfile->objfile;
  struct gdbarch *gdbarch = objfile->arch ();
  enum bfd_endian byte_order = gdbarch_byte_order (gdbarch);
  unsigned int addr_size = baton->per_cu->addr_size ();
  int signed_addr_p = bfd_get_sign_extend_vma (objfile->obfd);
  /* Adjust base_address for relocatable objects.  */
  CORE_ADDR base_offset = baton->per_objfile->objfile->text_section_offset ();
  CORE_ADDR base_address = baton->base_address + base_offset;
  const gdb_byte *loc_ptr, *buf_end;

  loc_ptr = baton->data;
  buf_end = baton->data + baton->size;

  while (1)
    {
      CORE_ADDR low = 0, high = 0; /* init for gcc -Wall */
      int length;
      enum debug_loc_kind kind;
      const gdb_byte *new_ptr = NULL; /* init for gcc -Wall */

      if (baton->per_cu->version () < 5 && baton->from_dwo)
	kind = decode_debug_loc_dwo_addresses (baton->per_cu,
					       baton->per_objfile,
					       loc_ptr, buf_end, &new_ptr,
					       &low, &high, byte_order);
      else if (baton->per_cu->version () < 5)
	kind = decode_debug_loc_addresses (loc_ptr, buf_end, &new_ptr,
					   &low, &high,
					   byte_order, addr_size,
					   signed_addr_p);
      else
	kind = decode_debug_loclists_addresses (baton->per_cu,
						baton->per_objfile,
						loc_ptr, buf_end, &new_ptr,
						&low, &high, byte_order,
						addr_size, signed_addr_p);

      loc_ptr = new_ptr;
      switch (kind)
	{
	case DEBUG_LOC_END_OF_LIST:
	  *locexpr_length = 0;
	  return NULL;

	case DEBUG_LOC_BASE_ADDRESS:
	  base_address = high + base_offset;
	  continue;

	case DEBUG_LOC_START_END:
	case DEBUG_LOC_START_LENGTH:
	case DEBUG_LOC_OFFSET_PAIR:
	  break;

	case DEBUG_LOC_BUFFER_OVERFLOW:
	case DEBUG_LOC_INVALID_ENTRY:
	  error (_("dwarf2_find_location_expression: "
		   "Corrupted DWARF expression."));

	default:
	  gdb_assert_not_reached ("bad debug_loc_kind");
	}

      /* Otherwise, a location expression entry.
	 If the entry is from a DWO, don't add base address: the entry is from
	 .debug_addr which already has the DWARF "base address". We still add
	 base_offset in case we're debugging a PIE executable. However, if the
	 entry is DW_LLE_offset_pair from a DWO, add the base address as the
	 operands are offsets relative to the applicable base address.  */
      if (baton->from_dwo && kind != DEBUG_LOC_OFFSET_PAIR)
	{
	  low += base_offset;
	  high += base_offset;
	}
      else
	{
	  low += base_address;
	  high += base_address;
	}

      if (baton->per_cu->version () < 5)
	{
	  length = extract_unsigned_integer (loc_ptr, 2, byte_order);
	  loc_ptr += 2;
	}
      else
	{
	  unsigned int bytes_read;

	  length = read_unsigned_leb128 (NULL, loc_ptr, &bytes_read);
	  loc_ptr += bytes_read;
	}

      if (low == high && pc == low)
	{
	  /* This is entry PC record present only at entry point
	     of a function.  Verify it is really the function entry point.  */

	  const struct block *pc_block = block_for_pc (pc);
	  struct symbol *pc_func = NULL;

	  if (pc_block)
	    pc_func = block_linkage_function (pc_block);

	  if (pc_func && pc == BLOCK_ENTRY_PC (SYMBOL_BLOCK_VALUE (pc_func)))
	    {
	      *locexpr_length = length;
	      return loc_ptr;
	    }
	}

      if (pc >= low && pc < high)
	{
	  *locexpr_length = length;
	  return loc_ptr;
	}

      loc_ptr += length;
    }
}

/* Implement find_frame_base_location method for LOC_BLOCK functions using
   DWARF expression for its DW_AT_frame_base.  */

static void
locexpr_find_frame_base_location (struct symbol *framefunc, CORE_ADDR pc,
				  const gdb_byte **start, size_t *length)
{
  struct dwarf2_locexpr_baton *symbaton
    = (struct dwarf2_locexpr_baton *) SYMBOL_LOCATION_BATON (framefunc);

  *length = symbaton->size;
  *start = symbaton->data;
}

/* Implement the struct symbol_block_ops::get_frame_base method for
   LOC_BLOCK functions using a DWARF expression as its DW_AT_frame_base.  */

static CORE_ADDR
locexpr_get_frame_base (struct symbol *framefunc, struct frame_info *frame)
{
  struct gdbarch *gdbarch;
  struct type *type;
  struct dwarf2_locexpr_baton *dlbaton;
  const gdb_byte *start;
  size_t length;
  struct value *result;

  /* If this method is called, then FRAMEFUNC is supposed to be a DWARF block.
     Thus, it's supposed to provide the find_frame_base_location method as
     well.  */
  gdb_assert (SYMBOL_BLOCK_OPS (framefunc)->find_frame_base_location != NULL);

  gdbarch = get_frame_arch (frame);
  type = builtin_type (gdbarch)->builtin_data_ptr;
  dlbaton = (struct dwarf2_locexpr_baton *) SYMBOL_LOCATION_BATON (framefunc);

  SYMBOL_BLOCK_OPS (framefunc)->find_frame_base_location
    (framefunc, get_frame_pc (frame), &start, &length);
  result = dwarf2_evaluate_loc_desc (type, frame, start, length,
				     dlbaton->per_cu, dlbaton->per_objfile);

  /* The DW_AT_frame_base attribute contains a location description which
     computes the base address itself.  However, the call to
     dwarf2_evaluate_loc_desc returns a value representing a variable at
     that address.  The frame base address is thus this variable's
     address.  */
  return value_address (result);
}

/* Vector for inferior functions as represented by LOC_BLOCK, if the inferior
   function uses DWARF expression for its DW_AT_frame_base.  */

const struct symbol_block_ops dwarf2_block_frame_base_locexpr_funcs =
{
  locexpr_find_frame_base_location,
  locexpr_get_frame_base
};

/* Implement find_frame_base_location method for LOC_BLOCK functions using
   DWARF location list for its DW_AT_frame_base.  */

static void
loclist_find_frame_base_location (struct symbol *framefunc, CORE_ADDR pc,
				  const gdb_byte **start, size_t *length)
{
  struct dwarf2_loclist_baton *symbaton
    = (struct dwarf2_loclist_baton *) SYMBOL_LOCATION_BATON (framefunc);

  *start = dwarf2_find_location_expression (symbaton, length, pc);
}

/* Implement the struct symbol_block_ops::get_frame_base method for
   LOC_BLOCK functions using a DWARF location list as its DW_AT_frame_base.  */

static CORE_ADDR
loclist_get_frame_base (struct symbol *framefunc, struct frame_info *frame)
{
  struct gdbarch *gdbarch;
  struct type *type;
  struct dwarf2_loclist_baton *dlbaton;
  const gdb_byte *start;
  size_t length;
  struct value *result;

  /* If this method is called, then FRAMEFUNC is supposed to be a DWARF block.
     Thus, it's supposed to provide the find_frame_base_location method as
     well.  */
  gdb_assert (SYMBOL_BLOCK_OPS (framefunc)->find_frame_base_location != NULL);

  gdbarch = get_frame_arch (frame);
  type = builtin_type (gdbarch)->builtin_data_ptr;
  dlbaton = (struct dwarf2_loclist_baton *) SYMBOL_LOCATION_BATON (framefunc);

  SYMBOL_BLOCK_OPS (framefunc)->find_frame_base_location
    (framefunc, get_frame_pc (frame), &start, &length);
  result = dwarf2_evaluate_loc_desc (type, frame, start, length,
				     dlbaton->per_cu, dlbaton->per_objfile);

  /* The DW_AT_frame_base attribute contains a location description which
     computes the base address itself.  However, the call to
     dwarf2_evaluate_loc_desc returns a value representing a variable at
     that address.  The frame base address is thus this variable's
     address.  */
  return value_address (result);
}

/* Vector for inferior functions as represented by LOC_BLOCK, if the inferior
   function uses DWARF location list for its DW_AT_frame_base.  */

const struct symbol_block_ops dwarf2_block_frame_base_loclist_funcs =
{
  loclist_find_frame_base_location,
  loclist_get_frame_base
};

/* See dwarf2loc.h.  */

void
func_get_frame_base_dwarf_block (struct symbol *framefunc, CORE_ADDR pc,
				 const gdb_byte **start, size_t *length)
{
  if (SYMBOL_BLOCK_OPS (framefunc) != NULL)
    {
      const struct symbol_block_ops *ops_block = SYMBOL_BLOCK_OPS (framefunc);

      ops_block->find_frame_base_location (framefunc, pc, start, length);
    }
  else
    *length = 0;

  if (*length == 0)
    error (_("Could not find the frame base for \"%s\"."),
	   framefunc->natural_name ());
}

<<<<<<< HEAD
=======
static void
per_cu_dwarf_call (struct dwarf_expr_context *ctx, cu_offset die_offset,
		   dwarf2_per_cu_data *per_cu, dwarf2_per_objfile *per_objfile)
{
  struct dwarf2_locexpr_baton block;

  auto get_frame_pc_from_ctx = [ctx] ()
    {
      return ctx->get_frame_pc ();
    };

  block = dwarf2_fetch_die_loc_cu_off (die_offset, per_cu, per_objfile,
				       get_frame_pc_from_ctx);

  /* DW_OP_call_ref is currently not supported.  */
  gdb_assert (block.per_cu == per_cu);

  ctx->eval (block.data, block.size);
}

/* A helper function to find the definition of NAME and compute its
   value.  Returns nullptr if the name is not found.  */

static value *
compute_var_value (const char *name)
{
  struct block_symbol sym = lookup_symbol (name, nullptr, VAR_DOMAIN,
					   nullptr);
  if (sym.symbol != nullptr)
    return value_of_variable (sym.symbol, sym.block);
  return nullptr;
}

/* Given context CTX, section offset SECT_OFF, and compilation unit
   data PER_CU, execute the "variable value" operation on the DIE
   found at SECT_OFF.  */

static struct value *
sect_variable_value (struct dwarf_expr_context *ctx, sect_offset sect_off,
		     dwarf2_per_cu_data *per_cu,
		     dwarf2_per_objfile *per_objfile)
{
  const char *var_name = nullptr;
  struct type *die_type
    = dwarf2_fetch_die_type_sect_off (sect_off, per_cu, per_objfile,
				      &var_name);

  if (die_type == NULL)
    error (_("Bad DW_OP_GNU_variable_value DIE."));

  /* Note: Things still work when the following test is removed.  This
     test and error is here to conform to the proposed specification.  */
  if (die_type->code () != TYPE_CODE_INT
      && die_type->code () != TYPE_CODE_ENUM
      && die_type->code () != TYPE_CODE_RANGE
      && die_type->code () != TYPE_CODE_PTR)
    error (_("Type of DW_OP_GNU_variable_value DIE must be an integer or pointer."));

  if (var_name != nullptr)
    {
      value *result = compute_var_value (var_name);
      if (result != nullptr)
	return result;
    }

  struct type *type = lookup_pointer_type (die_type);
  struct frame_info *frame = get_selected_frame (_("No frame selected."));
  return indirect_synthetic_pointer (sect_off, 0, per_cu, per_objfile, frame,
				     type, true);
}

class dwarf_evaluate_loc_desc : public dwarf_expr_context
{
public:
  dwarf_evaluate_loc_desc (dwarf2_per_objfile *per_objfile)
    : dwarf_expr_context (per_objfile)
  {}

  struct frame_info *frame;
  struct dwarf2_per_cu_data *per_cu;
  CORE_ADDR obj_address;

  /* Helper function for dwarf2_evaluate_loc_desc.  Computes the CFA for
     the frame in BATON.  */

  CORE_ADDR get_frame_cfa () override
  {
    return dwarf2_frame_cfa (frame);
  }

  /* Helper function for dwarf2_evaluate_loc_desc.  Computes the PC for
     the frame in BATON.  */

  CORE_ADDR get_frame_pc () override
  {
    return get_frame_address_in_block (frame);
  }

  /* Using the objfile specified in BATON, find the address for the
     current thread's thread-local storage with offset OFFSET.  */
  CORE_ADDR get_tls_address (CORE_ADDR offset) override
  {
    return target_translate_tls_address (per_objfile->objfile, offset);
  }

  /* Helper interface of per_cu_dwarf_call for
     dwarf2_evaluate_loc_desc.  */

  void dwarf_call (cu_offset die_offset) override
  {
    per_cu_dwarf_call (this, die_offset, per_cu, per_objfile);
  }

  /* Helper interface of sect_variable_value for
     dwarf2_evaluate_loc_desc.  */

  struct value *dwarf_variable_value (sect_offset sect_off) override
  {
    return sect_variable_value (this, sect_off, per_cu, per_objfile);
  }

  struct type *get_base_type (cu_offset die_offset, int size) override
  {
    struct type *result = dwarf2_get_die_type (die_offset, per_cu, per_objfile);
    if (result == NULL)
      error (_("Could not find type for DW_OP_const_type"));
    if (size != 0 && TYPE_LENGTH (result) != size)
      error (_("DW_OP_const_type has different sizes for type and data"));
    return result;
  }

  /* Callback function for dwarf2_evaluate_loc_desc.
     Fetch the address indexed by DW_OP_addrx or DW_OP_GNU_addr_index.  */

  CORE_ADDR get_addr_index (unsigned int index) override
  {
    return dwarf2_read_addr_index (per_cu, per_objfile, index);
  }

  /* Callback function for get_object_address. Return the address of the VLA
     object.  */

  CORE_ADDR get_object_address () override
  {
    if (obj_address == 0)
      error (_("Location address is not set."));
    return obj_address;
  }

  /* Execute DWARF block of call_site_parameter which matches KIND and
     KIND_U.  Choose DEREF_SIZE value of that parameter.  Search
     caller of this objects's frame.

     The caller can be from a different CU - per_cu_dwarf_call
     implementation can be more simple as it does not support cross-CU
     DWARF executions.  */

  void push_dwarf_reg_entry_value (enum call_site_parameter_kind kind,
				   union call_site_parameter_u kind_u,
				   int deref_size) override
  {
    struct frame_info *caller_frame;
    dwarf2_per_cu_data *caller_per_cu;
    dwarf2_per_objfile *caller_per_objfile;
    struct call_site_parameter *parameter;
    const gdb_byte *data_src;
    size_t size;

    caller_frame = get_prev_frame (frame);

    parameter = dwarf_expr_reg_to_entry_parameter (frame, kind, kind_u,
						   &caller_per_cu,
						   &caller_per_objfile);
    data_src = deref_size == -1 ? parameter->value : parameter->data_value;
    size = deref_size == -1 ? parameter->value_size : parameter->data_value_size;

    /* DEREF_SIZE size is not verified here.  */
    if (data_src == NULL)
      throw_error (NO_ENTRY_VALUE_ERROR,
		   _("Cannot resolve DW_AT_call_data_value"));

    /* We are about to evaluate an expression in the context of the caller
       of the current frame.  This evaluation context may be different from
       the current (callee's) context), so temporarily set the caller's context.

       It is possible for the caller to be from a different objfile from the
       callee if the call is made through a function pointer.  */
    scoped_restore save_frame = make_scoped_restore (&this->frame,
						     caller_frame);
    scoped_restore save_per_cu = make_scoped_restore (&this->per_cu,
						      caller_per_cu);
    scoped_restore save_obj_addr = make_scoped_restore (&this->obj_address,
							(CORE_ADDR) 0);
    scoped_restore save_per_objfile = make_scoped_restore (&this->per_objfile,
							   caller_per_objfile);

    scoped_restore save_arch = make_scoped_restore (&this->gdbarch);
    this->gdbarch = this->per_objfile->objfile->arch ();
    scoped_restore save_addr_size = make_scoped_restore (&this->addr_size);
    this->addr_size = this->per_cu->addr_size ();

    this->eval (data_src, size);
  }

  /* Using the frame specified in BATON, find the location expression
     describing the frame base.  Return a pointer to it in START and
     its length in LENGTH.  */
  void get_frame_base (const gdb_byte **start, size_t * length) override
  {
    if (frame == nullptr)
      error (_("frame address is not available."));

    /* FIXME: cagney/2003-03-26: This code should be using
       get_frame_base_address(), and then implement a dwarf2 specific
       this_base method.  */
    struct symbol *framefunc;
    const struct block *bl = get_frame_block (frame, NULL);

    if (bl == NULL)
      error (_("frame address is not available."));

    /* Use block_linkage_function, which returns a real (not inlined)
       function, instead of get_frame_function, which may return an
       inlined function.  */
    framefunc = block_linkage_function (bl);

    /* If we found a frame-relative symbol then it was certainly within
       some function associated with a frame. If we can't find the frame,
       something has gone wrong.  */
    gdb_assert (framefunc != NULL);

    func_get_frame_base_dwarf_block (framefunc,
				     get_frame_address_in_block (frame),
				     start, length);
  }

  /* Read memory at ADDR (length LEN) into BUF.  */

  void read_mem (gdb_byte *buf, CORE_ADDR addr, size_t len) override
  {
    read_memory (addr, buf, len);
  }

  /* Using the frame specified in BATON, return the value of register
     REGNUM, treated as a pointer.  */
  CORE_ADDR read_addr_from_reg (int dwarf_regnum) override
  {
    struct gdbarch *gdbarch = get_frame_arch (frame);
    int regnum = dwarf_reg_to_regnum_or_error (gdbarch, dwarf_regnum);

    return address_from_register (regnum, frame);
  }

  /* Implement "get_reg_value" callback.  */

  struct value *get_reg_value (struct type *type, int dwarf_regnum) override
  {
    struct gdbarch *gdbarch = get_frame_arch (frame);
    int regnum = dwarf_reg_to_regnum_or_error (gdbarch, dwarf_regnum);

    return value_from_register (type, regnum, frame);
  }
};

>>>>>>> 386de171
/* See dwarf2loc.h.  */

unsigned int entry_values_debug = 0;

/* Helper to set entry_values_debug.  */

static void
show_entry_values_debug (struct ui_file *file, int from_tty,
			 struct cmd_list_element *c, const char *value)
{
  fprintf_filtered (file,
		    _("Entry values and tail call frames debugging is %s.\n"),
		    value);
}

/* Find DW_TAG_call_site's DW_AT_call_target address.
   CALLER_FRAME (for registers) can be NULL if it is not known.  This function
   always returns valid address or it throws NO_ENTRY_VALUE_ERROR.  */

static CORE_ADDR
call_site_to_target_addr (struct gdbarch *call_site_gdbarch,
			  struct call_site *call_site,
			  struct frame_info *caller_frame)
{
  switch (FIELD_LOC_KIND (call_site->target))
    {
    case FIELD_LOC_KIND_DWARF_BLOCK:
      {
	struct dwarf2_locexpr_baton *dwarf_block;
	struct value *val;
	struct type *caller_core_addr_type;
	struct gdbarch *caller_arch;

	dwarf_block = FIELD_DWARF_BLOCK (call_site->target);
	if (dwarf_block == NULL)
	  {
	    struct bound_minimal_symbol msym;
	    
	    msym = lookup_minimal_symbol_by_pc (call_site->pc - 1);
	    throw_error (NO_ENTRY_VALUE_ERROR,
			 _("DW_AT_call_target is not specified at %s in %s"),
			 paddress (call_site_gdbarch, call_site->pc),
			 (msym.minsym == NULL ? "???"
			  : msym.minsym->print_name ()));
			
	  }
	if (caller_frame == NULL)
	  {
	    struct bound_minimal_symbol msym;
	    
	    msym = lookup_minimal_symbol_by_pc (call_site->pc - 1);
	    throw_error (NO_ENTRY_VALUE_ERROR,
			 _("DW_AT_call_target DWARF block resolving "
			   "requires known frame which is currently not "
			   "available at %s in %s"),
			 paddress (call_site_gdbarch, call_site->pc),
			 (msym.minsym == NULL ? "???"
			  : msym.minsym->print_name ()));
			
	  }
	caller_arch = get_frame_arch (caller_frame);
	caller_core_addr_type = builtin_type (caller_arch)->builtin_func_ptr;
	val = dwarf2_evaluate_loc_desc (caller_core_addr_type, caller_frame,
					dwarf_block->data, dwarf_block->size,
					dwarf_block->per_cu,
					dwarf_block->per_objfile);
	/* DW_AT_call_target is a DWARF expression, not a DWARF location.  */
	if (VALUE_LVAL (val) == lval_memory)
	  return value_address (val);
	else
	  return value_as_address (val);
      }

    case FIELD_LOC_KIND_PHYSNAME:
      {
	const char *physname;
	struct bound_minimal_symbol msym;

	physname = FIELD_STATIC_PHYSNAME (call_site->target);

	/* Handle both the mangled and demangled PHYSNAME.  */
	msym = lookup_minimal_symbol (physname, NULL, NULL);
	if (msym.minsym == NULL)
	  {
	    msym = lookup_minimal_symbol_by_pc (call_site->pc - 1);
	    throw_error (NO_ENTRY_VALUE_ERROR,
			 _("Cannot find function \"%s\" for a call site target "
			   "at %s in %s"),
			 physname, paddress (call_site_gdbarch, call_site->pc),
			 (msym.minsym == NULL ? "???"
			  : msym.minsym->print_name ()));
			
	  }
	return BMSYMBOL_VALUE_ADDRESS (msym);
      }

    case FIELD_LOC_KIND_PHYSADDR:
      return FIELD_STATIC_PHYSADDR (call_site->target);

    default:
      internal_error (__FILE__, __LINE__, _("invalid call site target kind"));
    }
}

/* Convert function entry point exact address ADDR to the function which is
   compliant with TAIL_CALL_LIST_COMPLETE condition.  Throw
   NO_ENTRY_VALUE_ERROR otherwise.  */

static struct symbol *
func_addr_to_tail_call_list (struct gdbarch *gdbarch, CORE_ADDR addr)
{
  struct symbol *sym = find_pc_function (addr);
  struct type *type;

  if (sym == NULL || BLOCK_ENTRY_PC (SYMBOL_BLOCK_VALUE (sym)) != addr)
    throw_error (NO_ENTRY_VALUE_ERROR,
		 _("DW_TAG_call_site resolving failed to find function "
		   "name for address %s"),
		 paddress (gdbarch, addr));

  type = SYMBOL_TYPE (sym);
  gdb_assert (type->code () == TYPE_CODE_FUNC);
  gdb_assert (TYPE_SPECIFIC_FIELD (type) == TYPE_SPECIFIC_FUNC);

  return sym;
}

/* Verify function with entry point exact address ADDR can never call itself
   via its tail calls (incl. transitively).  Throw NO_ENTRY_VALUE_ERROR if it
   can call itself via tail calls.

   If a funtion can tail call itself its entry value based parameters are
   unreliable.  There is no verification whether the value of some/all
   parameters is unchanged through the self tail call, we expect if there is
   a self tail call all the parameters can be modified.  */

static void
func_verify_no_selftailcall (struct gdbarch *gdbarch, CORE_ADDR verify_addr)
{
  CORE_ADDR addr;

  /* The verification is completely unordered.  Track here function addresses
     which still need to be iterated.  */
  std::vector<CORE_ADDR> todo;

  /* Track here CORE_ADDRs which were already visited.  */
  std::unordered_set<CORE_ADDR> addr_hash;

  todo.push_back (verify_addr);
  while (!todo.empty ())
    {
      struct symbol *func_sym;
      struct call_site *call_site;

      addr = todo.back ();
      todo.pop_back ();

      func_sym = func_addr_to_tail_call_list (gdbarch, addr);

      for (call_site = TYPE_TAIL_CALL_LIST (SYMBOL_TYPE (func_sym));
	   call_site; call_site = call_site->tail_call_next)
	{
	  CORE_ADDR target_addr;

	  /* CALLER_FRAME with registers is not available for tail-call jumped
	     frames.  */
	  target_addr = call_site_to_target_addr (gdbarch, call_site, NULL);

	  if (target_addr == verify_addr)
	    {
	      struct bound_minimal_symbol msym;
	      
	      msym = lookup_minimal_symbol_by_pc (verify_addr);
	      throw_error (NO_ENTRY_VALUE_ERROR,
			   _("DW_OP_entry_value resolving has found "
			     "function \"%s\" at %s can call itself via tail "
			     "calls"),
			   (msym.minsym == NULL ? "???"
			    : msym.minsym->print_name ()),
			   paddress (gdbarch, verify_addr));
	    }

	  if (addr_hash.insert (target_addr).second)
	    todo.push_back (target_addr);
	}
    }
}

/* Print user readable form of CALL_SITE->PC to gdb_stdlog.  Used only for
   ENTRY_VALUES_DEBUG.  */

static void
tailcall_dump (struct gdbarch *gdbarch, const struct call_site *call_site)
{
  CORE_ADDR addr = call_site->pc;
  struct bound_minimal_symbol msym = lookup_minimal_symbol_by_pc (addr - 1);

  fprintf_unfiltered (gdb_stdlog, " %s(%s)", paddress (gdbarch, addr),
		      (msym.minsym == NULL ? "???"
		       : msym.minsym->print_name ()));

}

/* Intersect RESULTP with CHAIN to keep RESULTP unambiguous, keep in RESULTP
   only top callers and bottom callees which are present in both.  GDBARCH is
   used only for ENTRY_VALUES_DEBUG.  RESULTP is NULL after return if there are
   no remaining possibilities to provide unambiguous non-trivial result.
   RESULTP should point to NULL on the first (initialization) call.  Caller is
   responsible for xfree of any RESULTP data.  */

static void
chain_candidate (struct gdbarch *gdbarch,
		 gdb::unique_xmalloc_ptr<struct call_site_chain> *resultp,
		 std::vector<struct call_site *> *chain)
{
  long length = chain->size ();
  int callers, callees, idx;

  if (*resultp == NULL)
    {
      /* Create the initial chain containing all the passed PCs.  */

      struct call_site_chain *result
	= ((struct call_site_chain *)
	   xmalloc (sizeof (*result)
		    + sizeof (*result->call_site) * (length - 1)));
      result->length = length;
      result->callers = result->callees = length;
      if (!chain->empty ())
	memcpy (result->call_site, chain->data (),
		sizeof (*result->call_site) * length);
      resultp->reset (result);

      if (entry_values_debug)
	{
	  fprintf_unfiltered (gdb_stdlog, "tailcall: initial:");
	  for (idx = 0; idx < length; idx++)
	    tailcall_dump (gdbarch, result->call_site[idx]);
	  fputc_unfiltered ('\n', gdb_stdlog);
	}

      return;
    }

  if (entry_values_debug)
    {
      fprintf_unfiltered (gdb_stdlog, "tailcall: compare:");
      for (idx = 0; idx < length; idx++)
	tailcall_dump (gdbarch, chain->at (idx));
      fputc_unfiltered ('\n', gdb_stdlog);
    }

  /* Intersect callers.  */

  callers = std::min ((long) (*resultp)->callers, length);
  for (idx = 0; idx < callers; idx++)
    if ((*resultp)->call_site[idx] != chain->at (idx))
      {
	(*resultp)->callers = idx;
	break;
      }

  /* Intersect callees.  */

  callees = std::min ((long) (*resultp)->callees, length);
  for (idx = 0; idx < callees; idx++)
    if ((*resultp)->call_site[(*resultp)->length - 1 - idx]
	!= chain->at (length - 1 - idx))
      {
	(*resultp)->callees = idx;
	break;
      }

  if (entry_values_debug)
    {
      fprintf_unfiltered (gdb_stdlog, "tailcall: reduced:");
      for (idx = 0; idx < (*resultp)->callers; idx++)
	tailcall_dump (gdbarch, (*resultp)->call_site[idx]);
      fputs_unfiltered (" |", gdb_stdlog);
      for (idx = 0; idx < (*resultp)->callees; idx++)
	tailcall_dump (gdbarch,
		       (*resultp)->call_site[(*resultp)->length
					     - (*resultp)->callees + idx]);
      fputc_unfiltered ('\n', gdb_stdlog);
    }

  if ((*resultp)->callers == 0 && (*resultp)->callees == 0)
    {
      /* There are no common callers or callees.  It could be also a direct
	 call (which has length 0) with ambiguous possibility of an indirect
	 call - CALLERS == CALLEES == 0 is valid during the first allocation
	 but any subsequence processing of such entry means ambiguity.  */
      resultp->reset (NULL);
      return;
    }

  /* See call_site_find_chain_1 why there is no way to reach the bottom callee
     PC again.  In such case there must be two different code paths to reach
     it.  CALLERS + CALLEES equal to LENGTH in the case of self tail-call.  */
  gdb_assert ((*resultp)->callers + (*resultp)->callees <= (*resultp)->length);
}

/* Create and return call_site_chain for CALLER_PC and CALLEE_PC.  All the
   assumed frames between them use GDBARCH.  Use depth first search so we can
   keep single CHAIN of call_site's back to CALLER_PC.  Function recursion
   would have needless GDB stack overhead.  Any unreliability results
   in thrown NO_ENTRY_VALUE_ERROR.  */

static gdb::unique_xmalloc_ptr<call_site_chain>
call_site_find_chain_1 (struct gdbarch *gdbarch, CORE_ADDR caller_pc,
			CORE_ADDR callee_pc)
{
  CORE_ADDR save_callee_pc = callee_pc;
  gdb::unique_xmalloc_ptr<struct call_site_chain> retval;
  struct call_site *call_site;

  /* CHAIN contains only the intermediate CALL_SITEs.  Neither CALLER_PC's
     call_site nor any possible call_site at CALLEE_PC's function is there.
     Any CALL_SITE in CHAIN will be iterated to its siblings - via
     TAIL_CALL_NEXT.  This is inappropriate for CALLER_PC's call_site.  */
  std::vector<struct call_site *> chain;

  /* We are not interested in the specific PC inside the callee function.  */
  callee_pc = get_pc_function_start (callee_pc);
  if (callee_pc == 0)
    throw_error (NO_ENTRY_VALUE_ERROR, _("Unable to find function for PC %s"),
		 paddress (gdbarch, save_callee_pc));

  /* Mark CALL_SITEs so we do not visit the same ones twice.  */
  std::unordered_set<CORE_ADDR> addr_hash;

  /* Do not push CALL_SITE to CHAIN.  Push there only the first tail call site
     at the target's function.  All the possible tail call sites in the
     target's function will get iterated as already pushed into CHAIN via their
     TAIL_CALL_NEXT.  */
  call_site = call_site_for_pc (gdbarch, caller_pc);

  while (call_site)
    {
      CORE_ADDR target_func_addr;
      struct call_site *target_call_site;

      /* CALLER_FRAME with registers is not available for tail-call jumped
	 frames.  */
      target_func_addr = call_site_to_target_addr (gdbarch, call_site, NULL);

      if (target_func_addr == callee_pc)
	{
	  chain_candidate (gdbarch, &retval, &chain);
	  if (retval == NULL)
	    break;

	  /* There is no way to reach CALLEE_PC again as we would prevent
	     entering it twice as being already marked in ADDR_HASH.  */
	  target_call_site = NULL;
	}
      else
	{
	  struct symbol *target_func;

	  target_func = func_addr_to_tail_call_list (gdbarch, target_func_addr);
	  target_call_site = TYPE_TAIL_CALL_LIST (SYMBOL_TYPE (target_func));
	}

      do
	{
	  /* Attempt to visit TARGET_CALL_SITE.  */

	  if (target_call_site)
	    {
	      if (addr_hash.insert (target_call_site->pc).second)
		{
		  /* Successfully entered TARGET_CALL_SITE.  */

		  chain.push_back (target_call_site);
		  break;
		}
	    }

	  /* Backtrack (without revisiting the originating call_site).  Try the
	     callers's sibling; if there isn't any try the callers's callers's
	     sibling etc.  */

	  target_call_site = NULL;
	  while (!chain.empty ())
	    {
	      call_site = chain.back ();
	      chain.pop_back ();

	      size_t removed = addr_hash.erase (call_site->pc);
	      gdb_assert (removed == 1);

	      target_call_site = call_site->tail_call_next;
	      if (target_call_site)
		break;
	    }
	}
      while (target_call_site);

      if (chain.empty ())
	call_site = NULL;
      else
	call_site = chain.back ();
    }

  if (retval == NULL)
    {
      struct bound_minimal_symbol msym_caller, msym_callee;
      
      msym_caller = lookup_minimal_symbol_by_pc (caller_pc);
      msym_callee = lookup_minimal_symbol_by_pc (callee_pc);
      throw_error (NO_ENTRY_VALUE_ERROR,
		   _("There are no unambiguously determinable intermediate "
		     "callers or callees between caller function \"%s\" at %s "
		     "and callee function \"%s\" at %s"),
		   (msym_caller.minsym == NULL
		    ? "???" : msym_caller.minsym->print_name ()),
		   paddress (gdbarch, caller_pc),
		   (msym_callee.minsym == NULL
		    ? "???" : msym_callee.minsym->print_name ()),
		   paddress (gdbarch, callee_pc));
    }

  return retval;
}

/* Create and return call_site_chain for CALLER_PC and CALLEE_PC.  All the
   assumed frames between them use GDBARCH.  If valid call_site_chain cannot be
   constructed return NULL.  */

gdb::unique_xmalloc_ptr<call_site_chain>
call_site_find_chain (struct gdbarch *gdbarch, CORE_ADDR caller_pc,
		      CORE_ADDR callee_pc)
{
  gdb::unique_xmalloc_ptr<call_site_chain> retval;

  try
    {
      retval = call_site_find_chain_1 (gdbarch, caller_pc, callee_pc);
    }
  catch (const gdb_exception_error &e)
    {
      if (e.error == NO_ENTRY_VALUE_ERROR)
	{
	  if (entry_values_debug)
	    exception_print (gdb_stdout, e);

	  return NULL;
	}
      else
	throw;
    }

  return retval;
}

/* Return 1 if KIND and KIND_U match PARAMETER.  Return 0 otherwise.  */

static int
call_site_parameter_matches (struct call_site_parameter *parameter,
			     enum call_site_parameter_kind kind,
			     union call_site_parameter_u kind_u)
{
  if (kind == parameter->kind)
    switch (kind)
      {
      case CALL_SITE_PARAMETER_DWARF_REG:
	return kind_u.dwarf_reg == parameter->u.dwarf_reg;

      case CALL_SITE_PARAMETER_FB_OFFSET:
	return kind_u.fb_offset == parameter->u.fb_offset;

      case CALL_SITE_PARAMETER_PARAM_OFFSET:
	return kind_u.param_cu_off == parameter->u.param_cu_off;
      }
  return 0;
}

/* See loc.h.  */

struct call_site_parameter *
dwarf_expr_reg_to_entry_parameter (struct frame_info *frame,
				   enum call_site_parameter_kind kind,
				   union call_site_parameter_u kind_u,
				   dwarf2_per_cu_data **per_cu_return,
				   dwarf2_per_objfile **per_objfile_return)
{
  CORE_ADDR func_addr, caller_pc;
  struct gdbarch *gdbarch;
  struct frame_info *caller_frame;
  struct call_site *call_site;
  int iparams;
  /* Initialize it just to avoid a GCC false warning.  */
  struct call_site_parameter *parameter = NULL;
  CORE_ADDR target_addr;

  while (get_frame_type (frame) == INLINE_FRAME)
    {
      frame = get_prev_frame (frame);
      gdb_assert (frame != NULL);
    }

  func_addr = get_frame_func (frame);
  gdbarch = get_frame_arch (frame);
  caller_frame = get_prev_frame (frame);
  if (gdbarch != frame_unwind_arch (frame))
    {
      struct bound_minimal_symbol msym
	= lookup_minimal_symbol_by_pc (func_addr);
      struct gdbarch *caller_gdbarch = frame_unwind_arch (frame);

      throw_error (NO_ENTRY_VALUE_ERROR,
		   _("DW_OP_entry_value resolving callee gdbarch %s "
		     "(of %s (%s)) does not match caller gdbarch %s"),
		   gdbarch_bfd_arch_info (gdbarch)->printable_name,
		   paddress (gdbarch, func_addr),
		   (msym.minsym == NULL ? "???"
		    : msym.minsym->print_name ()),
		   gdbarch_bfd_arch_info (caller_gdbarch)->printable_name);
    }

  if (caller_frame == NULL)
    {
      struct bound_minimal_symbol msym
	= lookup_minimal_symbol_by_pc (func_addr);

      throw_error (NO_ENTRY_VALUE_ERROR, _("DW_OP_entry_value resolving "
					   "requires caller of %s (%s)"),
		   paddress (gdbarch, func_addr),
		   (msym.minsym == NULL ? "???"
		    : msym.minsym->print_name ()));
    }
  caller_pc = get_frame_pc (caller_frame);
  call_site = call_site_for_pc (gdbarch, caller_pc);

  target_addr = call_site_to_target_addr (gdbarch, call_site, caller_frame);
  if (target_addr != func_addr)
    {
      struct minimal_symbol *target_msym, *func_msym;

      target_msym = lookup_minimal_symbol_by_pc (target_addr).minsym;
      func_msym = lookup_minimal_symbol_by_pc (func_addr).minsym;
      throw_error (NO_ENTRY_VALUE_ERROR,
		   _("DW_OP_entry_value resolving expects callee %s at %s "
		     "but the called frame is for %s at %s"),
		   (target_msym == NULL ? "???"
					: target_msym->print_name ()),
		   paddress (gdbarch, target_addr),
		   func_msym == NULL ? "???" : func_msym->print_name (),
		   paddress (gdbarch, func_addr));
    }

  /* No entry value based parameters would be reliable if this function can
     call itself via tail calls.  */
  func_verify_no_selftailcall (gdbarch, func_addr);

  for (iparams = 0; iparams < call_site->parameter_count; iparams++)
    {
      parameter = &call_site->parameter[iparams];
      if (call_site_parameter_matches (parameter, kind, kind_u))
	break;
    }
  if (iparams == call_site->parameter_count)
    {
      struct minimal_symbol *msym
	= lookup_minimal_symbol_by_pc (caller_pc).minsym;

      /* DW_TAG_call_site_parameter will be missing just if GCC could not
	 determine its value.  */
      throw_error (NO_ENTRY_VALUE_ERROR, _("Cannot find matching parameter "
					   "at DW_TAG_call_site %s at %s"),
		   paddress (gdbarch, caller_pc),
		   msym == NULL ? "???" : msym->print_name ()); 
    }

  *per_cu_return = call_site->per_cu;
  *per_objfile_return = call_site->per_objfile;
  return parameter;
}

/* Return value for PARAMETER matching DEREF_SIZE.  If DEREF_SIZE is -1, return
   the normal DW_AT_call_value block.  Otherwise return the
   DW_AT_call_data_value (dereferenced) block.

   TYPE and CALLER_FRAME specify how to evaluate the DWARF block into returned
   struct value.

   Function always returns non-NULL, non-optimized out value.  It throws
   NO_ENTRY_VALUE_ERROR if it cannot resolve the value for any reason.  */

static struct value *
dwarf_entry_parameter_to_value (struct call_site_parameter *parameter,
				CORE_ADDR deref_size, struct type *type,
				struct frame_info *caller_frame,
				dwarf2_per_cu_data *per_cu,
				dwarf2_per_objfile *per_objfile)
{
  const gdb_byte *data_src;
  size_t size;

  data_src = deref_size == -1 ? parameter->value : parameter->data_value;
  size = deref_size == -1 ? parameter->value_size : parameter->data_value_size;

  /* DEREF_SIZE size is not verified here.  */
  if (data_src == NULL)
    throw_error (NO_ENTRY_VALUE_ERROR,
		 _("Cannot resolve DW_AT_call_data_value"));

  return dwarf2_evaluate_loc_desc (type, caller_frame, data_src, size, per_cu,
				   per_objfile, false);
}

/* VALUE must be of type lval_computed with entry_data_value_funcs.  Perform
   the indirect method on it, that is use its stored target value, the sole
   purpose of entry_data_value_funcs..  */

static struct value *
entry_data_value_coerce_ref (const struct value *value)
{
  struct type *checked_type = check_typedef (value_type (value));
  struct value *target_val;

  if (!TYPE_IS_REFERENCE (checked_type))
    return NULL;

  target_val = (struct value *) value_computed_closure (value);
  value_incref (target_val);
  return target_val;
}

/* Implement copy_closure.  */

static void *
entry_data_value_copy_closure (const struct value *v)
{
  struct value *target_val = (struct value *) value_computed_closure (v);

  value_incref (target_val);
  return target_val;
}

/* Implement free_closure.  */

static void
entry_data_value_free_closure (struct value *v)
{
  struct value *target_val = (struct value *) value_computed_closure (v);

  value_decref (target_val);
}

/* Vector for methods for an entry value reference where the referenced value
   is stored in the caller.  On the first dereference use
   DW_AT_call_data_value in the caller.  */

static const struct lval_funcs entry_data_value_funcs =
{
  NULL,	/* read */
  NULL,	/* write */
  NULL,	/* indirect */
  entry_data_value_coerce_ref,
  NULL,	/* check_synthetic_pointer */
  entry_data_value_copy_closure,
  entry_data_value_free_closure
};

/* Read parameter of TYPE at (callee) FRAME's function entry.  KIND and KIND_U
   are used to match DW_AT_location at the caller's
   DW_TAG_call_site_parameter.

   Function always returns non-NULL value.  It throws NO_ENTRY_VALUE_ERROR if it
   cannot resolve the parameter for any reason.  */

static struct value *
value_of_dwarf_reg_entry (struct type *type, struct frame_info *frame,
			  enum call_site_parameter_kind kind,
			  union call_site_parameter_u kind_u)
{
  struct type *checked_type = check_typedef (type);
  struct type *target_type = TYPE_TARGET_TYPE (checked_type);
  struct frame_info *caller_frame = get_prev_frame (frame);
  struct value *outer_val, *target_val, *val;
  struct call_site_parameter *parameter;
  dwarf2_per_cu_data *caller_per_cu;
  dwarf2_per_objfile *caller_per_objfile;

  parameter = dwarf_expr_reg_to_entry_parameter (frame, kind, kind_u,
						 &caller_per_cu,
						 &caller_per_objfile);

  outer_val = dwarf_entry_parameter_to_value (parameter, -1 /* deref_size */,
					      type, caller_frame,
					      caller_per_cu,
					      caller_per_objfile);

  /* Check if DW_AT_call_data_value cannot be used.  If it should be
     used and it is not available do not fall back to OUTER_VAL - dereferencing
     TYPE_CODE_REF with non-entry data value would give current value - not the
     entry value.  */

  if (!TYPE_IS_REFERENCE (checked_type)
      || TYPE_TARGET_TYPE (checked_type) == NULL)
    return outer_val;

  target_val = dwarf_entry_parameter_to_value (parameter,
					       TYPE_LENGTH (target_type),
					       target_type, caller_frame,
					       caller_per_cu,
					       caller_per_objfile);

  val = allocate_computed_value (type, &entry_data_value_funcs,
				 release_value (target_val).release ());

  /* Copy the referencing pointer to the new computed value.  */
  memcpy (value_contents_raw (val), value_contents_raw (outer_val),
	  TYPE_LENGTH (checked_type));
  set_value_lazy (val, 0);

  return val;
}

/* Read parameter of TYPE at (callee) FRAME's function entry.  DATA and
   SIZE are DWARF block used to match DW_AT_location at the caller's
   DW_TAG_call_site_parameter.

   Function always returns non-NULL value.  It throws NO_ENTRY_VALUE_ERROR if it
   cannot resolve the parameter for any reason.  */

static struct value *
value_of_dwarf_block_entry (struct type *type, struct frame_info *frame,
			    const gdb_byte *block, size_t block_len)
{
  union call_site_parameter_u kind_u;

  kind_u.dwarf_reg = dwarf_block_to_dwarf_reg (block, block + block_len);
  if (kind_u.dwarf_reg != -1)
    return value_of_dwarf_reg_entry (type, frame, CALL_SITE_PARAMETER_DWARF_REG,
				     kind_u);

  if (dwarf_block_to_fb_offset (block, block + block_len, &kind_u.fb_offset))
    return value_of_dwarf_reg_entry (type, frame, CALL_SITE_PARAMETER_FB_OFFSET,
				     kind_u);

  /* This can normally happen - throw NO_ENTRY_VALUE_ERROR to get the message
     suppressed during normal operation.  The expression can be arbitrary if
     there is no caller-callee entry value binding expected.  */
  throw_error (NO_ENTRY_VALUE_ERROR,
	       _("DWARF-2 expression error: DW_OP_entry_value is supported "
		 "only for single DW_OP_reg* or for DW_OP_fbreg(*)"));
}

/* Fetch a DW_AT_const_value through a synthetic pointer.  */

static struct value *
fetch_const_value_from_synthetic_pointer (sect_offset die, LONGEST byte_offset,
					  dwarf2_per_cu_data *per_cu,
					  dwarf2_per_objfile *per_objfile,
					  struct type *type)
{
  struct value *result = NULL;
  const gdb_byte *bytes;
  LONGEST len;

  auto_obstack temp_obstack;
  bytes = dwarf2_fetch_constant_bytes (die, per_cu, per_objfile,
				       &temp_obstack, &len);

  if (bytes != NULL)
    {
      if (byte_offset >= 0
	  && byte_offset + TYPE_LENGTH (TYPE_TARGET_TYPE (type)) <= len)
	{
	  bytes += byte_offset;
	  result = value_from_contents (TYPE_TARGET_TYPE (type), bytes);
	}
      else
	invalid_synthetic_pointer ();
    }
  else
    result = allocate_optimized_out_value (TYPE_TARGET_TYPE (type));

  return result;
}

/* See loc.h.  */

struct value *
indirect_synthetic_pointer (sect_offset die, LONGEST byte_offset,
			    dwarf2_per_cu_data *per_cu,
			    dwarf2_per_objfile *per_objfile,
			    struct frame_info *frame, struct type *type,
			    bool resolve_abstract_p)
{
  /* Fetch the location expression of the DIE we're pointing to.  */
  auto get_frame_address_in_block_wrapper = [frame] ()
    {
     return get_frame_address_in_block (frame);
    };
  struct dwarf2_locexpr_baton baton
    = dwarf2_fetch_die_loc_sect_off (die, per_cu, per_objfile,
				     get_frame_address_in_block_wrapper,
				     resolve_abstract_p);

  /* Get type of pointed-to DIE.  */
  struct type *orig_type = dwarf2_fetch_die_type_sect_off (die, per_cu,
							   per_objfile);
  if (orig_type == NULL)
    invalid_synthetic_pointer ();

  /* If pointed-to DIE has a DW_AT_location, evaluate it and return the
     resulting value.  Otherwise, it may have a DW_AT_const_value instead,
     or it may've been optimized out.  */
  if (baton.data != NULL)
    return dwarf2_evaluate_loc_desc_full (orig_type, frame, baton.data,
					  baton.size, baton.per_cu,
					  baton.per_objfile,
					  TYPE_TARGET_TYPE (type),
					  byte_offset);
  else
    return fetch_const_value_from_synthetic_pointer (die, byte_offset, per_cu,
						     per_objfile, type);
}

/* Evaluate a location description, starting at DATA and with length
   SIZE, to find the current location of variable of TYPE in the
   context of FRAME.  If SUBOBJ_TYPE is non-NULL, return instead the
   location of the subobject of type SUBOBJ_TYPE at byte offset
   SUBOBJ_BYTE_OFFSET within the variable of type TYPE.  */

static struct value *
dwarf2_evaluate_loc_desc_full (struct type *type, struct frame_info *frame,
			       const gdb_byte *data, size_t size,
			       dwarf2_per_cu_data *per_cu,
			       dwarf2_per_objfile *per_objfile,
			       struct type *subobj_type,
			       LONGEST subobj_byte_offset,
			       bool as_lval)
{
  if (subobj_type == NULL)
    {
      subobj_type = type;
      subobj_byte_offset = 0;
    }
  else if (subobj_byte_offset < 0)
    invalid_synthetic_pointer ();

  if (size == 0)
    return allocate_optimized_out_value (subobj_type);

  struct value *retval;
  scoped_value_mark free_values;

  try
    {
      retval
	= dwarf2_eval_exp (data, size, as_lval, per_objfile, per_cu,
			   frame, per_cu->addr_size (), nullptr, nullptr,
			   type, subobj_type, subobj_byte_offset);
    }
  catch (const gdb_exception_error &ex)
    {
      if (ex.error == NOT_AVAILABLE_ERROR)
	{
	  free_values.free_to_mark ();
	  retval = allocate_value (subobj_type);
	  mark_value_bytes_unavailable (retval, 0,
					TYPE_LENGTH (subobj_type));
	  return retval;
	}
      else if (ex.error == NO_ENTRY_VALUE_ERROR)
	{
	  if (entry_values_debug)
	    exception_print (gdb_stdout, ex);
	  free_values.free_to_mark ();
	  return allocate_optimized_out_value (subobj_type);
	}
      else
	throw;
    }

  /* We need to clean up all the values that are not needed any more.
     The problem with a value_ref_ptr class is that it disconnects the
     RETVAL from the value garbage collection, so we need to make
     a copy of that value on the stack to keep everything consistent.
     The value_ref_ptr will clean up after itself at the end of this block.  */
  value_ref_ptr value_holder = value_ref_ptr::new_reference (retval);
  free_values.free_to_mark ();

  return value_copy(retval);
}

/* The exported interface to dwarf2_evaluate_loc_desc_full; it always
   passes 0 as the byte_offset.  */

struct value *
dwarf2_evaluate_loc_desc (struct type *type, struct frame_info *frame,
			  const gdb_byte *data, size_t size,
			  dwarf2_per_cu_data *per_cu,
			  dwarf2_per_objfile *per_objfile, bool as_lval)
{
  return dwarf2_evaluate_loc_desc_full (type, frame, data, size, per_cu,
					per_objfile, NULL, 0, as_lval);
}

/* Evaluates a dwarf expression and stores the result in VAL,
   expecting that the dwarf expression only produces a single
   CORE_ADDR.  FRAME is the frame in which the expression is
   evaluated.  ADDR_STACK is a context (location of a variable) and
   might be needed to evaluate the location expression.
   PUSH_INITIAL_VALUE is true if the address (either from ADDR_STACK,
   or the default of 0) should be pushed on the DWARF expression
   evaluation stack before evaluating the expression; this is required
   by certain forms of DWARF expression.  Returns 1 on success, 0
   otherwise.  */

static int
dwarf2_locexpr_baton_eval (const struct dwarf2_locexpr_baton *dlbaton,
			   struct frame_info *frame,
			   const struct property_addr_info *addr_stack,
			   CORE_ADDR *valp,
			   bool push_initial_value,
			   bool *is_reference)
{
  if (dlbaton == NULL || dlbaton->size == 0)
    return 0;

  dwarf2_per_objfile *per_objfile = dlbaton->per_objfile;
  struct dwarf2_per_cu_data *per_cu = dlbaton->per_cu;

  struct value *result;
  scoped_value_mark free_values;
  std::vector<struct value *> init_values;

  if (push_initial_value)
    {
      struct type *type
	= builtin_type (per_objfile->objfile->arch ())->builtin_uint64;

      if (addr_stack != nullptr)
	init_values.push_back (value_at_lazy (type, addr_stack->addr));
      else
	init_values.push_back (value_at_lazy (type, 0));
    }

  try
    {
      result
	= dwarf2_eval_exp (dlbaton->data, dlbaton->size, true, per_objfile,
			   per_cu, frame, per_cu->addr_size (), &init_values,
			   addr_stack);
    }
  catch (const gdb_exception_error &ex)
    {
      if (ex.error == NOT_AVAILABLE_ERROR)
	{
	  return 0;
	}
      else if (ex.error == NO_ENTRY_VALUE_ERROR)
	{
	  if (entry_values_debug)
	    exception_print (gdb_stdout, ex);
	  return 0;
	}
      else
	throw;
    }

  if (value_optimized_out (result))
    return 0;

  if (VALUE_LVAL (result) == lval_memory)
    *valp = value_address (result);
  else
    {
      if (VALUE_LVAL (result) == not_lval)
	*is_reference = false;

      *valp = value_as_address (result);
    }

  return 1;
}

/* See dwarf2loc.h.  */

bool
dwarf2_evaluate_property (const struct dynamic_prop *prop,
			  struct frame_info *frame,
			  const struct property_addr_info *addr_stack,
			  CORE_ADDR *value,
			  bool push_initial_value)
{
  if (prop == NULL)
    return false;

  if (frame == NULL && has_stack_frames ())
    frame = get_selected_frame (NULL);

  switch (prop->kind ())
    {
    case PROP_LOCEXPR:
      {
	const struct dwarf2_property_baton *baton
	  = (const struct dwarf2_property_baton *) prop->baton ();
	gdb_assert (baton->property_type != NULL);

	bool is_reference = baton->locexpr.is_reference;
	if (dwarf2_locexpr_baton_eval (&baton->locexpr, frame, addr_stack,
				       value, push_initial_value, &is_reference))
	  {
	    if (is_reference)
	      {
		struct value *val = value_at (baton->property_type, *value);
		*value = value_as_address (val);
	      }
	    else
	      {
		gdb_assert (baton->property_type != NULL);

		struct type *type = check_typedef (baton->property_type);
		if (TYPE_LENGTH (type) < sizeof (CORE_ADDR)
		    && !type->is_unsigned ())
		  {
		    /* If we have a valid return candidate and it's value
		       is signed, we have to sign-extend the value because
		       CORE_ADDR on 64bit machine has 8 bytes but address
		       size of an 32bit application is bytes.  */
		    const int addr_size
		      = (baton->locexpr.per_cu->addr_size ()
			 * TARGET_CHAR_BIT);
		    const CORE_ADDR neg_mask
		      = (~((CORE_ADDR) 0) <<  (addr_size - 1));

		    /* Check if signed bit is set and sign-extend values.  */
		    if (*value & neg_mask)
		      *value |= neg_mask;
		  }
	      }
	    return true;
	  }
      }
      break;

    case PROP_LOCLIST:
      {
	struct dwarf2_property_baton *baton
	  = (struct dwarf2_property_baton *) prop->baton ();
	CORE_ADDR pc;
	const gdb_byte *data;
	struct value *val;
	size_t size;

	if (frame == NULL
	    || !get_frame_address_in_block_if_available (frame, &pc))
	  return false;

	data = dwarf2_find_location_expression (&baton->loclist, &size, pc);
	if (data != NULL)
	  {
	    val = dwarf2_evaluate_loc_desc (baton->property_type, frame, data,
					    size, baton->loclist.per_cu,
					    baton->loclist.per_objfile);
	    if (!value_optimized_out (val))
	      {
		*value = value_as_address (val);
		return true;
	      }
	  }
      }
      break;

    case PROP_CONST:
      *value = prop->const_val ();
      return true;

    case PROP_ADDR_OFFSET:
      {
	struct dwarf2_property_baton *baton
	  = (struct dwarf2_property_baton *) prop->baton ();
	const struct property_addr_info *pinfo;
	struct value *val;

	for (pinfo = addr_stack; pinfo != NULL; pinfo = pinfo->next)
	  {
	    /* This approach lets us avoid checking the qualifiers.  */
	    if (TYPE_MAIN_TYPE (pinfo->type)
		== TYPE_MAIN_TYPE (baton->property_type))
	      break;
	  }
	if (pinfo == NULL)
	  error (_("cannot find reference address for offset property"));
	if (pinfo->valaddr.data () != NULL)
	  val = value_from_contents
		  (baton->offset_info.type,
		   pinfo->valaddr.data () + baton->offset_info.offset);
	else
	  val = value_at (baton->offset_info.type,
			  pinfo->addr + baton->offset_info.offset);
	*value = value_as_address (val);
	return true;
      }
    }

  return false;
}

/* See dwarf2loc.h.  */

void
dwarf2_compile_property_to_c (string_file *stream,
			      const char *result_name,
			      struct gdbarch *gdbarch,
			      std::vector<bool> &registers_used,
			      const struct dynamic_prop *prop,
			      CORE_ADDR pc,
			      struct symbol *sym)
{
  struct dwarf2_property_baton *baton
    = (struct dwarf2_property_baton *) prop->baton ();
  const gdb_byte *data;
  size_t size;
  dwarf2_per_cu_data *per_cu;
  dwarf2_per_objfile *per_objfile;

  if (prop->kind () == PROP_LOCEXPR)
    {
      data = baton->locexpr.data;
      size = baton->locexpr.size;
      per_cu = baton->locexpr.per_cu;
      per_objfile = baton->locexpr.per_objfile;
    }
  else
    {
      gdb_assert (prop->kind () == PROP_LOCLIST);

      data = dwarf2_find_location_expression (&baton->loclist, &size, pc);
      per_cu = baton->loclist.per_cu;
      per_objfile = baton->loclist.per_objfile;
    }

  compile_dwarf_bounds_to_c (stream, result_name, prop, sym, pc,
			     gdbarch, registers_used,
			     per_cu->addr_size (),
			     data, data + size, per_cu, per_objfile);
}

/* Compute the correct symbol_needs_kind value for the location
   expression in EXPR.  */

static enum symbol_needs_kind
dwarf2_get_symbol_read_needs (gdb::array_view<const gdb_byte> expr,
			     dwarf2_per_cu_data *per_cu,
			     dwarf2_per_objfile *per_objfile,
			     bfd_endian byte_order,
			     int addr_size,
			     int ref_addr_size,
			     int depth = 0)
{
  const gdb_byte *expr_end = expr.data () + expr.size ();
  const gdb_byte *op_ptr = expr.data ();
  enum symbol_needs_kind symbol_needs = SYMBOL_NEEDS_NONE;
  const int max_depth = 256;

  if (depth > max_depth)
    error (_("DWARF-2 expression error: Loop detected (%d)."), depth);

  depth++;

  while (op_ptr < expr_end)
    {
      enum dwarf_location_atom op
	= (enum dwarf_location_atom) *op_ptr++;
      uint64_t uoffset;
      int64_t offset;

      /* The DWARF expression might have a bug causing an infinite
	 loop.  In that case, quitting is the only way out.  */
      QUIT;

      switch (op)
	{
	case DW_OP_lit0:
	case DW_OP_lit1:
	case DW_OP_lit2:
	case DW_OP_lit3:
	case DW_OP_lit4:
	case DW_OP_lit5:
	case DW_OP_lit6:
	case DW_OP_lit7:
	case DW_OP_lit8:
	case DW_OP_lit9:
	case DW_OP_lit10:
	case DW_OP_lit11:
	case DW_OP_lit12:
	case DW_OP_lit13:
	case DW_OP_lit14:
	case DW_OP_lit15:
	case DW_OP_lit16:
	case DW_OP_lit17:
	case DW_OP_lit18:
	case DW_OP_lit19:
	case DW_OP_lit20:
	case DW_OP_lit21:
	case DW_OP_lit22:
	case DW_OP_lit23:
	case DW_OP_lit24:
	case DW_OP_lit25:
	case DW_OP_lit26:
	case DW_OP_lit27:
	case DW_OP_lit28:
	case DW_OP_lit29:
	case DW_OP_lit30:
	case DW_OP_lit31:
	case DW_OP_stack_value:
	case DW_OP_dup:
	case DW_OP_drop:
	case DW_OP_swap:
	case DW_OP_over:
	case DW_OP_rot:
	case DW_OP_deref:
	case DW_OP_abs:
	case DW_OP_neg:
	case DW_OP_not:
	case DW_OP_and:
	case DW_OP_div:
	case DW_OP_minus:
	case DW_OP_mod:
	case DW_OP_mul:
	case DW_OP_or:
	case DW_OP_plus:
	case DW_OP_shl:
	case DW_OP_shr:
	case DW_OP_shra:
	case DW_OP_xor:
	case DW_OP_le:
	case DW_OP_ge:
	case DW_OP_eq:
	case DW_OP_lt:
	case DW_OP_gt:
	case DW_OP_ne:
	case DW_OP_GNU_push_tls_address:
	case DW_OP_nop:
	case DW_OP_GNU_uninit:
	case DW_OP_push_object_address:
	case DW_OP_LLVM_offset:
	case DW_OP_LLVM_bit_offset:
	case DW_OP_LLVM_undefined:
	case DW_OP_LLVM_piece_end:
	  break;

	case DW_OP_form_tls_address:
	  if (symbol_needs <= SYMBOL_NEEDS_REGISTERS)
	    symbol_needs = SYMBOL_NEEDS_REGISTERS;
	  break;

	case DW_OP_convert:
	case DW_OP_GNU_convert:
	case DW_OP_reinterpret:
	case DW_OP_GNU_reinterpret:
	case DW_OP_addrx:
	case DW_OP_GNU_addr_index:
	case DW_OP_GNU_const_index:
	case DW_OP_constu:
	case DW_OP_plus_uconst:
	case DW_OP_piece:
	case DW_OP_LLVM_offset_constu:
	  op_ptr = safe_read_uleb128 (op_ptr, expr_end, &uoffset);
	  break;

	case DW_OP_consts:
	  op_ptr = safe_read_sleb128 (op_ptr, expr_end, &offset);
	  break;

	case DW_OP_bit_piece:
	case DW_OP_LLVM_select_bit_piece:
	case DW_OP_LLVM_extend:
	  op_ptr = safe_read_uleb128 (op_ptr, expr_end, &uoffset);
	  op_ptr = safe_read_uleb128 (op_ptr, expr_end, &uoffset);
	  break;

	case DW_OP_deref_type:
	case DW_OP_GNU_deref_type:
	  op_ptr++;
	  op_ptr = safe_read_uleb128 (op_ptr, expr_end, &uoffset);
	  break;

	case DW_OP_addr:
	  op_ptr += addr_size;
	  break;

	case DW_OP_const1u:
	case DW_OP_const1s:
	  op_ptr += 1;
	  break;

	case DW_OP_const2u:
	case DW_OP_const2s:
	  op_ptr += 2;
	  break;

	case DW_OP_const4s:
	case DW_OP_const4u:
	  op_ptr += 4;
	  break;

	case DW_OP_const8s:
	case DW_OP_const8u:
	  op_ptr += 8;
	  break;

	case DW_OP_reg0:
	case DW_OP_reg1:
	case DW_OP_reg2:
	case DW_OP_reg3:
	case DW_OP_reg4:
	case DW_OP_reg5:
	case DW_OP_reg6:
	case DW_OP_reg7:
	case DW_OP_reg8:
	case DW_OP_reg9:
	case DW_OP_reg10:
	case DW_OP_reg11:
	case DW_OP_reg12:
	case DW_OP_reg13:
	case DW_OP_reg14:
	case DW_OP_reg15:
	case DW_OP_reg16:
	case DW_OP_reg17:
	case DW_OP_reg18:
	case DW_OP_reg19:
	case DW_OP_reg20:
	case DW_OP_reg21:
	case DW_OP_reg22:
	case DW_OP_reg23:
	case DW_OP_reg24:
	case DW_OP_reg25:
	case DW_OP_reg26:
	case DW_OP_reg27:
	case DW_OP_reg28:
	case DW_OP_reg29:
	case DW_OP_reg30:
	case DW_OP_reg31:
	case DW_OP_regx:
	case DW_OP_breg0:
	case DW_OP_breg1:
	case DW_OP_breg2:
	case DW_OP_breg3:
	case DW_OP_breg4:
	case DW_OP_breg5:
	case DW_OP_breg6:
	case DW_OP_breg7:
	case DW_OP_breg8:
	case DW_OP_breg9:
	case DW_OP_breg10:
	case DW_OP_breg11:
	case DW_OP_breg12:
	case DW_OP_breg13:
	case DW_OP_breg14:
	case DW_OP_breg15:
	case DW_OP_breg16:
	case DW_OP_breg17:
	case DW_OP_breg18:
	case DW_OP_breg19:
	case DW_OP_breg20:
	case DW_OP_breg21:
	case DW_OP_breg22:
	case DW_OP_breg23:
	case DW_OP_breg24:
	case DW_OP_breg25:
	case DW_OP_breg26:
	case DW_OP_breg27:
	case DW_OP_breg28:
	case DW_OP_breg29:
	case DW_OP_breg30:
	case DW_OP_breg31:
	case DW_OP_bregx:
	case DW_OP_fbreg:
	case DW_OP_call_frame_cfa:
	case DW_OP_entry_value:
	case DW_OP_GNU_entry_value:
	case DW_OP_GNU_parameter_ref:
	case DW_OP_regval_type:
	case DW_OP_GNU_regval_type:
	case DW_OP_LLVM_call_frame_entry_reg:
	case DW_OP_LLVM_aspace_bregx:
	  symbol_needs = SYMBOL_NEEDS_FRAME;
	  break;

	case DW_OP_implicit_value:
	  op_ptr = safe_read_uleb128 (op_ptr, expr_end, &uoffset);
	  op_ptr += uoffset;
	  break;

	case DW_OP_implicit_pointer:
	case DW_OP_GNU_implicit_pointer:
	  op_ptr += ref_addr_size;
	  op_ptr = safe_read_sleb128 (op_ptr, expr_end, &offset);
	  break;

	case DW_OP_deref_size:
	case DW_OP_pick:
	  op_ptr++;
	  break;

	case DW_OP_skip:
	  op_ptr += 2;
	  break;

	case DW_OP_bra:
	  op_ptr += 2;
	  break;

	case DW_OP_call2:
	  {
	    cu_offset cu_off
	      = (cu_offset) extract_unsigned_integer (op_ptr, 2, byte_order);
	    op_ptr += 2;

	    auto get_frame_pc = [&symbol_needs] ()
	      {
		symbol_needs = SYMBOL_NEEDS_FRAME;
		return 0;
	      };

	    struct dwarf2_locexpr_baton baton
	      = dwarf2_fetch_die_loc_cu_off (cu_off, per_cu,
					     per_objfile,
					     get_frame_pc);

	    /* If SYMBOL_NEEDS_FRAME is returned from the previous call,
	       we dont have to check the baton content.  */
	    if (symbol_needs != SYMBOL_NEEDS_FRAME)
	      {
		gdbarch *arch = baton.per_objfile->objfile->arch ();
		gdb::array_view<const gdb_byte> sub_expr (baton.data,
							  baton.size);
		symbol_needs
		  = dwarf2_get_symbol_read_needs (sub_expr,
						  baton.per_cu,
						  baton.per_objfile,
						  gdbarch_byte_order (arch),
						  baton.per_cu->addr_size (),
						  baton.per_cu->ref_addr_size (),
						  depth);
	      }
	    break;
	  }

	case DW_OP_call4:
	  {
	    cu_offset cu_off
	      = (cu_offset) extract_unsigned_integer (op_ptr, 4, byte_order);
	    op_ptr += 4;

	    auto get_frame_pc = [&symbol_needs] ()
	      {
		symbol_needs = SYMBOL_NEEDS_FRAME;
		return 0;
	      };

	    struct dwarf2_locexpr_baton baton
	      = dwarf2_fetch_die_loc_cu_off (cu_off, per_cu,
					     per_objfile,
					     get_frame_pc);

	    /* If SYMBOL_NEEDS_FRAME is returned from the previous call,
	       we dont have to check the baton content.  */
	    if (symbol_needs != SYMBOL_NEEDS_FRAME)
	      {
		gdbarch *arch = baton.per_objfile->objfile->arch ();
		gdb::array_view<const gdb_byte> sub_expr (baton.data,
							  baton.size);
		symbol_needs
		  = dwarf2_get_symbol_read_needs (sub_expr,
						  baton.per_cu,
						  baton.per_objfile,
						  gdbarch_byte_order (arch),
						  baton.per_cu->addr_size (),
						  baton.per_cu->ref_addr_size (),
						  depth);
	      }
	    break;
	  }

	case DW_OP_GNU_variable_value:
	  {
<<<<<<< HEAD
	    sect_offset sect_off
	      = (sect_offset) extract_unsigned_integer (op_ptr,
							ref_addr_size,
							byte_order);
	    op_ptr += ref_addr_size;

	    struct type *die_type
	      = dwarf2_fetch_die_type_sect_off (sect_off, per_cu,
						per_objfile);

	    if (die_type == NULL)
	      error (_("Bad DW_OP_GNU_variable_value DIE."));

	    /* Note: Things still work when the following test is
	       removed.  This test and error is here to conform to the
	       proposed specification.  */
	    if (die_type->code () != TYPE_CODE_INT
	       && die_type->code () != TYPE_CODE_PTR)
	      error (_("Type of DW_OP_GNU_variable_value DIE must be "
		       "an integer or pointer."));

	    auto get_frame_pc = [&symbol_needs] ()
	      {
		symbol_needs = SYMBOL_NEEDS_FRAME;
		return 0;
	      };
=======
	    /* This approach lets us avoid checking the qualifiers.  */
	    if (TYPE_MAIN_TYPE (pinfo->type)
		== TYPE_MAIN_TYPE (baton->property_type))
	      break;
	  }
	if (pinfo == NULL)
	  error (_("cannot find reference address for offset property"));
	if (pinfo->valaddr.data () != NULL)
	  val = value_from_contents
		  (baton->offset_info.type,
		   pinfo->valaddr.data () + baton->offset_info.offset);
	else
	  val = value_at (baton->offset_info.type,
			  pinfo->addr + baton->offset_info.offset);
	*value = value_as_address (val);
	return true;
      }

    case PROP_VARIABLE_NAME:
      {
	struct value *val = compute_var_value (prop->variable_name ());
	if (val != nullptr)
	  {
	    *value = value_as_long (val);
	    return true;
	  }
      }
      break;
    }

  return false;
}
>>>>>>> 386de171

	    struct dwarf2_locexpr_baton baton
	      = dwarf2_fetch_die_loc_sect_off (sect_off, per_cu,
					       per_objfile,
					       get_frame_pc, true);

	    /* If SYMBOL_NEEDS_FRAME is returned from the previous call,
	       we dont have to check the baton content.  */
	    if (symbol_needs != SYMBOL_NEEDS_FRAME)
	      {
		gdbarch *arch = baton.per_objfile->objfile->arch ();
		gdb::array_view<const gdb_byte> sub_expr (baton.data,
							  baton.size);
		symbol_needs
		  = dwarf2_get_symbol_read_needs (sub_expr,
						  baton.per_cu,
						  baton.per_objfile,
						  gdbarch_byte_order (arch),
						  baton.per_cu->addr_size (),
						  baton.per_cu->ref_addr_size (),
						  depth);
	      }
	    break;
	  }

	case DW_OP_const_type:
	case DW_OP_GNU_const_type:
	  op_ptr = safe_read_uleb128 (op_ptr, expr_end, &uoffset);
	  offset = *op_ptr++;
	  op_ptr += offset;
	  break;

	default:
	  error (_("Unhandled DWARF expression opcode 0x%x"), op);
	}
      /* If it is known that a frame information is
	 needed we can stop parsing the expression.  */
      if (symbol_needs == SYMBOL_NEEDS_FRAME)
	break;
    }

  return symbol_needs;
}

/* A helper function that throws an unimplemented error mentioning a
   given DWARF operator.  */

static void ATTRIBUTE_NORETURN
unimplemented (unsigned int op)
{
  const char *name = get_DW_OP_name (op);

  if (name)
    error (_("DWARF operator %s cannot be translated to an agent expression"),
	   name);
  else
    error (_("Unknown DWARF operator 0x%02x cannot be translated "
	     "to an agent expression"),
	   op);
}

/* See dwarf2loc.h.

   This is basically a wrapper on gdbarch_dwarf2_reg_to_regnum so that we
   can issue a complaint, which is better than having every target's
   implementation of dwarf2_reg_to_regnum do it.  */

int
dwarf_reg_to_regnum (struct gdbarch *arch, int dwarf_reg)
{
  int reg = gdbarch_dwarf2_reg_to_regnum (arch, dwarf_reg);

  if (reg == -1)
    {
      complaint (_("bad DWARF register number %d"), dwarf_reg);
    }
  return reg;
}

/* Subroutine of dwarf_reg_to_regnum_or_error to simplify it.
   Throw an error because DWARF_REG is bad.  */

static void
throw_bad_regnum_error (ULONGEST dwarf_reg)
{
  /* Still want to print -1 as "-1".
     We *could* have int and ULONGEST versions of dwarf2_reg_to_regnum_or_error
     but that's overkill for now.  */
  if ((int) dwarf_reg == dwarf_reg)
    error (_("Unable to access DWARF register number %d"), (int) dwarf_reg);
  error (_("Unable to access DWARF register number %s"),
	 pulongest (dwarf_reg));
}

/* See dwarf2loc.h.  */

int
dwarf_reg_to_regnum_or_error (struct gdbarch *arch, ULONGEST dwarf_reg)
{
  int reg;

  if (dwarf_reg > INT_MAX)
    throw_bad_regnum_error (dwarf_reg);
  /* Yes, we will end up issuing a complaint and an error if DWARF_REG is
     bad, but that's ok.  */
  reg = dwarf_reg_to_regnum (arch, (int) dwarf_reg);
  if (reg == -1)
    throw_bad_regnum_error (dwarf_reg);
  return reg;
}

/* A helper function that emits an access to memory.  ARCH is the
   target architecture.  EXPR is the expression which we are building.
   NBITS is the number of bits we want to read.  This emits the
   opcodes needed to read the memory and then extract the desired
   bits.  */

static void
access_memory (struct gdbarch *arch, struct agent_expr *expr, ULONGEST nbits)
{
  ULONGEST nbytes = (nbits + 7) / 8;

  gdb_assert (nbytes > 0 && nbytes <= sizeof (LONGEST));

  if (expr->tracing)
    ax_trace_quick (expr, nbytes);

  if (nbits <= 8)
    ax_simple (expr, aop_ref8);
  else if (nbits <= 16)
    ax_simple (expr, aop_ref16);
  else if (nbits <= 32)
    ax_simple (expr, aop_ref32);
  else
    ax_simple (expr, aop_ref64);

  /* If we read exactly the number of bytes we wanted, we're done.  */
  if (8 * nbytes == nbits)
    return;

  if (gdbarch_byte_order (arch) == BFD_ENDIAN_BIG)
    {
      /* On a bits-big-endian machine, we want the high-order
	 NBITS.  */
      ax_const_l (expr, 8 * nbytes - nbits);
      ax_simple (expr, aop_rsh_unsigned);
    }
  else
    {
      /* On a bits-little-endian box, we want the low-order NBITS.  */
      ax_zero_ext (expr, nbits);
    }
}

/* Compile a DWARF location expression to an agent expression.
   
   EXPR is the agent expression we are building.
   LOC is the agent value we modify.
   ARCH is the architecture.
   ADDR_SIZE is the size of addresses, in bytes.
   OP_PTR is the start of the location expression.
   OP_END is one past the last byte of the location expression.
   
   This will throw an exception for various kinds of errors -- for
   example, if the expression cannot be compiled, or if the expression
   is invalid.  */

static void
dwarf2_compile_expr_to_ax (struct agent_expr *expr, struct axs_value *loc,
			   unsigned int addr_size, const gdb_byte *op_ptr,
			   const gdb_byte *op_end,
			   dwarf2_per_cu_data *per_cu,
			   dwarf2_per_objfile *per_objfile)
{
  gdbarch *arch = expr->gdbarch;
  std::vector<int> dw_labels, patches;
  const gdb_byte * const base = op_ptr;
  const gdb_byte *previous_piece = op_ptr;
  enum bfd_endian byte_order = gdbarch_byte_order (arch);
  ULONGEST bits_collected = 0;
  unsigned int addr_size_bits = 8 * addr_size;
  bool bits_big_endian = byte_order == BFD_ENDIAN_BIG;

  std::vector<int> offsets (op_end - op_ptr, -1);

  /* By default we are making an address.  */
  loc->kind = axs_lvalue_memory;

  while (op_ptr < op_end)
    {
      enum dwarf_location_atom op = (enum dwarf_location_atom) *op_ptr;
      uint64_t uoffset, reg;
      int64_t offset;
      int i;

      offsets[op_ptr - base] = expr->len;
      ++op_ptr;

      /* Our basic approach to code generation is to map DWARF
	 operations directly to AX operations.  However, there are
	 some differences.

	 First, DWARF works on address-sized units, but AX always uses
	 LONGEST.  For most operations we simply ignore this
	 difference; instead we generate sign extensions as needed
	 before division and comparison operations.  It would be nice
	 to omit the sign extensions, but there is no way to determine
	 the size of the target's LONGEST.  (This code uses the size
	 of the host LONGEST in some cases -- that is a bug but it is
	 difficult to fix.)

	 Second, some DWARF operations cannot be translated to AX.
	 For these we simply fail.  See
	 http://sourceware.org/bugzilla/show_bug.cgi?id=11662.  */
      switch (op)
	{
	case DW_OP_lit0:
	case DW_OP_lit1:
	case DW_OP_lit2:
	case DW_OP_lit3:
	case DW_OP_lit4:
	case DW_OP_lit5:
	case DW_OP_lit6:
	case DW_OP_lit7:
	case DW_OP_lit8:
	case DW_OP_lit9:
	case DW_OP_lit10:
	case DW_OP_lit11:
	case DW_OP_lit12:
	case DW_OP_lit13:
	case DW_OP_lit14:
	case DW_OP_lit15:
	case DW_OP_lit16:
	case DW_OP_lit17:
	case DW_OP_lit18:
	case DW_OP_lit19:
	case DW_OP_lit20:
	case DW_OP_lit21:
	case DW_OP_lit22:
	case DW_OP_lit23:
	case DW_OP_lit24:
	case DW_OP_lit25:
	case DW_OP_lit26:
	case DW_OP_lit27:
	case DW_OP_lit28:
	case DW_OP_lit29:
	case DW_OP_lit30:
	case DW_OP_lit31:
	  ax_const_l (expr, op - DW_OP_lit0);
	  break;

	case DW_OP_addr:
	  uoffset = extract_unsigned_integer (op_ptr, addr_size, byte_order);
	  op_ptr += addr_size;
	  /* Some versions of GCC emit DW_OP_addr before
	     DW_OP_GNU_push_tls_address.  In this case the value is an
	     index, not an address.  We don't support things like
	     branching between the address and the TLS op.  */
	  if (op_ptr >= op_end || *op_ptr != DW_OP_GNU_push_tls_address)
	    uoffset += per_objfile->objfile->text_section_offset ();
	  ax_const_l (expr, uoffset);
	  break;

	case DW_OP_const1u:
	  ax_const_l (expr, extract_unsigned_integer (op_ptr, 1, byte_order));
	  op_ptr += 1;
	  break;

	case DW_OP_const1s:
	  ax_const_l (expr, extract_signed_integer (op_ptr, 1, byte_order));
	  op_ptr += 1;
	  break;

	case DW_OP_const2u:
	  ax_const_l (expr, extract_unsigned_integer (op_ptr, 2, byte_order));
	  op_ptr += 2;
	  break;

	case DW_OP_const2s:
	  ax_const_l (expr, extract_signed_integer (op_ptr, 2, byte_order));
	  op_ptr += 2;
	  break;

	case DW_OP_const4u:
	  ax_const_l (expr, extract_unsigned_integer (op_ptr, 4, byte_order));
	  op_ptr += 4;
	  break;

	case DW_OP_const4s:
	  ax_const_l (expr, extract_signed_integer (op_ptr, 4, byte_order));
	  op_ptr += 4;
	  break;

	case DW_OP_const8u:
	  ax_const_l (expr, extract_unsigned_integer (op_ptr, 8, byte_order));
	  op_ptr += 8;
	  break;

	case DW_OP_const8s:
	  ax_const_l (expr, extract_signed_integer (op_ptr, 8, byte_order));
	  op_ptr += 8;
	  break;

	case DW_OP_constu:
	  op_ptr = safe_read_uleb128 (op_ptr, op_end, &uoffset);
	  ax_const_l (expr, uoffset);
	  break;

	case DW_OP_consts:
	  op_ptr = safe_read_sleb128 (op_ptr, op_end, &offset);
	  ax_const_l (expr, offset);
	  break;

	case DW_OP_reg0:
	case DW_OP_reg1:
	case DW_OP_reg2:
	case DW_OP_reg3:
	case DW_OP_reg4:
	case DW_OP_reg5:
	case DW_OP_reg6:
	case DW_OP_reg7:
	case DW_OP_reg8:
	case DW_OP_reg9:
	case DW_OP_reg10:
	case DW_OP_reg11:
	case DW_OP_reg12:
	case DW_OP_reg13:
	case DW_OP_reg14:
	case DW_OP_reg15:
	case DW_OP_reg16:
	case DW_OP_reg17:
	case DW_OP_reg18:
	case DW_OP_reg19:
	case DW_OP_reg20:
	case DW_OP_reg21:
	case DW_OP_reg22:
	case DW_OP_reg23:
	case DW_OP_reg24:
	case DW_OP_reg25:
	case DW_OP_reg26:
	case DW_OP_reg27:
	case DW_OP_reg28:
	case DW_OP_reg29:
	case DW_OP_reg30:
	case DW_OP_reg31:
	  dwarf_expr_require_composition (op_ptr, op_end, "DW_OP_regx");
	  loc->u.reg = dwarf_reg_to_regnum_or_error (arch, op - DW_OP_reg0);
	  loc->kind = axs_lvalue_register;
	  break;

	case DW_OP_regx:
	  op_ptr = safe_read_uleb128 (op_ptr, op_end, &reg);
	  dwarf_expr_require_composition (op_ptr, op_end, "DW_OP_regx");
	  loc->u.reg = dwarf_reg_to_regnum_or_error (arch, reg);
	  loc->kind = axs_lvalue_register;
	  break;

	case DW_OP_implicit_value:
	  {
	    uint64_t len;

	    op_ptr = safe_read_uleb128 (op_ptr, op_end, &len);
	    if (op_ptr + len > op_end)
	      error (_("DW_OP_implicit_value: too few bytes available."));
	    if (len > sizeof (ULONGEST))
	      error (_("Cannot translate DW_OP_implicit_value of %d bytes"),
		     (int) len);

	    ax_const_l (expr, extract_unsigned_integer (op_ptr, len,
							byte_order));
	    op_ptr += len;
	    dwarf_expr_require_composition (op_ptr, op_end,
					    "DW_OP_implicit_value");

	    loc->kind = axs_rvalue;
	  }
	  break;

	case DW_OP_stack_value:
	  dwarf_expr_require_composition (op_ptr, op_end, "DW_OP_stack_value");
	  loc->kind = axs_rvalue;
	  break;

	case DW_OP_breg0:
	case DW_OP_breg1:
	case DW_OP_breg2:
	case DW_OP_breg3:
	case DW_OP_breg4:
	case DW_OP_breg5:
	case DW_OP_breg6:
	case DW_OP_breg7:
	case DW_OP_breg8:
	case DW_OP_breg9:
	case DW_OP_breg10:
	case DW_OP_breg11:
	case DW_OP_breg12:
	case DW_OP_breg13:
	case DW_OP_breg14:
	case DW_OP_breg15:
	case DW_OP_breg16:
	case DW_OP_breg17:
	case DW_OP_breg18:
	case DW_OP_breg19:
	case DW_OP_breg20:
	case DW_OP_breg21:
	case DW_OP_breg22:
	case DW_OP_breg23:
	case DW_OP_breg24:
	case DW_OP_breg25:
	case DW_OP_breg26:
	case DW_OP_breg27:
	case DW_OP_breg28:
	case DW_OP_breg29:
	case DW_OP_breg30:
	case DW_OP_breg31:
	  op_ptr = safe_read_sleb128 (op_ptr, op_end, &offset);
	  i = dwarf_reg_to_regnum_or_error (arch, op - DW_OP_breg0);
	  ax_reg (expr, i);
	  if (offset != 0)
	    {
	      ax_const_l (expr, offset);
	      ax_simple (expr, aop_add);
	    }
	  break;

	case DW_OP_bregx:
	  {
	    op_ptr = safe_read_uleb128 (op_ptr, op_end, &reg);
	    op_ptr = safe_read_sleb128 (op_ptr, op_end, &offset);
	    i = dwarf_reg_to_regnum_or_error (arch, reg);
	    ax_reg (expr, i);
	    if (offset != 0)
	      {
		ax_const_l (expr, offset);
		ax_simple (expr, aop_add);
	      }
	  }
	  break;

	case DW_OP_fbreg:
	  {
	    const gdb_byte *datastart;
	    size_t datalen;
	    const struct block *b;
	    struct symbol *framefunc;

	    b = block_for_pc (expr->scope);

	    if (!b)
	      error (_("No block found for address"));

	    framefunc = block_linkage_function (b);

	    if (!framefunc)
	      error (_("No function found for block"));

	    func_get_frame_base_dwarf_block (framefunc, expr->scope,
					     &datastart, &datalen);

	    op_ptr = safe_read_sleb128 (op_ptr, op_end, &offset);
	    dwarf2_compile_expr_to_ax (expr, loc, addr_size, datastart,
				       datastart + datalen, per_cu,
				       per_objfile);
	    if (loc->kind == axs_lvalue_register)
	      require_rvalue (expr, loc);

	    if (offset != 0)
	      {
		ax_const_l (expr, offset);
		ax_simple (expr, aop_add);
	      }

	    loc->kind = axs_lvalue_memory;
	  }
	  break;

	case DW_OP_dup:
	  ax_simple (expr, aop_dup);
	  break;

	case DW_OP_drop:
	  ax_simple (expr, aop_pop);
	  break;

	case DW_OP_pick:
	  offset = *op_ptr++;
	  ax_pick (expr, offset);
	  break;

	case DW_OP_swap:
	  ax_simple (expr, aop_swap);
	  break;

	case DW_OP_over:
	  ax_pick (expr, 1);
	  break;

	case DW_OP_rot:
	  ax_simple (expr, aop_rot);
	  break;

	case DW_OP_deref:
	case DW_OP_deref_size:
	  {
	    int size;

	    if (op == DW_OP_deref_size)
	      size = *op_ptr++;
	    else
	      size = addr_size;

	    if (size != 1 && size != 2 && size != 4 && size != 8)
	      error (_("Unsupported size %d in %s"),
		     size, get_DW_OP_name (op));
	    access_memory (arch, expr, size * TARGET_CHAR_BIT);
	  }
	  break;

	case DW_OP_abs:
	  /* Sign extend the operand.  */
	  ax_ext (expr, addr_size_bits);
	  ax_simple (expr, aop_dup);
	  ax_const_l (expr, 0);
	  ax_simple (expr, aop_less_signed);
	  ax_simple (expr, aop_log_not);
	  i = ax_goto (expr, aop_if_goto);
	  /* We have to emit 0 - X.  */
	  ax_const_l (expr, 0);
	  ax_simple (expr, aop_swap);
	  ax_simple (expr, aop_sub);
	  ax_label (expr, i, expr->len);
	  break;

	case DW_OP_neg:
	  /* No need to sign extend here.  */
	  ax_const_l (expr, 0);
	  ax_simple (expr, aop_swap);
	  ax_simple (expr, aop_sub);
	  break;

	case DW_OP_not:
	  /* Sign extend the operand.  */
	  ax_ext (expr, addr_size_bits);
	  ax_simple (expr, aop_bit_not);
	  break;

	case DW_OP_plus_uconst:
	  op_ptr = safe_read_uleb128 (op_ptr, op_end, &reg);
	  /* It would be really weird to emit `DW_OP_plus_uconst 0',
	     but we micro-optimize anyhow.  */
	  if (reg != 0)
	    {
	      ax_const_l (expr, reg);
	      ax_simple (expr, aop_add);
	    }
	  break;

	case DW_OP_and:
	  ax_simple (expr, aop_bit_and);
	  break;

	case DW_OP_div:
	  /* Sign extend the operands.  */
	  ax_ext (expr, addr_size_bits);
	  ax_simple (expr, aop_swap);
	  ax_ext (expr, addr_size_bits);
	  ax_simple (expr, aop_swap);
	  ax_simple (expr, aop_div_signed);
	  break;

	case DW_OP_minus:
	  ax_simple (expr, aop_sub);
	  break;

	case DW_OP_mod:
	  ax_simple (expr, aop_rem_unsigned);
	  break;

	case DW_OP_mul:
	  ax_simple (expr, aop_mul);
	  break;

	case DW_OP_or:
	  ax_simple (expr, aop_bit_or);
	  break;

	case DW_OP_plus:
	  ax_simple (expr, aop_add);
	  break;

	case DW_OP_shl:
	  ax_simple (expr, aop_lsh);
	  break;

	case DW_OP_shr:
	  ax_simple (expr, aop_rsh_unsigned);
	  break;

	case DW_OP_shra:
	  ax_simple (expr, aop_rsh_signed);
	  break;

	case DW_OP_xor:
	  ax_simple (expr, aop_bit_xor);
	  break;

	case DW_OP_le:
	  /* Sign extend the operands.  */
	  ax_ext (expr, addr_size_bits);
	  ax_simple (expr, aop_swap);
	  ax_ext (expr, addr_size_bits);
	  /* Note no swap here: A <= B is !(B < A).  */
	  ax_simple (expr, aop_less_signed);
	  ax_simple (expr, aop_log_not);
	  break;

	case DW_OP_ge:
	  /* Sign extend the operands.  */
	  ax_ext (expr, addr_size_bits);
	  ax_simple (expr, aop_swap);
	  ax_ext (expr, addr_size_bits);
	  ax_simple (expr, aop_swap);
	  /* A >= B is !(A < B).  */
	  ax_simple (expr, aop_less_signed);
	  ax_simple (expr, aop_log_not);
	  break;

	case DW_OP_eq:
	  /* Sign extend the operands.  */
	  ax_ext (expr, addr_size_bits);
	  ax_simple (expr, aop_swap);
	  ax_ext (expr, addr_size_bits);
	  /* No need for a second swap here.  */
	  ax_simple (expr, aop_equal);
	  break;

	case DW_OP_lt:
	  /* Sign extend the operands.  */
	  ax_ext (expr, addr_size_bits);
	  ax_simple (expr, aop_swap);
	  ax_ext (expr, addr_size_bits);
	  ax_simple (expr, aop_swap);
	  ax_simple (expr, aop_less_signed);
	  break;

	case DW_OP_gt:
	  /* Sign extend the operands.  */
	  ax_ext (expr, addr_size_bits);
	  ax_simple (expr, aop_swap);
	  ax_ext (expr, addr_size_bits);
	  /* Note no swap here: A > B is B < A.  */
	  ax_simple (expr, aop_less_signed);
	  break;

	case DW_OP_ne:
	  /* Sign extend the operands.  */
	  ax_ext (expr, addr_size_bits);
	  ax_simple (expr, aop_swap);
	  ax_ext (expr, addr_size_bits);
	  /* No need for a swap here.  */
	  ax_simple (expr, aop_equal);
	  ax_simple (expr, aop_log_not);
	  break;

	case DW_OP_call_frame_cfa:
	  {
	    int regnum;
	    CORE_ADDR text_offset;
	    LONGEST off;
	    const gdb_byte *cfa_start, *cfa_end;

	    if (dwarf2_fetch_cfa_info (arch, expr->scope, per_cu,
				       &regnum, &off,
				       &text_offset, &cfa_start, &cfa_end))
	      {
		/* Register.  */
		ax_reg (expr, regnum);
		if (off != 0)
		  {
		    ax_const_l (expr, off);
		    ax_simple (expr, aop_add);
		  }
	      }
	    else
	      {
		/* Another expression.  */
		ax_const_l (expr, text_offset);
		dwarf2_compile_expr_to_ax (expr, loc, addr_size, cfa_start,
					   cfa_end, per_cu, per_objfile);
	      }

	    loc->kind = axs_lvalue_memory;
	  }
	  break;

	case DW_OP_GNU_push_tls_address:
	case DW_OP_form_tls_address:
	  unimplemented (op);
	  break;

	case DW_OP_push_object_address:
	  unimplemented (op);
	  break;

	case DW_OP_skip:
	  offset = extract_signed_integer (op_ptr, 2, byte_order);
	  op_ptr += 2;
	  i = ax_goto (expr, aop_goto);
	  dw_labels.push_back (op_ptr + offset - base);
	  patches.push_back (i);
	  break;

	case DW_OP_bra:
	  offset = extract_signed_integer (op_ptr, 2, byte_order);
	  op_ptr += 2;
	  /* Zero extend the operand.  */
	  ax_zero_ext (expr, addr_size_bits);
	  i = ax_goto (expr, aop_if_goto);
	  dw_labels.push_back (op_ptr + offset - base);
	  patches.push_back (i);
	  break;

	case DW_OP_nop:
	  break;

	case DW_OP_piece:
	case DW_OP_bit_piece:
	  {
	    uint64_t size;

	    if (op_ptr - 1 == previous_piece)
	      error (_("Cannot translate empty pieces to agent expressions"));
	    previous_piece = op_ptr - 1;

	    op_ptr = safe_read_uleb128 (op_ptr, op_end, &size);
	    if (op == DW_OP_piece)
	      {
		size *= 8;
		uoffset = 0;
	      }
	    else
	      op_ptr = safe_read_uleb128 (op_ptr, op_end, &uoffset);

	    if (bits_collected + size > 8 * sizeof (LONGEST))
	      error (_("Expression pieces exceed word size"));

	    /* Access the bits.  */
	    switch (loc->kind)
	      {
	      case axs_lvalue_register:
		ax_reg (expr, loc->u.reg);
		break;

	      case axs_lvalue_memory:
		/* Offset the pointer, if needed.  */
		if (uoffset > 8)
		  {
		    ax_const_l (expr, uoffset / 8);
		    ax_simple (expr, aop_add);
		    uoffset %= 8;
		  }
		access_memory (arch, expr, size);
		break;
	      }

	    /* For a bits-big-endian target, shift up what we already
	       have.  For a bits-little-endian target, shift up the
	       new data.  Note that there is a potential bug here if
	       the DWARF expression leaves multiple values on the
	       stack.  */
	    if (bits_collected > 0)
	      {
		if (bits_big_endian)
		  {
		    ax_simple (expr, aop_swap);
		    ax_const_l (expr, size);
		    ax_simple (expr, aop_lsh);
		    /* We don't need a second swap here, because
		       aop_bit_or is symmetric.  */
		  }
		else
		  {
		    ax_const_l (expr, size);
		    ax_simple (expr, aop_lsh);
		  }
		ax_simple (expr, aop_bit_or);
	      }

	    bits_collected += size;
	    loc->kind = axs_rvalue;
	  }
	  break;

	case DW_OP_GNU_uninit:
	  unimplemented (op);

	case DW_OP_call2:
	case DW_OP_call4:
	  {
	    struct dwarf2_locexpr_baton block;
	    int size = (op == DW_OP_call2 ? 2 : 4);

	    uoffset = extract_unsigned_integer (op_ptr, size, byte_order);
	    op_ptr += size;

	    auto get_frame_pc_from_expr = [expr] ()
	      {
		return expr->scope;
	      };
	    cu_offset cuoffset = (cu_offset) uoffset;
	    block = dwarf2_fetch_die_loc_cu_off (cuoffset, per_cu, per_objfile,
						 get_frame_pc_from_expr);

	    /* DW_OP_call_ref is currently not supported.  */
	    gdb_assert (block.per_cu == per_cu);

	    dwarf2_compile_expr_to_ax (expr, loc, addr_size, block.data,
				       block.data + block.size, per_cu,
				       per_objfile);
	  }
	  break;

	case DW_OP_call_ref:
	  unimplemented (op);

	case DW_OP_GNU_variable_value:
	  unimplemented (op);

	default:
	  unimplemented (op);
	}
    }

  /* Patch all the branches we emitted.  */
  for (int i = 0; i < patches.size (); ++i)
    {
      int targ = offsets[dw_labels[i]];
      if (targ == -1)
	internal_error (__FILE__, __LINE__, _("invalid label"));
      ax_label (expr, patches[i], targ);
    }
}


/* Return the value of SYMBOL in FRAME using the DWARF-2 expression
   evaluator to calculate the location.  */
static struct value *
locexpr_read_variable (struct symbol *symbol, struct frame_info *frame)
{
  struct dwarf2_locexpr_baton *dlbaton
    = (struct dwarf2_locexpr_baton *) SYMBOL_LOCATION_BATON (symbol);
  struct value *val;

  val = dwarf2_evaluate_loc_desc (SYMBOL_TYPE (symbol), frame, dlbaton->data,
				  dlbaton->size, dlbaton->per_cu,
				  dlbaton->per_objfile);

  return val;
}

/* Return the value of SYMBOL in FRAME at (callee) FRAME's function
   entry.  SYMBOL should be a function parameter, otherwise NO_ENTRY_VALUE_ERROR
   will be thrown.  */

static struct value *
locexpr_read_variable_at_entry (struct symbol *symbol, struct frame_info *frame)
{
  struct dwarf2_locexpr_baton *dlbaton
    = (struct dwarf2_locexpr_baton *) SYMBOL_LOCATION_BATON (symbol);

  return value_of_dwarf_block_entry (SYMBOL_TYPE (symbol), frame, dlbaton->data,
				     dlbaton->size);
}

/* Implementation of get_symbol_read_needs from
   symbol_computed_ops.  */

static enum symbol_needs_kind
locexpr_get_symbol_read_needs (struct symbol *symbol)
{
  struct dwarf2_locexpr_baton *dlbaton
    = (struct dwarf2_locexpr_baton *) SYMBOL_LOCATION_BATON (symbol);

  gdbarch *arch = dlbaton->per_objfile->objfile->arch ();
  gdb::array_view<const gdb_byte> expr (dlbaton->data, dlbaton->size);

  return dwarf2_get_symbol_read_needs (expr,
				       dlbaton->per_cu,
				       dlbaton->per_objfile,
				       gdbarch_byte_order (arch),
				       dlbaton->per_cu->addr_size (),
				       dlbaton->per_cu->ref_addr_size ());
}

/* Return true if DATA points to the end of a piece.  END is one past
   the last byte in the expression.  */

static int
piece_end_p (const gdb_byte *data, const gdb_byte *end)
{
  return data == end || data[0] == DW_OP_piece || data[0] == DW_OP_bit_piece;
}

/* Helper for locexpr_describe_location_piece that finds the name of a
   DWARF register.  */

static const char *
locexpr_regname (struct gdbarch *gdbarch, int dwarf_regnum)
{
  int regnum;

  /* This doesn't use dwarf_reg_to_regnum_or_error on purpose.
     We'd rather print *something* here than throw an error.  */
  regnum = dwarf_reg_to_regnum (gdbarch, dwarf_regnum);
  /* gdbarch_register_name may just return "", return something more
     descriptive for bad register numbers.  */
  if (regnum == -1)
    {
      /* The text is output as "$bad_register_number".
	 That is why we use the underscores.  */
      return _("bad_register_number");
    }
  return gdbarch_register_name (gdbarch, regnum);
}

/* Nicely describe a single piece of a location, returning an updated
   position in the bytecode sequence.  This function cannot recognize
   all locations; if a location is not recognized, it simply returns
   DATA.  If there is an error during reading, e.g. we run off the end
   of the buffer, an error is thrown.  */

static const gdb_byte *
locexpr_describe_location_piece (struct symbol *symbol, struct ui_file *stream,
				 CORE_ADDR addr, dwarf2_per_cu_data *per_cu,
				 dwarf2_per_objfile *per_objfile,
				 const gdb_byte *data, const gdb_byte *end,
				 unsigned int addr_size)
{
  objfile *objfile = per_objfile->objfile;
  struct gdbarch *gdbarch = objfile->arch ();
  size_t leb128_size;

  if (data[0] >= DW_OP_reg0 && data[0] <= DW_OP_reg31)
    {
      fprintf_filtered (stream, _("a variable in $%s"),
			locexpr_regname (gdbarch, data[0] - DW_OP_reg0));
      data += 1;
    }
  else if (data[0] == DW_OP_regx)
    {
      uint64_t reg;

      data = safe_read_uleb128 (data + 1, end, &reg);
      fprintf_filtered (stream, _("a variable in $%s"),
			locexpr_regname (gdbarch, reg));
    }
  else if (data[0] == DW_OP_fbreg)
    {
      const struct block *b;
      struct symbol *framefunc;
      int frame_reg = 0;
      int64_t frame_offset;
      const gdb_byte *base_data, *new_data, *save_data = data;
      size_t base_size;
      int64_t base_offset = 0;

      new_data = safe_read_sleb128 (data + 1, end, &frame_offset);
      if (!piece_end_p (new_data, end))
	return data;
      data = new_data;

      b = block_for_pc (addr);

      if (!b)
	error (_("No block found for address for symbol \"%s\"."),
	       symbol->print_name ());

      framefunc = block_linkage_function (b);

      if (!framefunc)
	error (_("No function found for block for symbol \"%s\"."),
	       symbol->print_name ());

      func_get_frame_base_dwarf_block (framefunc, addr, &base_data, &base_size);

      if (base_data[0] >= DW_OP_breg0 && base_data[0] <= DW_OP_breg31)
	{
	  const gdb_byte *buf_end;
	  
	  frame_reg = base_data[0] - DW_OP_breg0;
	  buf_end = safe_read_sleb128 (base_data + 1, base_data + base_size,
				       &base_offset);
	  if (buf_end != base_data + base_size)
	    error (_("Unexpected opcode after "
		     "DW_OP_breg%u for symbol \"%s\"."),
		   frame_reg, symbol->print_name ());
	}
      else if (base_data[0] >= DW_OP_reg0 && base_data[0] <= DW_OP_reg31)
	{
	  /* The frame base is just the register, with no offset.  */
	  frame_reg = base_data[0] - DW_OP_reg0;
	  base_offset = 0;
	}
      else
	{
	  /* We don't know what to do with the frame base expression,
	     so we can't trace this variable; give up.  */
	  return save_data;
	}

      fprintf_filtered (stream,
			_("a variable at frame base reg $%s offset %s+%s"),
			locexpr_regname (gdbarch, frame_reg),
			plongest (base_offset), plongest (frame_offset));
    }
  else if (data[0] >= DW_OP_breg0 && data[0] <= DW_OP_breg31
	   && piece_end_p (data, end))
    {
      int64_t offset;

      data = safe_read_sleb128 (data + 1, end, &offset);

      fprintf_filtered (stream,
			_("a variable at offset %s from base reg $%s"),
			plongest (offset),
			locexpr_regname (gdbarch, data[0] - DW_OP_breg0));
    }

  /* The location expression for a TLS variable looks like this (on a
     64-bit LE machine):

     DW_AT_location    : 10 byte block: 3 4 0 0 0 0 0 0 0 e0
			(DW_OP_addr: 4; DW_OP_GNU_push_tls_address)

     0x3 is the encoding for DW_OP_addr, which has an operand as long
     as the size of an address on the target machine (here is 8
     bytes).  Note that more recent version of GCC emit DW_OP_const4u
     or DW_OP_const8u, depending on address size, rather than
     DW_OP_addr.  0xe0 is the encoding for DW_OP_GNU_push_tls_address.
     The operand represents the offset at which the variable is within
     the thread local storage.  */

  else if (data + 1 + addr_size < end
	   && (data[0] == DW_OP_addr
	       || (addr_size == 4 && data[0] == DW_OP_const4u)
	       || (addr_size == 8 && data[0] == DW_OP_const8u))
	   && (data[1 + addr_size] == DW_OP_GNU_push_tls_address
	       || data[1 + addr_size] == DW_OP_form_tls_address)
	   && piece_end_p (data + 2 + addr_size, end))
    {
      ULONGEST offset;
      offset = extract_unsigned_integer (data + 1, addr_size,
					 gdbarch_byte_order (gdbarch));

      fprintf_filtered (stream, 
			_("a thread-local variable at offset 0x%s "
			  "in the thread-local storage for `%s'"),
			phex_nz (offset, addr_size), objfile_name (objfile));

      data += 1 + addr_size + 1;
    }

  /* With -gsplit-dwarf a TLS variable can also look like this:
     DW_AT_location    : 3 byte block: fc 4 e0
			(DW_OP_GNU_const_index: 4;
			 DW_OP_GNU_push_tls_address)  */
  else if (data + 3 <= end
	   && data + 1 + (leb128_size = skip_leb128 (data + 1, end)) < end
	   && data[0] == DW_OP_GNU_const_index
	   && leb128_size > 0
	   && (data[1 + leb128_size] == DW_OP_GNU_push_tls_address
	       || data[1 + leb128_size] == DW_OP_form_tls_address)
	   && piece_end_p (data + 2 + leb128_size, end))
    {
      uint64_t offset;

      data = safe_read_uleb128 (data + 1, end, &offset);
      offset = dwarf2_read_addr_index (per_cu, per_objfile, offset);
      fprintf_filtered (stream, 
			_("a thread-local variable at offset 0x%s "
			  "in the thread-local storage for `%s'"),
			phex_nz (offset, addr_size), objfile_name (objfile));
      ++data;
    }

  else if (data[0] >= DW_OP_lit0
	   && data[0] <= DW_OP_lit31
	   && data + 1 < end
	   && data[1] == DW_OP_stack_value)
    {
      fprintf_filtered (stream, _("the constant %d"), data[0] - DW_OP_lit0);
      data += 2;
    }

  return data;
}

/* Disassemble an expression, stopping at the end of a piece or at the
   end of the expression.  Returns a pointer to the next unread byte
   in the input expression.  If ALL is nonzero, then this function
   will keep going until it reaches the end of the expression.
   If there is an error during reading, e.g. we run off the end
   of the buffer, an error is thrown.  */

static const gdb_byte *
disassemble_dwarf_expression (struct ui_file *stream,
			      struct gdbarch *arch, unsigned int addr_size,
			      int offset_size, const gdb_byte *start,
			      const gdb_byte *data, const gdb_byte *end,
			      int indent, int all,
			      dwarf2_per_cu_data *per_cu,
			      dwarf2_per_objfile *per_objfile)
{
  while (data < end
	 && (all
	     || (data[0] != DW_OP_piece && data[0] != DW_OP_bit_piece)))
    {
      enum dwarf_location_atom op = (enum dwarf_location_atom) *data++;
      uint64_t ul;
      int64_t l;
      const char *name;

      name = get_DW_OP_name (op);

      if (!name)
	error (_("Unrecognized DWARF opcode 0x%02x at %ld"),
	       op, (long) (data - 1 - start));
      fprintf_filtered (stream, "  %*ld: %s", indent + 4,
			(long) (data - 1 - start), name);

      switch (op)
	{
	case DW_OP_addr:
	  ul = extract_unsigned_integer (data, addr_size,
					 gdbarch_byte_order (arch));
	  data += addr_size;
	  fprintf_filtered (stream, " 0x%s", phex_nz (ul, addr_size));
	  break;

	case DW_OP_const1u:
	  ul = extract_unsigned_integer (data, 1, gdbarch_byte_order (arch));
	  data += 1;
	  fprintf_filtered (stream, " %s", pulongest (ul));
	  break;

	case DW_OP_const1s:
	  l = extract_signed_integer (data, 1, gdbarch_byte_order (arch));
	  data += 1;
	  fprintf_filtered (stream, " %s", plongest (l));
	  break;

	case DW_OP_const2u:
	  ul = extract_unsigned_integer (data, 2, gdbarch_byte_order (arch));
	  data += 2;
	  fprintf_filtered (stream, " %s", pulongest (ul));
	  break;

	case DW_OP_const2s:
	  l = extract_signed_integer (data, 2, gdbarch_byte_order (arch));
	  data += 2;
	  fprintf_filtered (stream, " %s", plongest (l));
	  break;

	case DW_OP_const4u:
	  ul = extract_unsigned_integer (data, 4, gdbarch_byte_order (arch));
	  data += 4;
	  fprintf_filtered (stream, " %s", pulongest (ul));
	  break;

	case DW_OP_const4s:
	  l = extract_signed_integer (data, 4, gdbarch_byte_order (arch));
	  data += 4;
	  fprintf_filtered (stream, " %s", plongest (l));
	  break;

	case DW_OP_const8u:
	  ul = extract_unsigned_integer (data, 8, gdbarch_byte_order (arch));
	  data += 8;
	  fprintf_filtered (stream, " %s", pulongest (ul));
	  break;

	case DW_OP_const8s:
	  l = extract_signed_integer (data, 8, gdbarch_byte_order (arch));
	  data += 8;
	  fprintf_filtered (stream, " %s", plongest (l));
	  break;

	case DW_OP_constu:
	  data = safe_read_uleb128 (data, end, &ul);
	  fprintf_filtered (stream, " %s", pulongest (ul));
	  break;

	case DW_OP_consts:
	  data = safe_read_sleb128 (data, end, &l);
	  fprintf_filtered (stream, " %s", plongest (l));
	  break;

	case DW_OP_reg0:
	case DW_OP_reg1:
	case DW_OP_reg2:
	case DW_OP_reg3:
	case DW_OP_reg4:
	case DW_OP_reg5:
	case DW_OP_reg6:
	case DW_OP_reg7:
	case DW_OP_reg8:
	case DW_OP_reg9:
	case DW_OP_reg10:
	case DW_OP_reg11:
	case DW_OP_reg12:
	case DW_OP_reg13:
	case DW_OP_reg14:
	case DW_OP_reg15:
	case DW_OP_reg16:
	case DW_OP_reg17:
	case DW_OP_reg18:
	case DW_OP_reg19:
	case DW_OP_reg20:
	case DW_OP_reg21:
	case DW_OP_reg22:
	case DW_OP_reg23:
	case DW_OP_reg24:
	case DW_OP_reg25:
	case DW_OP_reg26:
	case DW_OP_reg27:
	case DW_OP_reg28:
	case DW_OP_reg29:
	case DW_OP_reg30:
	case DW_OP_reg31:
	  fprintf_filtered (stream, " [$%s]",
			    locexpr_regname (arch, op - DW_OP_reg0));
	  break;

	case DW_OP_regx:
	  data = safe_read_uleb128 (data, end, &ul);
	  fprintf_filtered (stream, " %s [$%s]", pulongest (ul),
			    locexpr_regname (arch, (int) ul));
	  break;

	case DW_OP_implicit_value:
	  data = safe_read_uleb128 (data, end, &ul);
	  data += ul;
	  fprintf_filtered (stream, " %s", pulongest (ul));
	  break;

	case DW_OP_breg0:
	case DW_OP_breg1:
	case DW_OP_breg2:
	case DW_OP_breg3:
	case DW_OP_breg4:
	case DW_OP_breg5:
	case DW_OP_breg6:
	case DW_OP_breg7:
	case DW_OP_breg8:
	case DW_OP_breg9:
	case DW_OP_breg10:
	case DW_OP_breg11:
	case DW_OP_breg12:
	case DW_OP_breg13:
	case DW_OP_breg14:
	case DW_OP_breg15:
	case DW_OP_breg16:
	case DW_OP_breg17:
	case DW_OP_breg18:
	case DW_OP_breg19:
	case DW_OP_breg20:
	case DW_OP_breg21:
	case DW_OP_breg22:
	case DW_OP_breg23:
	case DW_OP_breg24:
	case DW_OP_breg25:
	case DW_OP_breg26:
	case DW_OP_breg27:
	case DW_OP_breg28:
	case DW_OP_breg29:
	case DW_OP_breg30:
	case DW_OP_breg31:
	  data = safe_read_sleb128 (data, end, &l);
	  fprintf_filtered (stream, " %s [$%s]", plongest (l),
			    locexpr_regname (arch, op - DW_OP_breg0));
	  break;

	case DW_OP_bregx:
	  data = safe_read_uleb128 (data, end, &ul);
	  data = safe_read_sleb128 (data, end, &l);
	  fprintf_filtered (stream, " register %s [$%s] offset %s",
			    pulongest (ul),
			    locexpr_regname (arch, (int) ul),
			    plongest (l));
	  break;

	case DW_OP_fbreg:
	  data = safe_read_sleb128 (data, end, &l);
	  fprintf_filtered (stream, " %s", plongest (l));
	  break;

	case DW_OP_xderef_size:
	case DW_OP_deref_size:
	case DW_OP_pick:
	  fprintf_filtered (stream, " %d", *data);
	  ++data;
	  break;

	case DW_OP_plus_uconst:
	  data = safe_read_uleb128 (data, end, &ul);
	  fprintf_filtered (stream, " %s", pulongest (ul));
	  break;

	case DW_OP_skip:
	  l = extract_signed_integer (data, 2, gdbarch_byte_order (arch));
	  data += 2;
	  fprintf_filtered (stream, " to %ld",
			    (long) (data + l - start));
	  break;

	case DW_OP_bra:
	  l = extract_signed_integer (data, 2, gdbarch_byte_order (arch));
	  data += 2;
	  fprintf_filtered (stream, " %ld",
			    (long) (data + l - start));
	  break;

	case DW_OP_call2:
	  ul = extract_unsigned_integer (data, 2, gdbarch_byte_order (arch));
	  data += 2;
	  fprintf_filtered (stream, " offset %s", phex_nz (ul, 2));
	  break;

	case DW_OP_call4:
	  ul = extract_unsigned_integer (data, 4, gdbarch_byte_order (arch));
	  data += 4;
	  fprintf_filtered (stream, " offset %s", phex_nz (ul, 4));
	  break;

	case DW_OP_call_ref:
	  ul = extract_unsigned_integer (data, offset_size,
					 gdbarch_byte_order (arch));
	  data += offset_size;
	  fprintf_filtered (stream, " offset %s", phex_nz (ul, offset_size));
	  break;

	case DW_OP_piece:
	  data = safe_read_uleb128 (data, end, &ul);
	  fprintf_filtered (stream, " %s (bytes)", pulongest (ul));
	  break;

	case DW_OP_bit_piece:
	  {
	    uint64_t offset;

	    data = safe_read_uleb128 (data, end, &ul);
	    data = safe_read_uleb128 (data, end, &offset);
	    fprintf_filtered (stream, " size %s offset %s (bits)",
			      pulongest (ul), pulongest (offset));
	  }
	  break;

	case DW_OP_implicit_pointer:
	case DW_OP_GNU_implicit_pointer:
	  {
	    ul = extract_unsigned_integer (data, offset_size,
					   gdbarch_byte_order (arch));
	    data += offset_size;

	    data = safe_read_sleb128 (data, end, &l);

	    fprintf_filtered (stream, " DIE %s offset %s",
			      phex_nz (ul, offset_size),
			      plongest (l));
	  }
	  break;

	case DW_OP_deref_type:
	case DW_OP_GNU_deref_type:
	  {
	    int deref_addr_size = *data++;
	    struct type *type;

	    data = safe_read_uleb128 (data, end, &ul);
	    cu_offset offset = (cu_offset) ul;
	    type = dwarf2_get_die_type (offset, per_cu, per_objfile);
	    fprintf_filtered (stream, "<");
	    type_print (type, "", stream, -1);
	    fprintf_filtered (stream, " [0x%s]> %d",
			      phex_nz (to_underlying (offset), 0),
			      deref_addr_size);
	  }
	  break;

	case DW_OP_const_type:
	case DW_OP_GNU_const_type:
	  {
	    struct type *type;

	    data = safe_read_uleb128 (data, end, &ul);
	    cu_offset type_die = (cu_offset) ul;
	    type = dwarf2_get_die_type (type_die, per_cu, per_objfile);
	    fprintf_filtered (stream, "<");
	    type_print (type, "", stream, -1);
	    fprintf_filtered (stream, " [0x%s]>",
			      phex_nz (to_underlying (type_die), 0));

	    int n = *data++;
	    fprintf_filtered (stream, " %d byte block:", n);
	    for (int i = 0; i < n; ++i)
	      fprintf_filtered (stream, " %02x", data[i]);
	    data += n;
	  }
	  break;

	case DW_OP_regval_type:
	case DW_OP_GNU_regval_type:
	  {
	    uint64_t reg;
	    struct type *type;

	    data = safe_read_uleb128 (data, end, &reg);
	    data = safe_read_uleb128 (data, end, &ul);
	    cu_offset type_die = (cu_offset) ul;

	    type = dwarf2_get_die_type (type_die, per_cu, per_objfile);
	    fprintf_filtered (stream, "<");
	    type_print (type, "", stream, -1);
	    fprintf_filtered (stream, " [0x%s]> [$%s]",
			      phex_nz (to_underlying (type_die), 0),
			      locexpr_regname (arch, reg));
	  }
	  break;

	case DW_OP_convert:
	case DW_OP_GNU_convert:
	case DW_OP_reinterpret:
	case DW_OP_GNU_reinterpret:
	  {
	    data = safe_read_uleb128 (data, end, &ul);
	    cu_offset type_die = (cu_offset) ul;

	    if (to_underlying (type_die) == 0)
	      fprintf_filtered (stream, "<0>");
	    else
	      {
		struct type *type;

		type = dwarf2_get_die_type (type_die, per_cu, per_objfile);
		fprintf_filtered (stream, "<");
		type_print (type, "", stream, -1);
		fprintf_filtered (stream, " [0x%s]>",
				  phex_nz (to_underlying (type_die), 0));
	      }
	  }
	  break;

	case DW_OP_entry_value:
	case DW_OP_GNU_entry_value:
	  data = safe_read_uleb128 (data, end, &ul);
	  fputc_filtered ('\n', stream);
	  disassemble_dwarf_expression (stream, arch, addr_size, offset_size,
					start, data, data + ul, indent + 2,
					all, per_cu, per_objfile);
	  data += ul;
	  continue;

	case DW_OP_GNU_parameter_ref:
	  ul = extract_unsigned_integer (data, 4, gdbarch_byte_order (arch));
	  data += 4;
	  fprintf_filtered (stream, " offset %s", phex_nz (ul, 4));
	  break;

	case DW_OP_addrx:
	case DW_OP_GNU_addr_index:
	  data = safe_read_uleb128 (data, end, &ul);
	  ul = dwarf2_read_addr_index (per_cu, per_objfile, ul);
	  fprintf_filtered (stream, " 0x%s", phex_nz (ul, addr_size));
	  break;

	case DW_OP_GNU_const_index:
	  data = safe_read_uleb128 (data, end, &ul);
	  ul = dwarf2_read_addr_index (per_cu, per_objfile, ul);
	  fprintf_filtered (stream, " %s", pulongest (ul));
	  break;

	case DW_OP_GNU_variable_value:
	  ul = extract_unsigned_integer (data, offset_size,
					 gdbarch_byte_order (arch));
	  data += offset_size;
	  fprintf_filtered (stream, " offset %s", phex_nz (ul, offset_size));
	  break;

	case DW_OP_LLVM_offset_constu:
	  data = safe_read_uleb128 (data, end, &ul);
	  fprintf_filtered (stream, " %s", pulongest (ul));
	  break;

	case DW_OP_LLVM_select_bit_piece:
	  {
	    uint64_t count;

	    data = safe_read_uleb128 (data, end, &ul);
	    data = safe_read_uleb128 (data, end, &count);
	    fprintf_filtered (stream, " piece size %s (bits) pieces count %s",
			      pulongest (ul), pulongest (count));
	  }
	  break;

	case DW_OP_LLVM_extend:
	  {
	    uint64_t count;

	    data = safe_read_uleb128 (data, end, &ul);
	    data = safe_read_uleb128 (data, end, &count);
	    fprintf_filtered (stream, " piece size %s (bits) pieces count %s",
	                      pulongest (ul), pulongest (count));
	  }
	  break;

	case DW_OP_LLVM_call_frame_entry_reg:
	  data = safe_read_uleb128 (data, end, &ul);
	  fprintf_filtered (stream, " register %s [$%s]",
			    pulongest (ul), locexpr_regname (arch, (int) ul));
	  break;

	case DW_OP_LLVM_aspace_bregx:
	  data = safe_read_uleb128 (data, end, &ul);
	  data = safe_read_sleb128 (data, end, &l);
	  fprintf_filtered (stream, " register %s [$%s] offset %s",
			    pulongest (ul),
			    locexpr_regname (arch, (int) ul),
			    plongest (l));
	  break;
	}

      fprintf_filtered (stream, "\n");
    }

  return data;
}

static bool dwarf_always_disassemble;

static void
show_dwarf_always_disassemble (struct ui_file *file, int from_tty,
			       struct cmd_list_element *c, const char *value)
{
  fprintf_filtered (file,
		    _("Whether to always disassemble "
		      "DWARF expressions is %s.\n"),
		    value);
}

/* Describe a single location, which may in turn consist of multiple
   pieces.  */

static void
locexpr_describe_location_1 (struct symbol *symbol, CORE_ADDR addr,
			     struct ui_file *stream,
			     const gdb_byte *data, size_t size,
			     unsigned int addr_size,
			     int offset_size, dwarf2_per_cu_data *per_cu,
			     dwarf2_per_objfile *per_objfile)
{
  const gdb_byte *end = data + size;
  int first_piece = 1, bad = 0;
  objfile *objfile = per_objfile->objfile;

  while (data < end)
    {
      const gdb_byte *here = data;
      int disassemble = 1;

      if (first_piece)
	first_piece = 0;
      else
	fprintf_filtered (stream, _(", and "));

      if (!dwarf_always_disassemble)
	{
	  data = locexpr_describe_location_piece (symbol, stream,
						  addr, per_cu, per_objfile,
						  data, end, addr_size);
	  /* If we printed anything, or if we have an empty piece,
	     then don't disassemble.  */
	  if (data != here
	      || data[0] == DW_OP_piece
	      || data[0] == DW_OP_bit_piece)
	    disassemble = 0;
	}
      if (disassemble)
	{
	  fprintf_filtered (stream, _("a complex DWARF expression:\n"));
	  data = disassemble_dwarf_expression (stream,
					       objfile->arch (),
					       addr_size, offset_size, data,
					       data, end, 0,
					       dwarf_always_disassemble,
					       per_cu, per_objfile);
	}

      if (data < end)
	{
	  int empty = data == here;
	      
	  if (disassemble)
	    fprintf_filtered (stream, "   ");
	  if (data[0] == DW_OP_piece)
	    {
	      uint64_t bytes;

	      data = safe_read_uleb128 (data + 1, end, &bytes);

	      if (empty)
		fprintf_filtered (stream, _("an empty %s-byte piece"),
				  pulongest (bytes));
	      else
		fprintf_filtered (stream, _(" [%s-byte piece]"),
				  pulongest (bytes));
	    }
	  else if (data[0] == DW_OP_bit_piece)
	    {
	      uint64_t bits, offset;

	      data = safe_read_uleb128 (data + 1, end, &bits);
	      data = safe_read_uleb128 (data, end, &offset);

	      if (empty)
		fprintf_filtered (stream,
				  _("an empty %s-bit piece"),
				  pulongest (bits));
	      else
		fprintf_filtered (stream,
				  _(" [%s-bit piece, offset %s bits]"),
				  pulongest (bits), pulongest (offset));
	    }
	  else
	    {
	      bad = 1;
	      break;
	    }
	}
    }

  if (bad || data > end)
    error (_("Corrupted DWARF2 expression for \"%s\"."),
	   symbol->print_name ());
}

/* Print a natural-language description of SYMBOL to STREAM.  This
   version is for a symbol with a single location.  */

static void
locexpr_describe_location (struct symbol *symbol, CORE_ADDR addr,
			   struct ui_file *stream)
{
  struct dwarf2_locexpr_baton *dlbaton
    = (struct dwarf2_locexpr_baton *) SYMBOL_LOCATION_BATON (symbol);
  unsigned int addr_size = dlbaton->per_cu->addr_size ();
  int offset_size = dlbaton->per_cu->offset_size ();

  locexpr_describe_location_1 (symbol, addr, stream,
			       dlbaton->data, dlbaton->size,
			       addr_size, offset_size,
			       dlbaton->per_cu, dlbaton->per_objfile);
}

/* Describe the location of SYMBOL as an agent value in VALUE, generating
   any necessary bytecode in AX.  */

static void
locexpr_tracepoint_var_ref (struct symbol *symbol, struct agent_expr *ax,
			    struct axs_value *value)
{
  struct dwarf2_locexpr_baton *dlbaton
    = (struct dwarf2_locexpr_baton *) SYMBOL_LOCATION_BATON (symbol);
  unsigned int addr_size = dlbaton->per_cu->addr_size ();

  if (dlbaton->size == 0)
    value->optimized_out = 1;
  else
    dwarf2_compile_expr_to_ax (ax, value, addr_size, dlbaton->data,
			       dlbaton->data + dlbaton->size, dlbaton->per_cu,
			       dlbaton->per_objfile);
}

/* symbol_computed_ops 'generate_c_location' method.  */

static void
locexpr_generate_c_location (struct symbol *sym, string_file *stream,
			     struct gdbarch *gdbarch,
			     std::vector<bool> &registers_used,
			     CORE_ADDR pc, const char *result_name)
{
  struct dwarf2_locexpr_baton *dlbaton
    = (struct dwarf2_locexpr_baton *) SYMBOL_LOCATION_BATON (sym);
  unsigned int addr_size = dlbaton->per_cu->addr_size ();

  if (dlbaton->size == 0)
    error (_("symbol \"%s\" is optimized out"), sym->natural_name ());

  compile_dwarf_expr_to_c (stream, result_name,
			   sym, pc, gdbarch, registers_used, addr_size,
			   dlbaton->data, dlbaton->data + dlbaton->size,
			   dlbaton->per_cu, dlbaton->per_objfile);
}

/* The set of location functions used with the DWARF-2 expression
   evaluator.  */
const struct symbol_computed_ops dwarf2_locexpr_funcs = {
  locexpr_read_variable,
  locexpr_read_variable_at_entry,
  locexpr_get_symbol_read_needs,
  locexpr_describe_location,
  0,	/* location_has_loclist */
  locexpr_tracepoint_var_ref,
  locexpr_generate_c_location
};


/* Wrapper functions for location lists.  These generally find
   the appropriate location expression and call something above.  */

/* Return the value of SYMBOL in FRAME using the DWARF-2 expression
   evaluator to calculate the location.  */
static struct value *
loclist_read_variable (struct symbol *symbol, struct frame_info *frame)
{
  struct dwarf2_loclist_baton *dlbaton
    = (struct dwarf2_loclist_baton *) SYMBOL_LOCATION_BATON (symbol);
  struct value *val;
  const gdb_byte *data;
  size_t size;
  CORE_ADDR pc = frame ? get_frame_address_in_block (frame) : 0;

  data = dwarf2_find_location_expression (dlbaton, &size, pc);
  val = dwarf2_evaluate_loc_desc (SYMBOL_TYPE (symbol), frame, data, size,
				  dlbaton->per_cu, dlbaton->per_objfile);

  return val;
}

/* Read variable SYMBOL like loclist_read_variable at (callee) FRAME's function
   entry.  SYMBOL should be a function parameter, otherwise NO_ENTRY_VALUE_ERROR
   will be thrown.

   Function always returns non-NULL value, it may be marked optimized out if
   inferior frame information is not available.  It throws NO_ENTRY_VALUE_ERROR
   if it cannot resolve the parameter for any reason.  */

static struct value *
loclist_read_variable_at_entry (struct symbol *symbol, struct frame_info *frame)
{
  struct dwarf2_loclist_baton *dlbaton
    = (struct dwarf2_loclist_baton *) SYMBOL_LOCATION_BATON (symbol);
  const gdb_byte *data;
  size_t size;
  CORE_ADDR pc;

  if (frame == NULL || !get_frame_func_if_available (frame, &pc))
    return allocate_optimized_out_value (SYMBOL_TYPE (symbol));

  data = dwarf2_find_location_expression (dlbaton, &size, pc);
  if (data == NULL)
    return allocate_optimized_out_value (SYMBOL_TYPE (symbol));

  return value_of_dwarf_block_entry (SYMBOL_TYPE (symbol), frame, data, size);
}

/* Implementation of get_symbol_read_needs from
   symbol_computed_ops.  */

static enum symbol_needs_kind
loclist_symbol_needs (struct symbol *symbol)
{
  /* If there's a location list, then assume we need to have a frame
     to choose the appropriate location expression.  With tracking of
     global variables this is not necessarily true, but such tracking
     is disabled in GCC at the moment until we figure out how to
     represent it.  */

  return SYMBOL_NEEDS_FRAME;
}

/* Print a natural-language description of SYMBOL to STREAM.  This
   version applies when there is a list of different locations, each
   with a specified address range.  */

static void
loclist_describe_location (struct symbol *symbol, CORE_ADDR addr,
			   struct ui_file *stream)
{
  struct dwarf2_loclist_baton *dlbaton
    = (struct dwarf2_loclist_baton *) SYMBOL_LOCATION_BATON (symbol);
  const gdb_byte *loc_ptr, *buf_end;
  dwarf2_per_objfile *per_objfile = dlbaton->per_objfile;
  struct objfile *objfile = per_objfile->objfile;
  struct gdbarch *gdbarch = objfile->arch ();
  enum bfd_endian byte_order = gdbarch_byte_order (gdbarch);
  unsigned int addr_size = dlbaton->per_cu->addr_size ();
  int offset_size = dlbaton->per_cu->offset_size ();
  int signed_addr_p = bfd_get_sign_extend_vma (objfile->obfd);
  /* Adjust base_address for relocatable objects.  */
  CORE_ADDR base_offset = objfile->text_section_offset ();
  CORE_ADDR base_address = dlbaton->base_address + base_offset;
  int done = 0;

  loc_ptr = dlbaton->data;
  buf_end = dlbaton->data + dlbaton->size;

  fprintf_filtered (stream, _("multi-location:\n"));

  /* Iterate through locations until we run out.  */
  while (!done)
    {
      CORE_ADDR low = 0, high = 0; /* init for gcc -Wall */
      int length;
      enum debug_loc_kind kind;
      const gdb_byte *new_ptr = NULL; /* init for gcc -Wall */

      if (dlbaton->per_cu->version () < 5 && dlbaton->from_dwo)
	kind = decode_debug_loc_dwo_addresses (dlbaton->per_cu,
					       dlbaton->per_objfile,
					       loc_ptr, buf_end, &new_ptr,
					       &low, &high, byte_order);
      else if (dlbaton->per_cu->version () < 5)
	kind = decode_debug_loc_addresses (loc_ptr, buf_end, &new_ptr,
					   &low, &high,
					   byte_order, addr_size,
					   signed_addr_p);
      else
	kind = decode_debug_loclists_addresses (dlbaton->per_cu,
						dlbaton->per_objfile,
						loc_ptr, buf_end, &new_ptr,
						&low, &high, byte_order,
						addr_size, signed_addr_p);
      loc_ptr = new_ptr;
      switch (kind)
	{
	case DEBUG_LOC_END_OF_LIST:
	  done = 1;
	  continue;

	case DEBUG_LOC_BASE_ADDRESS:
	  base_address = high + base_offset;
	  fprintf_filtered (stream, _("  Base address %s"),
			    paddress (gdbarch, base_address));
	  continue;

	case DEBUG_LOC_START_END:
	case DEBUG_LOC_START_LENGTH:
	case DEBUG_LOC_OFFSET_PAIR:
	  break;

	case DEBUG_LOC_BUFFER_OVERFLOW:
	case DEBUG_LOC_INVALID_ENTRY:
	  error (_("Corrupted DWARF expression for symbol \"%s\"."),
		 symbol->print_name ());

	default:
	  gdb_assert_not_reached ("bad debug_loc_kind");
	}

      /* Otherwise, a location expression entry.  */
      low += base_address;
      high += base_address;

      low = gdbarch_adjust_dwarf2_addr (gdbarch, low);
      high = gdbarch_adjust_dwarf2_addr (gdbarch, high);

      if (dlbaton->per_cu->version () < 5)
	 {
	   length = extract_unsigned_integer (loc_ptr, 2, byte_order);
	   loc_ptr += 2;
	 }
      else
	 {
	   unsigned int bytes_read;
	   length = read_unsigned_leb128 (NULL, loc_ptr, &bytes_read);
	   loc_ptr += bytes_read;
	 }

      /* (It would improve readability to print only the minimum
	 necessary digits of the second number of the range.)  */
      fprintf_filtered (stream, _("  Range %s-%s: "),
			paddress (gdbarch, low), paddress (gdbarch, high));

      /* Now describe this particular location.  */
      locexpr_describe_location_1 (symbol, low, stream, loc_ptr, length,
				   addr_size, offset_size,
				   dlbaton->per_cu, dlbaton->per_objfile);

      fprintf_filtered (stream, "\n");

      loc_ptr += length;
    }
}

/* Describe the location of SYMBOL as an agent value in VALUE, generating
   any necessary bytecode in AX.  */
static void
loclist_tracepoint_var_ref (struct symbol *symbol, struct agent_expr *ax,
			    struct axs_value *value)
{
  struct dwarf2_loclist_baton *dlbaton
    = (struct dwarf2_loclist_baton *) SYMBOL_LOCATION_BATON (symbol);
  const gdb_byte *data;
  size_t size;
  unsigned int addr_size = dlbaton->per_cu->addr_size ();

  data = dwarf2_find_location_expression (dlbaton, &size, ax->scope);
  if (size == 0)
    value->optimized_out = 1;
  else
    dwarf2_compile_expr_to_ax (ax, value, addr_size, data, data + size,
			       dlbaton->per_cu, dlbaton->per_objfile);
}

/* symbol_computed_ops 'generate_c_location' method.  */

static void
loclist_generate_c_location (struct symbol *sym, string_file *stream,
			     struct gdbarch *gdbarch,
			     std::vector<bool> &registers_used,
			     CORE_ADDR pc, const char *result_name)
{
  struct dwarf2_loclist_baton *dlbaton
    = (struct dwarf2_loclist_baton *) SYMBOL_LOCATION_BATON (sym);
  unsigned int addr_size = dlbaton->per_cu->addr_size ();
  const gdb_byte *data;
  size_t size;

  data = dwarf2_find_location_expression (dlbaton, &size, pc);
  if (size == 0)
    error (_("symbol \"%s\" is optimized out"), sym->natural_name ());

  compile_dwarf_expr_to_c (stream, result_name,
			   sym, pc, gdbarch, registers_used, addr_size,
			   data, data + size,
			   dlbaton->per_cu,
			   dlbaton->per_objfile);
}

/* The set of location functions used with the DWARF-2 expression
   evaluator and location lists.  */
const struct symbol_computed_ops dwarf2_loclist_funcs = {
  loclist_read_variable,
  loclist_read_variable_at_entry,
  loclist_symbol_needs,
  loclist_describe_location,
  1,	/* location_has_loclist */
  loclist_tracepoint_var_ref,
  loclist_generate_c_location
};

#if GDB_SELF_TEST

namespace selftests {

/* Unit test for the symbol needs check mechanism.

   This mechanism is not expected to access the target. This
   means that a conditional expressions that depends on a target
   access needs to be evaluated in full.

   This test is testing if the zero resulting branch is ignored.  */

static void
symbol_needs_cond_zero ()
{
  const gdb_byte dwarf_expr[] {
    0x97,           /* DW_OP_push_object_address */
    0x28, 0x5, 0x0, /* DW_OP_bra 5 */
    0x70, 0x0,      /* DW_OP_breg0 0 */
    0x2f, 0x1, 0x0, /* DW_OP_skip 1 */
    0x30,           /* DW_OP_lit0 */
    0x9f,           /* DW_OP_stack_value */
  };

  symbol_needs_kind symbol_needs
    = dwarf2_get_symbol_read_needs (dwarf_expr,
				    NULL /* per_objfile */,
				    NULL /* per_cu */,
				    BFD_ENDIAN_LITTLE,
				    4 /* addr_size */,
				    4 /* ref_addr_size */);

  SELF_CHECK (symbol_needs == SYMBOL_NEEDS_FRAME);
}

/* Unit test for the symbol needs check mechanism.

   This mechanism is not expected to access the target. This
   means that a conditional expressions that depends on a target
   access needs to be evaluated in full.

   This test is testing if the nonzero resulting branch is ignored.  */

static void
symbol_needs_cond_nonzero ()
{
  const gdb_byte dwarf_expr[] {
    0x97,           /* DW_OP_push_object_address */
    0x30,           /* DW_OP_lit0 */
    0x29,           /* DW_OP_eq */
    0x28, 0x5, 0x0, /* DW_OP_bra 5 */
    0x70, 0x0,      /* DW_OP_breg0 0 */
    0x2f, 0x1, 0x0, /* DW_OP_skip 1 */
    0x30,           /* DW_OP_lit0 */
    0x9f,           /* DW_OP_stack_value */
  };

  symbol_needs_kind symbol_needs
    = dwarf2_get_symbol_read_needs (dwarf_expr,
				    NULL /* per_objfile */,
				    NULL /* per_cu */,
				    BFD_ENDIAN_LITTLE,
				    4 /* addr_size */,
				    4 /* ref_addr_size */);

  SELF_CHECK (symbol_needs == SYMBOL_NEEDS_FRAME);
}

} // namespace selftests
#endif /* GDB_SELF_TEST */

void _initialize_dwarf2loc ();
void
_initialize_dwarf2loc ()
{
  add_setshow_zuinteger_cmd ("entry-values", class_maintenance,
			     &entry_values_debug,
			     _("Set entry values and tail call frames "
			       "debugging."),
			     _("Show entry values and tail call frames "
			       "debugging."),
			     _("When non-zero, the process of determining "
			       "parameter values from function entry point "
			       "and tail call frames will be printed."),
			     NULL,
			     show_entry_values_debug,
			     &setdebuglist, &showdebuglist);

  add_setshow_boolean_cmd ("always-disassemble", class_obscure,
			   &dwarf_always_disassemble, _("\
Set whether `info address' always disassembles DWARF expressions."), _("\
Show whether `info address' always disassembles DWARF expressions."), _("\
When enabled, DWARF expressions are always printed in an assembly-like\n\
syntax.  When disabled, expressions will be printed in a more\n\
conversational style, when possible."),
			   NULL,
			   show_dwarf_always_disassemble,
			   &set_dwarf_cmdlist,
			   &show_dwarf_cmdlist);

#if GDB_SELF_TEST
  selftests::register_test ("symbol_needs_cond_zero",
			    selftests::symbol_needs_cond_zero);
  selftests::register_test ("symbol_needs_cond_nonzero",
			    selftests::symbol_needs_cond_nonzero);
#endif
}<|MERGE_RESOLUTION|>--- conflicted
+++ resolved
@@ -586,273 +586,6 @@
 	   framefunc->natural_name ());
 }
 
-<<<<<<< HEAD
-=======
-static void
-per_cu_dwarf_call (struct dwarf_expr_context *ctx, cu_offset die_offset,
-		   dwarf2_per_cu_data *per_cu, dwarf2_per_objfile *per_objfile)
-{
-  struct dwarf2_locexpr_baton block;
-
-  auto get_frame_pc_from_ctx = [ctx] ()
-    {
-      return ctx->get_frame_pc ();
-    };
-
-  block = dwarf2_fetch_die_loc_cu_off (die_offset, per_cu, per_objfile,
-				       get_frame_pc_from_ctx);
-
-  /* DW_OP_call_ref is currently not supported.  */
-  gdb_assert (block.per_cu == per_cu);
-
-  ctx->eval (block.data, block.size);
-}
-
-/* A helper function to find the definition of NAME and compute its
-   value.  Returns nullptr if the name is not found.  */
-
-static value *
-compute_var_value (const char *name)
-{
-  struct block_symbol sym = lookup_symbol (name, nullptr, VAR_DOMAIN,
-					   nullptr);
-  if (sym.symbol != nullptr)
-    return value_of_variable (sym.symbol, sym.block);
-  return nullptr;
-}
-
-/* Given context CTX, section offset SECT_OFF, and compilation unit
-   data PER_CU, execute the "variable value" operation on the DIE
-   found at SECT_OFF.  */
-
-static struct value *
-sect_variable_value (struct dwarf_expr_context *ctx, sect_offset sect_off,
-		     dwarf2_per_cu_data *per_cu,
-		     dwarf2_per_objfile *per_objfile)
-{
-  const char *var_name = nullptr;
-  struct type *die_type
-    = dwarf2_fetch_die_type_sect_off (sect_off, per_cu, per_objfile,
-				      &var_name);
-
-  if (die_type == NULL)
-    error (_("Bad DW_OP_GNU_variable_value DIE."));
-
-  /* Note: Things still work when the following test is removed.  This
-     test and error is here to conform to the proposed specification.  */
-  if (die_type->code () != TYPE_CODE_INT
-      && die_type->code () != TYPE_CODE_ENUM
-      && die_type->code () != TYPE_CODE_RANGE
-      && die_type->code () != TYPE_CODE_PTR)
-    error (_("Type of DW_OP_GNU_variable_value DIE must be an integer or pointer."));
-
-  if (var_name != nullptr)
-    {
-      value *result = compute_var_value (var_name);
-      if (result != nullptr)
-	return result;
-    }
-
-  struct type *type = lookup_pointer_type (die_type);
-  struct frame_info *frame = get_selected_frame (_("No frame selected."));
-  return indirect_synthetic_pointer (sect_off, 0, per_cu, per_objfile, frame,
-				     type, true);
-}
-
-class dwarf_evaluate_loc_desc : public dwarf_expr_context
-{
-public:
-  dwarf_evaluate_loc_desc (dwarf2_per_objfile *per_objfile)
-    : dwarf_expr_context (per_objfile)
-  {}
-
-  struct frame_info *frame;
-  struct dwarf2_per_cu_data *per_cu;
-  CORE_ADDR obj_address;
-
-  /* Helper function for dwarf2_evaluate_loc_desc.  Computes the CFA for
-     the frame in BATON.  */
-
-  CORE_ADDR get_frame_cfa () override
-  {
-    return dwarf2_frame_cfa (frame);
-  }
-
-  /* Helper function for dwarf2_evaluate_loc_desc.  Computes the PC for
-     the frame in BATON.  */
-
-  CORE_ADDR get_frame_pc () override
-  {
-    return get_frame_address_in_block (frame);
-  }
-
-  /* Using the objfile specified in BATON, find the address for the
-     current thread's thread-local storage with offset OFFSET.  */
-  CORE_ADDR get_tls_address (CORE_ADDR offset) override
-  {
-    return target_translate_tls_address (per_objfile->objfile, offset);
-  }
-
-  /* Helper interface of per_cu_dwarf_call for
-     dwarf2_evaluate_loc_desc.  */
-
-  void dwarf_call (cu_offset die_offset) override
-  {
-    per_cu_dwarf_call (this, die_offset, per_cu, per_objfile);
-  }
-
-  /* Helper interface of sect_variable_value for
-     dwarf2_evaluate_loc_desc.  */
-
-  struct value *dwarf_variable_value (sect_offset sect_off) override
-  {
-    return sect_variable_value (this, sect_off, per_cu, per_objfile);
-  }
-
-  struct type *get_base_type (cu_offset die_offset, int size) override
-  {
-    struct type *result = dwarf2_get_die_type (die_offset, per_cu, per_objfile);
-    if (result == NULL)
-      error (_("Could not find type for DW_OP_const_type"));
-    if (size != 0 && TYPE_LENGTH (result) != size)
-      error (_("DW_OP_const_type has different sizes for type and data"));
-    return result;
-  }
-
-  /* Callback function for dwarf2_evaluate_loc_desc.
-     Fetch the address indexed by DW_OP_addrx or DW_OP_GNU_addr_index.  */
-
-  CORE_ADDR get_addr_index (unsigned int index) override
-  {
-    return dwarf2_read_addr_index (per_cu, per_objfile, index);
-  }
-
-  /* Callback function for get_object_address. Return the address of the VLA
-     object.  */
-
-  CORE_ADDR get_object_address () override
-  {
-    if (obj_address == 0)
-      error (_("Location address is not set."));
-    return obj_address;
-  }
-
-  /* Execute DWARF block of call_site_parameter which matches KIND and
-     KIND_U.  Choose DEREF_SIZE value of that parameter.  Search
-     caller of this objects's frame.
-
-     The caller can be from a different CU - per_cu_dwarf_call
-     implementation can be more simple as it does not support cross-CU
-     DWARF executions.  */
-
-  void push_dwarf_reg_entry_value (enum call_site_parameter_kind kind,
-				   union call_site_parameter_u kind_u,
-				   int deref_size) override
-  {
-    struct frame_info *caller_frame;
-    dwarf2_per_cu_data *caller_per_cu;
-    dwarf2_per_objfile *caller_per_objfile;
-    struct call_site_parameter *parameter;
-    const gdb_byte *data_src;
-    size_t size;
-
-    caller_frame = get_prev_frame (frame);
-
-    parameter = dwarf_expr_reg_to_entry_parameter (frame, kind, kind_u,
-						   &caller_per_cu,
-						   &caller_per_objfile);
-    data_src = deref_size == -1 ? parameter->value : parameter->data_value;
-    size = deref_size == -1 ? parameter->value_size : parameter->data_value_size;
-
-    /* DEREF_SIZE size is not verified here.  */
-    if (data_src == NULL)
-      throw_error (NO_ENTRY_VALUE_ERROR,
-		   _("Cannot resolve DW_AT_call_data_value"));
-
-    /* We are about to evaluate an expression in the context of the caller
-       of the current frame.  This evaluation context may be different from
-       the current (callee's) context), so temporarily set the caller's context.
-
-       It is possible for the caller to be from a different objfile from the
-       callee if the call is made through a function pointer.  */
-    scoped_restore save_frame = make_scoped_restore (&this->frame,
-						     caller_frame);
-    scoped_restore save_per_cu = make_scoped_restore (&this->per_cu,
-						      caller_per_cu);
-    scoped_restore save_obj_addr = make_scoped_restore (&this->obj_address,
-							(CORE_ADDR) 0);
-    scoped_restore save_per_objfile = make_scoped_restore (&this->per_objfile,
-							   caller_per_objfile);
-
-    scoped_restore save_arch = make_scoped_restore (&this->gdbarch);
-    this->gdbarch = this->per_objfile->objfile->arch ();
-    scoped_restore save_addr_size = make_scoped_restore (&this->addr_size);
-    this->addr_size = this->per_cu->addr_size ();
-
-    this->eval (data_src, size);
-  }
-
-  /* Using the frame specified in BATON, find the location expression
-     describing the frame base.  Return a pointer to it in START and
-     its length in LENGTH.  */
-  void get_frame_base (const gdb_byte **start, size_t * length) override
-  {
-    if (frame == nullptr)
-      error (_("frame address is not available."));
-
-    /* FIXME: cagney/2003-03-26: This code should be using
-       get_frame_base_address(), and then implement a dwarf2 specific
-       this_base method.  */
-    struct symbol *framefunc;
-    const struct block *bl = get_frame_block (frame, NULL);
-
-    if (bl == NULL)
-      error (_("frame address is not available."));
-
-    /* Use block_linkage_function, which returns a real (not inlined)
-       function, instead of get_frame_function, which may return an
-       inlined function.  */
-    framefunc = block_linkage_function (bl);
-
-    /* If we found a frame-relative symbol then it was certainly within
-       some function associated with a frame. If we can't find the frame,
-       something has gone wrong.  */
-    gdb_assert (framefunc != NULL);
-
-    func_get_frame_base_dwarf_block (framefunc,
-				     get_frame_address_in_block (frame),
-				     start, length);
-  }
-
-  /* Read memory at ADDR (length LEN) into BUF.  */
-
-  void read_mem (gdb_byte *buf, CORE_ADDR addr, size_t len) override
-  {
-    read_memory (addr, buf, len);
-  }
-
-  /* Using the frame specified in BATON, return the value of register
-     REGNUM, treated as a pointer.  */
-  CORE_ADDR read_addr_from_reg (int dwarf_regnum) override
-  {
-    struct gdbarch *gdbarch = get_frame_arch (frame);
-    int regnum = dwarf_reg_to_regnum_or_error (gdbarch, dwarf_regnum);
-
-    return address_from_register (regnum, frame);
-  }
-
-  /* Implement "get_reg_value" callback.  */
-
-  struct value *get_reg_value (struct type *type, int dwarf_regnum) override
-  {
-    struct gdbarch *gdbarch = get_frame_arch (frame);
-    int regnum = dwarf_reg_to_regnum_or_error (gdbarch, dwarf_regnum);
-
-    return value_from_register (type, regnum, frame);
-  }
-};
-
->>>>>>> 386de171
 /* See dwarf2loc.h.  */
 
 unsigned int entry_values_debug = 0;
@@ -1836,6 +1569,18 @@
   return 1;
 }
 
+/* See loc.h.  */
+
+value *
+compute_var_value (const char *name)
+{
+  struct block_symbol sym = lookup_symbol (name, nullptr, VAR_DOMAIN,
+					   nullptr);
+  if (sym.symbol != nullptr)
+    return value_of_variable (sym.symbol, sym.block);
+  return nullptr;
+}
+
 /* See dwarf2loc.h.  */
 
 bool
@@ -1954,6 +1699,17 @@
 	*value = value_as_address (val);
 	return true;
       }
+
+    case PROP_VARIABLE_NAME:
+      {
+	struct value *val = compute_var_value (prop->variable_name ());
+	if (val != nullptr)
+	  {
+	    *value = value_as_long (val);
+	    return true;
+	  }
+      }
+      break;
     }
 
   return false;
@@ -2339,7 +2095,6 @@
 
 	case DW_OP_GNU_variable_value:
 	  {
-<<<<<<< HEAD
 	    sect_offset sect_off
 	      = (sect_offset) extract_unsigned_integer (op_ptr,
 							ref_addr_size,
@@ -2366,40 +2121,6 @@
 		symbol_needs = SYMBOL_NEEDS_FRAME;
 		return 0;
 	      };
-=======
-	    /* This approach lets us avoid checking the qualifiers.  */
-	    if (TYPE_MAIN_TYPE (pinfo->type)
-		== TYPE_MAIN_TYPE (baton->property_type))
-	      break;
-	  }
-	if (pinfo == NULL)
-	  error (_("cannot find reference address for offset property"));
-	if (pinfo->valaddr.data () != NULL)
-	  val = value_from_contents
-		  (baton->offset_info.type,
-		   pinfo->valaddr.data () + baton->offset_info.offset);
-	else
-	  val = value_at (baton->offset_info.type,
-			  pinfo->addr + baton->offset_info.offset);
-	*value = value_as_address (val);
-	return true;
-      }
-
-    case PROP_VARIABLE_NAME:
-      {
-	struct value *val = compute_var_value (prop->variable_name ());
-	if (val != nullptr)
-	  {
-	    *value = value_as_long (val);
-	    return true;
-	  }
-      }
-      break;
-    }
-
-  return false;
-}
->>>>>>> 386de171
 
 	    struct dwarf2_locexpr_baton baton
 	      = dwarf2_fetch_die_loc_sect_off (sect_off, per_cu,
