--- conflicted
+++ resolved
@@ -1558,7 +1558,12 @@
   if (VALUE_LVAL (result) == lval_memory)
     *valp = value_address (result);
   else
-    *valp = value_as_address (result);
+    {
+      if (VALUE_LVAL (result) == not_lval)
+	*is_reference = false;
+
+      *valp = value_as_address (result);
+    }
 
   return 1;
 }
@@ -1580,17 +1585,17 @@
 
   switch (prop->kind ())
     {
-<<<<<<< HEAD
     case PROP_LOCEXPR:
       {
 	const struct dwarf2_property_baton *baton
 	  = (const struct dwarf2_property_baton *) prop->baton ();
 	gdb_assert (baton->property_type != NULL);
 
+	bool is_reference = baton->locexpr.is_reference;
 	if (dwarf2_locexpr_baton_eval (&baton->locexpr, frame, addr_stack,
-				       value, push_initial_value))
+				       value, push_initial_value, &is_reference))
 	  {
-	    if (baton->locexpr.is_reference)
+	    if (is_reference)
 	      {
 		struct value *val = value_at (baton->property_type, *value);
 		*value = value_as_address (val);
@@ -1649,25 +1654,6 @@
 	      }
 	  }
       }
-=======
-    case DWARF_VALUE_STACK:
-      *is_reference = false;
-      /* FALLTHROUGH */
-
-    case DWARF_VALUE_REGISTER:
-    case DWARF_VALUE_MEMORY:
-      *valp = ctx.fetch_address (0);
-      if (ctx.location == DWARF_VALUE_REGISTER)
-	*valp = ctx.read_addr_from_reg (*valp);
-      return 1;
-    case DWARF_VALUE_LITERAL:
-      *valp = extract_signed_integer (ctx.data, ctx.len,
-				      gdbarch_byte_order (ctx.gdbarch));
-      return 1;
-      /* Unsupported dwarf values.  */
-    case DWARF_VALUE_OPTIMIZED_OUT:
-    case DWARF_VALUE_IMPLICIT_POINTER:
->>>>>>> 7ce05d21
       break;
 
     case PROP_CONST:
@@ -2011,7 +1997,6 @@
 	  op_ptr += 2;
 	  break;
 
-<<<<<<< HEAD
 	case DW_OP_call2:
 	  {
 	    cu_offset cu_off
@@ -2019,18 +2004,6 @@
 	    op_ptr += 2;
 
 	    auto get_frame_pc = [&symbol_needs] ()
-=======
-	bool is_reference = baton->locexpr.is_reference;
-	if (dwarf2_locexpr_baton_eval (&baton->locexpr, frame, addr_stack,
-				       value, push_initial_value, &is_reference))
-	  {
-	    if (is_reference)
-	      {
-		struct value *val = value_at (baton->property_type, *value);
-		*value = value_as_address (val);
-	      }
-	    else
->>>>>>> 7ce05d21
 	      {
 		symbol_needs = SYMBOL_NEEDS_FRAME;
 		return 0;
