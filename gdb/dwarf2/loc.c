--- conflicted
+++ resolved
@@ -1698,7 +1698,7 @@
 dwarf2_compile_property_to_c (string_file *stream,
 			      const char *result_name,
 			      struct gdbarch *gdbarch,
-			      unsigned char *registers_used,
+			      std::vector<bool> &registers_used,
 			      const struct dynamic_prop *prop,
 			      CORE_ADDR pc,
 			      struct symbol *sym)
@@ -2104,7 +2104,6 @@
 					       per_objfile,
 					       get_frame_pc, true);
 
-<<<<<<< HEAD
 	    /* If SYMBOL_NEEDS_FRAME is returned from the previous call,
 	       we dont have to check the baton content.  */
 	    if (symbol_needs != SYMBOL_NEEDS_FRAME)
@@ -2123,23 +2122,6 @@
 	      }
 	    break;
 	  }
-=======
-void
-dwarf2_compile_property_to_c (string_file *stream,
-			      const char *result_name,
-			      struct gdbarch *gdbarch,
-			      std::vector<bool> &registers_used,
-			      const struct dynamic_prop *prop,
-			      CORE_ADDR pc,
-			      struct symbol *sym)
-{
-  struct dwarf2_property_baton *baton
-    = (struct dwarf2_property_baton *) prop->baton ();
-  const gdb_byte *data;
-  size_t size;
-  dwarf2_per_cu_data *per_cu;
-  dwarf2_per_objfile *per_objfile;
->>>>>>> 123b18bf
 
 	case DW_OP_const_type:
 	case DW_OP_GNU_const_type:
