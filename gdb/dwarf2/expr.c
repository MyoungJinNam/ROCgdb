--- conflicted
+++ resolved
@@ -3281,12 +3281,8 @@
 							    BINOP_BITWISE_AND);
 		break;
 	      case DW_OP_div:
-<<<<<<< HEAD
 		op_result
 		  = entry_factory->value_binary_op (arg1, arg2, BINOP_DIV);
-=======
-		result_val = value_binop (first, second, BINOP_DIV);
->>>>>>> ad1b5e48
 		break;
 	      case DW_OP_minus:
 		op_result
@@ -3353,14 +3349,9 @@
 		  = entry_factory->value_binary_op (arg1, arg2, BINOP_RSH);
 		/* Make sure we wind up with the same type we started
 		   with.  */
-<<<<<<< HEAD
 		if (op_result->get_type () != arg2->get_type ())
 		  op_result = entry_factory->value_cast_op (op_result,
 							    arg2->get_type ());
-=======
-		if (value_type (result_val) != value_type (second))
-		  result_val = value_cast (value_type (second), result_val);
->>>>>>> ad1b5e48
 		break;
 	      case DW_OP_shra:
 		dwarf_require_integral (arg1->get_type ());
@@ -3473,28 +3464,12 @@
 	case DW_OP_piece:
 	  {
 	    uint64_t size;
-<<<<<<< HEAD
 
 	    /* Record the piece.  */
 	    op_ptr = safe_read_uleb128 (op_ptr, op_end, &size);
 	    result_entry = add_piece (8 * size, 0);
 	  }
 	  break;
-=======
-
-	    /* Record the piece.  */
-	    op_ptr = safe_read_uleb128 (op_ptr, op_end, &size);
-	    add_piece (8 * size, 0);
-
-	    /* Pop off the address/regnum, and reset the location
-	       type.  */
-	    if (this->location != DWARF_VALUE_LITERAL
-		&& this->location != DWARF_VALUE_OPTIMIZED_OUT)
-	      pop ();
-	    this->location = DWARF_VALUE_MEMORY;
-	  }
-	  goto no_push;
->>>>>>> ad1b5e48
 
 	case DW_OP_bit_piece:
 	  {
@@ -3503,18 +3478,7 @@
 	    /* Record the piece.  */
 	    op_ptr = safe_read_uleb128 (op_ptr, op_end, &size);
 	    op_ptr = safe_read_uleb128 (op_ptr, op_end, &uleb_offset);
-<<<<<<< HEAD
 	    result_entry = add_piece (size, uleb_offset);
-=======
-	    add_piece (size, uleb_offset);
-
-	    /* Pop off the address/regnum, and reset the location
-	       type.  */
-	    if (this->location != DWARF_VALUE_LITERAL
-		&& this->location != DWARF_VALUE_OPTIMIZED_OUT)
-	      pop ();
-	    this->location = DWARF_VALUE_MEMORY;
->>>>>>> ad1b5e48
 	  }
 	  break;
 
