/* DWARF 2 Expression Evaluator.

<<<<<<< HEAD
   Copyright (C) 2001-2020 Free Software Foundation, Inc.
   Copyright (C) 2020 Advanced Micro Devices, Inc. All rights reserved.
=======
   Copyright (C) 2001-2021 Free Software Foundation, Inc.
>>>>>>> b5b5650a

   Contributed by Daniel Berlin (dan@dberlin.org)

   This file is part of GDB.

   This program is free software; you can redistribute it and/or modify
   it under the terms of the GNU General Public License as published by
   the Free Software Foundation; either version 3 of the License, or
   (at your option) any later version.

   This program is distributed in the hope that it will be useful,
   but WITHOUT ANY WARRANTY; without even the implied warranty of
   MERCHANTABILITY or FITNESS FOR A PARTICULAR PURPOSE.  See the
   GNU General Public License for more details.

   You should have received a copy of the GNU General Public License
   along with this program.  If not, see <http://www.gnu.org/licenses/>.  */

#include "defs.h"
#include "block.h"
#include "symtab.h"
#include "gdbtypes.h"
#include "value.h"
#include "gdbcore.h"
#include "dwarf2.h"
#include "dwarf2/expr.h"
#include "dwarf2/loc.h"
#include "dwarf2/read.h"
#include "frame.h"
#include "gdbsupport/underlying.h"
#include "gdbarch.h"
#include "inferior.h"
#include "observable.h"

/* Cookie for gdbarch data.  */

static struct gdbarch_data *dwarf_arch_cookie;

/* This holds gdbarch-specific types used by the DWARF expression
   evaluator.  See comments in execute_stack_op.  */

struct dwarf_gdbarch_types
{
  struct type *dw_types[3];
};

/* FIXME: This needs to be removed when CORE_ADDR supports address spaces.  */
CORE_ADDR
aspace_address_to_flat_address (CORE_ADDR address, unsigned int address_space)
{
  return address | ((ULONGEST) address_space) << ROCM_ASPACE_BIT_OFFSET;
}

/* Allocate and fill in dwarf_gdbarch_types for an arch.  */

static void *
dwarf_gdbarch_types_init (struct gdbarch *gdbarch)
{
  struct dwarf_gdbarch_types *types
    = GDBARCH_OBSTACK_ZALLOC (gdbarch, struct dwarf_gdbarch_types);

  /* The types themselves are lazily initialized.  */

  return types;
}

/* Ensure that a FRAME is defined, throw an exception otherwise.  */

static void
ensure_have_frame (struct frame_info *frame, const char *op_name)
{
  if (frame == nullptr)
    throw_error (GENERIC_ERROR,
		 _("%s evaluation requires a frame."), op_name);
}

/* Ensure that a PER_CU is defined and throw an exception otherwise.  */

static void
ensure_have_per_cu (struct dwarf2_per_cu_data *per_cu, const char* op_name)
{
  if (per_cu == nullptr)
    throw_error (GENERIC_ERROR,
		 _("%s evaluation requires a compilation unit."), op_name);
}

/* Return the number of bytes overlapping a contiguous chunk of N_BITS
   bits whose first bit is located at bit offset START.  */

static size_t
bits_to_bytes (ULONGEST start, ULONGEST n_bits)
{
  return (start % HOST_CHAR_BIT + n_bits + HOST_CHAR_BIT - 1) / HOST_CHAR_BIT;
}

/* Throw an exception about the invalid DWARF expression.  */

static void
ill_formed_expression ()
{
  error (_("Ill-formed DWARF expression"));
}

/* Read register REGNUM's contents in a given FRAME context.

   The data read is offsetted by OFFSET, and the number of bytes read
   is defined by LENGTH.  The data is then copied into the
   caller-managed buffer BUF.

   If the register is optimized out or unavailable for the given
   FRAME, the OPTIMIZED and UNAVAILABLE outputs are set
   accordingly  */

static void
read_from_register (struct frame_info *frame, int regnum,
		    CORE_ADDR offset, int length, gdb_byte *buf,
		    int *optimized, int *unavailable)
{
  struct gdbarch *gdbarch = get_frame_arch (frame);
  int regsize = register_size (gdbarch, regnum);
  int numregs = gdbarch_num_cooked_regs (gdbarch);

  /* If a register is wholly inside the OFFSET, skip it.  */
  if (frame == NULL || !regsize
      || (offset + length) > regsize || numregs < regnum)
    {
      (*optimized) = 0;
      (*unavailable) = 1;
      return;
    }

  gdb::byte_vector temp_buf (regsize);
  enum lval_type lval;
  CORE_ADDR address;
  int realnum;

  frame_register (frame, regnum, optimized, unavailable,
		  &lval, &address, &realnum, temp_buf.data ());

  if (!(*optimized) && !(*unavailable))
     memcpy (buf, (char *) temp_buf.data () + offset, length);

  return;
}

/* Write register REGNUM's contents in a given FRAME context.

   The data written is offsetted by OFFSET, and the number of bytes
   written is defined by LENGTH.  The data is copied from
   caller-managed buffer BUF.

   If the register is optimized out or unavailable for the given
   FRAME, the OPTIMIZED and UNAVAILABLE outputs are set
   accordingly. */

static void
write_to_register (struct frame_info *frame, int regnum,
		   CORE_ADDR offset, int length, gdb_byte *buf,
		   int *optimized, int *unavailable)
{
  struct gdbarch *gdbarch = get_frame_arch (frame);
  int regsize = register_size (gdbarch, regnum);
  int numregs = gdbarch_num_cooked_regs (gdbarch);

  /* If a register is wholly inside of OFFSET, skip it.  */
  if (frame == NULL || !regsize
     || (offset + length) > regsize || numregs < regnum)
    {
      (*optimized) = 0;
      (*unavailable) = 1;
      return;
    }

  gdb::byte_vector temp_buf (regsize);
  enum lval_type lval;
  CORE_ADDR address;
  int realnum;

  frame_register (frame, regnum, optimized, unavailable,
		  &lval, &address, &realnum, temp_buf.data ());

  if (!(*optimized) && !(*unavailable))
    {
      memcpy ((char *) temp_buf.data () + offset, buf, length);

      put_frame_register (frame, regnum, temp_buf.data ());
    }

  return;
}

/* Helper for read_from_memory and write_from_memory.  */

static void
xfer_from_memory (CORE_ADDR address, gdb_byte *readbuf,
		  const gdb_byte *writebuf,
		  size_t length, bool stack, int *unavailable)
{
  (*unavailable) = 0;

  enum target_object object
    = stack ? TARGET_OBJECT_STACK_MEMORY : TARGET_OBJECT_MEMORY;

  ULONGEST xfered_total = 0;

  while (xfered_total < length)
    {
      ULONGEST xfered_partial;

      enum target_xfer_status status
	= target_xfer_partial (current_top_target (), object, NULL,
			       (readbuf != nullptr
				? readbuf + xfered_total
				: nullptr),
			       (writebuf != nullptr
				? writebuf + xfered_total
				: nullptr),
			       address + xfered_total, length - xfered_total,
			       &xfered_partial);

      if (status == TARGET_XFER_OK)
	{
	  xfered_total += xfered_partial;
	  QUIT;
	}
      else if (status == TARGET_XFER_UNAVAILABLE)
	{
	  (*unavailable) = 1;
	  return;
	}
      else if (status == TARGET_XFER_EOF)
	memory_error (TARGET_XFER_E_IO, address + xfered_total);
      else
	memory_error (status, address + xfered_total);
    }
}

/* Read LENGTH bytes of memory contents starting at ADDRESS.

   The data read is copied to a caller-managed buffer BUF.  STACK
   indicates whether the memory range specified belongs to a stack
   memory region.

   If the memory is unavailable, the UNAVAILABLE output is set.  */

static void
read_from_memory (CORE_ADDR address, gdb_byte *buffer,
		  size_t length, bool stack, int* unavailable)
{
  xfer_from_memory (address, buffer, nullptr, length, stack, unavailable);
}

/* Write LENGTH bytes of memory contents starting at ADDRESS.

   The data written is copied from a caller-managed buffer buf.  STACK
   indicates whether the memory range specified belongs to a stack
   memory region.

   If the memory is unavailable, the UNAVAILABLE output is set.  */

static void
write_to_memory (CORE_ADDR address, const gdb_byte *buffer,
		 size_t length, bool stack, int *unavailable)
{
  xfer_from_memory (address, nullptr, buffer, length, stack, unavailable);

  gdb::observers::memory_changed.notify (current_inferior (), address,
					 length, buffer);
}

/* Base class that describes entries found on a DWARF expression
   evaluation stack.  */

class dwarf_entry : public refcounted_object
{
public:
  /* Not expected to be called on it's own.  */
  dwarf_entry () = default;

  virtual ~dwarf_entry () = 0;
};

dwarf_entry::~dwarf_entry () = default;

/* Value entry found on a DWARF expression evaluation stack.  */

class dwarf_value : public dwarf_entry
{
public:
  dwarf_value (const gdb_byte* contents, struct type *type)
  {
    size_t type_len = TYPE_LENGTH (type);
    m_contents.reset ((gdb_byte *) xzalloc (type_len));

    memcpy (m_contents.get (), contents, type_len);
    m_type = type;
  }

  dwarf_value (ULONGEST value, struct type *type)
  {
    m_contents.reset ((gdb_byte *) xzalloc (TYPE_LENGTH (type)));

    pack_unsigned_long (m_contents.get (), type, value);
    m_type = type;
  }

  dwarf_value (LONGEST value, struct type *type)
  {
    m_contents.reset ((gdb_byte *) xzalloc (TYPE_LENGTH (type)));

    pack_long (m_contents.get (), type, value);
    m_type = type;
  }

  dwarf_value (const dwarf_value &value)
  {
    struct type *type = value.m_type;
    size_t type_len = TYPE_LENGTH (type);

    m_contents.reset ((gdb_byte *) xzalloc (type_len));

    memcpy (m_contents.get (), value.m_contents.get (), type_len);
    m_type = type;
  }

  virtual ~dwarf_value () = default;

  const gdb_byte* get_contents () const
  {
    return m_contents.get ();
  }

  struct type* get_type () const
  {
    return m_type;
  }

  LONGEST to_long () const
  {
    return unpack_long (m_type, m_contents.get ());
  }

private:
  /* Value contents as a stream of bytes in target byte order.  */
  gdb::unique_xmalloc_ptr<gdb_byte> m_contents;

  /* Type of the value held by the entry.  */
  struct type *m_type;
};

/* Location description entry found on a DWARF expression evaluation stack.

   Types of locations descirbed can be: register location, memory location,
   implicit location, implicit pointer location, undefined location and
   composite location (made out of any of the location types including
   another composite location).  */

class dwarf_location : public dwarf_entry
{
public:
  /* Not expected to be called on it's own.  */
  dwarf_location (LONGEST offset = 0, LONGEST bit_suboffset = 0)
    : m_initialised (true)
  {
    m_offset = offset;
    m_offset += bit_suboffset / HOST_CHAR_BIT;
    m_bit_suboffset = bit_suboffset % HOST_CHAR_BIT;
  }

  dwarf_location (const dwarf_location &location)
    : m_offset (location.m_offset),
      m_bit_suboffset (location.m_bit_suboffset),
      m_initialised (location.m_initialised)
  {}

  virtual ~dwarf_location () = default;

  LONGEST get_offset () const
  {
    return m_offset;
  };

  LONGEST get_bit_suboffset () const
  {
    return m_bit_suboffset;
  };

  void add_bit_offset (LONGEST bit_offset)
  {
    LONGEST bit_total_offset = m_bit_suboffset + bit_offset;

    m_offset += bit_total_offset / HOST_CHAR_BIT;
    m_bit_suboffset = bit_total_offset % HOST_CHAR_BIT;
  };

  void set_initialised (bool initialised)
  {
    m_initialised = initialised;
  };

  bool is_initialised () const
  {
    return m_initialised;
  };

private:
  /* Byte offset into the location.  */
  LONGEST m_offset;

  /* Bit suboffset of the last byte.  */
  LONGEST m_bit_suboffset;

  /* Whether the location is initialized.  Used for non-standard
     DW_OP_GNU_uninit operation.  */
  bool m_initialised;
};

/* Undefined location description entry.  This is a special location
   description type that describes the location description that is
   not known.  */

class dwarf_undefined : public dwarf_location
{
public:
  dwarf_undefined (LONGEST offset = 0, LONGEST bit_suboffset = 0)
    : dwarf_location (offset, bit_suboffset)
  {}

  dwarf_undefined (const dwarf_undefined &undefined_entry)
    : dwarf_location (undefined_entry)
  {}

};

class dwarf_memory : public dwarf_location
{
public:
  dwarf_memory (LONGEST offset, LONGEST bit_suboffset = 0,
		bool stack = false, unsigned int address_space = 0)
    : dwarf_location (offset, bit_suboffset),
      m_stack (stack), m_address_space (address_space)
  {}

  dwarf_memory (const dwarf_memory &memory_entry)
    : dwarf_location (memory_entry),
      m_stack (memory_entry.m_stack),
      m_address_space (memory_entry.m_address_space)
  {}

  bool in_stack () const
  {
    return m_stack;
  };

  void set_stack (bool stack)
  {
    m_stack = stack;
  };

  unsigned int get_address_space () const
  {
    return m_address_space;
  };

  void set_address_space (unsigned int address_space)
  {
    m_address_space = address_space;
  };

private:
  /* True if the location belongs to a stack memory region.  */
  bool m_stack;
  /* Address space of the location.  */
  unsigned int m_address_space;
};

/* Register location description entry.  */

class dwarf_register : public dwarf_location
{
public:
  dwarf_register (unsigned int regnum, bool on_entry = false,
		  LONGEST offset = 0, LONGEST bit_suboffset = 0)
    : dwarf_location (offset, bit_suboffset),
      m_regnum (regnum), m_on_entry (on_entry)
  {}

  dwarf_register (const dwarf_register &register_entry)
    : dwarf_location (register_entry),
      m_regnum (register_entry.m_regnum),
      m_on_entry (register_entry.m_on_entry)
  {}

  unsigned int get_regnum () const
  {
    return m_regnum;
  };

  bool is_on_entry () const
  {
    return m_on_entry;
  };

private:
  /* DWARF register number.  */
  unsigned int m_regnum;

  /* True if location is on the frame entry, described
     in CFI of the previous frame.  */
  bool m_on_entry;
};

/* Implicit location description entry.  Describes a location
   description not found on the target but instead saved in a
   gdb-allocated buffer.  */

class dwarf_implicit : public dwarf_location
{
public:

  dwarf_implicit (const gdb_byte* contents, size_t size,
		  enum bfd_endian byte_order)
  {
    m_contents.reset ((gdb_byte *) xzalloc (size));

    memcpy (m_contents.get (), contents, size);
    m_size = size;
    m_byte_order = byte_order;
  }

  dwarf_implicit (const dwarf_implicit &implicit_entry)
    : dwarf_location (implicit_entry)
  {
    size_t size = implicit_entry.m_size;
    m_contents.reset ((gdb_byte *) xzalloc (size));

    memcpy (m_contents.get (), implicit_entry.m_contents.get (), size);
    m_size = size;
    m_byte_order = implicit_entry.m_byte_order;
  }

  const gdb_byte* get_contents () const
  {
    return m_contents.get ();
  }

  size_t get_size () const
  {
    return m_size;
  }

  size_t get_byte_order () const
  {
    return m_byte_order;
  }

private:
  /* Implicit location contents as a stream of bytes in target byte-order.  */
  gdb::unique_xmalloc_ptr<gdb_byte> m_contents;

  /* Contents byte stream size.  */
  size_t m_size;

  /* Contents original byte order.  */
  enum bfd_endian m_byte_order;
};

/* Implicit pointer location description entry.  */

class dwarf_implicit_pointer : public dwarf_location
{
public:
  dwarf_implicit_pointer (sect_offset die_offset,
			  LONGEST offset, LONGEST bit_suboffset = 0)
    : dwarf_location (offset, bit_suboffset),
      m_die_offset (die_offset)
  {}

  dwarf_implicit_pointer (const dwarf_implicit_pointer &implicit_ptr_entry)
    : dwarf_location (implicit_ptr_entry),
      m_die_offset (implicit_ptr_entry.m_die_offset)
  {}

  sect_offset get_die_offset () const
  {
    return m_die_offset;
  }

private:
  /* DWARF die offset pointed by the implicit pointer.  */
  sect_offset m_die_offset;
};

/* Composite location description entry.  */

class dwarf_composite : public dwarf_location
{
public:
  dwarf_composite (LONGEST offset = 0, LONGEST bit_suboffset = 0)
    : dwarf_location (offset, bit_suboffset)
  {}

  dwarf_composite (const dwarf_composite &composite_entry)
    : dwarf_location (composite_entry)
  {
    /* We do a shallow copy of the pieces because they are not
       expected to be modified after they are already formed.  */
    for (unsigned int i = 0; i < composite_entry.m_pieces.size (); i++)
      {
	dwarf_location* location = composite_entry.m_pieces[i].m_location;

	location->incref ();
	m_pieces.emplace_back (location, composite_entry.m_pieces[i].m_size);
      }

    m_completed = composite_entry.m_completed;
  }

  /* A composite location gets detached from its factory object for
     the purpose of lval_computed resolution, which means that it
     needs to take care of garbage collecting its pieces.  */
  ~dwarf_composite () override
  {
    for (unsigned int i = 0; i < m_pieces.size (); i++)
      {
	dwarf_location* location = m_pieces[i].m_location;

	location->decref ();

	if (location->refcount () == 0)
	  delete location;
      }
  }

  void add_piece (dwarf_location* location, ULONGEST bit_size)
  {
    gdb_assert (location != nullptr);
    location->incref ();
    m_pieces.emplace_back (location, bit_size);
  }

  const dwarf_location* get_piece_at (unsigned int index) const
  {
    gdb_assert (index < m_pieces.size ());
    return m_pieces[index].m_location;
  }

  ULONGEST get_bit_size_at (unsigned int index) const
  {
    gdb_assert (index < m_pieces.size ());
    return m_pieces[index].m_size;
  }

  size_t get_pieces_num () const
  {
    return m_pieces.size ();
  }

  void set_completed (bool completed)
  {
    m_completed = completed;
  };

  bool is_completed () const
  {
    return m_completed;
  };

private:
  /* Composite piece that contains a piece location
     description and it's size.  */
  class piece
  {
  public:
    piece (dwarf_location *location, ULONGEST size)
    : m_location (location),
      m_size (size)
    {}

    dwarf_location *m_location;
    ULONGEST m_size;
  };

  /* Vector of composite pieces.  */
  std::vector<struct piece> m_pieces;

  /* True if location description is completed.  */
  bool m_completed = false;
};

/* Read contents from the location specified by the DWARF location
   description entry LOCATION.

   The read operation is performed in the context of FRAME.  BIT_SIZE
   is the number of bits to read.  The data read is copied to the
   caller-managed buffer BUF.  BIG_ENDIAN defines the endianness of
   the target.  BITS_TO_SKIP is a bit offset into the location and
   BUF_BIT_OFFSET is buffer BUF's bit offset.  LOCATION_BIT_LIMIT is a
   a maximum number of bits that location can hold, where value zero
   signifies that there is no such restriction.

   Note that some location types can be read without a FRAME context.

   If the location is optimized out or unavailable, the OPTIMIZED and
   UNAVAILABLE outputs are set accordingly.  */

static void
read_from_location (const dwarf_location *location, struct frame_info *frame,
		    LONGEST bits_to_skip, gdb_byte *buf, int buf_bit_offset,
		    size_t bit_size, size_t location_bit_limit,
		    bool big_endian, int* optimized, int* unavailable)
{
  LONGEST offset = location->get_offset ();
  LONGEST bit_suboffset = location->get_bit_suboffset ();
  LONGEST total_bits_to_skip = bits_to_skip;
  size_t read_bit_limit = location_bit_limit;
  gdb::byte_vector temp_buf;

  /* Reads from undefined locations are always marked as optimized
     out.  */
  if (dynamic_cast<const dwarf_undefined *> (location) != nullptr)
    {
      (*unavailable) = 0;
      (*optimized) = 1;
    }
  else if (auto register_entry
	     = dynamic_cast<const dwarf_register *> (location))
    {
      struct gdbarch *arch = get_frame_arch (frame);
      int reg = dwarf_reg_to_regnum_or_error (arch,
					      register_entry->get_regnum ());
      ULONGEST reg_bits = HOST_CHAR_BIT * register_size (arch, reg);

      if (big_endian)
	{
	  if (!read_bit_limit || reg_bits <= read_bit_limit)
	    read_bit_limit = bit_size;

	  total_bits_to_skip
	    += reg_bits - (offset * HOST_CHAR_BIT
			   + bit_suboffset + read_bit_limit);
	}
      else
	total_bits_to_skip += offset * HOST_CHAR_BIT + bit_suboffset;

      LONGEST this_size = bits_to_bytes (total_bits_to_skip, bit_size);
      temp_buf.resize (this_size);

      if (register_entry->is_on_entry ())
	frame = get_prev_frame_always (frame);

      if (frame == NULL)
	internal_error (__FILE__, __LINE__, _("invalid frame information"));

      /* Can only read from a register on byte granularity so an
	 additional buffer is required.  */
      read_from_register (frame, reg, total_bits_to_skip / HOST_CHAR_BIT,
			  this_size, temp_buf.data (), optimized, unavailable);

      /* Only copy data if valid.  */
      if (!(*optimized) && !(*unavailable))
	copy_bitwise (buf, buf_bit_offset, temp_buf.data (),
		      total_bits_to_skip % HOST_CHAR_BIT,
		      bit_size, big_endian);
    }
  else if (auto memory_entry = dynamic_cast<const dwarf_memory *> (location))
    {
      CORE_ADDR start_address
	= offset + (bit_suboffset + total_bits_to_skip) / HOST_CHAR_BIT;
      unsigned int address_space = memory_entry->get_address_space ();

      start_address = aspace_address_to_flat_address (start_address,
						      address_space);

      (*optimized) = 0;
      total_bits_to_skip += bit_suboffset;

      if ((total_bits_to_skip % HOST_CHAR_BIT) == 0
	  && (bit_size % HOST_CHAR_BIT) == 0
	  && (buf_bit_offset % HOST_CHAR_BIT) == 0)
	{
	  /* Everything is byte-aligned, no buffer needed.  */
	  read_from_memory (start_address,
			    buf + buf_bit_offset / HOST_CHAR_BIT,
			    bit_size / HOST_CHAR_BIT,
			    memory_entry->in_stack (), unavailable);
	}
      else
	{
	  LONGEST this_size = bits_to_bytes (total_bits_to_skip, bit_size);
	  temp_buf.resize (this_size);

	  /* Can only read from memory on byte granularity so an
	     additional buffer is required.  */
	  read_from_memory (start_address, temp_buf.data (), this_size,
			    memory_entry->in_stack (), unavailable);

	  if (!(*unavailable))
	    copy_bitwise (buf, buf_bit_offset, temp_buf.data (),
			  total_bits_to_skip % HOST_CHAR_BIT,
			  bit_size, big_endian);
	}
    }
  else if (auto implicit_entry
	     = dynamic_cast<const dwarf_implicit *> (location))
    {
      ULONGEST literal_bit_size = HOST_CHAR_BIT * implicit_entry->get_size ();

      (*optimized) = 0;
      (*unavailable) = 0;

      /* Cut off at the end of the implicit value.  */
      if (implicit_entry->get_byte_order() == BFD_ENDIAN_BIG)
	{
	  if (!read_bit_limit || read_bit_limit > literal_bit_size)
	    read_bit_limit = bit_size;

	  total_bits_to_skip
	    += literal_bit_size - (offset * HOST_CHAR_BIT
				   + bit_suboffset + read_bit_limit);
	}
      else
	total_bits_to_skip += offset * HOST_CHAR_BIT + bit_suboffset;

      if (total_bits_to_skip >= literal_bit_size)
	{
	  (*unavailable) = 1;
	  return;
	}

      if (bit_size > literal_bit_size - total_bits_to_skip)
	bit_size = literal_bit_size - total_bits_to_skip;

      copy_bitwise (buf, buf_bit_offset, implicit_entry->get_contents (),
		    total_bits_to_skip, bit_size, big_endian);
    }
  else if (dynamic_cast<const dwarf_implicit_pointer *> (location) != nullptr)
    {
      /* This case should be handled on a higher level.  */
      gdb_assert_not_reached ("ImplicitPtr");
    }
  else if (auto composite_entry
	     = dynamic_cast<const dwarf_composite *> (location))
    {
      unsigned int pieces_num = composite_entry->get_pieces_num ();
      unsigned int i;

      if (!composite_entry->is_completed ())
	ill_formed_expression ();

      total_bits_to_skip += offset * HOST_CHAR_BIT + bit_suboffset;

      /* Skip pieces covered by the read offset.  */
      for (i = 0; i < pieces_num; i++)
	{
	  LONGEST piece_bit_size = composite_entry->get_bit_size_at (i);

	  if (total_bits_to_skip < piece_bit_size)
	    break;

	  total_bits_to_skip -= piece_bit_size;
	}

      for (; i < pieces_num; i++)
	{
	  LONGEST piece_bit_size = composite_entry->get_bit_size_at (i);
	  LONGEST actual_bit_size = piece_bit_size;

	  if (actual_bit_size > bit_size)
	    actual_bit_size = bit_size;

	  read_from_location (composite_entry->get_piece_at (i), frame,
			      total_bits_to_skip, buf, buf_bit_offset,
			      actual_bit_size, piece_bit_size, big_endian,
			      optimized, unavailable);

	  if (bit_size == actual_bit_size || (*optimized) || (*unavailable))
	    break;

	  buf_bit_offset += actual_bit_size;
	  bit_size -= actual_bit_size;
	}
    }
  else
    internal_error (__FILE__, __LINE__, _("invalid location type"));
}

/* Write contents to a location specified by the DWARF location
   description entry LOCATION.

   The write operation is performed in the context of FRAME.  BIT_SIZE
   is the number of bits written.  The data written is copied from the
   caller-managed BUF buffer.  BIG_ENDIAN defines an endianness of the
   target.  BITS_TO_SKIP is a bit offset into the location and
   BUF_BIT_OFFSET is buffer BUF's bit offset.  LOCATION_BIT_LIMIT is a
   a maximum number of bits that location can hold, where value zero
   signifies that there is no such restriction.

   Note that some location types can be written without a FRAME
   context.

   If the location is optimized out or unavailable, the OPTIMIZED and
   UNAVAILABLE outputs are set.  */

static void
write_to_location (const dwarf_location *location, struct frame_info *frame,
		   LONGEST bits_to_skip, const gdb_byte *buf,
		   int buf_bit_offset, size_t bit_size,
		   size_t location_bit_limit, bool big_endian,
		   int* optimized, int* unavailable)
{
  LONGEST offset = location->get_offset();
  LONGEST bit_suboffset = location->get_bit_suboffset();
  LONGEST total_bits_to_skip = bits_to_skip;
  size_t write_bit_limit = location_bit_limit;
  gdb::byte_vector temp_buf;

  /* Writes to undefined locations are always marked as optimized
     out.  */
  if (dynamic_cast<const dwarf_undefined *> (location) != nullptr)
    {
      (*unavailable) = 0;
      (*optimized) = 1;
    }
  else if (auto register_entry
	     = dynamic_cast<const dwarf_register *> (location))
    {
      struct gdbarch *arch = get_frame_arch (frame);
      int gdb_regnum
	= dwarf_reg_to_regnum_or_error (arch, register_entry->get_regnum ());
      ULONGEST reg_bits = HOST_CHAR_BIT * register_size (arch, gdb_regnum);

      if (register_entry->is_on_entry ())
	frame = get_prev_frame_always (frame);

      if (frame == NULL)
	internal_error (__FILE__, __LINE__, _("invalid frame information"));

      if (big_endian)
	{
	  if (!write_bit_limit || reg_bits <= write_bit_limit)
	    write_bit_limit = bit_size;

	  total_bits_to_skip
	    += reg_bits - (offset * HOST_CHAR_BIT
			   + bit_suboffset + write_bit_limit);
	}
      else
	total_bits_to_skip += offset * HOST_CHAR_BIT + bit_suboffset;

      LONGEST this_size = bits_to_bytes (total_bits_to_skip, bit_size);
      temp_buf.resize (this_size);

      if (total_bits_to_skip % HOST_CHAR_BIT != 0
	  || bit_size % HOST_CHAR_BIT != 0)
	{
	  /* Contents is copied non-byte-aligned into the register.
	     Need some bits from original register value.  */
	  read_from_register (frame, gdb_regnum,
			      total_bits_to_skip / HOST_CHAR_BIT,
			      this_size, temp_buf.data (), optimized,
			      unavailable);
	}

      copy_bitwise (temp_buf.data (), total_bits_to_skip % HOST_CHAR_BIT, buf,
		    buf_bit_offset, bit_size, big_endian);

      write_to_register (frame, gdb_regnum, total_bits_to_skip / HOST_CHAR_BIT,
			 this_size, temp_buf.data (), optimized, unavailable);
    }
  else if (auto memory_entry = dynamic_cast<const dwarf_memory *> (location))
    {
      CORE_ADDR start_address
	= offset + (bit_suboffset + total_bits_to_skip) / HOST_CHAR_BIT;
      unsigned int address_space = memory_entry->get_address_space ();

      total_bits_to_skip += bit_suboffset;
      (*optimized) = 0;

      start_address = aspace_address_to_flat_address (start_address,
						      address_space);

      if ((total_bits_to_skip % HOST_CHAR_BIT == 0)
	  && (bit_size % HOST_CHAR_BIT == 0)
	  && (buf_bit_offset % HOST_CHAR_BIT == 0))
	{
	  /* Everything is byte-aligned; no buffer needed.  */
	  write_to_memory (start_address,
			   buf + buf_bit_offset / HOST_CHAR_BIT,
			   bit_size / HOST_CHAR_BIT, memory_entry->in_stack (),
			   unavailable);
	}
      else
	{
	  LONGEST this_size = bits_to_bytes (total_bits_to_skip, bit_size);
	  temp_buf.resize (this_size);

	  if (total_bits_to_skip % HOST_CHAR_BIT != 0
	      || bit_size % HOST_CHAR_BIT != 0)
	    {
	      if (this_size <= HOST_CHAR_BIT)
		/* Perform a single read for small sizes.  */
		read_from_memory (start_address, temp_buf.data (),
				  this_size, memory_entry->in_stack (),
				  unavailable);
	      else
		{
		  /* Only the first and last bytes can possibly have
		     any bits reused.  */
		  read_from_memory (start_address, temp_buf.data (),
				    1, memory_entry->in_stack (), unavailable);

		  if (!(*unavailable))
		    read_from_memory (start_address + this_size - 1,
				      &temp_buf[this_size - 1], 1,
				      memory_entry->in_stack (), unavailable);
		}
	    }

	  copy_bitwise (temp_buf.data (), total_bits_to_skip % HOST_CHAR_BIT,
			buf, buf_bit_offset, bit_size, big_endian);

	  write_to_memory (start_address, temp_buf.data (), this_size,
			   memory_entry->in_stack (), unavailable);
	}
    }
  else if (dynamic_cast<const dwarf_implicit *> (location) != nullptr)
    {
      (*optimized) = 1;
      (*unavailable) = 0;
    }
  else if (dynamic_cast<const dwarf_implicit_pointer *> (location) != nullptr)
    {
      (*optimized) = 1;
      (*unavailable) = 0;
    }
  else if (auto composite_entry
	     = dynamic_cast<const dwarf_composite *> (location))
    {
      unsigned int pieces_num = composite_entry->get_pieces_num ();
      unsigned int i;

      if (!composite_entry->is_completed ())
	ill_formed_expression ();

      total_bits_to_skip += offset * HOST_CHAR_BIT + bit_suboffset;

      /* Skip pieces covered by the write offset.  */
      for (i = 0; i < pieces_num; i++)
	{
	  LONGEST piece_bit_size = composite_entry->get_bit_size_at (i);

	  if (total_bits_to_skip < piece_bit_size)
	    break;

	  total_bits_to_skip -= piece_bit_size;
	}

      for (; i < pieces_num; i++)
	{
	  LONGEST piece_bit_size = composite_entry->get_bit_size_at (i);
	  LONGEST actual_bit_size = piece_bit_size;

	  if (actual_bit_size > bit_size)
	    actual_bit_size = bit_size;

	  write_to_location (composite_entry->get_piece_at (i), frame,
			     total_bits_to_skip, buf, buf_bit_offset,
			     actual_bit_size, piece_bit_size,
			     big_endian, optimized, unavailable);

	  if (bit_size == actual_bit_size || (*optimized) || (*unavailable))
	    break;

	  buf_bit_offset += actual_bit_size;
	  bit_size -= actual_bit_size;
	}
    }
  else
    internal_error (__FILE__, __LINE__, _("invalid location type"));
}

/* Read value contents from the location specified by the DWARF
   location description entry LOCATION.

   The read operation is performed in the context of FRAME.  BIT_SIZE
   is the number of bits to read.  The data read is copied to the
   caller-managed buffer BUF.  BITS_TO_SKIP is a bit offset into the
   location and BUF_BIT_OFFSET is buffer BUF's bit offset.
   LOCATION_BIT_LIMIT is a maximum number of bits that location can
   hold, where value zero signifies that there is no such restriction.

   Note that some location types can be read without a FRAME context.  */

static void
read_value_contents_from_location (struct value * value,
				   const dwarf_location *location,
				   struct frame_info *frame,
				   LONGEST bits_to_skip,
				   int value_bit_offset, size_t bit_size,
				   size_t location_bit_limit)
{
  auto composite_entry = dynamic_cast<const dwarf_composite *> (location);

  if (composite_entry == nullptr)
    {
      int optimized, unavailable;
      bool big_endian = type_byte_order (value_type (value)) == BFD_ENDIAN_BIG;

      read_from_location (location, frame, bits_to_skip,
			  value_contents_raw (value),
			  value_bit_offset, bit_size, location_bit_limit,
			  big_endian, &optimized, &unavailable);

      if (optimized)
	mark_value_bits_optimized_out (value, value_bit_offset, bit_size);
      if (unavailable)
	mark_value_bits_unavailable (value, value_bit_offset, bit_size);

      return;
    }

  if (!composite_entry->is_completed ())
    ill_formed_expression ();

  unsigned int pieces_num = composite_entry->get_pieces_num ();
  unsigned int i;

  LONGEST total_bits_to_skip = bits_to_skip
			       + composite_entry->get_offset () * HOST_CHAR_BIT
			       + composite_entry->get_bit_suboffset ();

  /* Skip pieces covered by the read offset.  */
  for (i = 0; i < pieces_num; i++)
    {
      LONGEST piece_bit_size = composite_entry->get_bit_size_at (i);

      if (total_bits_to_skip < piece_bit_size)
	break;

      total_bits_to_skip -= piece_bit_size;
    }

  for (; i < pieces_num; i++)
    {
      LONGEST piece_bit_size = composite_entry->get_bit_size_at (i);
      const dwarf_location *piece = composite_entry->get_piece_at (i);

      if (piece_bit_size > bit_size)
	piece_bit_size = bit_size;

      read_value_contents_from_location (value, piece, frame,
					 total_bits_to_skip,
					 value_bit_offset, piece_bit_size,
					 piece_bit_size);

      if (bit_size == piece_bit_size)
	break;

      value_bit_offset += piece_bit_size;
      bit_size -= piece_bit_size;
    }
}

/* Convert a value entry to the matching struct value representation
   of a given TYPE.  OFFSET defines the offset into the value
   contents.

   We only need to support dwarf_value to gdb struct value conversion
   here so that we can utilize the existing unary and binary operations
   on struct value's.

   We could implement them for the dwarf_value's but that would lead
   to code duplication with no real gain at the moment.  */

static struct value *
value_to_gdb_value (const dwarf_value *value, struct type *type,
		    LONGEST offset = 0)
{
  size_t type_len = TYPE_LENGTH (type);

  if (offset + type_len > TYPE_LENGTH (value->get_type ()))
    invalid_synthetic_pointer ();

  struct value *retval = allocate_value (type);
  memcpy (value_contents_raw (retval),
	  value->get_contents () + offset, type_len);

  return retval;
}

/* Compare two DWARF value's ARG1 and ARG2 for equality in a context
   of a value entry comparison.  */

static bool
dwarf_value_equal_op (dwarf_value *arg1, dwarf_value *arg2)
{
  struct value *arg1_value = value_to_gdb_value (arg1, arg1->get_type ());
  struct value *arg2_value = value_to_gdb_value (arg2, arg2->get_type ());

  return value_equal (arg1_value, arg2_value);
}

/* Compare if DWARF value ARG1 is lesser then DWARF value ARG2 in a
   context of a value entry comparison.   */

static bool
dwarf_value_less_op (dwarf_value *arg1, dwarf_value *arg2)
{
  struct value *arg1_value = value_to_gdb_value (arg1, arg1->get_type ());
  struct value *arg2_value = value_to_gdb_value (arg2, arg2->get_type ());

  return value_less (arg1_value, arg2_value);
}

/* Factory class for creation and lifetime management of all DWARF
   entries found on a DWARF evaluation stack.  */

class dwarf_entry_factory
{
public:
  dwarf_entry_factory () = default;
  ~dwarf_entry_factory ();

  /* Create a value entry of a given TYPE and copy a type size number of
     bytes from the CONTENTS byte stream to the entry.  */
  dwarf_value *create_value (const gdb_byte* contents, struct type *type);

  /* Creates a value entry of a TYPE type and copies the NUM
     value to it's contents byte stream.  */
  dwarf_value *create_value (ULONGEST num, struct type *type);

  /* Create a value entry of TYPE type and copy the NUM value to its
     contents byte stream.  */
  dwarf_value *create_value (LONGEST num, struct type *type);

  /* Create an undefined location description entry.  */
  dwarf_undefined *create_undefined ();

  /* Create a memory location description entry.  */
  dwarf_memory *create_memory (LONGEST offset, LONGEST bit_suboffset = 0,
			       bool stack = false);

  /* Create a register location description entry.  */
  dwarf_register *create_register (unsigned int regnum, bool on_entry = false,
				   LONGEST offset = 0,
				   LONGEST bit_suboffset = 0);

  /* Create an implicit location description entry and copy SIZE
     number of bytes from the CONTENTS byte stream to the location.
     BYTE_ORDER holds the byte order of the location described.  */
  dwarf_implicit *create_implicit (const gdb_byte *content, size_t size,
				   enum bfd_endian byte_order);

  /* Create an implicit pointer location description entry.  */
  dwarf_implicit_pointer *create_implicit_pointer (sect_offset die_offset,
						   LONGEST offset,
						   LONGEST bit_suboffset = 0);

  /* Create a composite location description entry.  */
  dwarf_composite *create_composite (LONGEST offset = 0,
				     LONGEST bit_suboffset = 0);

  /* Create a deep copy of the DWARF ENTRY.  */
  dwarf_entry *copy_entry (dwarf_entry *entry);

  /* Convert an entry to a location description entry. If the entry
     is a location description entry a dynamic cast is applied.

     In a case of a value entry, the value is implicitly
     converted to a memory location description entry.  */
  dwarf_location *entry_to_location (dwarf_entry *entry);

  /* Convert an entry to a value entry.  If the entry is a value entry
     a dynamic cast is applied.

     A location description entry is implicitly converted to a value
     entry of DEFAULT_TYPE type.

     Note that only 'memory location description entry' to 'value
     entry' conversion is currently supported. */
  dwarf_value *entry_to_value (dwarf_entry *entry, struct type *default_type);

  /* Execute OP operation between ARG1 and ARG2 and return a new value
     entry containing the result of that operation.  */
  dwarf_value *value_binary_op (const dwarf_value *arg1,
				const dwarf_value *arg2, enum exp_opcode op);

  /* Execute a negation operation on ARG and return a new value entry
     containing the result of that operation.  */
  dwarf_value *value_negation_op (const dwarf_value *arg);

  /* Execute a complement operation on ARG and return a new value
     entry containing the result of that operation.  */
  dwarf_value *value_complement_op (const dwarf_value *arg);

  /* Execute a cast operation on ARG and return a new value entry
     containing the result of that operation.  */
  dwarf_value *value_cast_op (const dwarf_value *arg, struct type *type);

private:
  /* Record entry for garbage collection.  */
  void record_entry (dwarf_entry *entry);

  /* List of all entries created by the factory.  */
  std::vector<dwarf_entry *> m_dwarf_entries;
};

dwarf_entry_factory::~dwarf_entry_factory ()
{
  for (unsigned int i = 0; i < m_dwarf_entries.size (); i++)
    {
      dwarf_entry* entry = m_dwarf_entries[i];

      entry->decref ();

      if (entry->refcount () == 0)
	delete entry;
    }
}

void
dwarf_entry_factory::record_entry (dwarf_entry *entry)
{
  entry->incref ();
  m_dwarf_entries.push_back (entry);
}

dwarf_value *
dwarf_entry_factory::create_value (const gdb_byte* content, struct type *type)
{
  dwarf_value *value = new dwarf_value (content, type);
  record_entry (value);
  return value;
}

dwarf_value *
dwarf_entry_factory::create_value (ULONGEST num, struct type *type)
{
  dwarf_value *value = new dwarf_value (num, type);
  record_entry (value);
  return value;
}

dwarf_value *
dwarf_entry_factory::create_value (LONGEST num, struct type *type)
{
  dwarf_value *value = new dwarf_value (num, type);
  record_entry (value);
  return value;
}

dwarf_undefined *
dwarf_entry_factory::create_undefined ()
{
  dwarf_undefined *undefined_entry = new dwarf_undefined ();
  record_entry (undefined_entry);
  return undefined_entry;
}

dwarf_memory *
dwarf_entry_factory::create_memory (LONGEST offset, LONGEST bit_suboffset,
				    bool stack)
{
  dwarf_memory *memory_entry
    = new dwarf_memory (offset, bit_suboffset, stack);
  record_entry (memory_entry);
  return memory_entry;
}

dwarf_register *
dwarf_entry_factory::create_register (unsigned int regnum, bool on_entry,
				      LONGEST offset, LONGEST bit_suboffset)
{
  dwarf_register *register_entry
    = new dwarf_register (regnum, on_entry, offset, bit_suboffset);
  record_entry (register_entry);
  return register_entry;
}

dwarf_implicit *
dwarf_entry_factory::create_implicit (const gdb_byte* content, size_t size,
				      enum bfd_endian byte_order)
{
  dwarf_implicit *implicit_entry
    = new dwarf_implicit (content, size, byte_order);
  record_entry (implicit_entry);
  return implicit_entry;
}

dwarf_implicit_pointer *
dwarf_entry_factory::create_implicit_pointer (sect_offset die_offset,
					      LONGEST offset,
					      LONGEST bit_suboffset)
{
  dwarf_implicit_pointer *implicit_pointer_entry
    = new dwarf_implicit_pointer (die_offset, offset, bit_suboffset);
  record_entry (implicit_pointer_entry);
  return implicit_pointer_entry;
}

dwarf_composite *
dwarf_entry_factory::create_composite (LONGEST offset, LONGEST bit_suboffset)
{
  dwarf_composite *composite_entry
    = new dwarf_composite (offset, bit_suboffset);
  record_entry (composite_entry);
  return composite_entry;
}

dwarf_entry *
dwarf_entry_factory::copy_entry (dwarf_entry *entry)
{
  dwarf_entry *entry_copy;

  if (auto value = dynamic_cast<dwarf_value *> (entry))
    entry_copy = new dwarf_value (*value);
  else if (auto undefined = dynamic_cast<dwarf_undefined *> (entry))
    entry_copy = new dwarf_undefined (*undefined);
  else if (auto memory = dynamic_cast<dwarf_memory *> (entry))
    entry_copy = new dwarf_memory (*memory);
  else if (auto reg = dynamic_cast<dwarf_register *> (entry))
    entry_copy = new dwarf_register (*reg);
  else if (auto implicit = dynamic_cast<dwarf_implicit *> (entry))
    entry_copy = new dwarf_implicit (*implicit);
  else if (auto implicit_pointer
	    = dynamic_cast<dwarf_implicit_pointer *> (entry))
    entry_copy = new dwarf_implicit_pointer (*implicit_pointer);
  else if (auto composite = dynamic_cast<dwarf_composite *> (entry))
    entry_copy = new dwarf_composite (*composite);
  else
    internal_error (__FILE__, __LINE__, _("invalid DWARF entry to copy."));

  record_entry (entry_copy);
  return entry_copy;
}

dwarf_location *
dwarf_entry_factory::entry_to_location (dwarf_entry *entry)
{
  /* If the given entry is already a location,
     just send it back to the caller.  */
  if (auto location = dynamic_cast<dwarf_location *> (entry))
    return location;

  auto value = dynamic_cast<dwarf_value *> (entry);
  gdb_assert (value != nullptr);

  struct type *type = value->get_type ();
  struct gdbarch *gdbarch = get_type_arch (type);
  LONGEST offset;

  if (gdbarch_integer_to_address_p (gdbarch))
    offset = gdbarch_integer_to_address (gdbarch, type,
					 value->get_contents ());

  offset = unpack_long (type, value->get_contents ());

  return create_memory (offset);
}

dwarf_value *
dwarf_entry_factory::entry_to_value (dwarf_entry *entry,
				     struct type *default_type)
{
  /* If the given entry is already a value,
     just send it back to the caller.  */
  if (auto value = dynamic_cast<dwarf_value *> (entry))
    return value;

  auto location = dynamic_cast<dwarf_location *> (entry);
  gdb_assert (location != nullptr);

  /* We only support memory location to value conversion at this point.
     It is hard to define how would that conversion work for other
     location description types.  */
  if (dynamic_cast<dwarf_memory *> (location) == nullptr)
    ill_formed_expression ();

  if (static_cast<dwarf_memory *> (entry)->get_address_space ())
    ill_formed_expression ();

  return create_value (location->get_offset (), default_type);
}

/* We use the existing struct value operations to avoid code
   duplication.  Vector types are planned to be promoted to base types
   in the future anyway which means that the subset we actually need
   from these operations is just going to grow anyway.  */

dwarf_value *
dwarf_entry_factory::value_binary_op (const dwarf_value *arg1,
				      const dwarf_value *arg2,
				      enum exp_opcode op)
{
  struct value *arg1_value = value_to_gdb_value (arg1, arg1->get_type ());
  struct value *arg2_value = value_to_gdb_value (arg2, arg2->get_type ());
  struct value *result = value_binop (arg1_value, arg2_value, op);

  return create_value (value_contents_raw (result), value_type (result));
}

dwarf_value *
dwarf_entry_factory::value_negation_op (const dwarf_value *arg)
{
  struct value *result
    = value_neg (value_to_gdb_value (arg, arg->get_type ()));
  return create_value (value_contents_raw (result), value_type (result));
}

dwarf_value *
dwarf_entry_factory::value_complement_op (const dwarf_value *arg)
{
  struct value *result
    = value_complement (value_to_gdb_value (arg, arg->get_type ()));
  return create_value (value_contents_raw (result), value_type (result));
}

dwarf_value *
dwarf_entry_factory::value_cast_op (const dwarf_value *arg, struct type *type)
{
  struct value *result
    = value_cast (type, value_to_gdb_value (arg, arg->get_type ()));
  return create_value (value_contents_raw (result), type);
}

/* Closure class that encapsulates a location description and
   a context in which that description is created.  Used for
   lval_computed value abstraction.  */
class computed_closure : public refcounted_object
{
public:
  computed_closure (dwarf_entry *entry, struct frame_id frame_id,
		    struct dwarf2_per_cu_data *per_cu,
		    dwarf2_per_objfile *per_objfile) :
		    m_entry (entry), m_frame_id (frame_id),
		    m_per_cu (per_cu), m_per_objfile (per_objfile)
		    {entry->incref ();}

  computed_closure (dwarf_entry *entry, struct frame_info *frame,
		    struct dwarf2_per_cu_data *per_cu,
		    dwarf2_per_objfile *per_objfile) :
		    m_entry (entry), m_frame (frame),
		    m_per_cu (per_cu), m_per_objfile (per_objfile)
		    {entry->incref ();}

  virtual ~computed_closure ()
  {
    m_entry->decref ();

    if (m_entry->refcount () == 0)
      delete m_entry;
  }

  dwarf_entry *get_entry () const
  {
    return m_entry;
  }

  struct frame_id get_frame_id () const
  {
    return m_frame_id;
  }

  dwarf2_per_cu_data *get_per_cu () const
  {
    return m_per_cu;
  }

  dwarf2_per_objfile *get_per_objfile () const
  {
    return m_per_objfile;
  }

  struct frame_info *get_frame (void) const
  {
    return m_frame;
  }

private:
  /* Entry that this class encloses.  */
  dwarf_entry *m_entry;

  /* Frame ID context of the closure.  */
  struct frame_id m_frame_id;

  /* In the case of frame expression evaluator the frame_id
     is not safe to use because the frame itself is being built.
     Only in these cases we set and use frame info directly.  */
  struct frame_info *m_frame = NULL;

  /* Compilation unit context of the closure.  */
  struct dwarf2_per_cu_data *m_per_cu;

  /* Per object file data of the closure.  */
  dwarf2_per_objfile *m_per_objfile;
};

/* Read or write a closure value V.  If FROM != NULL, operate in "write
   mode": copy FROM into the closure comprising V.  If FROM == NULL,
   operate in "read mode": fetch the contents of the (lazy) value V by
   composing it from its closure.  */

static void
rw_closure_value (struct value *v, struct value *from)
{
  LONGEST bit_offset = 0, max_bit_offset;
  computed_closure *closure = ((computed_closure*) value_computed_closure (v));
  bool big_endian = type_byte_order (value_type (v)) == BFD_ENDIAN_BIG;
  dwarf_entry *entry = closure->get_entry ();

  /* Only expect implicit pointer and composite location
     description here.  */
  if (entry == nullptr
      || (dynamic_cast<dwarf_implicit_pointer *> (entry) == nullptr
          && dynamic_cast<dwarf_composite *> (entry) == nullptr))
    internal_error (__FILE__, __LINE__, _("invalid location type"));

  if (from == NULL)
    {
      if (value_type (v) != value_enclosing_type (v))
        internal_error (__FILE__, __LINE__,
			_("Should not be able to create a lazy value with "
			  "an enclosing type"));
    }

  ULONGEST bits_to_skip = HOST_CHAR_BIT * value_offset (v);

  /* If there are bits that don't complete a byte, count them in.  */
  if (value_bitsize (v))
    {
      bits_to_skip += (HOST_CHAR_BIT * value_offset (value_parent (v))
		       + value_bitpos (v));
      if (from != NULL && big_endian)
	{
	  /* Use the least significant bits of FROM.  */
	  max_bit_offset = HOST_CHAR_BIT * TYPE_LENGTH (value_type (from));
	  bit_offset = max_bit_offset - value_bitsize (v);
	}
      else
	max_bit_offset = value_bitsize (v);
    }
  else
    max_bit_offset = HOST_CHAR_BIT * TYPE_LENGTH (value_type (v));

  /* Reading from and writing to an implicit pointer is not meaningful,
     so we just skip them here.  */
  if (dynamic_cast<dwarf_implicit_pointer *> (entry) != nullptr)
    {
      if (from != NULL)
	mark_value_bits_optimized_out (v, bits_to_skip,
				       HOST_CHAR_BIT
				       * TYPE_LENGTH (value_type (v)));
      return;
    }

  struct frame_info *frame = closure->get_frame ();

  if (frame == NULL)
    frame = frame_find_by_id (closure->get_frame_id ());

  dwarf_composite *composite_entry = dynamic_cast<dwarf_composite *> (entry);

  /* Advance to the first non-skipped piece.  */
  unsigned int i;
  unsigned int pieces_num = composite_entry->get_pieces_num ();

  bits_to_skip += HOST_CHAR_BIT * composite_entry->get_offset ()
		  + composite_entry->get_bit_suboffset ();

  for (i = 0; i < pieces_num; i++)
    {
      ULONGEST bit_size = composite_entry->get_bit_size_at (i);

      if (bits_to_skip < bit_size)
	break;

      bits_to_skip -= bit_size;
    }

  for (; i < pieces_num && bit_offset < max_bit_offset; i++)
    {
      const dwarf_location *location = composite_entry->get_piece_at (i);
      ULONGEST bit_size = composite_entry->get_bit_size_at (i);
      size_t this_bit_size = bit_size - bits_to_skip;

      if (this_bit_size > max_bit_offset - bit_offset)
	this_bit_size = max_bit_offset - bit_offset;

      if (from == NULL)
	{
	  read_value_contents_from_location (v, location, frame, bits_to_skip,
					     bit_offset, this_bit_size, bit_size);
	}
      else
	{
	  int optimized, unavailable;

	  write_to_location (location, frame, bits_to_skip,
			     value_contents (from), bit_offset,
			     this_bit_size, bit_size, big_endian,
			     &optimized, &unavailable);

	  if (optimized)
	    throw_error (OPTIMIZED_OUT_ERROR,
			 _("Can't do read-modify-write to "
			   "update bitfield; containing word "
			   "has been optimized out"));
	  if (unavailable)
	    throw_error (NOT_AVAILABLE_ERROR,
			 _("Can't do read-modify-write to "
			   "update bitfield; containing word "
			   "is unavailable"));
    }

      bit_offset += this_bit_size;
      bits_to_skip = 0;
    }
}

static void
read_closure_value (struct value *v)
{
  rw_closure_value (v, NULL);
}

static void
write_closure_value (struct value *to, struct value *from)
{
  rw_closure_value (to, from);
}

/* An implementation of an lval_funcs method to see whether a value is
   a synthetic pointer.  */

static int
check_synthetic_pointer (const struct value *value, LONGEST bit_offset,
			 int bit_length)
{
  computed_closure *closure
    = (computed_closure *) value_computed_closure (value);
  auto pointer_entry
    = dynamic_cast<dwarf_implicit_pointer *> (closure->get_entry ());

  if (pointer_entry == nullptr)
    return 0;
  else
    return 1;
}

/* An implementation of an lval_funcs method to indirect through a
   pointer.  This handles the synthetic pointer case when needed.  */

static struct value *
indirect_closure_value (struct value *value)
{
  computed_closure *closure
    = (computed_closure *) value_computed_closure (value);

  struct type *type = check_typedef (value_type (value));
  if (type->code () != TYPE_CODE_PTR)
    return NULL;

  auto pointer_entry
    = dynamic_cast<dwarf_implicit_pointer *> (closure->get_entry ());

  /* Only implicit pointer location description is meaningful here.  */
  if (pointer_entry == nullptr)
    return NULL;

  gdb_assert (closure->get_per_cu () != nullptr);
  struct frame_info *frame = get_selected_frame (_("No frame selected."));

  /* This is an offset requested by GDB, such as value subscripts.
     However, due to how synthetic pointers are implemented, this is
     always presented to us as a pointer type.  This means we have to
     sign-extend it manually as appropriate.  Use raw
     extract_signed_integer directly rather than value_as_address and
     sign extend afterwards on architectures that would need it
     (mostly everywhere except MIPS, which has signed addresses) as
     the later would go through gdbarch_pointer_to_address and thus
     return a CORE_ADDR with high bits set on architectures that
     encode address spaces and other things in CORE_ADDR.  */
  enum bfd_endian byte_order = gdbarch_byte_order (get_frame_arch (frame));
  LONGEST byte_offset
    = extract_signed_integer (value_contents (value),
			      TYPE_LENGTH (type), byte_order);
  byte_offset += pointer_entry->get_offset ();

  return indirect_synthetic_pointer (pointer_entry->get_die_offset (),
				     byte_offset,
				     closure->get_per_cu (),
				     closure->get_per_objfile (),
				     frame, type);
}

/* Implementation of the coerce_ref method of lval_funcs for synthetic C++
   references.  */

static struct value *
coerce_closure_ref (const struct value *value)
{
  struct type *type = check_typedef (value_type (value));

  if (value_bits_synthetic_pointer (value, value_embedded_offset (value),
				    TARGET_CHAR_BIT * TYPE_LENGTH (type)))
    {
      computed_closure *closure
	= (computed_closure *) value_computed_closure (value);
      struct frame_info *frame
	= get_selected_frame (_("No frame selected."));

      auto pointer_entry
	= dynamic_cast<dwarf_implicit_pointer *> (closure->get_entry ());

      /* Only implicit pointer location description is meaningful here.  */
      if (pointer_entry == nullptr)
	return NULL;

      return indirect_synthetic_pointer (pointer_entry->get_die_offset (),
					 pointer_entry->get_offset (),
					 closure->get_per_cu (),
					 closure->get_per_objfile (),
					 frame, type);
    }
  else
    {
      /* Else: not a synthetic reference; do nothing.  */
      return NULL;
    }
}

static void *
copy_value_closure (const struct value *v)
{
  computed_closure *closure = ((computed_closure*) value_computed_closure (v));

  if (closure == nullptr)
    internal_error (__FILE__, __LINE__, _("invalid closure type"));

  closure->incref ();
  return closure;
}

static void
free_value_closure (struct value *v)
{
  computed_closure *closure = ((computed_closure*) value_computed_closure (v));

  if (closure == nullptr)
    internal_error (__FILE__, __LINE__, _("invalid closure type"));

  closure->decref ();

  if (closure->refcount () == 0)
    delete closure;
}

/* Functions for accessing a variable described by DW_OP_piece,
   DW_OP_bit_piece or DW_OP_implicit_pointer.  */
static const struct lval_funcs closure_value_funcs = {
  read_closure_value,
  write_closure_value,
  indirect_closure_value,
  coerce_closure_ref,
  check_synthetic_pointer,
  copy_value_closure,
  free_value_closure
};

/* Given context CTX, section offset SECT_OFF, and compilation unit
   data PER_CU, execute the "variable value" operation on the DIE
   found at SECT_OFF.  */

static struct value *
sect_variable_value (sect_offset sect_off,
		     dwarf2_per_cu_data *per_cu,
		     dwarf2_per_objfile *per_objfile)
{
  struct type *die_type
    = dwarf2_fetch_die_type_sect_off (sect_off, per_cu, per_objfile);

  if (die_type == NULL)
    error (_("Bad DW_OP_GNU_variable_value DIE."));

  /* Note: Things still work when the following test is removed.  This
     test and error is here to conform to the proposed specification.  */
  if (die_type->code () != TYPE_CODE_INT
      && die_type->code () != TYPE_CODE_PTR)
    error (_("Type of DW_OP_GNU_variable_value DIE must be an integer or pointer."));

  struct type *type = lookup_pointer_type (die_type);
  struct frame_info *frame = get_selected_frame (_("No frame selected."));
  return indirect_synthetic_pointer (sect_off, 0, per_cu, per_objfile, frame,
				     type, true);
}

/* The expression evaluator works with a dwarf_expr_context, describing
   its current state and its callbacks.  */
struct dwarf_expr_context
{
  /* Create a new context for the expression evaluator.

     We should ever only pass in the PER_OBJFILE and the ADDR_SIZE
     information should be retrievable from there.  The PER_OBJFILE
     contains a pointer to the PER_BFD information anyway and the
     address size information must be the same for the whole BFD.   */
  dwarf_expr_context (struct dwarf2_per_objfile *per_objfile,
		      int addr_size);

  /* Destroy dwarf entry factory object.  */
  virtual ~dwarf_expr_context ();

  /* Evaluate the expression at ADDR (LEN bytes long) in a given PER_CU
     FRAME context.  INIT_VALUES vector contains values that are
     expected to be pushed on a DWARF expression stack before the
     evaluation.  AS_LVAL defines if the returned struct value is
     expected to be a value or a location description.  Where TYPE,
     SUBOBJ_TYPE and SUBOBJ_OFFSET describe expected struct value
     representation of the evaluation result.  The ADDR_INFO property
     can be specified to override the range of memory addresses with
     the passed in buffer.  */
  struct value *eval_exp (const gdb_byte *addr, size_t len, bool as_lval,
			  struct dwarf2_per_cu_data *per_cu,
			  struct frame_info *frame,
			  std::vector<struct value *> *init_values,
			  const struct property_addr_info *addr_info,
			  struct type *type, struct type *subobj_type,
			  LONGEST subobj_offset);

private:
  /* The stack of values.  */
  std::vector<dwarf_entry *> stack;

  /* Target architecture to use for address operations.  */
  struct gdbarch *gdbarch;

  /* Target address size in bytes.  */
  int addr_size;

  /* DW_FORM_ref_addr size in bytes.  If -1 DWARF is executed
     from a frame context and operations depending on DW_FORM_ref_addr
     are not allowed.  */
  int ref_addr_size;

  /* The current depth of dwarf expression recursion, via DW_OP_call*,
     DW_OP_fbreg, DW_OP_push_object_address, etc., and the maximum
     depth we'll tolerate before raising an error.  */
  int recursion_depth, max_recursion_depth;

  /* We evaluate the expression in the context of this objfile.  */
  dwarf2_per_objfile *per_objfile;

  /* Frame information used for the evaluation.  */
  struct frame_info *frame;

  /* Compilation unit used for the evaluation.  */
  struct dwarf2_per_cu_data *per_cu;

  /* Property address info used for the evaluation.  */
  const struct property_addr_info *addr_info;

  /* Factory in charge of the dwarf entry's life cycle.  */
  dwarf_entry_factory *entry_factory;

  /* Evaluate the expression at ADDR (LEN bytes long).  */
  void eval (const gdb_byte *addr, size_t len);

  /* Return the type used for DWARF operations where the type is
     unspecified in the DWARF spec.  Only certain sizes are
     supported.  */
  struct type *address_type () const;

  /* Push ENTRY onto the stack.  */
  void push (dwarf_entry *value);

  /* Return true if the expression stack is empty.  */
  bool stack_empty_p () const;

  /* Pop a top element of the stack and add as a composite piece.

     If the fallowing top element of the stack is a composite
     location description, the piece will be added to it.  Otherwise
     a new composite location description will be created and
     the piece will be added to that composite.  */
  dwarf_entry *add_piece (ULONGEST bit_size, ULONGEST bit_offset);

  /* It pops three stack entries.  The first must be an integral type
     value that represents a bit mask.  The second must be a location
     description that represents the one-location description.  The
     third must be a location description that represents the
     zero-location description.

     A complete composite location description created with parts from
     either of the two location description, based on the bit mask,
     is pushed on top of the DWARF stack.  PIECE_BIT_SIZE represent
     a size in bits of each piece and PIECES_COUNT represents a number
     of pieces required.  */
  dwarf_entry *create_select_composite (ULONGEST piece_bit_size,
					ULONGEST pieces_count);

  /* It pops one stack entry that must be a location description and is
     treated as a piece location description.

     A complete composite location storage is created with PIECES_COUNT
     identical pieces and pushed on the DWARF stack.  Each pieces has a
     bit size of PIECE_BIT_SIZE.  */
  dwarf_entry *create_extend_composite (ULONGEST piece_bit_size,
					ULONGEST pieces_count);

  /* The engine for the expression evaluator.  Using the context in this
     object, evaluate the expression between OP_PTR and OP_END.  */
  void execute_stack_op (const gdb_byte *op_ptr, const gdb_byte *op_end);

  /* Pop the top item off of the stack.  */
  void pop ();

  /* Retrieve the N'th item on the stack.  */
  dwarf_entry *fetch (int n);

  /* Fetch the result of the expression evaluation in a form of
     a struct value, where TYPE, SUBOBJ_TYPE and SUBOBJ_OFFSET
     describe the source level representation of that result.
     AS_LVAL defines if the fetched struct value is expected to
     be a value or a location description.  */
  struct value *fetch_result (struct type *type,
			      struct type *subobj_type,
			      LONGEST subobj_offset,
			      bool as_lval);

  /* Return the location expression for the frame base attribute, in
     START and LENGTH.  The result must be live until the current
     expression evaluation is complete.  */
  void get_frame_base (const gdb_byte **start, size_t *length);

  /* Return the base type given by the indicated DIE at DIE_CU_OFF.
     This can throw an exception if the DIE is invalid or does not
     represent a base type.  SIZE is non-zero if this function should
     verify that the resulting type has the correct size.  */
  struct type *get_base_type (cu_offset die_cu_off, int size);

  /* Execute DW_AT_location expression for the DWARF expression
     subroutine in the DIE at DIE_CU_OFF in the CU.  Do not touch
     STACK while it being passed to and returned from the called DWARF
     subroutine.  */
  void dwarf_call (cu_offset die_cu_off);

  /* Push on DWARF stack an entry evaluated for DW_TAG_call_site's
     parameter matching KIND and KIND_U at the caller of specified
     BATON. If DEREF_SIZE is not -1 then use DW_AT_call_data_value
     instead of DW_AT_call_value.  */
  void push_dwarf_reg_entry_value (enum call_site_parameter_kind kind,
				   union call_site_parameter_u kind_u,
				   int deref_size);

  /* Apply dereference operation on the DWARF ENTRY.  In the case of a
     value entry, the entry will be implicitly converted to the
     appropriate location description before the operation is applied.
     If the SIZE is specified, it must be equal or smaller then the
     TYPE type size.  If SIZE is smaller then the type size, the value
     will be zero extended to the difference.  */
  dwarf_entry* dwarf_entry_deref (dwarf_entry *entry, struct type *type,
				  size_t size = 0);

  /* Convert struct value to the matching DWARF entry representation.
     Used for non-standard DW_OP_GNU_variable_value operation
     support.  */
  dwarf_entry *gdb_value_to_dwarf_entry (struct value *value);

  /* Convert DWARF entry to the matching struct value representation
     of the given TYPE type. SUBOBJ_TYPE information if specified, will
     be used for more precise description of the source variable type
     information.  Where SUBOBJ_OFFSET defines an offset into the DWARF
     entry contents.  */
  struct value *dwarf_entry_to_gdb_value (dwarf_entry *entry,
					  struct type *type,
					  struct type *subobj_type = nullptr,
					  LONGEST subobj_offset = 0);
};

struct type *
dwarf_expr_context::address_type () const
{
  struct dwarf_gdbarch_types *types
    = (struct dwarf_gdbarch_types *) gdbarch_data (this->gdbarch,
						   dwarf_arch_cookie);
  int ndx;

  if (this->addr_size == 2)
    ndx = 0;
  else if (this->addr_size == 4)
    ndx = 1;
  else if (this->addr_size == 8)
    ndx = 2;
  else
    error (_("Unsupported address size in DWARF expressions: %d bits"),
	   8 * this->addr_size);

  if (types->dw_types[ndx] == NULL)
    types->dw_types[ndx]
      = arch_integer_type (this->gdbarch,
			   HOST_CHAR_BIT * this->addr_size,
			   0, "<signed DWARF address type>");

  return types->dw_types[ndx];
}

dwarf_expr_context::dwarf_expr_context (dwarf2_per_objfile *per_objfile,
					int addr_size)
: gdbarch (per_objfile->objfile->arch ()),
  addr_size (addr_size),
  ref_addr_size (0),
  recursion_depth (0),
  max_recursion_depth (0x100),
  per_objfile (per_objfile),
  frame (nullptr),
  per_cu (nullptr),
  addr_info (nullptr)
{
  entry_factory = new dwarf_entry_factory ();
}

dwarf_expr_context::~dwarf_expr_context ()
{
  delete entry_factory;
}

void
dwarf_expr_context::push (dwarf_entry *entry)
{
  stack.emplace_back (entry);
}

void
dwarf_expr_context::pop ()
{
  if (stack.empty ())
    error (_("dwarf expression stack underflow"));

  stack.pop_back ();
}

dwarf_entry *
dwarf_expr_context::fetch (int n)
{
  if (stack.size () <= n)
     error (_("Asked for position %d of stack, "
	      "stack only has %zu elements on it."),
	    n, stack.size ());
  return stack[stack.size () - (1 + n)];
}

void
dwarf_expr_context::get_frame_base (const gdb_byte **start,
				    size_t * length)
{
  ensure_have_frame (frame, "DW_OP_fbreg");

  const struct block *bl = get_frame_block (frame, NULL);

  if (bl == NULL)
    error (_("frame address is not available."));

  /* Use block_linkage_function, which returns a real (not inlined)
     function, instead of get_frame_function, which may return an
     inlined function.  */
  struct symbol *framefunc = block_linkage_function (bl);

  /* If we found a frame-relative symbol then it was certainly within
     some function associated with a frame. If we can't find the frame,
     something has gone wrong.  */
  gdb_assert (framefunc != NULL);

  func_get_frame_base_dwarf_block (framefunc,
				   get_frame_address_in_block (frame),
				   start, length);
}

struct type *
dwarf_expr_context::get_base_type (cu_offset die_cu_off, int size)
{
  if (per_cu == nullptr)
    return builtin_type (this->gdbarch)->builtin_int;

  struct type *result = dwarf2_get_die_type (die_cu_off, per_cu, per_objfile);

  if (result == NULL)
    error (_("Could not find type for DW_OP_const_type"));

  if (size != 0 && TYPE_LENGTH (result) != size)
    error (_("DW_OP_const_type has different sizes for type and data"));

  return result;
}

void
dwarf_expr_context::dwarf_call (cu_offset die_cu_off)
{
  ensure_have_per_cu (per_cu, "DW_OP_call");

  struct frame_info *frame = this->frame;

  auto get_pc_from_frame = [frame] ()
    {
      ensure_have_frame (frame, "DW_OP_call");
      return get_frame_address_in_block (frame);
    };

  struct dwarf2_locexpr_baton block
    = dwarf2_fetch_die_loc_cu_off (die_cu_off, per_cu, per_objfile,
				   get_pc_from_frame);

  /* DW_OP_call_ref is currently not supported.  */
  gdb_assert (block.per_cu == per_cu);

  this->eval (block.data, block.size);
}

void
dwarf_expr_context::push_dwarf_reg_entry_value
		      (enum call_site_parameter_kind kind,
		       union call_site_parameter_u kind_u,
		       int deref_size)
{
  ensure_have_per_cu (per_cu, "DW_OP_entry_value");
  ensure_have_frame (frame, "DW_OP_entry_value");

  dwarf2_per_cu_data *caller_per_cu;
  dwarf2_per_objfile *caller_per_objfile;
  struct frame_info *caller_frame = get_prev_frame (frame);
  struct call_site_parameter *parameter
    = dwarf_expr_reg_to_entry_parameter (frame, kind, kind_u,
					 &caller_per_cu,
					 &caller_per_objfile);
  const gdb_byte *data_src
    = deref_size == -1 ? parameter->value : parameter->data_value;
  size_t size
    = deref_size == -1 ? parameter->value_size : parameter->data_value_size;

  /* DEREF_SIZE size is not verified here.  */
  if (data_src == NULL)
    throw_error (NO_ENTRY_VALUE_ERROR,
		 _("Cannot resolve DW_AT_call_data_value"));

  /* We are about to evaluate an expression in the context of the caller
     of the current frame.  This evaluation context may be different from
     the current (callee's) context), so temporarily set the caller's context.

     It is possible for the caller to be from a different objfile from the
     callee if the call is made through a function pointer.  */
  scoped_restore save_frame = make_scoped_restore (&this->frame,
						   caller_frame);
  scoped_restore save_per_cu = make_scoped_restore (&this->per_cu,
						    caller_per_cu);
  scoped_restore save_addr_info = make_scoped_restore (&this->addr_info,
						       nullptr);
  scoped_restore save_per_objfile = make_scoped_restore (&this->per_objfile,
							 caller_per_objfile);

  scoped_restore save_arch = make_scoped_restore (&this->gdbarch);
  this->gdbarch = this->per_objfile->objfile->arch ();
  scoped_restore save_addr_size = make_scoped_restore (&this->addr_size);
  this->addr_size = this->per_cu->addr_size ();

  this->eval (data_src, size);
}

struct value *
dwarf_expr_context::fetch_result (struct type *type,
				  struct type *subobj_type,
				  LONGEST subobj_offset,
				  bool as_lval)
{
  if (type == nullptr)
    type = address_type ();

  if (subobj_type == nullptr)
    subobj_type = type;

  dwarf_entry *entry = fetch (0);

  if (!as_lval)
    entry = entry_factory->entry_to_value (entry, address_type ());
   else
    entry = entry_factory->entry_to_location (entry);

  return dwarf_entry_to_gdb_value (entry, type, subobj_type, subobj_offset);
}

struct value *
dwarf_expr_context::eval_exp (const gdb_byte *addr, size_t len, bool as_lval,
			      struct dwarf2_per_cu_data *per_cu,
			      struct frame_info *frame,
			      std::vector<struct value *> *init_values,
			      const struct property_addr_info *addr_info,
			      struct type *type,
			      struct type *subobj_type,
			      LONGEST subobj_offset)
{
  this->per_cu = per_cu;
  this->frame = frame;
  this->addr_info = addr_info;

  if (per_cu != nullptr)
    this->ref_addr_size = per_cu->ref_addr_size ();

  if (init_values != nullptr)
    for (unsigned int i = 0; i < init_values->size (); i++)
      push (gdb_value_to_dwarf_entry ((*init_values)[i]));

  eval (addr, len);
  return fetch_result (type, subobj_type, subobj_offset, as_lval);
}

dwarf_entry *
dwarf_expr_context::dwarf_entry_deref (dwarf_entry *entry,
				       struct type *type, size_t size)
{
  bool big_endian = type_byte_order (type) == BFD_ENDIAN_BIG;
  dwarf_location *location = entry_factory->entry_to_location (entry);
  size_t actual_size = size != 0 ? size : TYPE_LENGTH (type);

  if (actual_size > TYPE_LENGTH (type))
    ill_formed_expression ();

  /* This is one of the places where struct value and dwarf_entry
     classes need to cooperate so the struct value needs to be
     converted. Implicit pointers dereferencing is a special
     case of location dereferencing  */
  if (auto pointer_entry = dynamic_cast<dwarf_implicit_pointer *> (location))
    {
      sect_offset die_offset = pointer_entry->get_die_offset ();
      struct value* gdb_value
	= indirect_synthetic_pointer (die_offset, 0, per_cu,
				      per_objfile, frame, type);
      return gdb_value_to_dwarf_entry (gdb_value);
    }

  /* If the size of the object read from memory is different
     from the type length, we need to zero-extend it.  */
  gdb::byte_vector read_buf (TYPE_LENGTH (type), 0);
  size_t size_in_bits = actual_size * HOST_CHAR_BIT;
  gdb_byte *buf_ptr = read_buf.data();
  bool passed_in_buf = false;

  if (big_endian)
    buf_ptr += TYPE_LENGTH (type) - actual_size;

  if (auto memory_entry = dynamic_cast<dwarf_memory *> (location))
    {
      /* Covers the case where we have a passed in memory that is not
	 part of the target and requires for the location description
	 to address it instead of addressing the actual target
	 memory.  */
      CORE_ADDR start_address = memory_entry->get_offset ();
      LONGEST bit_suboffset = location->get_bit_suboffset ();
      LONGEST this_size = bits_to_bytes (bit_suboffset, size_in_bits);

      /* We shouldn't have a case where we read from a passed in
	 memory and the same memory being marked as stack. */
      if (!memory_entry->in_stack () && this_size && addr_info != nullptr)
	{
	  CORE_ADDR offset = start_address - addr_info->addr;
	  /* Using second buffer here because the copy_bitwise
	     doesn't support in place copy.  */
	  gdb::byte_vector temp_buf (this_size);

	  if (offset < addr_info->valaddr.size ()
	      && offset + this_size <= addr_info->valaddr.size ())
	    {
	      memcpy (temp_buf.data (), addr_info->valaddr.data (), this_size);
	      copy_bitwise (buf_ptr, 0, temp_buf.data (),
			    bit_suboffset, size_in_bits,
			    big_endian);
	      passed_in_buf = true;
	    }
	}
    }

  if (!passed_in_buf)
    {
      int optimized, unavailable;

      read_from_location (location, this->frame, 0, buf_ptr, 0, size_in_bits,
			  0, big_endian, &optimized, &unavailable);

      if (optimized)
	throw_error (OPTIMIZED_OUT_ERROR,
		     _("Can't do read-modify-write to "
		     "update bitfield; containing word "
		     "has been optimized out"));
      if (unavailable)
	throw_error (NOT_AVAILABLE_ERROR,
		     _("Can't dereference "
		     "update bitfield; containing word "
		     "is unavailable"));
    }

  return entry_factory->create_value (read_buf.data (), type);
}

dwarf_entry *
dwarf_expr_context::gdb_value_to_dwarf_entry (struct value *value)
{
  if (value_optimized_out (value))
    return entry_factory->create_undefined ();

  LONGEST offset = value_offset (value);

  switch (value_lval_const (value))
    {
      /* We can only convert struct value to a location because we
	 can't distinguish between the implicit value and
	 not_lval.  */
    case not_lval:
      {
	gdb_byte *contents_start = value_contents_raw (value) + offset;
	struct type *type = value_type (value);

	return entry_factory->create_implicit (contents_start,
					       TYPE_LENGTH (type),
					       type_byte_order (type));
      }
    case lval_memory:
      return entry_factory->create_memory (value_address (value) + offset,
					   0, value_stack (value));
    case lval_register:
      return entry_factory->create_register (VALUE_REGNUM (value),
					     false, offset);
    case lval_computed:
      {
	/* Dwarf entry is enclosed by the closure anyway so we just
	   need to unwrap it here.  */
	computed_closure *closure
	  = ((computed_closure *) value_computed_closure (value));
	auto location = dynamic_cast<dwarf_location *> (closure->get_entry ());

	if (location == nullptr)
	  internal_error (__FILE__, __LINE__, _("invalid closure type"));

	location->add_bit_offset (offset * HOST_CHAR_BIT);
	return location;
      }
    default:
      internal_error (__FILE__, __LINE__, _("invalid location type"));
  }
}

struct value *
dwarf_expr_context::dwarf_entry_to_gdb_value (dwarf_entry *entry,
					      struct type *type,
					      struct type *subobj_type,
					      LONGEST subobj_offset)
{
  struct gdbarch *gdbarch = get_type_arch (type);
  struct value *retval = nullptr;

  if (subobj_type == nullptr)
    subobj_type = type;

  if (auto value = dynamic_cast<dwarf_value *> (entry))
    retval = value_to_gdb_value (value, subobj_type, subobj_offset);
  else if (dynamic_cast<dwarf_undefined *> (entry) != nullptr)
    {
      retval = allocate_value (subobj_type);
      mark_value_bytes_optimized_out (retval, subobj_offset,
				      TYPE_LENGTH (subobj_type));
    }
  else if (auto memory_entry = dynamic_cast<dwarf_memory *> (entry))
    {
      struct type *ptr_type = builtin_type (gdbarch)->builtin_data_ptr;
      CORE_ADDR address = memory_entry->get_offset ();
      unsigned int address_space = memory_entry->get_address_space ();

      address = aspace_address_to_flat_address (address, address_space);

      if (subobj_type->code () == TYPE_CODE_FUNC
	  || subobj_type->code () == TYPE_CODE_METHOD)
	ptr_type = builtin_type (gdbarch)->builtin_func_ptr;

      address = value_as_address (value_from_pointer (ptr_type, address));
      retval = value_at_lazy (subobj_type, address + subobj_offset);
      set_value_stack (retval, memory_entry->in_stack ());
      set_value_bitpos (retval, memory_entry->get_bit_suboffset ());
    }
  else if (auto register_entry = dynamic_cast<dwarf_register *> (entry))
    {
      unsigned int regnum = register_entry->get_regnum ();
      int gdb_regnum = dwarf_reg_to_regnum_or_error (gdbarch, regnum);

      if (register_entry->is_on_entry ())
	frame = get_prev_frame_always (frame);

      if (frame == NULL)
	internal_error (__FILE__, __LINE__, _("invalid frame information"));

      /* Construct the value.  */
      retval = gdbarch_value_from_register (gdbarch, type,
					    gdb_regnum, get_frame_id (frame));

      LONGEST reg_offset = register_entry->get_offset ();
      LONGEST retval_offset = value_offset (retval);

      if (type_byte_order (type) == BFD_ENDIAN_BIG
	  && (TYPE_LENGTH (type) + reg_offset) < retval_offset)
	/* Big-endian, and we want less than full size.  */
	set_value_offset (retval, retval_offset - reg_offset);
      else
	set_value_offset (retval, retval_offset + reg_offset);

      set_value_bitpos (retval, register_entry->get_bit_suboffset ());

      /* Get the data.  */
      read_frame_register_value (retval, frame);

      if (value_optimized_out (retval))
	{
	  /* This means the register has undefined value / was not saved.
	     As we're computing the location of some variable etc. in the
	     program, not a value for inspecting a register ($pc, $sp, etc.),
	     return a generic optimized out value instead, so that we show
	     <optimized out> instead of <not saved>.  */
	  struct value *temp = allocate_value (subobj_type);
	  value_contents_copy (temp, 0, retval, 0,
			       0, TYPE_LENGTH (subobj_type));
	  retval = temp;
	}
    }
  else if (auto implicit_entry = dynamic_cast<dwarf_implicit *> (entry))
    {
      size_t subtype_len = TYPE_LENGTH (subobj_type);
      size_t type_len = TYPE_LENGTH (type);

      retval = allocate_value (subobj_type);

      /* The given offset is relative to the actual object.  */
      if (implicit_entry->get_byte_order() == BFD_ENDIAN_BIG)
	subobj_offset += implicit_entry->get_size () - type_len;

      memcpy ((void *)value_contents_raw (retval),
	      (void *)(implicit_entry->get_contents () + subobj_offset),
	      subtype_len);
    }
  else if (dynamic_cast<dwarf_implicit_pointer *> (entry) != nullptr)
    {
      /* Complain if the expression is larger than the size of the
	 outer type.  */
      if (this->addr_size > HOST_CHAR_BIT * TYPE_LENGTH (type))
	invalid_synthetic_pointer ();

      computed_closure *closure
	= new computed_closure (entry, get_frame_id (frame), this->per_cu,
				this->per_objfile);
      closure->incref ();

      retval
	= allocate_computed_value (subobj_type, &closure_value_funcs, closure);
      set_value_offset (retval, subobj_offset);
    }
  else if (auto composite_entry = dynamic_cast<dwarf_composite *> (entry))
    {
      size_t pieces_num = composite_entry->get_pieces_num ();
      ULONGEST bit_size = 0;

      for (unsigned int i = 0; i < pieces_num; i++)
	bit_size += composite_entry->get_bit_size_at (i);

      /* Complain if the expression is larger than the size of the
	 outer type.  */
      if (bit_size > HOST_CHAR_BIT * TYPE_LENGTH (type))
	invalid_synthetic_pointer ();

      computed_closure *closure;

      /* If compilation unit information is not available
	 we are in a CFI context.  */
      if (this->per_cu == NULL)
	closure = new computed_closure (entry, frame, this->per_cu,
					this->per_objfile);
      else
	closure = new computed_closure (entry, get_frame_id (frame),
					this->per_cu, this->per_objfile);

      closure->incref ();

      retval
	= allocate_computed_value (subobj_type, &closure_value_funcs, closure);
      set_value_offset (retval, subobj_offset);
  }

  return retval;
}

/* Require that TYPE be an integral type; throw an exception if not.  */

static void
dwarf_require_integral (struct type *type)
{
  if (type->code () != TYPE_CODE_INT
      && type->code () != TYPE_CODE_CHAR
      && type->code () != TYPE_CODE_BOOL)
    error (_("integral type expected in DWARF expression"));
}

/* Return the unsigned form of TYPE.  TYPE is necessarily an integral
   type.  */

static struct type *
get_unsigned_type (struct gdbarch *gdbarch, struct type *type)
{
  switch (TYPE_LENGTH (type))
    {
    case 1:
      return builtin_type (gdbarch)->builtin_uint8;
    case 2:
      return builtin_type (gdbarch)->builtin_uint16;
    case 4:
      return builtin_type (gdbarch)->builtin_uint32;
    case 8:
      return builtin_type (gdbarch)->builtin_uint64;
    default:
      error (_("no unsigned variant found for type, while evaluating "
	       "DWARF expression"));
    }
}

/* Return the signed form of TYPE.  TYPE is necessarily an integral
   type.  */

static struct type *
get_signed_type (struct gdbarch *gdbarch, struct type *type)
{
  switch (TYPE_LENGTH (type))
    {
    case 1:
      return builtin_type (gdbarch)->builtin_int8;
    case 2:
      return builtin_type (gdbarch)->builtin_int16;
    case 4:
      return builtin_type (gdbarch)->builtin_int32;
    case 8:
      return builtin_type (gdbarch)->builtin_int64;
    default:
      error (_("no signed variant found for type, while evaluating "
	       "DWARF expression"));
    }
}

bool
dwarf_expr_context::stack_empty_p () const
{
  return stack.empty ();
}

dwarf_entry *
dwarf_expr_context::add_piece (ULONGEST bit_size, ULONGEST bit_offset)
{
  dwarf_location *piece_entry;
  dwarf_composite *composite_entry;

  if (stack_empty_p ())
    piece_entry = entry_factory->create_undefined ();
  else
    {
      piece_entry = entry_factory->entry_to_location (fetch (0));

      if (auto old_composite_entry
	    = dynamic_cast<dwarf_composite *> (piece_entry))
	{
	  if (!old_composite_entry->is_completed ())
	    piece_entry = entry_factory->create_undefined ();
	}
      else if (dynamic_cast<dwarf_undefined *> (piece_entry) != nullptr)
	pop ();
    }

  if (dynamic_cast<dwarf_undefined *> (piece_entry) == nullptr)
    {
      piece_entry->add_bit_offset (bit_offset);
      pop ();
    }

  if (stack_empty_p ()
      || dynamic_cast<dwarf_composite *> (fetch (0)) == nullptr)
    composite_entry = entry_factory->create_composite ();
  else
    {
      composite_entry = dynamic_cast<dwarf_composite *> (fetch (0));

      if (composite_entry->is_completed ())
	composite_entry = entry_factory->create_composite ();
      else
	pop ();
    }

  composite_entry->add_piece (piece_entry, bit_size);
  return composite_entry;
}

dwarf_entry *
dwarf_expr_context::create_select_composite (ULONGEST piece_bit_size,
					     ULONGEST pieces_count)
{
  dwarf_location *zero, *one;
  dwarf_value *mask;
  struct type *mask_type;
  dwarf_composite *composite_entry;
  gdb::byte_vector mask_buf;
  gdb_byte* mask_buf_data;
  ULONGEST i, mask_size;

  if (stack_empty_p () || piece_bit_size == 0 || pieces_count == 0)
    ill_formed_expression ();

  mask = entry_factory->entry_to_value (fetch (0), address_type ());
  mask_type = mask->get_type ();
  mask_size = TYPE_LENGTH (mask_type);
  dwarf_require_integral (mask_type);
  pop ();

  if (mask_size * 8 < pieces_count)
    ill_formed_expression ();

  mask_buf.resize (mask_size);
  mask_buf_data = mask_buf.data ();

  copy_bitwise (mask_buf_data, 0, mask->get_contents (), 0, mask_size * 8,
		type_byte_order (mask_type) == BFD_ENDIAN_BIG);

  if (stack_empty_p ())
    ill_formed_expression ();

  one = entry_factory->entry_to_location (fetch (0));
  pop ();

  if (stack_empty_p ())
    ill_formed_expression ();

  zero = entry_factory->entry_to_location (fetch (0));
  pop ();

  composite_entry = entry_factory->create_composite ();

  for (i = 0; i < pieces_count; i++)
    {
      dwarf_location *piece;

      if ((mask_buf_data[i / 8] >> (i % 8)) & 1)
	piece = dynamic_cast<dwarf_location *> (entry_factory->copy_entry (one));
      else
	piece = dynamic_cast<dwarf_location *> (entry_factory->copy_entry (zero));

      composite_entry->add_piece (piece, piece_bit_size);
    }

  composite_entry->set_completed (true);
  return composite_entry;
}

dwarf_entry *
dwarf_expr_context::create_extend_composite (ULONGEST piece_bit_size,
					     ULONGEST pieces_count)
{
  dwarf_location *location;
  dwarf_composite *composite_entry;
  ULONGEST i;

  if (stack_empty_p () || piece_bit_size == 0 || pieces_count == 0)
    ill_formed_expression ();

  location = entry_factory->entry_to_location (fetch (0));
  composite_entry = entry_factory->create_composite ();

  for (i = 0; i < pieces_count; i++)
    {
      dwarf_entry *piece = entry_factory->copy_entry (location);
      composite_entry->add_piece (dynamic_cast<dwarf_location *> (piece),
				  piece_bit_size);
    }

  return composite_entry;
}

void
dwarf_expr_context::eval (const gdb_byte *addr, size_t len)
{
  int old_recursion_depth = this->recursion_depth;

  execute_stack_op (addr, addr + len);

  /* RECURSION_DEPTH becomes invalid if an exception was thrown here.  */

  gdb_assert (this->recursion_depth == old_recursion_depth);
}

/* See expr.h.  */

const gdb_byte *
safe_read_uleb128 (const gdb_byte *buf, const gdb_byte *buf_end,
		   uint64_t *r)
{
  buf = gdb_read_uleb128 (buf, buf_end, r);
  if (buf == NULL)
    error (_("DWARF expression error: ran off end of buffer reading uleb128 value"));
  return buf;
}

/* See expr.h.  */

const gdb_byte *
safe_read_sleb128 (const gdb_byte *buf, const gdb_byte *buf_end,
		   int64_t *r)
{
  buf = gdb_read_sleb128 (buf, buf_end, r);
  if (buf == NULL)
    error (_("DWARF expression error: ran off end of buffer reading sleb128 value"));
  return buf;
}

/* See expr.h.  */

const gdb_byte *
safe_skip_leb128 (const gdb_byte *buf, const gdb_byte *buf_end)
{
  buf = gdb_skip_leb128 (buf, buf_end);
  if (buf == NULL)
    error (_("DWARF expression error: ran off end of buffer reading leb128 value"));
  return buf;
}


/* See expr.h.  */

void
dwarf_expr_require_composition (const gdb_byte *op_ptr, const gdb_byte *op_end,
				const char *op_name)
{
  if (op_ptr != op_end && *op_ptr != DW_OP_piece && *op_ptr != DW_OP_bit_piece
      && *op_ptr != DW_OP_GNU_uninit)
    error (_("DWARF-2 expression error: `%s' operations must be "
	     "used either alone or in conjunction with DW_OP_piece "
	     "or DW_OP_bit_piece."),
	   op_name);
}

/* Return true iff the types T1 and T2 are "the same".  This only does
   checks that might reasonably be needed to compare DWARF base
   types.  */

static int
base_types_equal_p (struct type *t1, struct type *t2)
{
  if (t1->code () != t2->code ())
    return 0;
  if (t1->is_unsigned () != t2->is_unsigned ())
    return 0;
  return TYPE_LENGTH (t1) == TYPE_LENGTH (t2);
}

/* See expr.h.  */

int
dwarf_block_to_dwarf_reg (const gdb_byte *buf, const gdb_byte *buf_end)
{
  uint64_t dwarf_reg;

  if (buf_end <= buf)
    return -1;
  if (*buf >= DW_OP_reg0 && *buf <= DW_OP_reg31)
    {
      if (buf_end - buf != 1)
	return -1;
      return *buf - DW_OP_reg0;
    }

  if (*buf == DW_OP_regval_type || *buf == DW_OP_GNU_regval_type)
    {
      buf++;
      buf = gdb_read_uleb128 (buf, buf_end, &dwarf_reg);
      if (buf == NULL)
	return -1;
      buf = gdb_skip_leb128 (buf, buf_end);
      if (buf == NULL)
	return -1;
    }
  else if (*buf == DW_OP_regx)
    {
      buf++;
      buf = gdb_read_uleb128 (buf, buf_end, &dwarf_reg);
      if (buf == NULL)
	return -1;
    }
  else
    return -1;
  if (buf != buf_end || (int) dwarf_reg != dwarf_reg)
    return -1;
  return dwarf_reg;
}

/* See expr.h.  */

int
dwarf_block_to_dwarf_reg_deref (const gdb_byte *buf, const gdb_byte *buf_end,
				CORE_ADDR *deref_size_return)
{
  uint64_t dwarf_reg;
  int64_t offset;

  if (buf_end <= buf)
    return -1;

  if (*buf >= DW_OP_breg0 && *buf <= DW_OP_breg31)
    {
      dwarf_reg = *buf - DW_OP_breg0;
      buf++;
      if (buf >= buf_end)
	return -1;
    }
  else if (*buf == DW_OP_bregx)
    {
      buf++;
      buf = gdb_read_uleb128 (buf, buf_end, &dwarf_reg);
      if (buf == NULL)
	return -1;
      if ((int) dwarf_reg != dwarf_reg)
       return -1;
    }
  else
    return -1;

  buf = gdb_read_sleb128 (buf, buf_end, &offset);
  if (buf == NULL)
    return -1;
  if (offset != 0)
    return -1;

  if (*buf == DW_OP_deref)
    {
      buf++;
      *deref_size_return = -1;
    }
  else if (*buf == DW_OP_deref_size)
    {
      buf++;
      if (buf >= buf_end)
       return -1;
      *deref_size_return = *buf++;
    }
  else
    return -1;

  if (buf != buf_end)
    return -1;

  return dwarf_reg;
}

/* See expr.h.  */

int
dwarf_block_to_fb_offset (const gdb_byte *buf, const gdb_byte *buf_end,
			  CORE_ADDR *fb_offset_return)
{
  int64_t fb_offset;

  if (buf_end <= buf)
    return 0;

  if (*buf != DW_OP_fbreg)
    return 0;
  buf++;

  buf = gdb_read_sleb128 (buf, buf_end, &fb_offset);
  if (buf == NULL)
    return 0;
  *fb_offset_return = fb_offset;
  if (buf != buf_end || fb_offset != (LONGEST) *fb_offset_return)
    return 0;

  return 1;
}

/* See expr.h.  */

int
dwarf_block_to_sp_offset (struct gdbarch *gdbarch, const gdb_byte *buf,
			  const gdb_byte *buf_end, CORE_ADDR *sp_offset_return)
{
  uint64_t dwarf_reg;
  int64_t sp_offset;

  if (buf_end <= buf)
    return 0;
  if (*buf >= DW_OP_breg0 && *buf <= DW_OP_breg31)
    {
      dwarf_reg = *buf - DW_OP_breg0;
      buf++;
    }
  else
    {
      if (*buf != DW_OP_bregx)
       return 0;
      buf++;
      buf = gdb_read_uleb128 (buf, buf_end, &dwarf_reg);
      if (buf == NULL)
	return 0;
    }

  if (dwarf_reg_to_regnum (gdbarch, dwarf_reg)
      != gdbarch_sp_regnum (gdbarch))
    return 0;

  buf = gdb_read_sleb128 (buf, buf_end, &sp_offset);
  if (buf == NULL)
    return 0;
  *sp_offset_return = sp_offset;
  if (buf != buf_end || sp_offset != (LONGEST) *sp_offset_return)
    return 0;

  return 1;
}

void
dwarf_expr_context::execute_stack_op (const gdb_byte *op_ptr,
				      const gdb_byte *op_end)
{
  enum bfd_endian byte_order = gdbarch_byte_order (this->gdbarch);
  /* Old-style "untyped" DWARF values need special treatment in a
     couple of places, specifically DW_OP_mod and DW_OP_shr.  We need
     a special type for these values so we can distinguish them from
     values that have an explicit type, because explicitly-typed
     values do not need special treatment.  This special type must be
     different (in the `==' sense) from any base type coming from the
     CU.  */
  struct type *address_type = this->address_type ();

  if (this->recursion_depth > this->max_recursion_depth)
    error (_("DWARF-2 expression error: Loop detected (%d)."),
	   this->recursion_depth);
  this->recursion_depth++;

  while (op_ptr < op_end)
    {
      enum dwarf_location_atom op = (enum dwarf_location_atom) *op_ptr++;
      ULONGEST result;
      uint64_t uoffset, reg;
      int64_t offset;
      struct dwarf_entry *result_entry = NULL;

      /* The DWARF expression might have a bug causing an infinite
	 loop.  In that case, quitting is the only way out.  */
      QUIT;

      switch (op)
	{
	case DW_OP_lit0:
	case DW_OP_lit1:
	case DW_OP_lit2:
	case DW_OP_lit3:
	case DW_OP_lit4:
	case DW_OP_lit5:
	case DW_OP_lit6:
	case DW_OP_lit7:
	case DW_OP_lit8:
	case DW_OP_lit9:
	case DW_OP_lit10:
	case DW_OP_lit11:
	case DW_OP_lit12:
	case DW_OP_lit13:
	case DW_OP_lit14:
	case DW_OP_lit15:
	case DW_OP_lit16:
	case DW_OP_lit17:
	case DW_OP_lit18:
	case DW_OP_lit19:
	case DW_OP_lit20:
	case DW_OP_lit21:
	case DW_OP_lit22:
	case DW_OP_lit23:
	case DW_OP_lit24:
	case DW_OP_lit25:
	case DW_OP_lit26:
	case DW_OP_lit27:
	case DW_OP_lit28:
	case DW_OP_lit29:
	case DW_OP_lit30:
	case DW_OP_lit31:
	  result = op - DW_OP_lit0;
	  result_entry = entry_factory->create_value (result, address_type);
	  break;

	case DW_OP_addr:
	  result = extract_unsigned_integer (op_ptr,
					     this->addr_size, byte_order);
	  op_ptr += this->addr_size;
	  /* Some versions of GCC emit DW_OP_addr before
	     DW_OP_GNU_push_tls_address.  In this case the value is an
	     index, not an address.  We don't support things like
	     branching between the address and the TLS op.  */
	  if (op_ptr >= op_end || *op_ptr != DW_OP_GNU_push_tls_address)
	    {
	      result += this->per_objfile->objfile->text_section_offset ();
	      result_entry = entry_factory->create_memory (result);
	    }
	  else
	    /* This is a special case where the value is expected to be
	       created instead of memory location.  */
	    result_entry = entry_factory->create_value (result, address_type);
	  break;

	case DW_OP_addrx:
	case DW_OP_GNU_addr_index:
	  ensure_have_per_cu (this->per_cu, "DW_OP_addrx");

	  op_ptr = safe_read_uleb128 (op_ptr, op_end, &uoffset);
	  result = dwarf2_read_addr_index (this->per_cu, this->per_objfile,
					   uoffset);
	  result += this->per_objfile->objfile->text_section_offset ();
	  result_entry = entry_factory->create_memory (result);
	  break;
	case DW_OP_GNU_const_index:
	  ensure_have_per_cu (per_cu, "DW_OP_GNU_const_index");

	  op_ptr = safe_read_uleb128 (op_ptr, op_end, &uoffset);
	  result = dwarf2_read_addr_index (this->per_cu, this->per_objfile,
					   uoffset);
	  result_entry = entry_factory->create_value (result, address_type);
	  break;

	case DW_OP_const1u:
	  result = extract_unsigned_integer (op_ptr, 1, byte_order);
	  result_entry = entry_factory->create_value (result, address_type);
	  op_ptr += 1;
	  break;
	case DW_OP_const1s:
	  result = extract_signed_integer (op_ptr, 1, byte_order);
	  result_entry = entry_factory->create_value (result, address_type);
	  op_ptr += 1;
	  break;
	case DW_OP_const2u:
	  result = extract_unsigned_integer (op_ptr, 2, byte_order);
	  result_entry = entry_factory->create_value (result, address_type);
	  op_ptr += 2;
	  break;
	case DW_OP_const2s:
	  result = extract_signed_integer (op_ptr, 2, byte_order);
	  result_entry = entry_factory->create_value (result, address_type);
	  op_ptr += 2;
	  break;
	case DW_OP_const4u:
	  result = extract_unsigned_integer (op_ptr, 4, byte_order);
	  result_entry = entry_factory->create_value (result, address_type);
	  op_ptr += 4;
	  break;
	case DW_OP_const4s:
	  result = extract_signed_integer (op_ptr, 4, byte_order);
	  result_entry = entry_factory->create_value (result, address_type);
	  op_ptr += 4;
	  break;
	case DW_OP_const8u:
	  result = extract_unsigned_integer (op_ptr, 8, byte_order);
	  result_entry = entry_factory->create_value (result, address_type);
	  op_ptr += 8;
	  break;
	case DW_OP_const8s:
	  result = extract_signed_integer (op_ptr, 8, byte_order);
	  result_entry = entry_factory->create_value (result, address_type);
	  op_ptr += 8;
	  break;
	case DW_OP_constu:
	  op_ptr = safe_read_uleb128 (op_ptr, op_end, &uoffset);
	  result = uoffset;
	  result_entry = entry_factory->create_value (result, address_type);
	  break;
	case DW_OP_consts:
	  op_ptr = safe_read_sleb128 (op_ptr, op_end, &offset);
	  result = offset;
	  result_entry = entry_factory->create_value (result, address_type);
	  break;

	/* The DW_OP_reg operations are required to occur alone in
	   location expressions.  */
	case DW_OP_reg0:
	case DW_OP_reg1:
	case DW_OP_reg2:
	case DW_OP_reg3:
	case DW_OP_reg4:
	case DW_OP_reg5:
	case DW_OP_reg6:
	case DW_OP_reg7:
	case DW_OP_reg8:
	case DW_OP_reg9:
	case DW_OP_reg10:
	case DW_OP_reg11:
	case DW_OP_reg12:
	case DW_OP_reg13:
	case DW_OP_reg14:
	case DW_OP_reg15:
	case DW_OP_reg16:
	case DW_OP_reg17:
	case DW_OP_reg18:
	case DW_OP_reg19:
	case DW_OP_reg20:
	case DW_OP_reg21:
	case DW_OP_reg22:
	case DW_OP_reg23:
	case DW_OP_reg24:
	case DW_OP_reg25:
	case DW_OP_reg26:
	case DW_OP_reg27:
	case DW_OP_reg28:
	case DW_OP_reg29:
	case DW_OP_reg30:
	case DW_OP_reg31:
	  ensure_have_frame (this->frame, "DW_OP_reg");

	  result = op - DW_OP_reg0;
	  result_entry = entry_factory->create_register (result);
	  break;

	case DW_OP_regx:
	  op_ptr = safe_read_uleb128 (op_ptr, op_end, &reg);
	  ensure_have_frame (this->frame, "DW_OP_regx");

	  result = reg;
	  result_entry = entry_factory->create_register (reg);
	  break;

	case DW_OP_implicit_value:
	  {
	    uint64_t len;

	    op_ptr = safe_read_uleb128 (op_ptr, op_end, &len);
	    if (op_ptr + len > op_end)
	      error (_("DW_OP_implicit_value: too few bytes available."));
	    result_entry = entry_factory->create_implicit (op_ptr, len,
							   BFD_ENDIAN_UNKNOWN);
	    op_ptr += len;
	  }
	  break;

	case DW_OP_stack_value:
	  {
	    dwarf_value *value
	      = entry_factory->entry_to_value (fetch (0), address_type);
	    pop ();

	    struct type* type = value->get_type ();

	    result_entry
	      = entry_factory->create_implicit (value->get_contents (),
						TYPE_LENGTH (type),
						type_byte_order (type));
	  }
	  break;

	case DW_OP_implicit_pointer:
	case DW_OP_GNU_implicit_pointer:
	  {
	    int64_t len;
	    ensure_have_per_cu (per_cu, "DW_OP_implicit_pointer");

	    /* The referred-to DIE of sect_offset kind.  */
	    sect_offset die_offset
	      = (sect_offset) extract_unsigned_integer (op_ptr,
							this->ref_addr_size,
							byte_order);
	    op_ptr += this->ref_addr_size;

	    /* The byte offset into the data.  */
	    op_ptr = safe_read_sleb128 (op_ptr, op_end, &len);
	    result_entry
	      = entry_factory->create_implicit_pointer (die_offset, len);
	  }
	  break;

	case DW_OP_breg0:
	case DW_OP_breg1:
	case DW_OP_breg2:
	case DW_OP_breg3:
	case DW_OP_breg4:
	case DW_OP_breg5:
	case DW_OP_breg6:
	case DW_OP_breg7:
	case DW_OP_breg8:
	case DW_OP_breg9:
	case DW_OP_breg10:
	case DW_OP_breg11:
	case DW_OP_breg12:
	case DW_OP_breg13:
	case DW_OP_breg14:
	case DW_OP_breg15:
	case DW_OP_breg16:
	case DW_OP_breg17:
	case DW_OP_breg18:
	case DW_OP_breg19:
	case DW_OP_breg20:
	case DW_OP_breg21:
	case DW_OP_breg22:
	case DW_OP_breg23:
	case DW_OP_breg24:
	case DW_OP_breg25:
	case DW_OP_breg26:
	case DW_OP_breg27:
	case DW_OP_breg28:
	case DW_OP_breg29:
	case DW_OP_breg30:
	case DW_OP_breg31:
	  {
	    op_ptr = safe_read_sleb128 (op_ptr, op_end, &offset);
	    ensure_have_frame (this->frame, "DW_OP_breg");

	    reg = op - DW_OP_breg0;

	    int regnum = dwarf_reg_to_regnum_or_error (this->gdbarch, reg);
	    ULONGEST reg_size = register_size (this->gdbarch, regnum);
	    dwarf_location *location = entry_factory->create_register (reg);
	    result_entry
	      = dwarf_entry_deref (location, address_type, reg_size);

	    location = entry_factory->entry_to_location (result_entry);
	    location->add_bit_offset (offset * HOST_CHAR_BIT);
	    result_entry = location;
	  }
	  break;
	case DW_OP_bregx:
	  {
	    op_ptr = safe_read_uleb128 (op_ptr, op_end, &reg);
	    op_ptr = safe_read_sleb128 (op_ptr, op_end, &offset);
	    ensure_have_frame (this->frame, "DW_OP_bregx");
 
	    int regnum = dwarf_reg_to_regnum_or_error (this->gdbarch, reg);
	    ULONGEST reg_size = register_size (this->gdbarch, regnum);
	    dwarf_location *location = entry_factory->create_register (reg);
	    result_entry
	      = dwarf_entry_deref (location, address_type, reg_size);

	    location = entry_factory->entry_to_location (result_entry);
	    location->add_bit_offset (offset * HOST_CHAR_BIT);
	    result_entry = location;
	  }
	  break;
	case DW_OP_fbreg:
	  {
	    op_ptr = safe_read_sleb128 (op_ptr, op_end, &offset);

	    /* Rather than create a whole new context, we simply
	       backup the current stack locally and install a new empty stack,
	       then reset it afterwards, effectively erasing whatever the
	       recursive call put there.  */
	    std::vector<dwarf_entry *> saved_stack = std::move (stack);
	    stack.clear ();

	    const gdb_byte *datastart;
	    size_t datalen;

	    this->get_frame_base (&datastart, &datalen);
	    eval (datastart, datalen);
	    result_entry = fetch (0);

	    if (dynamic_cast<dwarf_register *> (result_entry) != nullptr)
	      result_entry = dwarf_entry_deref (result_entry, address_type);

	    result_entry = entry_factory->entry_to_location (result_entry);
	    auto memory_entry = dynamic_cast<dwarf_memory *> (result_entry);

	    /* If we get anything else then memory location here,
	       the DWARF standard defines the expression as ill formed.  */
	    if (memory_entry == nullptr)
	      ill_formed_expression ();

	    memory_entry->add_bit_offset (offset * HOST_CHAR_BIT);
	    memory_entry->set_stack (true);
	    result_entry = memory_entry;

	    /* Restore the content of the original stack.  */
	    stack = std::move (saved_stack);
	  }
	  break;

	case DW_OP_dup:
	  result_entry = entry_factory->copy_entry (fetch (0));
	  break;

	case DW_OP_drop:
	  pop ();
	  goto no_push;

	case DW_OP_pick:
	  offset = *op_ptr++;
	  result_entry = fetch (offset);
	  break;
	  
	case DW_OP_swap:
	  {
	    if (stack.size () < 2)
	       error (_("Not enough elements for "
			"DW_OP_swap.  Need 2, have %zu."),
		      stack.size ());

	    dwarf_entry *temp = stack[stack.size () - 1];
	    stack[stack.size () - 1] = stack[stack.size () - 2];
	    stack[stack.size () - 2] = temp;
	    goto no_push;
	  }

	case DW_OP_over:
	  result_entry = entry_factory->copy_entry (fetch (1));
	  break;

	case DW_OP_rot:
	  {
	    if (stack.size () < 3)
	       error (_("Not enough elements for "
			"DW_OP_rot.  Need 3, have %zu."),
		      stack.size ());

	    dwarf_entry *temp = stack[stack.size () - 1];
	    stack[stack.size () - 1] = stack[stack.size () - 2];
	    stack[stack.size () - 2] = stack[stack.size () - 3];
	    stack[stack.size () - 3] = temp;
	    goto no_push;
	  }

	case DW_OP_deref:
	case DW_OP_deref_size:
	case DW_OP_deref_type:
	case DW_OP_GNU_deref_type:
	  {
	    int addr_size = (op == DW_OP_deref ? this->addr_size : *op_ptr++);
	    struct type *type = address_type;

	    if (op == DW_OP_deref_type || op == DW_OP_GNU_deref_type)
	      {
		op_ptr = safe_read_uleb128 (op_ptr, op_end, &uoffset);
		cu_offset type_die_cu_off = (cu_offset) uoffset;
		type = get_base_type (type_die_cu_off, 0);
		addr_size = TYPE_LENGTH (type);
	      }

	    result_entry = dwarf_entry_deref (fetch (0), type, addr_size);
	    pop ();
	  }
	  break;

	case DW_OP_abs:
	case DW_OP_neg:
	case DW_OP_not:
	case DW_OP_plus_uconst:
	  {
	    /* Unary operations.  */
	    dwarf_value *arg
	      = entry_factory->entry_to_value (fetch (0), address_type);
	    pop ();

	    switch (op)
	      {
	      case DW_OP_abs:
		{
		  struct value *arg_value
		    = value_to_gdb_value (arg, arg->get_type ());

		  if (value_less (arg_value,
				  value_zero (arg->get_type (), not_lval)))
		    arg = entry_factory->value_negation_op (arg);
		}
		break;
	      case DW_OP_neg:
		arg = entry_factory->value_negation_op (arg);
		break;
	      case DW_OP_not:
		dwarf_require_integral (arg->get_type ());
		arg = entry_factory->value_complement_op (arg);
		break;
	      case DW_OP_plus_uconst:
		dwarf_require_integral (arg->get_type ());
		op_ptr = safe_read_uleb128 (op_ptr, op_end, &reg);
		result = arg->to_long () + reg;
		arg = entry_factory->create_value (result, address_type);
		break;
	      }
	    result_entry = arg;
	  }
	  break;

	case DW_OP_and:
	case DW_OP_div:
	case DW_OP_minus:
	case DW_OP_mod:
	case DW_OP_mul:
	case DW_OP_or:
	case DW_OP_plus:
	case DW_OP_shl:
	case DW_OP_shr:
	case DW_OP_shra:
	case DW_OP_xor:
	case DW_OP_le:
	case DW_OP_ge:
	case DW_OP_eq:
	case DW_OP_lt:
	case DW_OP_gt:
	case DW_OP_ne:
	  {
	    /* Binary operations.  */
	    dwarf_value *arg2
	      = entry_factory->entry_to_value (fetch (0), address_type);
	    pop ();

	    dwarf_value *arg1
	      = entry_factory->entry_to_value (fetch (0), address_type);
	    pop ();

	    if (! base_types_equal_p (arg1->get_type (), arg2->get_type ()))
	      error (_("Incompatible types on DWARF stack"));

	    dwarf_value *op_result;

	    switch (op)
	      {
	      case DW_OP_and:
		dwarf_require_integral (arg1->get_type ());
		dwarf_require_integral (arg2->get_type ());
		op_result = entry_factory->value_binary_op (arg1, arg2,
							    BINOP_BITWISE_AND);
		break;
	      case DW_OP_div:
		op_result
		  = entry_factory->value_binary_op (arg1, arg2, BINOP_DIV);
		break;
	      case DW_OP_minus:
		op_result
		  = entry_factory->value_binary_op (arg1, arg2, BINOP_SUB);
		break;
	      case DW_OP_mod:
		{
		  int cast_back = 0;
		  struct type *orig_type = arg1->get_type ();

		  /* We have to special-case "old-style" untyped values
		     -- these must have mod computed using unsigned
		     math.  */
		  if (orig_type == address_type)
		    {
		      struct type *utype
			= get_unsigned_type (this->gdbarch, orig_type);

		      cast_back = 1;
		      arg1 = entry_factory->value_cast_op (arg1, utype);
		      arg2 = entry_factory->value_cast_op (arg2, utype);
		    }
		  /* Note that value_binop doesn't handle float or
		     decimal float here.  This seems unimportant.  */
		  op_result
		    = entry_factory->value_binary_op (arg1, arg2, BINOP_MOD);
		  if (cast_back)
		    op_result
		      = entry_factory->value_cast_op (op_result, orig_type);
		}
		break;
	      case DW_OP_mul:
		op_result
		  = entry_factory->value_binary_op (arg1, arg2, BINOP_MUL);
		break;
	      case DW_OP_or:
		dwarf_require_integral (arg1->get_type ());
		dwarf_require_integral (arg2->get_type ());
		op_result = entry_factory->value_binary_op (arg1, arg2,
							    BINOP_BITWISE_IOR);
		break;
	      case DW_OP_plus:
		op_result
		  = entry_factory->value_binary_op (arg1, arg2, BINOP_ADD);
		break;
	      case DW_OP_shl:
		dwarf_require_integral (arg1->get_type ());
		dwarf_require_integral (arg2->get_type ());
		op_result
		  = entry_factory->value_binary_op (arg1, arg2, BINOP_LSH);
		break;
	      case DW_OP_shr:
		dwarf_require_integral (arg1->get_type ());
		dwarf_require_integral (arg2->get_type ());
		if (!arg1->get_type ()->is_unsigned ())
		  {
		    struct type *utype
		      = get_unsigned_type (this->gdbarch, arg1->get_type ());

		    arg1 = entry_factory->value_cast_op (arg1, utype);
		  }

		op_result
		  = entry_factory->value_binary_op (arg1, arg2, BINOP_RSH);
		/* Make sure we wind up with the same type we started
		   with.  */
		if (op_result->get_type () != arg2->get_type ())
		  op_result = entry_factory->value_cast_op (op_result,
							    arg2->get_type ());
		break;
	      case DW_OP_shra:
		dwarf_require_integral (arg1->get_type ());
		dwarf_require_integral (arg2->get_type ());
		if (arg1->get_type ()->is_unsigned ())
		  {
		    struct type *stype
		      = get_signed_type (this->gdbarch, arg1->get_type ());

		    arg1 = entry_factory->value_cast_op (arg1, stype);
		  }

		op_result
		  = entry_factory->value_binary_op (arg1, arg2, BINOP_RSH);
		/* Make sure we wind up with the same type we started  with.  */
		if (op_result->get_type () != arg2->get_type ())
		  op_result = entry_factory->value_cast_op (op_result,
							    arg2->get_type ());
		break;
	      case DW_OP_xor:
		dwarf_require_integral (arg1->get_type ());
		dwarf_require_integral (arg2->get_type ());
		op_result = entry_factory->value_binary_op (arg1, arg2,
							    BINOP_BITWISE_XOR);
		break;
	      case DW_OP_le:
		/* A <= B is !(B < A).  */
		result = ! dwarf_value_less_op (arg2, arg1);
		op_result = entry_factory->create_value (result, address_type);
		break;
	      case DW_OP_ge:
		/* A >= B is !(A < B).  */
		result = ! dwarf_value_less_op (arg1, arg2);
		op_result = entry_factory->create_value (result, address_type);
		break;
	      case DW_OP_eq:
		result = dwarf_value_equal_op (arg1, arg2);
		op_result = entry_factory->create_value (result, address_type);
		break;
	      case DW_OP_lt:
		result = dwarf_value_less_op (arg1, arg2);
		op_result = entry_factory->create_value (result, address_type);
		break;
	      case DW_OP_gt:
		/* A > B is B < A.  */
		result = dwarf_value_less_op (arg2, arg1);
		op_result = entry_factory->create_value (result, address_type);
		break;
	      case DW_OP_ne:
		result = ! dwarf_value_equal_op (arg1, arg2);
		op_result = entry_factory->create_value (result, address_type);
		break;
	      default:
		internal_error (__FILE__, __LINE__,
				_("Can't be reached."));
	      }
	    result_entry = op_result;
	  }
	  break;

	case DW_OP_call_frame_cfa:
	  ensure_have_frame (this->frame, "DW_OP_call_frame_cfa");

	  result = dwarf2_frame_cfa (this->frame);
	  result_entry = entry_factory->create_memory (result, 0, true);
	  break;

	case DW_OP_GNU_push_tls_address:
	case DW_OP_form_tls_address:
	  /* Variable is at a constant offset in the thread-local
	  storage block into the objfile for the current thread and
	  the dynamic linker module containing this expression.  Here
	  we return returns the offset from that base.  The top of the
	  stack has the offset from the beginning of the thread
	  control block at which the variable is located.  Nothing
	  should follow this operator, so the top of stack would be
	  returned.  */
	  result
	    = entry_factory->entry_to_value (fetch (0),
					     address_type)->to_long ();
	  pop ();
	  result = target_translate_tls_address (this->per_objfile->objfile,
						 result);
	  result_entry = entry_factory->create_memory (result);
	  break;

	case DW_OP_skip:
	  offset = extract_signed_integer (op_ptr, 2, byte_order);
	  op_ptr += 2;
	  op_ptr += offset;
	  goto no_push;

	case DW_OP_bra:
	  {
	    dwarf_value *dwarf_value
	      = entry_factory->entry_to_value (fetch (0), address_type);

	    offset = extract_signed_integer (op_ptr, 2, byte_order);
	    op_ptr += 2;
	    dwarf_require_integral (dwarf_value->get_type ());
	    if (dwarf_value->to_long () != 0)
	      op_ptr += offset;
	    pop ();
	  }
	  goto no_push;

	case DW_OP_nop:
	  goto no_push;

	case DW_OP_piece:
	  {
	    uint64_t size;

	    /* Record the piece.  */
	    op_ptr = safe_read_uleb128 (op_ptr, op_end, &size);
	    result_entry = add_piece (HOST_CHAR_BIT * size, 0);
	  }
	  break;

	case DW_OP_bit_piece:
	  {
	    uint64_t size, uleb_offset;

	    /* Record the piece.  */
	    op_ptr = safe_read_uleb128 (op_ptr, op_end, &size);
	    op_ptr = safe_read_uleb128 (op_ptr, op_end, &uleb_offset);
	    result_entry = add_piece (size, uleb_offset);
	  }
	  break;

	case DW_OP_GNU_uninit:
	  {
	    if (op_ptr != op_end)
	      error (_("DWARF-2 expression error: DW_OP_GNU_uninit must always "
		     "be the very last op."));

	    auto location = dynamic_cast<dwarf_location *> (fetch (0));

	    if (location == nullptr)
	      ill_formed_expression ();

	    location->set_initialised (false);
	    result_entry = location;
	  }
	  goto no_push;

	case DW_OP_call2:
	  {
	    cu_offset cu_off
	      = (cu_offset) extract_unsigned_integer (op_ptr, 2, byte_order);
	    op_ptr += 2;
	    this->dwarf_call (cu_off);
	  }
	  goto no_push;

	case DW_OP_call4:
	  {
	    cu_offset cu_off
	      = (cu_offset) extract_unsigned_integer (op_ptr, 4, byte_order);
	    op_ptr += 4;
	    this->dwarf_call (cu_off);
	  }
	  goto no_push;

	case DW_OP_GNU_variable_value:
	  {
	    ensure_have_per_cu (per_cu, "DW_OP_GNU_variable_value");

	    sect_offset sect_off
	      = (sect_offset) extract_unsigned_integer (op_ptr,
							this->ref_addr_size,
							byte_order);
	    op_ptr += this->ref_addr_size;
	    struct value *value
	      = sect_variable_value (sect_off, per_cu, per_objfile);
	    value = value_cast (address_type, value);

	    result_entry = gdb_value_to_dwarf_entry (value);

	    if (dynamic_cast<dwarf_undefined *> (result_entry) != nullptr)
	      error_value_optimized_out ();
	    else
	      result_entry = dwarf_entry_deref (result_entry, address_type);
	  }
	  break;
	
	case DW_OP_entry_value:
	case DW_OP_GNU_entry_value:
	  {
	    uint64_t len;
	    union call_site_parameter_u kind_u;

	    op_ptr = safe_read_uleb128 (op_ptr, op_end, &len);
	    if (op_ptr + len > op_end)
	      error (_("DW_OP_entry_value: too few bytes available."));

	    kind_u.dwarf_reg = dwarf_block_to_dwarf_reg (op_ptr, op_ptr + len);
	    if (kind_u.dwarf_reg != -1)
	      {
		op_ptr += len;
		this->push_dwarf_reg_entry_value (CALL_SITE_PARAMETER_DWARF_REG,
						  kind_u,
						  -1 /* deref_size */);
		goto no_push;
	      }

	    CORE_ADDR deref_size;

	    kind_u.dwarf_reg = dwarf_block_to_dwarf_reg_deref (op_ptr,
							       op_ptr + len,
							       &deref_size);
	    if (kind_u.dwarf_reg != -1)
	      {
		if (deref_size == -1)
		  deref_size = this->addr_size;
		op_ptr += len;
		this->push_dwarf_reg_entry_value (CALL_SITE_PARAMETER_DWARF_REG,
						  kind_u, deref_size);
		goto no_push;
	      }

	    error (_("DWARF-2 expression error: DW_OP_entry_value is "
		     "supported only for single DW_OP_reg* "
		     "or for DW_OP_breg*(0)+DW_OP_deref*"));
	  }

	case DW_OP_GNU_parameter_ref:
	  {
	    union call_site_parameter_u kind_u;

	    kind_u.param_cu_off
	      = (cu_offset) extract_unsigned_integer (op_ptr, 4, byte_order);
	    op_ptr += 4;
	    this->push_dwarf_reg_entry_value (CALL_SITE_PARAMETER_PARAM_OFFSET,
					      kind_u,
					      -1 /* deref_size */);
	  }
	  goto no_push;

	case DW_OP_const_type:
	case DW_OP_GNU_const_type:
	  {
	    op_ptr = safe_read_uleb128 (op_ptr, op_end, &uoffset);
	    cu_offset type_die_cu_off = (cu_offset) uoffset;

	    int n = *op_ptr++;
	    const gdb_byte *data = op_ptr;
	    op_ptr += n;

	    struct type *type = get_base_type (type_die_cu_off, n);
	    result_entry
	      = entry_factory->create_value (data, type);
	  }
	  break;

	case DW_OP_regval_type:
	case DW_OP_GNU_regval_type:
	  {
	    op_ptr = safe_read_uleb128 (op_ptr, op_end, &reg);
	    op_ptr = safe_read_uleb128 (op_ptr, op_end, &uoffset);
	    cu_offset type_die_cu_off = (cu_offset) uoffset;

	    ensure_have_frame (this->frame, "DW_OP_regval_type");
	    struct type *type = get_base_type (type_die_cu_off, 0);

	    dwarf_register *register_descr
	      = entry_factory->create_register (reg);
	    result_entry = dwarf_entry_deref (register_descr, type);
	  }
	  break;

	case DW_OP_convert:
	case DW_OP_GNU_convert:
	case DW_OP_reinterpret:
	case DW_OP_GNU_reinterpret:
	  {
	    dwarf_value *dwarf_value
	      = entry_factory->entry_to_value (fetch (0), address_type);

	    pop ();

	    op_ptr = safe_read_uleb128 (op_ptr, op_end, &uoffset);
	    cu_offset type_die_cu_off = (cu_offset) uoffset;

	    struct type *type;

	    if (to_underlying (type_die_cu_off) == 0)
	      type = address_type;
	    else
	      type = get_base_type (type_die_cu_off, 0);

	    if (op == DW_OP_convert || op == DW_OP_GNU_convert)
	      dwarf_value = entry_factory->value_cast_op (dwarf_value, type);
	    else if (type == dwarf_value->get_type ())
	      {
		/* Nothing.  */
	      }
	    else if (TYPE_LENGTH (type)
		     != TYPE_LENGTH (dwarf_value->get_type ()))
	      error (_("DW_OP_reinterpret has wrong size"));
	    else
	      dwarf_value
		= entry_factory->create_value (dwarf_value->get_contents (),
					       type);
	    result_entry = dwarf_value;
	  }
	  break;

	case DW_OP_push_object_address:
	  if (addr_info == nullptr)
	    error (_("Location address is not set."));

	  /* Return the address of the object we are currently observing.  */
	  result_entry
	    = entry_factory->create_memory (this->addr_info->addr);
	  break;

	case DW_OP_LLVM_form_aspace_address:
	  {
	    dwarf_value *aspace_value, *address_value;

	    aspace_value
	      = entry_factory->entry_to_value (fetch (0), address_type);
	    pop ();

	    address_value
	      = entry_factory->entry_to_value (fetch (0), address_type);
	    pop ();

	    result_entry
	      = entry_factory->create_memory (address_value->to_long (), 0,
					      aspace_value->to_long ());
	  }
	  break;

	case DW_OP_LLVM_offset:
	  {
	    dwarf_value *offset_value
	      = entry_factory->entry_to_value (fetch (0), address_type);
	    pop ();

	    dwarf_require_integral (offset_value->get_type ());

	    dwarf_location *location
	      = entry_factory->entry_to_location (fetch (0));
	    pop ();

	    location->add_bit_offset
	      (offset_value->to_long () * HOST_CHAR_BIT);
	    result_entry = location;
	  }
	  break;

	case DW_OP_LLVM_offset_constu:
	  {
	    op_ptr = safe_read_uleb128 (op_ptr, op_end, &uoffset);
	    result = uoffset;

	    dwarf_location *location
	      = entry_factory->entry_to_location (fetch (0));
	    pop ();

	    location->add_bit_offset (result * HOST_CHAR_BIT);
	    result_entry = location;
	  }
	  break;

	case DW_OP_LLVM_bit_offset:
	  {
	    dwarf_value *offset_value
	      = entry_factory->entry_to_value (fetch (0), address_type);
	    pop ();

	    dwarf_require_integral (offset_value->get_type ());

	    dwarf_location *location
	      = entry_factory->entry_to_location (fetch (0));
	    pop ();

	    location->add_bit_offset (offset_value->to_long ());
	    result_entry = location;
	  }
	  break;

	case DW_OP_LLVM_call_frame_entry_reg:
	  op_ptr = safe_read_uleb128 (op_ptr, op_end, &reg);

	  ensure_have_frame (this->frame, "DW_OP_LLVM_call_frame_entry_reg");

	  result_entry = entry_factory->create_register (reg, true);
	  break;

	case DW_OP_LLVM_undefined:
	  result_entry = entry_factory->create_undefined ();
	  break;

	case DW_OP_LLVM_piece_end:
	  {
	    dwarf_entry *entry = fetch (0);

	    dwarf_composite *composite_entry
	      = dynamic_cast<dwarf_composite *> (entry);

	    if (composite_entry == nullptr)
	      ill_formed_expression ();

	    if (composite_entry->is_completed ())
	      ill_formed_expression ();

	    composite_entry->set_completed (true);
	    goto no_push;
	  }

	case DW_OP_LLVM_select_bit_piece:
	  {
	    uint64_t piece_bit_size, pieces_count;

	    /* Record the piece.  */
	    op_ptr = safe_read_uleb128 (op_ptr, op_end, &piece_bit_size);
	    op_ptr = safe_read_uleb128 (op_ptr, op_end, &pieces_count);
	    result_entry
	      = create_select_composite (piece_bit_size, pieces_count);
	  }
	  break;

	case DW_OP_LLVM_extend:
	  {
	    uint64_t piece_bit_size, pieces_count;

	    /* Record the piece.  */
	    op_ptr = safe_read_uleb128 (op_ptr, op_end, &piece_bit_size);
	    op_ptr = safe_read_uleb128 (op_ptr, op_end, &pieces_count);
	    result_entry
	      = create_extend_composite (piece_bit_size, pieces_count);
	  }
	  break;

	case DW_OP_LLVM_aspace_bregx:
	  {
	    op_ptr = safe_read_uleb128 (op_ptr, op_end, &reg);
	    op_ptr = safe_read_sleb128 (op_ptr, op_end, &offset);

	    ensure_have_frame (this->frame, "DW_OP_LLVM_aspace_bregx");
 
	    int regnum = dwarf_reg_to_regnum_or_error (this->gdbarch, reg);
	    ULONGEST reg_size = register_size (this->gdbarch, regnum);
	    dwarf_location *location = entry_factory->create_register (reg);
	    result_entry
	      = dwarf_entry_deref (location, address_type, reg_size);
	    location = entry_factory->entry_to_location (result_entry);

	    dwarf_memory *memory_entry = dynamic_cast<dwarf_memory *> (location);

	    if (memory_entry == nullptr)
	      ill_formed_expression ();

	    memory_entry->add_bit_offset (offset * HOST_CHAR_BIT);

	    dwarf_value *aspace_value
	      = entry_factory->entry_to_value (fetch (0), address_type);
	    pop ();

	    dwarf_require_integral (aspace_value->get_type ());
	    memory_entry->set_address_space (aspace_value->to_long ());

	    result_entry = memory_entry;
	  }
	  break;

	default:
	  error (_("Unhandled dwarf expression opcode 0x%x"), op);
	}

      /* Most things push a result value.  */
      gdb_assert (result_entry != NULL);
      push (result_entry);
    no_push:
      ;
    }

  this->recursion_depth--;
  gdb_assert (this->recursion_depth >= 0);
}

/* See expr.h.  */

struct value *
dwarf2_eval_exp (const gdb_byte *addr, size_t len, bool as_lval,
		 struct dwarf2_per_objfile *per_objfile,
		 struct dwarf2_per_cu_data *per_cu,
		 struct frame_info *frame, int addr_size,
		 std::vector<struct value *> *init_values,
		 const struct property_addr_info *addr_info,
		 struct type *type, struct type *subobj_type,
		 LONGEST subobj_offset)
{
  dwarf_expr_context ctx (per_objfile, addr_size);

  return ctx.eval_exp (addr, len, as_lval, per_cu,
		       frame, init_values, addr_info,
		       type, subobj_type, subobj_offset);
}

void _initialize_dwarf2expr ();
void
_initialize_dwarf2expr ()
{
  dwarf_arch_cookie
    = gdbarch_data_register_post_init (dwarf_gdbarch_types_init);
}<|MERGE_RESOLUTION|>--- conflicted
+++ resolved
@@ -1,11 +1,7 @@
 /* DWARF 2 Expression Evaluator.
 
-<<<<<<< HEAD
-   Copyright (C) 2001-2020 Free Software Foundation, Inc.
-   Copyright (C) 2020 Advanced Micro Devices, Inc. All rights reserved.
-=======
    Copyright (C) 2001-2021 Free Software Foundation, Inc.
->>>>>>> b5b5650a
+   Copyright (C) 2020-2021 Advanced Micro Devices, Inc. All rights reserved.
 
    Contributed by Daniel Berlin (dan@dberlin.org)
 
