/* DWARF 2 Expression Evaluator.

<<<<<<< HEAD
   Copyright (C) 2001-2021 Free Software Foundation, Inc.
   Copyright (C) 2020-2021 Advanced Micro Devices, Inc. All rights reserved.
=======
   Copyright (C) 2001-2022 Free Software Foundation, Inc.
>>>>>>> ef6ec333

   Contributed by Daniel Berlin (dan@dberlin.org)

   This file is part of GDB.

   This program is free software; you can redistribute it and/or modify
   it under the terms of the GNU General Public License as published by
   the Free Software Foundation; either version 3 of the License, or
   (at your option) any later version.

   This program is distributed in the hope that it will be useful,
   but WITHOUT ANY WARRANTY; without even the implied warranty of
   MERCHANTABILITY or FITNESS FOR A PARTICULAR PURPOSE.  See the
   GNU General Public License for more details.

   You should have received a copy of the GNU General Public License
   along with this program.  If not, see <http://www.gnu.org/licenses/>.  */

#include "defs.h"
#include "block.h"
#include "symtab.h"
#include "gdbtypes.h"
#include "value.h"
#include "gdbcore.h"
#include "dwarf2.h"
#include "dwarf2/expr.h"
#include "dwarf2/loc.h"
#include "dwarf2/read.h"
#include "frame.h"
#include "gdbsupport/underlying.h"
#include "gdbarch.h"
#include "gdbthread.h"
#include "inferior.h"
#include "observable.h"

/* Cookie for gdbarch data.  */

static struct gdbarch_data *dwarf_arch_cookie;

/* This holds gdbarch-specific types used by the DWARF expression
   evaluator.  See comments in execute_stack_op.  */

struct dwarf_gdbarch_types
{
  struct type *dw_types[3];
};

/* Allocate and fill in dwarf_gdbarch_types for an arch.  */

static void *
dwarf_gdbarch_types_init (struct gdbarch *gdbarch)
{
  struct dwarf_gdbarch_types *types
    = GDBARCH_OBSTACK_ZALLOC (gdbarch, struct dwarf_gdbarch_types);

  /* The types themselves are lazily initialized.  */

  return types;
}

/* Ensure that a FRAME is defined, throw an exception otherwise.  */

static void
ensure_have_frame (frame_info *frame, const char *op_name)
{
  if (frame == nullptr)
    throw_error (GENERIC_ERROR,
		 _("%s evaluation requires a frame."), op_name);
}

/* Ensure that a PER_CU is defined and throw an exception otherwise.  */

static void
ensure_have_per_cu (dwarf2_per_cu_data *per_cu, const char* op_name)
{
  if (per_cu == nullptr)
    throw_error (GENERIC_ERROR,
		 _("%s evaluation requires a compilation unit."), op_name);
}

/* Return the number of bytes overlapping a contiguous chunk of N_BITS
   bits whose first bit is located at bit offset START.  */

static size_t
bits_to_bytes (ULONGEST start, ULONGEST n_bits)
{
  return (start % HOST_CHAR_BIT + n_bits + HOST_CHAR_BIT - 1) / HOST_CHAR_BIT;
}

/* Throw an exception about the invalid DWARF expression.  */

static void
ill_formed_expression ()
{
  error (_("Ill-formed DWARF expression"));
}

/* Read register REGNUM's contents in a given FRAME context.

   The data read is offsetted by OFFSET, and the number of bytes read
   is defined by LENGTH.  The data is then copied into the
   caller-managed buffer BUF.

   If the register is optimized out or unavailable for the given
   FRAME, the OPTIMIZED and UNAVAILABLE outputs are set
   accordingly  */

static void
read_from_register (frame_info *frame, int regnum,
		    CORE_ADDR offset, gdb::array_view<gdb_byte> buf,
		    int *optimized, int *unavailable)
{
  gdbarch *arch = get_frame_arch (frame);
  int regsize = register_size (arch, regnum);
  int numregs = gdbarch_num_cooked_regs (arch);
  int length = buf.size ();

  /* If a register is wholly inside the OFFSET, skip it.  */
  if (frame == NULL || !regsize
      || offset + length > regsize || numregs < regnum)
    {
      *optimized = 0;
      *unavailable = 1;
      return;
    }

  gdb::byte_vector temp_buf (regsize);
  enum lval_type lval;
  CORE_ADDR address;
  int realnum;

  frame_register (frame, regnum, optimized, unavailable,
		  &lval, &address, &realnum, temp_buf.data ());

  if (!*optimized && !*unavailable)
     memcpy (buf.data (), (char *) temp_buf.data () + offset, length);

  return;
}

/* Write register REGNUM's contents in a given FRAME context.

   The data written is offsetted by OFFSET, and the number of bytes
   written is defined by LENGTH.  The data is copied from
   caller-managed buffer BUF.

   If the register is optimized out or unavailable for the given
   FRAME, the OPTIMIZED and UNAVAILABLE outputs are set
   accordingly. */

static void
write_to_register (frame_info *frame, int regnum,
		   CORE_ADDR offset, gdb::array_view<gdb_byte> buf,
		   int *optimized, int *unavailable)
{
  gdbarch *arch = get_frame_arch (frame);
  int regsize = register_size (arch, regnum);
  int numregs = gdbarch_num_cooked_regs (arch);
  int length = buf.size ();

  /* If a register is wholly inside of OFFSET, skip it.  */
  if (frame == NULL || !regsize
     || offset + length > regsize || numregs < regnum)
    {
      *optimized = 0;
      *unavailable = 1;
      return;
    }

  gdb::byte_vector temp_buf (regsize);
  enum lval_type lval;
  CORE_ADDR address;
  int realnum;

  frame_register (frame, regnum, optimized, unavailable,
		  &lval, &address, &realnum, temp_buf.data ());

  if (!*optimized && !*unavailable)
    {
      memcpy ((char *) temp_buf.data () + offset, buf.data (), length);

      put_frame_register (frame, regnum, temp_buf.data ());
    }

  return;
}

/* Helper for read_from_memory and write_to_memory.  */

static void
xfer_memory (CORE_ADDR address, gdb_byte *readbuf,
	     const gdb_byte *writebuf,
	     size_t length, bool stack, int *unavailable)
{
  *unavailable = 0;

  target_object object
    = stack ? TARGET_OBJECT_STACK_MEMORY : TARGET_OBJECT_MEMORY;

  ULONGEST xfered_total = 0;

  while (xfered_total < length)
    {
      ULONGEST xfered_partial;

      enum target_xfer_status status
	= target_xfer_partial (current_inferior ()->top_target (),
			       object, NULL,
			       (readbuf != nullptr
				? readbuf + xfered_total
				: nullptr),
			       (writebuf != nullptr
				? writebuf + xfered_total
				: nullptr),
			       address + xfered_total, length - xfered_total,
			       &xfered_partial);

      if (status == TARGET_XFER_OK)
	{
	  xfered_total += xfered_partial;
	  QUIT;
	}
      else if (status == TARGET_XFER_UNAVAILABLE)
	{
	  *unavailable = 1;
	  return;
	}
      else if (status == TARGET_XFER_EOF)
	memory_error (TARGET_XFER_E_IO, address + xfered_total);
      else
	memory_error (status, address + xfered_total);
    }
}

/* Read LENGTH bytes of memory contents starting at ADDRESS.

   The data read is copied to a caller-managed buffer BUF.  STACK
   indicates whether the memory range specified belongs to a stack
   memory region.

   If the memory is unavailable, the UNAVAILABLE output is set.  */

static void
read_from_memory (CORE_ADDR address, gdb_byte *buffer,
		  size_t length, bool stack, int *unavailable)
{
  xfer_memory (address, buffer, nullptr, length, stack, unavailable);
}

/* Write LENGTH bytes of memory contents starting at ADDRESS.

   The data written is copied from a caller-managed buffer buf.  STACK
   indicates whether the memory range specified belongs to a stack
   memory region.

   If the memory is unavailable, the UNAVAILABLE output is set.  */

static void
write_to_memory (CORE_ADDR address, const gdb_byte *buffer,
		 size_t length, bool stack, int *unavailable)
{
  xfer_memory (address, nullptr, buffer, length, stack, unavailable);

  gdb::observers::memory_changed.notify (current_inferior (), address,
					 length, buffer);
}


type *
address_type (gdbarch *arch, int addr_size)
{
  dwarf_gdbarch_types *types
    = (dwarf_gdbarch_types *) gdbarch_data (arch, dwarf_arch_cookie);
  int ndx;

  if (addr_size == 2)
    ndx = 0;
  else if (addr_size == 4)
    ndx = 1;
  else if (addr_size == 8)
    ndx = 2;
  else
    error (_("Unsupported address size in DWARF expressions: %d bits"),
	   HOST_CHAR_BIT * addr_size);

  if (types->dw_types[ndx] == NULL)
    types->dw_types[ndx]
      = arch_integer_type (arch, HOST_CHAR_BIT * addr_size,
			   0, "<signed DWARF address type>");

  return types->dw_types[ndx];
}

class dwarf_location;
class dwarf_memory;
class dwarf_value;

/* Closure callback functions.  */

static void *
copy_value_closure (const value *v);

static void
free_value_closure (value *v);

static void
rw_closure_value (value *v, value *from);

static int
check_synthetic_pointer (const value *value, LONGEST bit_offset,
			 int bit_length);

static void
write_closure_value (value *to, value *from);

static void
read_closure_value (value *v);

static value *
indirect_closure_value (value *value);

static value *
coerce_closure_ref (const value *value);

/* Functions for accessing a variable described by DW_OP_piece,
   DW_OP_bit_piece or DW_OP_implicit_pointer.  */

static const lval_funcs closure_value_funcs = {
  read_closure_value,
  write_closure_value,
  indirect_closure_value,
  coerce_closure_ref,
  check_synthetic_pointer,
  copy_value_closure,
  free_value_closure
};

/* Closure class that encapsulates a DWARF location description and a
   frame information used when that location description was created.
   Used for lval_computed value abstraction.  */

class computed_closure : public refcounted_object
{
public:
  computed_closure (std::shared_ptr<dwarf_location> location,
		    struct frame_id frame_id)
    : m_location (location), m_frame_id (frame_id)
  {}

  computed_closure (std::shared_ptr<dwarf_location> location,
		    struct frame_info *frame)
    : m_location (location), m_frame (frame)
  {}

  const std::shared_ptr<dwarf_location> get_location () const
  {
    return m_location;
  }

  frame_id get_frame_id () const
  {
    return m_frame_id;
  }

  frame_info *get_frame () const
  {
    return m_frame;
  }

private:
  /* Entry that this class encloses.  */
  std::shared_ptr<dwarf_location> m_location;

  /* Frame ID context of the closure.  */
  frame_id m_frame_id;

  /* In the case of frame expression evaluator the frame_id
     is not safe to use because the frame itself is being built.
     Only in these cases we set and use frame info directly.  */
  frame_info *m_frame = NULL;
};

/* Base class that describes entries found on a DWARF expression
   evaluation stack.  */

class dwarf_entry : public std::enable_shared_from_this<dwarf_entry>
{
public:
  /* Not expected to be called on it's own.  */
  dwarf_entry () = default;

  virtual ~dwarf_entry () = 0;

  /* Clones entry.  */
  virtual std::shared_ptr<dwarf_entry> clone () const = 0;

  /* Convert DWARF entry into a DWARF location description.  ARCH
     defines an architecture of the location described.   */
  virtual std::shared_ptr<dwarf_location> to_location (gdbarch *arch) = 0;

  /* Convert DWARF entry into a DWARF value.  TYPE defines a
     desired type of the returned DWARF value if it already
     doesnt have one.  */
  virtual std::shared_ptr<dwarf_value> to_value (struct type *type) = 0;

  /* Convert DWARF entry to the matching struct value representation
     of the given TYPE type in a given FRAME. SUBOBJ_TYPE information
     if specified, will be used for more precise description of the
     source variable type information.  Where SUBOBJ_OFFSET defines an
     offset into the DWARF entry contents.  */
  virtual value *to_gdb_value (frame_info *frame, struct type *type,
			       struct type *subobj_type,
			       LONGEST subobj_offset) = 0;
};

dwarf_entry::~dwarf_entry () = default;

/* Location description entry found on a DWARF expression evaluation
   stack.

   Types of locations descirbed can be: register location, memory
   location, implicit location, implicit pointer location, undefined
   location and composite location (composed out of any of the location
   types including another composite location).  */

class dwarf_location : public dwarf_entry
{
public:
  /* Not expected to be called on it's own.  */
  dwarf_location (gdbarch *arch, LONGEST offset = 0,
		  LONGEST bit_suboffset = 0)
    : m_arch (arch), m_initialised (true)
  {
    m_offset = offset;
    m_offset += bit_suboffset / HOST_CHAR_BIT;
    m_bit_suboffset = bit_suboffset % HOST_CHAR_BIT;
  }

  dwarf_location (const dwarf_location &location)
    : m_arch (location.m_arch),
      m_offset (location.m_offset),
      m_bit_suboffset (location.m_bit_suboffset),
      m_initialised (location.m_initialised)
  {}

  virtual ~dwarf_location () = default;

  /* Add bit offset to the location description.  */
  void add_bit_offset (LONGEST bit_offset)
  {
    LONGEST bit_total_offset = m_bit_suboffset + bit_offset;

    m_offset += bit_total_offset / HOST_CHAR_BIT;
    m_bit_suboffset = bit_total_offset % HOST_CHAR_BIT;
  };

  void set_initialised (bool initialised)
  {
    m_initialised = initialised;
  };

  /* Convert DWARF entry into a DWARF location description.  If the
     entry is already a location description, it will be returned as a
     result and no conversion will be applied to it.  ARCH defines an
     architecture of the location described.  */
  std::shared_ptr<dwarf_location> to_location (gdbarch *arch) override
  {
    return std::dynamic_pointer_cast<dwarf_location> (shared_from_this ());
  }

  /* Convert DWARF entry into a DWARF value.  If the conversion
     from that location description kind to a value is not supported
     the result is an empty pointer.  TYPE defines a desired type of
     the returned DWARF value if it already doesnt have one.  */
  virtual std::shared_ptr<dwarf_value> to_value (struct type *type) override
  {
    ill_formed_expression ();
    return std::shared_ptr<dwarf_value> (nullptr);
  }

  /* Make a slice of a location description with an added bit offset
     BIT_OFFSET and BIT_SIZE size in bits.

     In the case of a composite location description, function returns
     a minimum subset of that location description that starts on a
     given offset of a given size.  */
  virtual std::shared_ptr<dwarf_location> slice (LONGEST bit_offset,
						 LONGEST bit_size) const;

  /* Read contents from the descripbed location.

     The read operation is performed in the context of a FRAME.
     BIT_SIZE is the number of bits to read.  The data read is copied
     to the caller-managed buffer BUF.  BIG_ENDIAN defines the
     endianness of the target.  BITS_TO_SKIP is a bit offset into the
     location and BUF_BIT_OFFSET is buffer BUF's bit offset.
     LOCATION_BIT_LIMIT is a maximum number of bits that location can
     hold, where value zero signifies that there is no such
     restriction.

     Note that some location types can be read without a FRAME context.

     If the location is optimized out or unavailable, the OPTIMIZED and
     UNAVAILABLE outputs are set accordingly.  */
  virtual void read (frame_info *frame, gdb_byte *buf,
		     int buf_bit_offset, size_t bit_size,
		     LONGEST bits_to_skip, size_t location_bit_limit,
		     bool big_endian, int *optimized,
		     int *unavailable) const = 0;

  /* Write contents to a described location.

     The write operation is performed in the context of a FRAME.
     BIT_SIZE is the number of bits written.  The data written is
     copied from the caller-managed BUF buffer.  BIG_ENDIAN defines an
     endianness of the target.  BITS_TO_SKIP is a bit offset into the
     location and BUF_BIT_OFFSET is buffer BUF's bit offset.
     LOCATION_BIT_LIMIT is a maximum number of bits that location can
     hold, where value zero signifies that there is no such
     restriction.

     Note that some location types can be written without a FRAME
     context.

     If the location is optimized out or unavailable, the OPTIMIZED and
     UNAVAILABLE outputs are set.  */
  virtual void write (frame_info *frame, const gdb_byte *buf,
		      int buf_bit_offset, size_t bit_size,
		      LONGEST bits_to_skip, size_t location_bit_limit,
		      bool big_endian, int *optimized,
		      int *unavailable) const = 0;

  /* Apply dereference operation on the DWARF location description.
     Operation returns a DWARF value of a given TYPE type while FRAME
     contains a frame context information of the location.  ADDR_INFO
     (if present) describes a passed in memory buffer if a regular
     memory read is not desired for certain address range.  If the SIZE
     is specified, it must be equal or smaller then the TYPE type size.
     If SIZE is smaller then the type size, the value will be zero
     extended to the difference.  */
  virtual std::shared_ptr<dwarf_value> deref
    (frame_info *frame, const property_addr_info *addr_info,
     struct type *type, size_t size = 0) const;

/* Read data from the VALUE contents to the location specified by the
   location description.

   The read operation is performed in the context of a FRAME.  BIT_SIZE
   is the number of bits to read.  VALUE_BIT_OFFSET is a bit offset
   into a VALUE content and BITS_TO_SKIP is a bit offset into the
   location.  LOCATION_BIT_LIMIT is a maximum number of bits that
   location can hold, where value zero signifies that there is no such
   restriction.

   Note that some location types can be read without a FRAME context.  */
  virtual void read_from_gdb_value (frame_info *frame, struct value *value,
				    int value_bit_offset,
				    LONGEST bits_to_skip, size_t bit_size,
				    size_t location_bit_limit);

/* Write data to the VALUE contents from the location specified by the
   location description.

   The write operation is performed in the context of a FRAME.
   BIT_SIZE is the number of bits to read.  VALUE_BIT_OFFSET is a bit
   offset into a VALUE content and BITS_TO_SKIP is a bit offset into
   the location.  LOCATION_BIT_LIMIT is a maximum number of bits that
   location can hold, where value zero signifies that there is no such
   restriction.

   Note that some location types can be read without a FRAME context.  */
  virtual void write_to_gdb_value (frame_info *frame, struct value *value,
				   int value_bit_offset,
				   LONGEST bits_to_skip, size_t bit_size,
				   size_t location_bit_limit);

  /* Check if a given DWARF location description contains an implicit
     pointer location description of a BIT_LENGTH size on a given
     BIT_OFFSET offset.  */
  virtual bool is_implicit_ptr_at (LONGEST bit_offset, int bit_length) const
  {
     return false;
  }

  /* Recursive indirecting of the implicit pointer location description
     if that location is or encapsulates an implicit pointer.  The
     operation is performed in a given FRAME context, using the TYPE as
     the type of the pointer.  Where POINTER_OFFSET is an offset
     applied to that implicit pointer location description before the
     operation. BIT_OFFSET is a bit offset applied to the location and
     BIT_LENGTH is a bit length of the read.

     Indirecting is only performed on the implicit pointer location
     description parts of the location.  */
  virtual value *indirect_implicit_ptr (frame_info *frame, struct type *type,
					LONGEST pointer_offset = 0,
					LONGEST bit_offset = 0,
					int bit_length = 0) const
  {
    return nullptr;
  }

protected:
  /* Architecture of the location.  */
  gdbarch *m_arch;

  /* Byte offset into the location.  */
  LONGEST m_offset;

  /* Bit suboffset of the last byte.  */
  LONGEST m_bit_suboffset;

  /* Whether the location is initialized.  Used for non-standard
     DW_OP_GNU_uninit operation.  */
  bool m_initialised;
};

/* This is a default implementation used on
   non-composite location descriptions.  */

std::shared_ptr<dwarf_location>
dwarf_location::slice (LONGEST bit_offset, LONGEST bit_size) const
{
  auto location_slice = this->clone ()->to_location (m_arch);
  location_slice->add_bit_offset (bit_offset);
  return location_slice;
}

std::shared_ptr<dwarf_value>
dwarf_location::deref (frame_info *frame, const property_addr_info *addr_info,
		       struct type *type, size_t size) const
{
  bool big_endian = type_byte_order (type) == BFD_ENDIAN_BIG;
  size_t actual_size = size != 0 ? size : TYPE_LENGTH (type);

  if (actual_size > TYPE_LENGTH (type))
    ill_formed_expression ();

    /* If the size of the object read from memory is different
     from the type length, we need to zero-extend it.  */
  gdb::byte_vector read_buf (TYPE_LENGTH (type), 0);
  gdb_byte *buf_ptr = read_buf.data ();
  int optimized, unavailable;

  if (big_endian)
    buf_ptr += TYPE_LENGTH (type) - actual_size;

  this->read (frame, buf_ptr, 0, actual_size * HOST_CHAR_BIT,
	      0, 0, big_endian, &optimized, &unavailable);

  if (optimized)
    throw_error (OPTIMIZED_OUT_ERROR,
		 _("Can't do read-modify-write to "
		   "update bitfield; containing word "
		   "has been optimized out"));
  if (unavailable)
    throw_error (NOT_AVAILABLE_ERROR,
		 _("Can't dereference "
		   "update bitfield; containing word "
		   "is unavailable"));

  return std::make_shared<dwarf_value> (read_buf.data (), type);
}

void
dwarf_location::read_from_gdb_value (frame_info *frame, struct value *value,
				     int value_bit_offset,
				     LONGEST bits_to_skip, size_t bit_size,
				     size_t location_bit_limit)
{
  int optimized, unavailable;
  bool big_endian = type_byte_order (value_type (value)) == BFD_ENDIAN_BIG;

  this->write (frame, value_contents (value), value_bit_offset,
	       bit_size, bits_to_skip, location_bit_limit,
	       big_endian, &optimized, &unavailable);

  if (optimized)
    throw_error (OPTIMIZED_OUT_ERROR,
		 _("Can't do read-modify-write to "
		   "update bitfield; containing word "
		   "has been optimized out"));
  if (unavailable)
    throw_error (NOT_AVAILABLE_ERROR,
		 _("Can't do read-modify-write to "
		   "update bitfield; containing word "
		   "is unavailable"));
}

void
dwarf_location::write_to_gdb_value (frame_info *frame, struct value *value,
				    int value_bit_offset,
				    LONGEST bits_to_skip, size_t bit_size,
				    size_t location_bit_limit)
{
  int optimized, unavailable;
  bool big_endian = type_byte_order (value_type (value)) == BFD_ENDIAN_BIG;

  this->read (frame, value_contents_raw (value), value_bit_offset,
	      bit_size, bits_to_skip, location_bit_limit,
	      big_endian, &optimized, &unavailable);

  if (optimized)
    mark_value_bits_optimized_out (value, value_bit_offset, bit_size);
  if (unavailable)
    mark_value_bits_unavailable (value, value_bit_offset, bit_size);
}

/* Value entry found on a DWARF expression evaluation stack.  */

class dwarf_value : public dwarf_entry
{
public:
  dwarf_value (const gdb_byte *contents, struct type *type)
  {
    size_t type_len = TYPE_LENGTH (type);
    m_contents.reset ((gdb_byte *) xzalloc (type_len));

    memcpy (m_contents.get (), contents, type_len);
    m_type = type;
  }

  dwarf_value (ULONGEST value, struct type *type)
  {
    m_contents.reset ((gdb_byte *) xzalloc (TYPE_LENGTH (type)));

    pack_unsigned_long (m_contents.get (), type, value);
    m_type = type;
  }

  dwarf_value (LONGEST value, struct type *type)
  {
    m_contents.reset ((gdb_byte *) xzalloc (TYPE_LENGTH (type)));

    pack_long (m_contents.get (), type, value);
    m_type = type;
  }

  dwarf_value (const dwarf_value &value)
  {
    struct type *type = value.m_type;
    size_t type_len = TYPE_LENGTH (type);

    m_contents.reset ((gdb_byte *) xzalloc (type_len));

    memcpy (m_contents.get (), value.m_contents.get (), type_len);
    m_type = type;
  }

  std::shared_ptr<dwarf_entry> clone () const override
  {
    return std::make_shared<dwarf_value> (*this);
  }

  const gdb_byte* get_contents () const
  {
    return m_contents.get ();
  }

  type* get_type () const
  {
    return m_type;
  }

  LONGEST to_long () const
  {
    return unpack_long (m_type, m_contents.get ());
  }

  /* Convert DWARF value to the matching struct value representation
     of the given TYPE type.  Where offset defines an offset into the
     DWARF value contents.  */
  value *convert_to_gdb_value (struct type *type, LONGEST offset = 0) const;

  /* Convert DWARF value into a DWARF memory location description.
     ARCH defines an architecture of the location described.  */
  std::shared_ptr<dwarf_location> to_location (gdbarch *arch) override;

  /* Convert DWARF entry into a DWARF value.  If the entry
     is already a value, it is just returned and the TYPE type
     information is ignored.  */
  std::shared_ptr<dwarf_value> to_value (struct type *type) override
  {
    return std::dynamic_pointer_cast<dwarf_value> (shared_from_this ());
  }

  value *to_gdb_value (frame_info *frame, struct type *type,
		       struct type *subobj_type,
		       LONGEST subobj_offset) override;

private:
  /* Value contents as a stream of bytes in target byte order.  */
  gdb::unique_xmalloc_ptr<gdb_byte> m_contents;

  /* Type of the value held by the entry.  */
  type *m_type;
};

value *
dwarf_value::convert_to_gdb_value (struct type *type, LONGEST offset) const
{
  size_t type_len = TYPE_LENGTH (type);

  if (offset + type_len > TYPE_LENGTH (m_type))
    invalid_synthetic_pointer ();

  value *retval = allocate_value (type);
  memcpy (value_contents_raw (retval),
	  m_contents.get () + offset, type_len);
  return retval;
}

std::shared_ptr<dwarf_location>
dwarf_value::to_location (gdbarch *arch)
{
  LONGEST offset;

  if (gdbarch_integer_to_address_p (arch))
    offset = gdbarch_integer_to_address (arch, m_type, m_contents.get (),
					 ARCH_ADDR_SPACE_ID_DEFAULT);
  else
    offset = extract_unsigned_integer (m_contents.get (), TYPE_LENGTH (m_type),
				       type_byte_order (m_type));

  auto memory = std::make_shared<dwarf_memory> (arch, offset);
  return std::dynamic_pointer_cast<dwarf_location> (memory);
}

value *
dwarf_value::to_gdb_value (frame_info *frame, struct type *type,
			   struct type *subobj_type,
			   LONGEST subobj_offset)
{
  if (subobj_type == nullptr)
    subobj_type = type;

  return convert_to_gdb_value (subobj_type, subobj_offset);
}

/* Undefined location description entry.  This is a special location
   description type that describes the location description that is
   not known.  */

class dwarf_undefined : public dwarf_location
{
public:
  dwarf_undefined (gdbarch *arch, LONGEST offset = 0,
		   LONGEST bit_suboffset = 0)
    : dwarf_location (arch, offset, bit_suboffset)
  {}

  dwarf_undefined (const dwarf_undefined &undefined)
    : dwarf_location (undefined)
  {}

  std::shared_ptr<dwarf_entry> clone () const override
  {
    return std::make_shared<dwarf_undefined> (*this);
  }

  void read (frame_info *frame, gdb_byte *buf, int buf_bit_offset,
	     size_t bit_size, LONGEST bits_to_skip, size_t location_bit_limit,
	     bool big_endian, int *optimized, int *unavailable) const override
  {
    *unavailable = 0;
    *optimized = 1;
  }

  void write (frame_info *frame, const gdb_byte *buf, int buf_bit_offset,
	      size_t bit_size, LONGEST bits_to_skip, size_t location_bit_limit,
	      bool big_endian, int *optimized, int *unavailable) const override
  {
    *unavailable = 0;
    *optimized = 1;
  }

  value *to_gdb_value (frame_info *frame, struct type *type,
		       struct type *subobj_type,
		       LONGEST subobj_offset) override
  {
    value *retval = allocate_value (subobj_type);

    if (subobj_type == nullptr)
      subobj_type = type;

    mark_value_bytes_optimized_out (retval, subobj_offset,
				    TYPE_LENGTH (subobj_type));
    return retval;
  }
};

class dwarf_memory : public dwarf_location
{
public:
  dwarf_memory (gdbarch *arch, LONGEST offset,
		LONGEST bit_suboffset = 0, bool stack = false,
		arch_addr_space_id address_space = ARCH_ADDR_SPACE_ID_DEFAULT)
    : dwarf_location (arch, offset, bit_suboffset),
      m_stack (stack), m_address_space (address_space)
  {}

  dwarf_memory (const dwarf_memory &memory)
    : dwarf_location (memory),
      m_stack (memory.m_stack),
      m_address_space (memory.m_address_space)
  {}

  std::shared_ptr<dwarf_entry> clone () const override
  {
    return std::make_shared<dwarf_memory> (*this);
  }

  void set_stack (bool stack)
  {
    m_stack = stack;
  };

  void set_address_space (arch_addr_space_id address_space)
  {
    m_address_space = address_space;
  };

  std::shared_ptr<dwarf_value> to_value (struct type *type) override;

  void read (frame_info *frame, gdb_byte *buf, int buf_bit_offset,
	     size_t bit_size, LONGEST bits_to_skip,
	     size_t location_bit_limit, bool big_endian,
	     int *optimized, int *unavailable) const override;

  void write (frame_info *frame, const gdb_byte *buf,
	      int buf_bit_offset, size_t bit_size, LONGEST bits_to_skip,
	      size_t location_bit_limit, bool big_endian,
	      int *optimized, int *unavailable) const override;

  std::shared_ptr<dwarf_value> deref (frame_info *frame,
				      const property_addr_info *addr_info,
				      struct type *type,
				      size_t size = 0) const override;

  value *to_gdb_value (frame_info *frame, struct type *type,
		       struct type *subobj_type,
		       LONGEST subobj_offset) override;

private:
  /* True if the location belongs to a stack memory region.  */
  bool m_stack;

  /* Address space of the location.  */
  arch_addr_space_id m_address_space;
};

std::shared_ptr<dwarf_value>
dwarf_memory::to_value (struct type *type)
{
  if (m_address_space)
    ill_formed_expression ();

  return std::make_shared<dwarf_value> (m_offset, type);
}

void
dwarf_memory::read (frame_info *frame, gdb_byte *buf,
		    int buf_bit_offset, size_t bit_size,
		    LONGEST bits_to_skip, size_t location_bit_limit,
		    bool big_endian, int *optimized, int *unavailable) const
{
  LONGEST total_bits_to_skip = bits_to_skip;
  CORE_ADDR start_address
    = m_offset + (m_bit_suboffset + total_bits_to_skip) / HOST_CHAR_BIT;
  gdb::byte_vector temp_buf;

  start_address
    = gdbarch_segment_address_to_core_address (m_arch, m_address_space,
					       start_address);

  *optimized = 0;
  total_bits_to_skip += m_bit_suboffset;

  if (total_bits_to_skip % HOST_CHAR_BIT == 0
      && bit_size % HOST_CHAR_BIT == 0
      && buf_bit_offset % HOST_CHAR_BIT == 0)
    {
      /* Everything is byte-aligned, no buffer needed.  */
      read_from_memory (start_address,
			buf + buf_bit_offset / HOST_CHAR_BIT,
			bit_size / HOST_CHAR_BIT, m_stack, unavailable);
    }
  else
    {
      LONGEST this_size = bits_to_bytes (total_bits_to_skip, bit_size);
      temp_buf.resize (this_size);

      /* Can only read from memory on byte granularity so an
	 additional buffer is required.  */
      read_from_memory (start_address, temp_buf.data (), this_size,
			m_stack, unavailable);

      if (!*unavailable)
	copy_bitwise (buf, buf_bit_offset, temp_buf.data (),
		      total_bits_to_skip % HOST_CHAR_BIT,
		      bit_size, big_endian);
    }
}

void
dwarf_memory::write (frame_info *frame, const gdb_byte *buf,
		     int buf_bit_offset, size_t bit_size,
		     LONGEST bits_to_skip, size_t location_bit_limit,
		     bool big_endian, int *optimized, int *unavailable) const
{
  LONGEST total_bits_to_skip = bits_to_skip;
  CORE_ADDR start_address
    = m_offset + (m_bit_suboffset + total_bits_to_skip) / HOST_CHAR_BIT;
  gdb::byte_vector temp_buf;

  total_bits_to_skip += m_bit_suboffset;
  *optimized = 0;

  start_address
    = gdbarch_segment_address_to_core_address (m_arch, m_address_space,
					       start_address);

  if (total_bits_to_skip % HOST_CHAR_BIT == 0
      && bit_size % HOST_CHAR_BIT == 0
      && buf_bit_offset % HOST_CHAR_BIT == 0)
    {
      /* Everything is byte-aligned; no buffer needed.  */
      write_to_memory (start_address, buf + buf_bit_offset / HOST_CHAR_BIT,
		       bit_size / HOST_CHAR_BIT, m_stack, unavailable);
    }
  else
    {
      LONGEST this_size = bits_to_bytes (total_bits_to_skip, bit_size);
      temp_buf.resize (this_size);

      if (total_bits_to_skip % HOST_CHAR_BIT != 0
	  || bit_size % HOST_CHAR_BIT != 0)
	{
	  if (this_size <= HOST_CHAR_BIT)
	    /* Perform a single read for small sizes.  */
	    read_from_memory (start_address, temp_buf.data (),
			      this_size, m_stack, unavailable);
	  else
	    {
	      /* Only the first and last bytes can possibly have
		 any bits reused.  */
	      read_from_memory (start_address, temp_buf.data (),
				1, m_stack, unavailable);

	      if (!*unavailable)
		read_from_memory (start_address + this_size - 1,
				  &temp_buf[this_size - 1], 1,
				  m_stack, unavailable);
	    }
	}

      copy_bitwise (temp_buf.data (), total_bits_to_skip % HOST_CHAR_BIT,
		    buf, buf_bit_offset, bit_size, big_endian);

      write_to_memory (start_address, temp_buf.data (), this_size,
		       m_stack, unavailable);
    }
}

std::shared_ptr<dwarf_value>
dwarf_memory::deref (frame_info *frame, const property_addr_info *addr_info,
		     struct type *type, size_t size) const
{
  bool big_endian = type_byte_order (type) == BFD_ENDIAN_BIG;
  size_t actual_size = size != 0 ? size : TYPE_LENGTH (type);

  if (actual_size > TYPE_LENGTH (type))
    ill_formed_expression ();

  gdb::byte_vector read_buf (TYPE_LENGTH (type), 0);
  size_t size_in_bits = actual_size * HOST_CHAR_BIT;
  gdb_byte *buf_ptr = read_buf.data ();
  bool passed_in_buf = false;

  if (big_endian)
    buf_ptr += TYPE_LENGTH (type) - actual_size;

  /* Covers the case where we have a passed in memory that is not
     part of the target and requires for the location description
     to address it instead of addressing the actual target
     memory.  */
  LONGEST this_size = bits_to_bytes (m_bit_suboffset, size_in_bits);

  /* We shouldn't have a case where we read from a passed in
     memory and the same memory being marked as stack. */
  if (!m_stack && this_size && addr_info != nullptr)
    {
      CORE_ADDR offset = (CORE_ADDR) m_offset - addr_info->addr;
      /* Using second buffer here because the copy_bitwise
	 doesn't support in place copy.  */
      gdb::byte_vector temp_buf (this_size);

      if (offset < addr_info->valaddr.size ()
	  && offset + this_size <= addr_info->valaddr.size ())
	{
	  memcpy (temp_buf.data (), addr_info->valaddr.data (), this_size);
	  copy_bitwise (buf_ptr, 0, temp_buf.data (),
			m_bit_suboffset, size_in_bits, big_endian);
	  passed_in_buf = true;
	}
    }

  if (!passed_in_buf)
    {
      int optimized, unavailable;

      this->read (frame, buf_ptr, 0, size_in_bits, 0, 0,
		  big_endian, &optimized, &unavailable);

      if (optimized)
	throw_error (OPTIMIZED_OUT_ERROR,
		     _("Can't do read-modify-write to "
		     "update bitfield; containing word "
		     "has been optimized out"));
      if (unavailable)
	throw_error (NOT_AVAILABLE_ERROR,
		     _("Can't dereference "
		     "update bitfield; containing word "
		     "is unavailable"));
    }

  return std::make_shared<dwarf_value> (read_buf.data (), type);
}

value *
dwarf_memory::to_gdb_value (frame_info *frame, struct type *type,
			    struct type *subobj_type,
			    LONGEST subobj_offset)
{
  if (subobj_type == nullptr)
    subobj_type = type;

  struct type *ptr_type = builtin_type (m_arch)->builtin_data_ptr;
  CORE_ADDR address = m_offset;

  address
    = gdbarch_segment_address_to_core_address (m_arch, m_address_space,
					       address);

  if (subobj_type->code () == TYPE_CODE_FUNC
      || subobj_type->code () == TYPE_CODE_METHOD)
    ptr_type = builtin_type (m_arch)->builtin_func_ptr;

  address = value_as_address (value_from_pointer (ptr_type, address));
  value *retval = value_at_lazy (subobj_type, address + subobj_offset);
  set_value_stack (retval, m_stack);
  set_value_bitpos (retval, m_bit_suboffset);
  return retval;
}

/* Register location description entry.  */

class dwarf_register : public dwarf_location
{
public:
  dwarf_register (gdbarch *arch, unsigned int regnum,
		  bool on_entry = false, LONGEST offset = 0,
		  LONGEST bit_suboffset = 0)
    : dwarf_location (arch, offset, bit_suboffset),
      m_regnum (regnum), m_on_entry (on_entry)
  {}

  dwarf_register (const dwarf_register &registr)
    : dwarf_location (registr),
      m_regnum (registr.m_regnum),
      m_on_entry (registr.m_on_entry)
  {}

  std::shared_ptr<dwarf_entry> clone () const override
  {
    return std::make_shared<dwarf_register> (*this);
  }

  void read (frame_info *frame, gdb_byte *buf, int buf_bit_offset,
	     size_t bit_size, LONGEST bits_to_skip, size_t location_bit_limit,
	     bool big_endian, int *optimized, int *unavailable) const override;

  void write (frame_info *frame, const gdb_byte *buf,
	      int buf_bit_offset, size_t bit_size, LONGEST bits_to_skip,
	      size_t location_bit_limit, bool big_endian,
	      int *optimized, int *unavailable) const override;

  value *to_gdb_value (frame_info *frame, struct type *type,
		       struct type *subobj_type,
		       LONGEST subobj_offset) override;

private:
  /* DWARF register number.  */
  unsigned int m_regnum;

  /* True if location is on the frame entry, described
     in CFI of the previous frame.  */
  bool m_on_entry;
};

void
dwarf_register::read (frame_info *frame, gdb_byte *buf,
		      int buf_bit_offset, size_t bit_size,
		      LONGEST bits_to_skip, size_t location_bit_limit,
		      bool big_endian, int *optimized, int *unavailable) const
{
  LONGEST total_bits_to_skip = bits_to_skip;
  size_t read_bit_limit = location_bit_limit;
  int reg = dwarf_reg_to_regnum_or_error (m_arch, m_regnum);
  ULONGEST reg_bits = HOST_CHAR_BIT * register_size (m_arch, reg);
  gdb::byte_vector temp_buf;

  if (big_endian)
    {
      if (!read_bit_limit || reg_bits <= read_bit_limit)
	read_bit_limit = bit_size;

      total_bits_to_skip += reg_bits - (m_offset * HOST_CHAR_BIT
					+ m_bit_suboffset + read_bit_limit);
    }
  else
    total_bits_to_skip += m_offset * HOST_CHAR_BIT + m_bit_suboffset;

  LONGEST this_size = bits_to_bytes (total_bits_to_skip, bit_size);
  temp_buf.resize (this_size);

  if (m_on_entry)
    frame = get_prev_frame_always (frame);

  if (frame == NULL)
    internal_error (__FILE__, __LINE__, _("invalid frame information"));

  /* Can only read from a register on byte granularity so an
     additional buffer is required.  */
  read_from_register (frame, reg, total_bits_to_skip / HOST_CHAR_BIT,
		      temp_buf, optimized, unavailable);

  /* Only copy data if valid.  */
  if (!*optimized && !*unavailable)
    copy_bitwise (buf, buf_bit_offset, temp_buf.data (),
		  total_bits_to_skip % HOST_CHAR_BIT, bit_size, big_endian);
}

void
dwarf_register::write (frame_info *frame, const gdb_byte *buf,
		       int buf_bit_offset, size_t bit_size,
		       LONGEST bits_to_skip, size_t location_bit_limit,
		       bool big_endian, int *optimized, int *unavailable) const
{
  LONGEST total_bits_to_skip = bits_to_skip;
  size_t write_bit_limit = location_bit_limit;
  int gdb_regnum = dwarf_reg_to_regnum_or_error (m_arch, m_regnum);
  ULONGEST reg_bits = HOST_CHAR_BIT * register_size (m_arch, gdb_regnum);
  gdb::byte_vector temp_buf;

  if (m_on_entry)
    frame = get_prev_frame_always (frame);

  if (frame == NULL)
    internal_error (__FILE__, __LINE__, _("invalid frame information"));

  if (big_endian)
    {
      if (!write_bit_limit || reg_bits <= write_bit_limit)
	write_bit_limit = bit_size;

      total_bits_to_skip += reg_bits - (m_offset * HOST_CHAR_BIT
					+ m_bit_suboffset + write_bit_limit);
    }
  else
    total_bits_to_skip += m_offset * HOST_CHAR_BIT + m_bit_suboffset;

  LONGEST this_size = bits_to_bytes (total_bits_to_skip, bit_size);
  temp_buf.resize (this_size);

  if (total_bits_to_skip % HOST_CHAR_BIT != 0
      || bit_size % HOST_CHAR_BIT != 0)
    {
      /* Contents is copied non-byte-aligned into the register.
         Need some bits from original register value.  */
      read_from_register (frame, gdb_regnum,
			  total_bits_to_skip / HOST_CHAR_BIT,
			  temp_buf, optimized, unavailable);
    }

  copy_bitwise (temp_buf.data (), total_bits_to_skip % HOST_CHAR_BIT, buf,
		buf_bit_offset, bit_size, big_endian);

  write_to_register (frame, gdb_regnum, total_bits_to_skip / HOST_CHAR_BIT,
		     temp_buf, optimized, unavailable);
}

value *
dwarf_register::to_gdb_value (frame_info *frame, struct type *type,
			      struct type *subobj_type,
			      LONGEST subobj_offset)
{
  int gdb_regnum = dwarf_reg_to_regnum_or_error (m_arch, m_regnum);

  if (subobj_type == nullptr)
    subobj_type = type;

  if (m_on_entry)
    frame = get_prev_frame_always (frame);

  if (frame == NULL)
    internal_error (__FILE__, __LINE__, _("invalid frame information"));

  /* Construct the value.  */
  value *retval
    = gdbarch_value_from_register (m_arch, type,
				   gdb_regnum, get_frame_id (frame));
  LONGEST retval_offset = value_offset (retval);

  if (type_byte_order (type) == BFD_ENDIAN_BIG
      && TYPE_LENGTH (type) + m_offset < retval_offset)
    /* Big-endian, and we want less than full size.  */
    set_value_offset (retval, retval_offset - m_offset);
  else
    set_value_offset (retval, retval_offset + m_offset);

  set_value_bitpos (retval, m_bit_suboffset);

  /* Get the data.  */
  read_frame_register_value (retval, frame);

  if (value_optimized_out (retval))
    {
      /* This means the register has undefined value / was not saved.
	 As we're computing the location of some variable etc. in the
	 program, not a value for inspecting a register ($pc, $sp, etc.),
	 return a generic optimized out value instead, so that we show
	 <optimized out> instead of <not saved>.  */
      value *temp = allocate_value (subobj_type);
      value_contents_copy (temp, 0, retval, 0, 0, TYPE_LENGTH (subobj_type));
      retval = temp;
    }

  return retval;
}

/* Implicit location description entry.  Describes a location
   description not found on the target but instead saved in a
   gdb-allocated buffer.  */

class dwarf_implicit : public dwarf_location
{
public:

  dwarf_implicit (gdbarch *arch, const gdb_byte *contents,
		  size_t size, enum bfd_endian byte_order)
    : dwarf_location (arch)
  {
    m_contents.reset ((gdb_byte *) xzalloc (size));

    memcpy (m_contents.get (), contents, size);
    m_size = size;
    m_byte_order = byte_order;
  }

  dwarf_implicit (const dwarf_implicit &implicit)
    : dwarf_location (implicit)
  {
    size_t size = implicit.m_size;
    m_contents.reset ((gdb_byte *) xzalloc (size));

    memcpy (m_contents.get (), implicit.m_contents.get (), size);
    m_size = size;
    m_byte_order = implicit.m_byte_order;
  }

  std::shared_ptr<dwarf_entry> clone () const override
  {
    return std::make_shared<dwarf_implicit> (*this);
  }

  void read (frame_info *frame, gdb_byte *buf, int buf_bit_offset,
	     size_t bit_size, LONGEST bits_to_skip, size_t location_bit_limit,
	     bool big_endian, int *optimized, int *unavailable) const override;

  void write (frame_info *frame, const gdb_byte *buf,
	      int buf_bit_offset, size_t bit_size,
	      LONGEST bits_to_skip, size_t location_bit_limit,
	      bool big_endian, int* optimized, int* unavailable) const override
  {
    *optimized = 1;
    *unavailable = 0;
  }

  value *to_gdb_value (frame_info *frame, struct type *type,
		       struct type *subobj_type,
		       LONGEST subobj_offset) override;

private:
  /* Implicit location contents as a stream of bytes in target byte-order.  */
  gdb::unique_xmalloc_ptr<gdb_byte> m_contents;

  /* Contents byte stream size.  */
  size_t m_size;

  /* Contents original byte order.  */
  bfd_endian m_byte_order;
};

void
dwarf_implicit::read (frame_info *frame, gdb_byte *buf,
		      int buf_bit_offset, size_t bit_size,
		      LONGEST bits_to_skip, size_t location_bit_limit,
		      bool big_endian, int *optimized, int *unavailable) const
{
  ULONGEST implicit_bit_size = HOST_CHAR_BIT * m_size;
  LONGEST total_bits_to_skip = bits_to_skip;
  size_t read_bit_limit = location_bit_limit;

  *optimized = 0;
  *unavailable = 0;

  /* Cut off at the end of the implicit value.  */
  if (m_byte_order == BFD_ENDIAN_BIG)
    {
      if (!read_bit_limit || read_bit_limit > implicit_bit_size)
	read_bit_limit = bit_size;

      total_bits_to_skip
	+= implicit_bit_size - (m_offset * HOST_CHAR_BIT
			       + m_bit_suboffset + read_bit_limit);
    }
  else
    total_bits_to_skip += m_offset * HOST_CHAR_BIT + m_bit_suboffset;

  if (total_bits_to_skip >= implicit_bit_size)
    {
      (*unavailable) = 1;
      return;
    }

  if (bit_size > implicit_bit_size - total_bits_to_skip)
    bit_size = implicit_bit_size - total_bits_to_skip;

  copy_bitwise (buf, buf_bit_offset, m_contents.get (),
		total_bits_to_skip, bit_size, big_endian);
}

value *
dwarf_implicit::to_gdb_value (frame_info *frame, struct type *type,
			      struct type *subobj_type,
			      LONGEST subobj_offset)
{
  if (subobj_type == nullptr)
    subobj_type = type;

  size_t subtype_len = TYPE_LENGTH (subobj_type);
  size_t type_len = TYPE_LENGTH (type);

  /* To be compatible with expected error output of the existing
     tests, the invalid synthetic pointer is not reported for
     DW_OP_implicit_value operation.  */
  if (subobj_offset + subtype_len > type_len
      && m_byte_order != BFD_ENDIAN_UNKNOWN)
    invalid_synthetic_pointer ();

  value *retval = allocate_value (subobj_type);

  /* The given offset is relative to the actual object.  */
  if (m_byte_order == BFD_ENDIAN_BIG)
    subobj_offset += m_size - type_len;

  memcpy ((void *)value_contents_raw (retval),
	  (void *)(m_contents.get () + subobj_offset), subtype_len);

  return retval;
}

/* Implicit pointer location description entry.  */

class dwarf_implicit_pointer : public dwarf_location
{
public:
  dwarf_implicit_pointer (gdbarch *arch,
			  dwarf2_per_objfile *per_objfile,
			  dwarf2_per_cu_data *per_cu,
			  int addr_size, sect_offset die_offset,
			  LONGEST offset, LONGEST bit_suboffset = 0)
    : dwarf_location (arch, offset, bit_suboffset),
      m_per_objfile (per_objfile), m_per_cu (per_cu),
      m_addr_size (addr_size), m_die_offset (die_offset)
  {}

  dwarf_implicit_pointer (const dwarf_implicit_pointer &implicit_ptr)
    : dwarf_location (implicit_ptr),
      m_per_objfile (implicit_ptr.m_per_objfile),
      m_per_cu (implicit_ptr.m_per_cu),
      m_addr_size (implicit_ptr.m_addr_size),
      m_die_offset (implicit_ptr.m_die_offset)
  {}

  std::shared_ptr<dwarf_entry> clone () const override
  {
    return std::make_shared<dwarf_implicit_pointer> (*this);
  }

  void read (frame_info *frame, gdb_byte *buf, int buf_bit_offset,
	     size_t bit_size, LONGEST bits_to_skip, size_t location_bit_limit,
	     bool big_endian, int *optimized, int *unavailable) const override;

  void write (frame_info *frame, const gdb_byte *buf,
	      int buf_bit_offset, size_t bit_size, LONGEST bits_to_skip,
	      size_t location_bit_limit, bool big_endian,
	      int* optimized, int* unavailable) const override
  {
    *optimized = 1;
    *unavailable = 0;
  }

  /* Reading from and writing to an implicit pointer is not meaningful,
     so we just skip them here.  */
  void read_from_gdb_value (frame_info *frame, struct value *value,
			    int value_bit_offset,
			    LONGEST bits_to_skip, size_t bit_size,
			    size_t location_bit_limit) override
  {
    mark_value_bits_optimized_out (value, bits_to_skip, bit_size);
  }

  void write_to_gdb_value (frame_info *frame, struct value *value,
			   int value_bit_offset,
			   LONGEST bits_to_skip, size_t bit_size,
			   size_t location_bit_limit) override
  {}

  bool is_implicit_ptr_at (LONGEST bit_offset, int bit_length) const override
  {
     return true;
  }

  value *indirect_implicit_ptr (frame_info *frame, struct type *type,
				LONGEST pointer_offset = 0,
				LONGEST bit_offset = 0,
				int bit_length = 0) const override;

  value *to_gdb_value (frame_info *frame, struct type *type,
		       struct type *subobj_type,
		       LONGEST subobj_offset) override;

private:
  /* Per object file data of the implicit pointer.  */
  dwarf2_per_objfile *m_per_objfile;

  /* Compilation unit context of the implicit pointer.  */
  dwarf2_per_cu_data *m_per_cu;

  /* Address size for the evaluation.  */
  int m_addr_size;

  /* DWARF die offset pointed by the implicit pointer.  */
  sect_offset m_die_offset;
};

void
dwarf_implicit_pointer::read (frame_info *frame, gdb_byte *buf,
			      int buf_bit_offset, size_t bit_size,
                              LONGEST bits_to_skip, size_t location_bit_limit,
			      bool big_endian, int *optimized,
			      int *unavailable) const
{
  frame_info *actual_frame = frame;
  LONGEST total_bits_to_skip = bits_to_skip + m_bit_suboffset;

  if (actual_frame == nullptr)
    actual_frame = get_selected_frame (_("No frame selected."));

  struct type *type
    = address_type (get_frame_arch (actual_frame), m_addr_size);

  struct value *value
    = indirect_synthetic_pointer (m_die_offset, m_offset, m_per_cu,
				  m_per_objfile, actual_frame, type);

  gdb_byte *value_contents
    = value_contents_raw (value) + total_bits_to_skip / HOST_CHAR_BIT;

  if (total_bits_to_skip % HOST_CHAR_BIT == 0
      && bit_size % HOST_CHAR_BIT == 0
      && buf_bit_offset % HOST_CHAR_BIT == 0)
    {
      memcpy (buf + buf_bit_offset / HOST_CHAR_BIT,
	      value_contents, bit_size / HOST_CHAR_BIT);
    }
  else
    {
      copy_bitwise (buf, buf_bit_offset, value_contents,
		    total_bits_to_skip % HOST_CHAR_BIT,
		    bit_size, big_endian);
    }
}

value *
dwarf_implicit_pointer::indirect_implicit_ptr (frame_info *frame,
					       struct type *type,
					       LONGEST pointer_offset,
					       LONGEST bit_offset,
					       int bit_length) const
{
  return indirect_synthetic_pointer (m_die_offset, m_offset + pointer_offset,
				     m_per_cu, m_per_objfile, frame, type);
}

value *
dwarf_implicit_pointer::to_gdb_value (frame_info *frame, struct type *type,
				      struct type *subobj_type,
				      LONGEST subobj_offset)
{
  if (subobj_type == nullptr)
    subobj_type = type;

  computed_closure *closure
    = new computed_closure (std::make_shared<dwarf_implicit_pointer> (*this),
			    get_frame_id (frame));
  closure->incref ();

  value *retval
    = allocate_computed_value (subobj_type, &closure_value_funcs, closure);
  set_value_offset (retval, subobj_offset);

  return retval;
}

/* Composite location description entry.  */

class dwarf_composite : public dwarf_location
{
public:
  dwarf_composite (gdbarch *arch, dwarf2_per_cu_data *per_cu,
		   LONGEST offset = 0, LONGEST bit_suboffset = 0)
    : dwarf_location (arch, offset, bit_suboffset), m_per_cu (per_cu)
  {}

  dwarf_composite (const dwarf_composite &composite)
    : dwarf_location (composite), m_per_cu (composite.m_per_cu)
  {
    /* We do a shallow copy of the pieces because they are not
       expected to be modified after they are already formed.  */
    for (unsigned int i = 0; i < composite.m_pieces.size (); i++)
      m_pieces.emplace_back (composite.m_pieces[i].m_location,
			     composite.m_pieces[i].m_size);

    m_completed = composite.m_completed;
  }

  std::shared_ptr<dwarf_entry> clone () const override
  {
    return std::make_shared<dwarf_composite> (*this);
  }

  std::shared_ptr<dwarf_location> slice (LONGEST bit_offset,
					 LONGEST bit_size) const override;

  void add_piece (std::shared_ptr<dwarf_location> location, ULONGEST bit_size)
  {
    gdb_assert (location != nullptr);
    m_pieces.emplace_back (location, bit_size);
  }

  void set_completed (bool completed)
  {
    m_completed = completed;
  };

  bool is_completed () const
  {
    return m_completed;
  };

  void read (frame_info *frame, gdb_byte *buf, int buf_bit_offset,
	     size_t bit_size, LONGEST bits_to_skip, size_t location_bit_limit,
	     bool big_endian, int *optimized, int *unavailable) const override;

  void write (frame_info *frame, const gdb_byte *buf,
	      int buf_bit_offset, size_t bit_size, LONGEST bits_to_skip,
	      size_t location_bit_limit, bool big_endian,
	      int *optimized, int *unavailable) const override;

  void read_from_gdb_value (frame_info *frame, struct value *value,
			    int value_bit_offset,
			    LONGEST bits_to_skip, size_t bit_size,
			    size_t location_bit_limit) override;

  void write_to_gdb_value (frame_info *frame, struct value *value,
			   int value_bit_offset,
			   LONGEST bits_to_skip, size_t bit_size,
			   size_t location_bit_limit) override;

  bool is_implicit_ptr_at (LONGEST bit_offset, int bit_length) const override;

  value *indirect_implicit_ptr (frame_info *frame, struct type *type,
				LONGEST pointer_offset = 0,
				LONGEST bit_offset = 0,
				int bit_length = 0) const override;

  value *to_gdb_value (frame_info *frame, struct type *type,
		       struct type *subobj_type,
		       LONGEST subobj_offset) override;

private:
  /* Composite piece that contains a piece location
     description and it's size.  */
  class piece
  {
  public:
    piece (std::shared_ptr<dwarf_location> location, ULONGEST size)
    : m_location (location),
      m_size (size)
    {}

    std::shared_ptr<dwarf_location> m_location;
    ULONGEST m_size;
  };

  /* Compilation unit context of the pointer.  */
  dwarf2_per_cu_data *m_per_cu;

  /* Vector of composite pieces.  */
  std::vector<piece> m_pieces;

  /* True if location description is completed.  */
  bool m_completed = false;
};

std::shared_ptr<dwarf_location>
dwarf_composite::slice (LONGEST bit_offset, LONGEST bit_size) const
{
  /* Size 0 is never expected at this point.  */
  gdb_assert (bit_size != 0);

  unsigned int pieces_num = m_pieces.size ();
  LONGEST total_bit_size = bit_size;
  LONGEST total_bits_to_skip = m_offset * HOST_CHAR_BIT
			       + m_bit_suboffset + bit_offset;
  std::vector<piece> piece_slices;
  unsigned int i;

  for (i = 0; i < pieces_num; i++)
    {
      LONGEST piece_bit_size = m_pieces[i].m_size;

      if (total_bits_to_skip < piece_bit_size)
	break;

      total_bits_to_skip -= piece_bit_size;
    }

  for (; i < pieces_num; i++)
    {
      if (total_bit_size == 0)
	break;

      gdb_assert (total_bit_size > 0);

      LONGEST slice_bit_size = m_pieces[i].m_size - total_bits_to_skip;

      if (total_bit_size < slice_bit_size)
	slice_bit_size = total_bit_size;

      auto slice = m_pieces[i].m_location->slice (total_bits_to_skip,
						  slice_bit_size);
      piece_slices.emplace_back (slice, slice_bit_size);

      total_bit_size -= slice_bit_size;
      total_bits_to_skip = 0;
    }

  unsigned int slices_num = piece_slices.size ();

  /* Only one piece found, so there is no reason to
      make a composite location description.  */
  if (slices_num == 1)
    return piece_slices[0].m_location;

  auto composite_slice
    = std::make_shared<dwarf_composite> (m_arch, m_per_cu);

  for (const class piece &piece : piece_slices)
    composite_slice->add_piece (piece.m_location, piece.m_size);

  return composite_slice;
}

void
dwarf_composite::read (frame_info *frame, gdb_byte *buf,
		       int buf_bit_offset, size_t bit_size,
		       LONGEST bits_to_skip, size_t location_bit_limit,
		       bool big_endian, int *optimized, int *unavailable) const
{
  unsigned int pieces_num = m_pieces.size ();
  LONGEST total_bits_to_skip = bits_to_skip;
  unsigned int i;

  if (!m_completed)
    ill_formed_expression ();

  total_bits_to_skip += m_offset * HOST_CHAR_BIT + m_bit_suboffset;

  /* Skip pieces covered by the read offset.  */
  for (i = 0; i < pieces_num; i++)
    {
      LONGEST piece_bit_size = m_pieces[i].m_size;

      if (total_bits_to_skip < piece_bit_size)
        break;

      total_bits_to_skip -= piece_bit_size;
    }

  for (; i < pieces_num; i++)
    {
      LONGEST piece_bit_size = m_pieces[i].m_size;
      LONGEST actual_bit_size = piece_bit_size;

      if (actual_bit_size > bit_size)
        actual_bit_size = bit_size;

      m_pieces[i].m_location->read (frame, buf, buf_bit_offset,
				    actual_bit_size, total_bits_to_skip,
				    piece_bit_size, big_endian,
				    optimized, unavailable);

      if (bit_size == actual_bit_size || *optimized || *unavailable)
	break;

      buf_bit_offset += actual_bit_size;
      bit_size -= actual_bit_size;
    }
}

void
dwarf_composite::write (frame_info *frame, const gdb_byte *buf,
			int buf_bit_offset, size_t bit_size,
			LONGEST bits_to_skip, size_t location_bit_limit,
			bool big_endian, int *optimized,
			int *unavailable) const
{
  LONGEST total_bits_to_skip = bits_to_skip;
  unsigned int pieces_num = m_pieces.size ();
  unsigned int i;

  if (!m_completed)
    ill_formed_expression ();

  total_bits_to_skip += m_offset * HOST_CHAR_BIT + m_bit_suboffset;

  /* Skip pieces covered by the write offset.  */
  for (i = 0; i < pieces_num; i++)
    {
      LONGEST piece_bit_size = m_pieces[i].m_size;

      if (total_bits_to_skip < piece_bit_size)
	break;

      total_bits_to_skip -= piece_bit_size;
    }

  for (; i < pieces_num; i++)
    {
      LONGEST piece_bit_size = m_pieces[i].m_size;
      LONGEST actual_bit_size = piece_bit_size;

      if (actual_bit_size > bit_size)
        actual_bit_size = bit_size;

      m_pieces[i].m_location->write (frame, buf, buf_bit_offset,
				     actual_bit_size, total_bits_to_skip,
				     piece_bit_size, big_endian,
				     optimized, unavailable);

      if (bit_size == actual_bit_size || *optimized || *unavailable)
	break;

      buf_bit_offset += actual_bit_size;
      bit_size -= actual_bit_size;
    }
}

void
dwarf_composite::read_from_gdb_value (frame_info *frame, struct value *value,
				      int value_bit_offset,
				      LONGEST bits_to_skip, size_t bit_size,
				      size_t location_bit_limit)
{
  ULONGEST total_bits_to_skip
    = bits_to_skip + HOST_CHAR_BIT * m_offset + m_bit_suboffset;
  ULONGEST remaining_bit_size = bit_size;
  ULONGEST bit_offset = value_bit_offset;
  unsigned int pieces_num = m_pieces.size ();
  unsigned int i;

  /* Advance to the first non-skipped piece.  */
  for (i = 0; i < pieces_num; i++)
    {
      ULONGEST piece_bit_size = m_pieces[i].m_size;

      if (total_bits_to_skip < piece_bit_size)
	break;

      total_bits_to_skip -= piece_bit_size;
    }

  for (; i < pieces_num; i++)
    {
      auto location = m_pieces[i].m_location;
      ULONGEST piece_bit_size = m_pieces[i].m_size;
      size_t this_bit_size = piece_bit_size - total_bits_to_skip;

      if (this_bit_size > remaining_bit_size)
	this_bit_size = remaining_bit_size;

      location->read_from_gdb_value (frame, value, bit_offset,
				     total_bits_to_skip, this_bit_size,
				     piece_bit_size);

      bit_offset += this_bit_size;
      remaining_bit_size -= this_bit_size;
      total_bits_to_skip = 0;
    }
}

void
dwarf_composite::write_to_gdb_value (frame_info *frame, struct value *value,
				     int value_bit_offset,
				     LONGEST bits_to_skip, size_t bit_size,
				     size_t location_bit_limit)
{
  ULONGEST total_bits_to_skip
    = bits_to_skip + HOST_CHAR_BIT * m_offset + m_bit_suboffset;
  ULONGEST remaining_bit_size = bit_size;
  ULONGEST bit_offset = value_bit_offset;
  unsigned int pieces_num = m_pieces.size ();
  unsigned int i;

  /* Advance to the first non-skipped piece.  */
  for (i = 0; i < pieces_num; i++)
    {
      ULONGEST piece_bit_size = m_pieces[i].m_size;

      if (total_bits_to_skip < piece_bit_size)
	break;

      total_bits_to_skip -= piece_bit_size;
    }

  for (; i < pieces_num; i++)
    {
      auto location = m_pieces[i].m_location;
      ULONGEST piece_bit_size = m_pieces[i].m_size;
      size_t this_bit_size = piece_bit_size - total_bits_to_skip;

      if (this_bit_size > remaining_bit_size)
	this_bit_size = remaining_bit_size;

      location->write_to_gdb_value (frame, value, bit_offset,
				    total_bits_to_skip, this_bit_size,
				    piece_bit_size);

      bit_offset += this_bit_size;
      remaining_bit_size -= this_bit_size;
      total_bits_to_skip = 0;
    }
}

bool
dwarf_composite::is_implicit_ptr_at (LONGEST bit_offset, int bit_length) const
{
  /* Advance to the first non-skipped piece.  */
  unsigned int pieces_num = m_pieces.size ();
  LONGEST total_bit_offset = bit_offset;
  LONGEST total_bit_length = bit_length;

  total_bit_offset += HOST_CHAR_BIT * m_offset + m_bit_suboffset;

  for (unsigned int i = 0; i < pieces_num && total_bit_length != 0; i++)
    {
      ULONGEST read_bit_length = m_pieces[i].m_size;

      if (total_bit_offset >= read_bit_length)
	{
	  total_bit_offset -= read_bit_length;
	  continue;
	}

      read_bit_length -= total_bit_offset;

      if (total_bit_length < read_bit_length)
	read_bit_length = total_bit_length;

      if (m_pieces[i].m_location->is_implicit_ptr_at (total_bit_offset,
						      read_bit_length))
	return true;

      total_bit_offset = 0;
      total_bit_length -= read_bit_length;
    }

    return false;
}

value *
dwarf_composite::indirect_implicit_ptr (frame_info *frame, struct type *type,
					LONGEST pointer_offset,
					LONGEST bit_offset,
					int bit_length) const
{
  /* Advance to the first non-skipped piece.  */
  unsigned int pieces_num = m_pieces.size ();
  LONGEST total_bit_offset = HOST_CHAR_BIT * m_offset
			     + m_bit_suboffset + bit_offset;

  for (unsigned int i = 0; i < pieces_num; i++)
    {
      ULONGEST read_bit_length = m_pieces[i].m_size;

      if (total_bit_offset >= read_bit_length)
	{
	  total_bit_offset -= read_bit_length;
	  continue;
	}

      read_bit_length -= total_bit_offset;

      if (bit_length < read_bit_length)
	read_bit_length = bit_length;

      return m_pieces[i].m_location->indirect_implicit_ptr (frame, type,
							    pointer_offset,
							    total_bit_offset,
							    read_bit_length);
    }

  return nullptr;
}

value *
dwarf_composite::to_gdb_value (frame_info *frame, struct type *type,
			       struct type *subobj_type,
			       LONGEST subobj_offset)
{
  size_t pieces_num = m_pieces.size ();
  ULONGEST bit_size = 0;
  m_completed = true;

  if (subobj_type == nullptr)
    subobj_type = type;

  for (unsigned int i = 0; i < pieces_num; i++)
    bit_size += m_pieces[i].m_size;

  /* Complain if the expression is larger than the size of the
     outer type.  */
  if (bit_size > HOST_CHAR_BIT * TYPE_LENGTH (type))
    invalid_synthetic_pointer ();

  computed_closure *closure;

  /* If compilation unit information is not available
     we are in a CFI context.  */
  if (m_per_cu == nullptr)
    closure = new computed_closure (std::make_shared<dwarf_composite> (*this),
				    frame);
  else
    closure = new computed_closure (std::make_shared<dwarf_composite> (*this),
				    get_frame_id (frame));

  closure->incref ();

  value *retval
    = allocate_computed_value (subobj_type, &closure_value_funcs, closure);
  set_value_offset (retval, subobj_offset);

  return retval;
}

/* Set of functions that perform different arithmetic operations
   on a given DWARF value arguments.

   Currently the existing struct value operations are used under the
   hood to avoid the code duplication.  Vector types are planned to be
   promoted to base types in the future anyway which means that the
   operations subset needed is just going to grow anyway.  */

/* Compare two DWARF value's ARG1 and ARG2 for equality in a context
   of a value entry comparison.  */

static bool
dwarf_value_equal_op (std::shared_ptr<const dwarf_value> arg1,
		      std::shared_ptr<const dwarf_value> arg2)
{
  value *arg1_value = arg1->convert_to_gdb_value (arg1->get_type ());
  value *arg2_value = arg2->convert_to_gdb_value (arg2->get_type ());

  return value_equal (arg1_value, arg2_value);
}

/* Compare if DWARF value ARG1 is lesser then DWARF value ARG2 in a
   context of a value entry comparison.   */

static bool
dwarf_value_less_op (std::shared_ptr<const dwarf_value> arg1,
		     std::shared_ptr<const dwarf_value> arg2)
{
  value *arg1_value = arg1->convert_to_gdb_value (arg1->get_type ());
  value *arg2_value = arg2->convert_to_gdb_value (arg2->get_type ());

  return value_less (arg1_value, arg2_value);
}

/* Apply binary operation OP on given ARG1 and ARG2 arguments
   and return a new value entry containing the result of that
   operation.  */

static std::shared_ptr<dwarf_value>
dwarf_value_binary_op (std::shared_ptr<const dwarf_value> arg1,
		       std::shared_ptr<const dwarf_value> arg2,
		       exp_opcode op)
{
  value *arg1_value = arg1->convert_to_gdb_value (arg1->get_type ());
  value *arg2_value = arg2->convert_to_gdb_value (arg2->get_type ());
  value *result = value_binop (arg1_value, arg2_value, op);

  return std::make_shared<dwarf_value> (value_contents_raw (result),
				        value_type (result));
}

/* Apply a negation operation on ARG and return a new value entry
   containing the result of that operation.  */

static std::shared_ptr<dwarf_value>
dwarf_value_negation_op (std::shared_ptr<const dwarf_value> arg)
{
  value *result
    = value_neg (arg->convert_to_gdb_value (arg->get_type ()));
  return std::make_shared<dwarf_value> (value_contents_raw (result),
					value_type (result));
}

/* Apply a complement operation on ARG and return a new value entry
   containing the result of that operation.  */

static std::shared_ptr<dwarf_value>
dwarf_value_complement_op (std::shared_ptr<const dwarf_value> arg)
{
  value *result
    = value_complement (arg->convert_to_gdb_value (arg->get_type ()));
  return std::make_shared<dwarf_value> (value_contents_raw (result),
					value_type (result));
}

/* Apply a cast operation on ARG and return a new value entry
   containing the result of that operation.  */

static std::shared_ptr<dwarf_value>
dwarf_value_cast_op (std::shared_ptr<const dwarf_value> arg, struct type *type)
{
  value *result
    = value_cast (type, arg->convert_to_gdb_value (arg->get_type ()));
  return std::make_shared<dwarf_value> (value_contents_raw (result), type);
}

static void *
copy_value_closure (const value *v)
{
  computed_closure *closure = ((computed_closure*) value_computed_closure (v));

  if (closure == nullptr)
    internal_error (__FILE__, __LINE__, _("invalid closure type"));

  closure->incref ();
  return closure;
}

static void
free_value_closure (value *v)
{
  computed_closure *closure = ((computed_closure*) value_computed_closure (v));

  if (closure == nullptr)
    internal_error (__FILE__, __LINE__, _("invalid closure type"));

  closure->decref ();

  if (closure->refcount () == 0)
    delete closure;
}

/* Read or write a closure value V.  If FROM != NULL, operate in "write
   mode": copy FROM into the closure comprising V.  If FROM == NULL,
   operate in "read mode": fetch the contents of the (lazy) value V by
   composing it from its closure.  */

static void
rw_closure_value (value *v, value *from)
{
  LONGEST bit_offset = 0, max_bit_size;
  computed_closure *closure = (computed_closure*) value_computed_closure (v);
  bool big_endian = type_byte_order (value_type (v)) == BFD_ENDIAN_BIG;
  auto location = closure->get_location ();

  if (from == NULL)
    {
      if (value_type (v) != value_enclosing_type (v))
        internal_error (__FILE__, __LINE__,
			_("Should not be able to create a lazy value with "
			  "an enclosing type"));
    }

  ULONGEST bits_to_skip = HOST_CHAR_BIT * value_offset (v);

  /* If there are bits that don't complete a byte, count them in.  */
  if (value_bitsize (v))
    {
      bits_to_skip += HOST_CHAR_BIT * value_offset (value_parent (v))
		       + value_bitpos (v);
      if (from != NULL && big_endian)
	{
	  /* Use the least significant bits of FROM.  */
	  max_bit_size = HOST_CHAR_BIT * TYPE_LENGTH (value_type (from));
	  bit_offset = max_bit_size - value_bitsize (v);
	}
      else
	max_bit_size = value_bitsize (v);
    }
  else
    max_bit_size = HOST_CHAR_BIT * TYPE_LENGTH (value_type (v));

  frame_info *frame = closure->get_frame ();

  if (frame == NULL)
    frame = frame_find_by_id (closure->get_frame_id ());

  if (from == NULL)
    {
      location->write_to_gdb_value (frame, v, bit_offset, bits_to_skip,
				    max_bit_size - bit_offset, 0);
    }
  else
    {
      location->read_from_gdb_value (frame, from, bit_offset, bits_to_skip,
				     max_bit_size - bit_offset, 0);
    }
}

static void
read_closure_value (value *v)
{
  rw_closure_value (v, NULL);
}

static void
write_closure_value (value *to, value *from)
{
  rw_closure_value (to, from);
}

/* An implementation of an lval_funcs method to see whether a value is
   a synthetic pointer.  */

static int
check_synthetic_pointer (const value *value, LONGEST bit_offset,
			 int bit_length)
{
  LONGEST total_bit_offset = bit_offset + HOST_CHAR_BIT * value_offset (value);

  if (value_bitsize (value))
    total_bit_offset += value_bitpos (value);

  computed_closure *closure
    = (computed_closure *) value_computed_closure (value);

  return closure->get_location ()->is_implicit_ptr_at (total_bit_offset,
						       bit_length);
}

/* An implementation of an lval_funcs method to indirect through a
   pointer.  This handles the synthetic pointer case when needed.  */

static value *
indirect_closure_value (value *value)
{
  computed_closure *closure
    = (computed_closure *) value_computed_closure (value);

  struct type *type = check_typedef (value_type (value));
  if (type->code () != TYPE_CODE_PTR)
    return NULL;

  LONGEST bit_length = HOST_CHAR_BIT * TYPE_LENGTH (type);
  LONGEST bit_offset = HOST_CHAR_BIT * value_offset (value);

  if (value_bitsize (value))
    bit_offset += value_bitpos (value);

  frame_info *frame = get_selected_frame (_("No frame selected."));

  /* This is an offset requested by GDB, such as value subscripts.
     However, due to how synthetic pointers are implemented, this is
     always presented to us as a pointer type.  This means we have to
     sign-extend it manually as appropriate.  Use raw
     extract_signed_integer directly rather than value_as_address and
     sign extend afterwards on architectures that would need it
     (mostly everywhere except MIPS, which has signed addresses) as
     the later would go through gdbarch_pointer_to_address and thus
     return a CORE_ADDR with high bits set on architectures that
     encode address spaces and other things in CORE_ADDR.  */
  bfd_endian byte_order = gdbarch_byte_order (get_frame_arch (frame));
  LONGEST pointer_offset
    = extract_signed_integer (value_contents (value),
			      TYPE_LENGTH (type), byte_order);

  return closure->get_location ()->indirect_implicit_ptr (frame, type,
							  pointer_offset,
							  bit_offset, bit_length);
}

/* Implementation of the coerce_ref method of lval_funcs for synthetic C++
   references.  */

static value *
coerce_closure_ref (const value *value)
{
  struct type *type = check_typedef (value_type (value));

  if (value_bits_synthetic_pointer (value, value_embedded_offset (value),
				    TARGET_CHAR_BIT * TYPE_LENGTH (type)))
    {
      computed_closure *closure
	= (computed_closure *) value_computed_closure (value);
      frame_info *frame = get_selected_frame (_("No frame selected."));

      return closure->get_location ()->indirect_implicit_ptr (frame, type);
    }
  else
    {
      /* Else: not a synthetic reference; do nothing.  */
      return NULL;
    }
}

/* Convert struct value VALUE to the matching DWARF entry
   representation.  ARCH describes an architecture of the new
   entry.  */

static std::shared_ptr<dwarf_entry>
gdb_value_to_dwarf_entry (gdbarch *arch, struct value *value)
{
  struct type *type = value_type (value);

  LONGEST offset = value_offset (value);

  switch (value_lval_const (value))
    {
      /* We can only convert struct value to a location because
	 we can't distinguish between the implicit value and
	 not_lval.  */
    case not_lval:
      {
	gdb_byte *contents_start = value_contents_raw (value) + offset;

	return std::make_shared<dwarf_implicit> (arch, contents_start,
						 TYPE_LENGTH (type),
						 type_byte_order (type));
      }
    case lval_memory:
      {
	arch_addr_space_id address_space = ARCH_ADDR_SPACE_ID_DEFAULT;
	CORE_ADDR address = value_address (value);

	address_space
	  = gdbarch_address_space_id_from_core_address (arch, address);
	address = gdbarch_segment_address_from_core_address (arch, address);

	return std::make_shared<dwarf_memory>
	  (arch, address, 0, value_stack (value), address_space);
      }
    case lval_register:
      return std::make_shared<dwarf_register> (arch, VALUE_REGNUM (value),
					       false, offset);
    case lval_computed:
      {
	/* Dwarf entry is enclosed by the closure anyway so we just
	   need to unwrap it here.  */
	computed_closure *closure
	  = ((computed_closure *) value_computed_closure (value));
	auto location = closure->get_location ()->clone ()->to_location (arch);

	if (location == nullptr)
	  internal_error (__FILE__, __LINE__, _("invalid closure type"));

	location->add_bit_offset (offset * HOST_CHAR_BIT);
	return location;
      }
    default:
      internal_error (__FILE__, __LINE__, _("invalid location type"));
  }
}

/* Given context CTX, section offset SECT_OFF, and compilation unit
   data PER_CU, execute the "variable value" operation on the DIE
   found at SECT_OFF.  */

static value *
sect_variable_value (sect_offset sect_off,
		     dwarf2_per_cu_data *per_cu,
		     dwarf2_per_objfile *per_objfile)
{
  const char *var_name = nullptr;
  struct type *die_type
    = dwarf2_fetch_die_type_sect_off (sect_off, per_cu, per_objfile,
				      &var_name);

  if (die_type == NULL)
    error (_("Bad DW_OP_GNU_variable_value DIE."));

  /* Note: Things still work when the following test is removed.  This
     test and error is here to conform to the proposed specification.  */
  if (die_type->code () != TYPE_CODE_INT
      && die_type->code () != TYPE_CODE_ENUM
      && die_type->code () != TYPE_CODE_RANGE
      && die_type->code () != TYPE_CODE_PTR)
    error (_("Type of DW_OP_GNU_variable_value DIE must be an integer or pointer."));

  if (var_name != nullptr)
    {
      value *result = compute_var_value (var_name);
      if (result != nullptr)
	return result;
    }

  struct type *type = lookup_pointer_type (die_type);
  frame_info *frame = get_selected_frame (_("No frame selected."));
  return indirect_synthetic_pointer (sect_off, 0, per_cu, per_objfile, frame,
				     type, true);
}

/* The expression evaluator works with a dwarf_expr_context, describing
   its current state and its callbacks.  */
struct dwarf_expr_context
{
  /* Create a new context for the expression evaluator.

     We should ever only pass in the PER_OBJFILE and the ADDR_SIZE
     information should be retrievable from there.  The PER_OBJFILE
     contains a pointer to the PER_BFD information anyway and the
     address size information must be the same for the whole BFD.   */
  dwarf_expr_context (struct dwarf2_per_objfile *per_objfile,
		      int addr_size);

  /* Evaluate the expression at ADDR (LEN bytes long) in a given PER_CU
     FRAME context.  INIT_VALUES vector contains values that are
     expected to be pushed on a DWARF expression stack before the
     evaluation.  AS_LVAL defines if the returned struct value is
     expected to be a value or a location description.  Where TYPE,
     SUBOBJ_TYPE and SUBOBJ_OFFSET describe expected struct value
     representation of the evaluation result.  The ADDR_INFO property
     can be specified to override the range of memory addresses with
     the passed in buffer.  */
  struct value *evaluate (const gdb_byte *addr, size_t len, bool as_lval,
			  dwarf2_per_cu_data *per_cu, frame_info *frame,
			  std::vector<value *> *init_values,
			  const property_addr_info *addr_info,
			  struct type *type, struct type *subobj_type,
			  LONGEST subobj_offset);

private:
  /* The stack of DWARF entries.  */
  std::vector<std::shared_ptr<dwarf_entry>> m_stack;

  /* Target address size in bytes.  */
  int m_addr_size;

  /* The current depth of dwarf expression recursion, via DW_OP_call*,
     DW_OP_fbreg, DW_OP_push_object_address, etc., and the maximum
     depth we'll tolerate before raising an error.  */
  int m_recursion_depth = 0, m_max_recursion_depth = 0x100;

  /* We evaluate the expression in the context of this objfile.  */
  dwarf2_per_objfile *m_per_objfile;

  /* Frame information used for the evaluation.  */
  frame_info *m_frame = nullptr;

  /* Compilation unit used for the evaluation.  */
  dwarf2_per_cu_data *m_per_cu = nullptr;

  /* Property address info used for the evaluation.  */
  const property_addr_info *m_addr_info = nullptr;

  /* Evaluate the expression at ADDR (LEN bytes long).  */
  void eval (const gdb_byte *addr, size_t len);

  /* Return the type used for DWARF operations where the type is
     unspecified in the DWARF spec.  Only certain sizes are
     supported.  */
  type *address_type () const;

  /* Push ENTRY onto the stack.  */
  void push (std::shared_ptr<dwarf_entry> value);

  /* Return true if the expression stack is empty.  */
  bool stack_empty_p () const;

  /* Pop a top element of the stack and add as a composite piece.
     The action is based on the context:

      - If the stack is empty, then an incomplete composite location
	description (comprised of one undefined location description),
	is pushed on the stack.

      - Otherwise, if the top stack entry is an incomplete composite
	location description, then it is updated to append a new piece
	comprised of one undefined location description.  The
	incomplete composite location description is then left on the
	stack.

      - Otherwise, if the top stack entry is a location description or
	can be converted to one, it is popped. Then:

	 - If the top stack entry (after popping) is a location
	   description comprised of one incomplete composite location
	   description, then it is updated to append a new piece
	   specified by the previously popped location description.
	   The incomplete composite location description is then left
	   on the stack.

	 - Otherwise, a new location description comprised of one
	   incomplete composite location description, with a new piece
	   specified by the previously popped location description, is
	   pushed on the stack.

      - Otherwise, the DWARF expression is ill-formed  */
  std::shared_ptr<dwarf_entry> add_piece (ULONGEST bit_size,
					  ULONGEST bit_offset);

  /* It pops three stack entries.  The first must be an integral type
     value that represents a bit mask.  The second must be a location
     description that represents the one-location description.  The
     third must be a location description that represents the
     zero-location description.

     A complete composite location description created with parts from
     either of the two location description, based on the bit mask,
     is pushed on top of the DWARF stack.  PIECE_BIT_SIZE represent
     a size in bits of each piece and PIECES_COUNT represents a number
     of pieces required.  */
  std::shared_ptr<dwarf_entry> create_select_composite
    (ULONGEST piece_bit_size, ULONGEST pieces_count);

  /* It pops one stack entry that must be a location description and is
     treated as a piece location description.

     A complete composite location storage is created with PIECES_COUNT
     identical pieces and pushed on the DWARF stack.  Each pieces has a
     bit size of PIECE_BIT_SIZE.  */
  std::shared_ptr<dwarf_entry> create_extend_composite
    (ULONGEST piece_bit_size, ULONGEST pieces_count);

  /* The engine for the expression evaluator.  Using the context in this
     object, evaluate the expression between OP_PTR and OP_END.  */
  void execute_stack_op (const gdb_byte *op_ptr, const gdb_byte *op_end);

  /* Pop the top item off of the stack.  */
  void pop ();

  /* Retrieve the N'th item on the stack.  */
  std::shared_ptr<dwarf_entry> fetch (int n);

  /* Fetch the result of the expression evaluation in a form of
     a struct value, where TYPE, SUBOBJ_TYPE and SUBOBJ_OFFSET
     describe the source level representation of that result.
     AS_LVAL defines if the fetched struct value is expected to
     be a value or a location description.  */
  value *fetch_result (struct type *type, struct type *subobj_type,
		       LONGEST subobj_offset, bool as_lval);

  /* Return the location expression for the frame base attribute, in
     START and LENGTH.  The result must be live until the current
     expression evaluation is complete.  */
  void get_frame_base (const gdb_byte **start, size_t *length);

  /* Return the base type given by the indicated DIE at DIE_CU_OFF.
     This can throw an exception if the DIE is invalid or does not
     represent a base type.  */
  type *get_base_type (cu_offset die_cu_off);

  /* Execute DW_AT_location expression for the DWARF expression
     subroutine in the DIE at DIE_CU_OFF in the CU.  Do not touch
     STACK while it being passed to and returned from the called DWARF
     subroutine.  */
  void dwarf_call (cu_offset die_cu_off);

  /* Push on DWARF stack an entry evaluated for DW_TAG_call_site's
     parameter matching KIND and KIND_U at the caller of specified
     BATON. If DEREF_SIZE is not -1 then use DW_AT_call_data_value
     instead of DW_AT_call_value.  */
  void push_dwarf_reg_entry_value (enum call_site_parameter_kind kind,
				   union call_site_parameter_u kind_u,
				   int deref_size);
};

/* Return the type used for DWARF operations where the type is
   unspecified in the DWARF spec.  Only certain sizes are
   supported.  */

type *
dwarf_expr_context::address_type () const
{
  return ::address_type (this->m_per_objfile->objfile->arch (),
			 this->m_addr_size);
}

/* Create a new context for the expression evaluator.  */

dwarf_expr_context::dwarf_expr_context (dwarf2_per_objfile *per_objfile,
					int addr_size)
: m_addr_size (addr_size),
  m_per_objfile (per_objfile)
{
}

void
dwarf_expr_context::push (std::shared_ptr<dwarf_entry> entry)
{
  this->m_stack.emplace_back (entry);
}

void
dwarf_expr_context::pop ()
{
  if (this->m_stack.empty ())
    error (_("dwarf expression stack underflow"));

  this->m_stack.pop_back ();
}

std::shared_ptr<dwarf_entry>
dwarf_expr_context::fetch (int n)
{
  if (this->m_stack.size () <= n)
     error (_("Asked for position %d of stack, "
	      "stack only has %zu elements on it."),
	    n, this->m_stack.size ());
  return this->m_stack[this->m_stack.size () - (1 + n)];
}

void
dwarf_expr_context::get_frame_base (const gdb_byte **start,
				    size_t * length)
{
  ensure_have_frame (this->m_frame, "DW_OP_fbreg");

  const block *bl = get_frame_block (this->m_frame, NULL);

  if (bl == NULL)
    error (_("frame address is not available."));

  /* Use block_linkage_function, which returns a real (not inlined)
     function, instead of get_frame_function, which may return an
     inlined function.  */
  symbol *framefunc = block_linkage_function (bl);

  /* If we found a frame-relative symbol then it was certainly within
     some function associated with a frame. If we can't find the frame,
     something has gone wrong.  */
  gdb_assert (framefunc != NULL);

  func_get_frame_base_dwarf_block (framefunc,
				   get_frame_address_in_block (this->m_frame),
				   start, length);
}

type *
dwarf_expr_context::get_base_type (cu_offset die_cu_off)
{
  if (this->m_per_cu == nullptr)
    return builtin_type (this->m_per_objfile->objfile->arch ())->builtin_int;

  type *result = dwarf2_get_die_type (die_cu_off, this->m_per_cu,
				      this->m_per_objfile);

  if (result == nullptr)
    error (_("Could not find type for operation"));
  return result;
}

void
dwarf_expr_context::dwarf_call (cu_offset die_cu_off)
{
  ensure_have_per_cu (this->m_per_cu, "DW_OP_call");

  frame_info *frame = this->m_frame;

  auto get_pc_from_frame = [frame] ()
    {
      ensure_have_frame (frame, "DW_OP_call");
      return get_frame_address_in_block (frame);
    };

  dwarf2_locexpr_baton block
    = dwarf2_fetch_die_loc_cu_off (die_cu_off, this->m_per_cu,
				   this->m_per_objfile, get_pc_from_frame);

  /* DW_OP_call_ref is currently not supported.  */
  gdb_assert (block.per_cu == this->m_per_cu);

  this->eval (block.data, block.size);
}

void
dwarf_expr_context::push_dwarf_reg_entry_value
  (call_site_parameter_kind kind, call_site_parameter_u kind_u, int deref_size)
{
  ensure_have_per_cu (this->m_per_cu, "DW_OP_entry_value");
  ensure_have_frame (this->m_frame, "DW_OP_entry_value");

  dwarf2_per_cu_data *caller_per_cu;
  dwarf2_per_objfile *caller_per_objfile;
  struct frame_info *caller_frame = get_prev_frame (this->m_frame);
  struct call_site_parameter *parameter
    = dwarf_expr_reg_to_entry_parameter (this->m_frame, kind, kind_u,
					 &caller_per_cu,
					 &caller_per_objfile);
  const gdb_byte *data_src
    = deref_size == -1 ? parameter->value : parameter->data_value;
  size_t size
    = deref_size == -1 ? parameter->value_size : parameter->data_value_size;

  /* DEREF_SIZE size is not verified here.  */
  if (data_src == nullptr)
    throw_error (NO_ENTRY_VALUE_ERROR,
		 _("Cannot resolve DW_AT_call_data_value"));

  /* We are about to evaluate an expression in the context of the caller
     of the current frame.  This evaluation context may be different from
     the current (callee's) context), so temporarily set the caller's context.

     It is possible for the caller to be from a different objfile from the
     callee if the call is made through a function pointer.  */
  scoped_restore save_frame = make_scoped_restore (&this->m_frame,
						   caller_frame);
  scoped_restore save_per_cu = make_scoped_restore (&this->m_per_cu,
						    caller_per_cu);
  scoped_restore save_addr_info = make_scoped_restore (&this->m_addr_info,
						       nullptr);
  scoped_restore save_per_objfile = make_scoped_restore (&this->m_per_objfile,
							 caller_per_objfile);

  scoped_restore save_addr_size = make_scoped_restore (&this->m_addr_size);
  this->m_addr_size = this->m_per_cu->addr_size ();

  this->eval (data_src, size);
}

value *
dwarf_expr_context::fetch_result (struct type *type, struct type *subobj_type,
				  LONGEST subobj_offset, bool as_lval)
{
  if (type == nullptr)
    type = address_type ();

  if (subobj_type == nullptr)
    subobj_type = type;

  auto entry = fetch (0);

  if (!as_lval)
    entry = entry->to_value (address_type ());
  else
    entry = entry->to_location (this->m_per_objfile->objfile->arch ());

  return entry->to_gdb_value (this->m_frame, type, subobj_type, subobj_offset);
}

value *
dwarf_expr_context::evaluate (const gdb_byte *addr, size_t len, bool as_lval,
			      dwarf2_per_cu_data *per_cu, frame_info *frame,
			      std::vector<value *> *init_values,
			      const property_addr_info *addr_info,
			      struct type *type, struct type *subobj_type,
			      LONGEST subobj_offset)
{
  this->m_per_cu = per_cu;
  this->m_frame = frame;
  this->m_addr_info = addr_info;
  gdbarch *arch = this->m_per_objfile->objfile->arch ();

  if (init_values != nullptr)
    for (unsigned int i = 0; i < init_values->size (); i++)
      push (gdb_value_to_dwarf_entry (arch, (*init_values)[i]));

  eval (addr, len);
  return fetch_result (type, subobj_type, subobj_offset, as_lval);
}

/* Require that TYPE be an integral type; throw an exception if not.  */

static void
dwarf_require_integral (struct type *type)
{
  if (type->code () != TYPE_CODE_INT
      && type->code () != TYPE_CODE_CHAR
      && type->code () != TYPE_CODE_BOOL)
    error (_("integral type expected in DWARF expression"));
}

/* Return the unsigned form of TYPE.  TYPE is necessarily an integral
   type.  */

static struct type *
get_unsigned_type (struct gdbarch *gdbarch, struct type *type)
{
  switch (TYPE_LENGTH (type))
    {
    case 1:
      return builtin_type (gdbarch)->builtin_uint8;
    case 2:
      return builtin_type (gdbarch)->builtin_uint16;
    case 4:
      return builtin_type (gdbarch)->builtin_uint32;
    case 8:
      return builtin_type (gdbarch)->builtin_uint64;
    default:
      error (_("no unsigned variant found for type, while evaluating "
	       "DWARF expression"));
    }
}

/* Return the signed form of TYPE.  TYPE is necessarily an integral
   type.  */

static struct type *
get_signed_type (struct gdbarch *gdbarch, struct type *type)
{
  switch (TYPE_LENGTH (type))
    {
    case 1:
      return builtin_type (gdbarch)->builtin_int8;
    case 2:
      return builtin_type (gdbarch)->builtin_int16;
    case 4:
      return builtin_type (gdbarch)->builtin_int32;
    case 8:
      return builtin_type (gdbarch)->builtin_int64;
    default:
      error (_("no signed variant found for type, while evaluating "
	       "DWARF expression"));
    }
}

bool
dwarf_expr_context::stack_empty_p () const
{
  return this->m_stack.empty ();
}

std::shared_ptr<dwarf_entry>
dwarf_expr_context::add_piece (ULONGEST bit_size, ULONGEST bit_offset)
{
  std::shared_ptr<dwarf_location> piece;
  std::shared_ptr<dwarf_composite> composite;
  gdbarch *arch = this->m_per_objfile->objfile->arch ();

  if (stack_empty_p ())
    piece = std::make_shared<dwarf_undefined> (arch);
  else
    {
      piece = fetch (0)->to_location (arch);

      if (auto old_composite
	    = std::dynamic_pointer_cast<dwarf_composite> (piece))
	{
	  if (!old_composite->is_completed ())
	    piece = std::make_shared<dwarf_undefined> (arch);
	}
      else if (std::dynamic_pointer_cast<dwarf_undefined> (piece) != nullptr)
	pop ();
    }

  if (std::dynamic_pointer_cast<dwarf_undefined> (piece) == nullptr)
    {
      piece->add_bit_offset (bit_offset);
      pop ();
    }

  if (stack_empty_p ()
      || std::dynamic_pointer_cast<dwarf_composite> (fetch (0)) == nullptr)
    composite = std::make_shared<dwarf_composite> (arch, this->m_per_cu);
  else
    {
      composite = std::dynamic_pointer_cast<dwarf_composite> (fetch (0));

      if (composite->is_completed ())
	composite = std::make_shared<dwarf_composite> (arch, this->m_per_cu);
      else
	pop ();
    }

  composite->add_piece (piece, bit_size);
  return composite;
}

std::shared_ptr<dwarf_entry>
dwarf_expr_context::create_select_composite (ULONGEST piece_bit_size,
					     ULONGEST pieces_count)
{
  std::shared_ptr<dwarf_location> zero, one;
  std::shared_ptr<dwarf_composite> composite;
  gdb::byte_vector mask_buf;
  gdb_byte* mask_buf_data;
  ULONGEST i, mask_size;
  gdbarch *arch = this->m_per_objfile->objfile->arch ();

  if (stack_empty_p () || piece_bit_size == 0 || pieces_count == 0)
    ill_formed_expression ();

  auto mask = fetch (0)->to_value (address_type ());
  type *mask_type = mask->get_type ();
  mask_size = TYPE_LENGTH (mask_type);
  dwarf_require_integral (mask_type);
  pop ();

  if (mask_size * HOST_CHAR_BIT < pieces_count)
    ill_formed_expression ();

  mask_buf.resize (mask_size);
  mask_buf_data = mask_buf.data ();

  copy_bitwise (mask_buf_data, 0, mask->get_contents (),
		0, mask_size * HOST_CHAR_BIT,
		type_byte_order (mask_type) == BFD_ENDIAN_BIG);

  if (stack_empty_p ())
    ill_formed_expression ();

  one = fetch (0)->to_location (arch);
  pop ();

  if (stack_empty_p ())
    ill_formed_expression ();

  zero = fetch (0)->to_location (arch);
  pop ();

  composite = std::make_shared<dwarf_composite> (arch, this->m_per_cu);

  for (i = 0; i < pieces_count; i++)
    {
      std::shared_ptr<dwarf_location> slice;

      if ((mask_buf_data[i / HOST_CHAR_BIT] >> (i % HOST_CHAR_BIT)) & 1)
	slice = one->slice (i * piece_bit_size, piece_bit_size);
      else
	slice = zero->slice (i * piece_bit_size, piece_bit_size);

      composite->add_piece (slice, piece_bit_size);
    }

  composite->set_completed (true);
  return composite;
}

std::shared_ptr<dwarf_entry>
dwarf_expr_context::create_extend_composite (ULONGEST piece_bit_size,
					     ULONGEST pieces_count)
{
  std::shared_ptr<dwarf_location> location;
  std::shared_ptr<dwarf_composite> composite;
  ULONGEST i;
  gdbarch *arch = this->m_per_objfile->objfile->arch ();

  if (stack_empty_p () || piece_bit_size == 0 || pieces_count == 0)
    ill_formed_expression ();

  location = fetch (0)->to_location (arch);
  pop ();

  composite = std::make_shared<dwarf_composite> (arch, this->m_per_cu);

  for (i = 0; i < pieces_count; i++)
    {
      auto piece = location->clone ();
      composite->add_piece (std::dynamic_pointer_cast<dwarf_location> (piece),
			    piece_bit_size);
    }

  composite->set_completed (true);
  return composite;
}

void
dwarf_expr_context::eval (const gdb_byte *addr, size_t len)
{
  int old_recursion_depth = this->m_recursion_depth;

  execute_stack_op (addr, addr + len);

  /* RECURSION_DEPTH becomes invalid if an exception was thrown here.  */

  gdb_assert (this->m_recursion_depth == old_recursion_depth);
}

/* See expr.h.  */

const gdb_byte *
safe_read_uleb128 (const gdb_byte *buf, const gdb_byte *buf_end,
		   uint64_t *r)
{
  buf = gdb_read_uleb128 (buf, buf_end, r);
  if (buf == NULL)
    error (_("DWARF expression error: ran off end of buffer reading uleb128 value"));
  return buf;
}

/* See expr.h.  */

const gdb_byte *
safe_read_sleb128 (const gdb_byte *buf, const gdb_byte *buf_end,
		   int64_t *r)
{
  buf = gdb_read_sleb128 (buf, buf_end, r);
  if (buf == NULL)
    error (_("DWARF expression error: ran off end of buffer reading sleb128 value"));
  return buf;
}

/* See expr.h.  */

const gdb_byte *
safe_skip_leb128 (const gdb_byte *buf, const gdb_byte *buf_end)
{
  buf = gdb_skip_leb128 (buf, buf_end);
  if (buf == NULL)
    error (_("DWARF expression error: ran off end of buffer reading leb128 value"));
  return buf;
}

/* See expr.h.  */

void
dwarf_expr_require_composition (const gdb_byte *op_ptr, const gdb_byte *op_end,
				const char *op_name)
{
  if (op_ptr != op_end && *op_ptr != DW_OP_piece && *op_ptr != DW_OP_bit_piece
      && *op_ptr != DW_OP_GNU_uninit)
    error (_("DWARF-2 expression error: `%s' operations must be "
	     "used either alone or in conjunction with DW_OP_piece "
	     "or DW_OP_bit_piece."),
	   op_name);
}

/* Return true iff the types T1 and T2 are "the same".  This only does
   checks that might reasonably be needed to compare DWARF base
   types.  */

static int
base_types_equal_p (struct type *t1, struct type *t2)
{
  if (t1->code () != t2->code ())
    return 0;
  if (t1->is_unsigned () != t2->is_unsigned ())
    return 0;
  return TYPE_LENGTH (t1) == TYPE_LENGTH (t2);
}

/* See expr.h.  */

int
dwarf_block_to_dwarf_reg (const gdb_byte *buf, const gdb_byte *buf_end)
{
  uint64_t dwarf_reg;

  if (buf_end <= buf)
    return -1;
  if (*buf >= DW_OP_reg0 && *buf <= DW_OP_reg31)
    {
      if (buf_end - buf != 1)
	return -1;
      return *buf - DW_OP_reg0;
    }

  if (*buf == DW_OP_regval_type || *buf == DW_OP_GNU_regval_type)
    {
      buf++;
      buf = gdb_read_uleb128 (buf, buf_end, &dwarf_reg);
      if (buf == NULL)
	return -1;
      buf = gdb_skip_leb128 (buf, buf_end);
      if (buf == NULL)
	return -1;
    }
  else if (*buf == DW_OP_regx)
    {
      buf++;
      buf = gdb_read_uleb128 (buf, buf_end, &dwarf_reg);
      if (buf == NULL)
	return -1;
    }
  else
    return -1;
  if (buf != buf_end || (int) dwarf_reg != dwarf_reg)
    return -1;
  return dwarf_reg;
}

/* See expr.h.  */

int
dwarf_block_to_dwarf_reg_deref (const gdb_byte *buf, const gdb_byte *buf_end,
				CORE_ADDR *deref_size_return)
{
  uint64_t dwarf_reg;
  int64_t offset;

  if (buf_end <= buf)
    return -1;

  if (*buf >= DW_OP_breg0 && *buf <= DW_OP_breg31)
    {
      dwarf_reg = *buf - DW_OP_breg0;
      buf++;
      if (buf >= buf_end)
	return -1;
    }
  else if (*buf == DW_OP_bregx)
    {
      buf++;
      buf = gdb_read_uleb128 (buf, buf_end, &dwarf_reg);
      if (buf == NULL)
	return -1;
      if ((int) dwarf_reg != dwarf_reg)
       return -1;
    }
  else
    return -1;

  buf = gdb_read_sleb128 (buf, buf_end, &offset);
  if (buf == NULL)
    return -1;
  if (offset != 0)
    return -1;

  if (*buf == DW_OP_deref)
    {
      buf++;
      *deref_size_return = -1;
    }
  else if (*buf == DW_OP_deref_size)
    {
      buf++;
      if (buf >= buf_end)
       return -1;
      *deref_size_return = *buf++;
    }
  else
    return -1;

  if (buf != buf_end)
    return -1;

  return dwarf_reg;
}

/* See expr.h.  */

int
dwarf_block_to_fb_offset (const gdb_byte *buf, const gdb_byte *buf_end,
			  CORE_ADDR *fb_offset_return)
{
  int64_t fb_offset;

  if (buf_end <= buf)
    return 0;

  if (*buf != DW_OP_fbreg)
    return 0;
  buf++;

  buf = gdb_read_sleb128 (buf, buf_end, &fb_offset);
  if (buf == NULL)
    return 0;
  *fb_offset_return = fb_offset;
  if (buf != buf_end || fb_offset != (LONGEST) *fb_offset_return)
    return 0;

  return 1;
}

/* See expr.h.  */

int
dwarf_block_to_sp_offset (struct gdbarch *gdbarch, const gdb_byte *buf,
			  const gdb_byte *buf_end, CORE_ADDR *sp_offset_return)
{
  uint64_t dwarf_reg;
  int64_t sp_offset;

  if (buf_end <= buf)
    return 0;
  if (*buf >= DW_OP_breg0 && *buf <= DW_OP_breg31)
    {
      dwarf_reg = *buf - DW_OP_breg0;
      buf++;
    }
  else
    {
      if (*buf != DW_OP_bregx)
       return 0;
      buf++;
      buf = gdb_read_uleb128 (buf, buf_end, &dwarf_reg);
      if (buf == NULL)
	return 0;
    }

  if (dwarf_reg_to_regnum (gdbarch, dwarf_reg)
      != gdbarch_sp_regnum (gdbarch))
    return 0;

  buf = gdb_read_sleb128 (buf, buf_end, &sp_offset);
  if (buf == NULL)
    return 0;
  *sp_offset_return = sp_offset;
  if (buf != buf_end || sp_offset != (LONGEST) *sp_offset_return)
    return 0;

  return 1;
}

void
dwarf_expr_context::execute_stack_op (const gdb_byte *op_ptr,
				      const gdb_byte *op_end)
{
  gdbarch *arch = this->m_per_objfile->objfile->arch ();
  bfd_endian byte_order = gdbarch_byte_order (arch);
  /* Old-style "untyped" DWARF values need special treatment in a
     couple of places, specifically DW_OP_mod and DW_OP_shr.  We need
     a special type for these values so we can distinguish them from
     values that have an explicit type, because explicitly-typed
     values do not need special treatment.  This special type must be
     different (in the `==' sense) from any base type coming from the
     CU.  */
  type *address_type = this->address_type ();

  if (this->m_recursion_depth > this->m_max_recursion_depth)
    error (_("DWARF-2 expression error: Loop detected (%d)."),
	   this->m_recursion_depth);
  this->m_recursion_depth++;

  while (op_ptr < op_end)
    {
      dwarf_location_atom op = (dwarf_location_atom) *op_ptr++;
      ULONGEST result;
      uint64_t uoffset, reg;
      int64_t offset;
      std::shared_ptr<dwarf_entry> result_entry = nullptr;

      /* The DWARF expression might have a bug causing an infinite
	 loop.  In that case, quitting is the only way out.  */
      QUIT;

      switch (op)
	{
	case DW_OP_lit0:
	case DW_OP_lit1:
	case DW_OP_lit2:
	case DW_OP_lit3:
	case DW_OP_lit4:
	case DW_OP_lit5:
	case DW_OP_lit6:
	case DW_OP_lit7:
	case DW_OP_lit8:
	case DW_OP_lit9:
	case DW_OP_lit10:
	case DW_OP_lit11:
	case DW_OP_lit12:
	case DW_OP_lit13:
	case DW_OP_lit14:
	case DW_OP_lit15:
	case DW_OP_lit16:
	case DW_OP_lit17:
	case DW_OP_lit18:
	case DW_OP_lit19:
	case DW_OP_lit20:
	case DW_OP_lit21:
	case DW_OP_lit22:
	case DW_OP_lit23:
	case DW_OP_lit24:
	case DW_OP_lit25:
	case DW_OP_lit26:
	case DW_OP_lit27:
	case DW_OP_lit28:
	case DW_OP_lit29:
	case DW_OP_lit30:
	case DW_OP_lit31:
	  result = op - DW_OP_lit0;
	  result_entry = std::make_shared<dwarf_value> (result, address_type);
	  break;

	case DW_OP_addr:
	  result = extract_unsigned_integer (op_ptr,
					     this->m_addr_size, byte_order);
	  op_ptr += this->m_addr_size;
	  /* Some versions of GCC emit DW_OP_addr before
	     DW_OP_GNU_push_tls_address.  In this case the value is an
	     index, not an address.  We don't support things like
	     branching between the address and the TLS op.  */
	  if (op_ptr >= op_end || *op_ptr != DW_OP_GNU_push_tls_address)
	    {
	      result += this->m_per_objfile->objfile->text_section_offset ();
	      result_entry = std::make_shared<dwarf_memory> (arch, result);
	    }
	  else
	    /* This is a special case where the value is expected to be
	       created instead of memory location.  */
	    result_entry = std::make_shared<dwarf_value> (result, address_type);
	  break;

	case DW_OP_addrx:
	case DW_OP_GNU_addr_index:
	  ensure_have_per_cu (this->m_per_cu, "DW_OP_addrx");

	  op_ptr = safe_read_uleb128 (op_ptr, op_end, &uoffset);
	  result = dwarf2_read_addr_index (this->m_per_cu, this->m_per_objfile,
					   uoffset);
	  result += this->m_per_objfile->objfile->text_section_offset ();
	  result_entry = std::make_shared<dwarf_memory> (arch, result);
	  break;
	case DW_OP_GNU_const_index:
	  ensure_have_per_cu (this->m_per_cu, "DW_OP_GNU_const_index");

	  op_ptr = safe_read_uleb128 (op_ptr, op_end, &uoffset);
	  result = dwarf2_read_addr_index (this->m_per_cu, this->m_per_objfile,
					   uoffset);
	  result_entry = std::make_shared<dwarf_value> (result, address_type);
	  break;

	case DW_OP_const1u:
	  result = extract_unsigned_integer (op_ptr, 1, byte_order);
	  result_entry = std::make_shared<dwarf_value> (result, address_type);
	  op_ptr += 1;
	  break;
	case DW_OP_const1s:
	  result = extract_signed_integer (op_ptr, 1, byte_order);
	  result_entry = std::make_shared<dwarf_value> (result, address_type);
	  op_ptr += 1;
	  break;
	case DW_OP_const2u:
	  result = extract_unsigned_integer (op_ptr, 2, byte_order);
	  result_entry = std::make_shared<dwarf_value> (result, address_type);
	  op_ptr += 2;
	  break;
	case DW_OP_const2s:
	  result = extract_signed_integer (op_ptr, 2, byte_order);
	  result_entry = std::make_shared<dwarf_value> (result, address_type);
	  op_ptr += 2;
	  break;
	case DW_OP_const4u:
	  result = extract_unsigned_integer (op_ptr, 4, byte_order);
	  result_entry = std::make_shared<dwarf_value> (result, address_type);
	  op_ptr += 4;
	  break;
	case DW_OP_const4s:
	  result = extract_signed_integer (op_ptr, 4, byte_order);
	  result_entry = std::make_shared<dwarf_value> (result, address_type);
	  op_ptr += 4;
	  break;
	case DW_OP_const8u:
	  result = extract_unsigned_integer (op_ptr, 8, byte_order);
	  result_entry = std::make_shared<dwarf_value> (result, address_type);
	  op_ptr += 8;
	  break;
	case DW_OP_const8s:
	  result = extract_signed_integer (op_ptr, 8, byte_order);
	  result_entry = std::make_shared<dwarf_value> (result, address_type);
	  op_ptr += 8;
	  break;
	case DW_OP_constu:
	  op_ptr = safe_read_uleb128 (op_ptr, op_end, &uoffset);
	  result = uoffset;
	  result_entry = std::make_shared<dwarf_value> (result, address_type);
	  break;
	case DW_OP_consts:
	  op_ptr = safe_read_sleb128 (op_ptr, op_end, &offset);
	  result = offset;
	  result_entry = std::make_shared<dwarf_value> (result, address_type);
	  break;

	/* The DW_OP_reg operations are required to occur alone in
	   location expressions.  */
	case DW_OP_reg0:
	case DW_OP_reg1:
	case DW_OP_reg2:
	case DW_OP_reg3:
	case DW_OP_reg4:
	case DW_OP_reg5:
	case DW_OP_reg6:
	case DW_OP_reg7:
	case DW_OP_reg8:
	case DW_OP_reg9:
	case DW_OP_reg10:
	case DW_OP_reg11:
	case DW_OP_reg12:
	case DW_OP_reg13:
	case DW_OP_reg14:
	case DW_OP_reg15:
	case DW_OP_reg16:
	case DW_OP_reg17:
	case DW_OP_reg18:
	case DW_OP_reg19:
	case DW_OP_reg20:
	case DW_OP_reg21:
	case DW_OP_reg22:
	case DW_OP_reg23:
	case DW_OP_reg24:
	case DW_OP_reg25:
	case DW_OP_reg26:
	case DW_OP_reg27:
	case DW_OP_reg28:
	case DW_OP_reg29:
	case DW_OP_reg30:
	case DW_OP_reg31:
	  ensure_have_frame (this->m_frame, "DW_OP_reg");

	  result = op - DW_OP_reg0;
	  result_entry = std::make_shared<dwarf_register> (arch, result);
	  break;

	case DW_OP_regx:
	  op_ptr = safe_read_uleb128 (op_ptr, op_end, &reg);
	  ensure_have_frame (this->m_frame, "DW_OP_regx");

	  result = reg;
	  result_entry = std::make_shared<dwarf_register> (arch, reg);
	  break;

	case DW_OP_implicit_value:
	  {
	    uint64_t len;

	    op_ptr = safe_read_uleb128 (op_ptr, op_end, &len);
	    if (op_ptr + len > op_end)
	      error (_("DW_OP_implicit_value: too few bytes available."));
	    result_entry = std::make_shared<dwarf_implicit>
	      (arch, op_ptr, len, BFD_ENDIAN_UNKNOWN);
	    op_ptr += len;
	  }
	  break;

	case DW_OP_stack_value:
	  {
	    auto value = fetch (0)->to_value (address_type);
	    pop ();

	    struct type* type = value->get_type ();

	    result_entry = std::make_shared<dwarf_implicit>
	      (arch, value->get_contents (),
	       TYPE_LENGTH (type), type_byte_order (type));
	  }
	  break;

	case DW_OP_implicit_pointer:
	case DW_OP_GNU_implicit_pointer:
	  {
	    int64_t len;
	    ensure_have_per_cu (this->m_per_cu, "DW_OP_implicit_pointer");

	    int ref_addr_size = this->m_per_cu->ref_addr_size ();

	    /* The referred-to DIE of sect_offset kind.  */
	    sect_offset die_offset
	      = (sect_offset) extract_unsigned_integer (op_ptr, ref_addr_size,
							byte_order);
	    op_ptr += ref_addr_size;

	    /* The byte offset into the data.  */
	    op_ptr = safe_read_sleb128 (op_ptr, op_end, &len);
	    result_entry = std::make_shared<dwarf_implicit_pointer>
	      (arch, this->m_per_objfile, this->m_per_cu,
	       this->m_addr_size, die_offset, len);
	  }
	  break;

	case DW_OP_breg0:
	case DW_OP_breg1:
	case DW_OP_breg2:
	case DW_OP_breg3:
	case DW_OP_breg4:
	case DW_OP_breg5:
	case DW_OP_breg6:
	case DW_OP_breg7:
	case DW_OP_breg8:
	case DW_OP_breg9:
	case DW_OP_breg10:
	case DW_OP_breg11:
	case DW_OP_breg12:
	case DW_OP_breg13:
	case DW_OP_breg14:
	case DW_OP_breg15:
	case DW_OP_breg16:
	case DW_OP_breg17:
	case DW_OP_breg18:
	case DW_OP_breg19:
	case DW_OP_breg20:
	case DW_OP_breg21:
	case DW_OP_breg22:
	case DW_OP_breg23:
	case DW_OP_breg24:
	case DW_OP_breg25:
	case DW_OP_breg26:
	case DW_OP_breg27:
	case DW_OP_breg28:
	case DW_OP_breg29:
	case DW_OP_breg30:
	case DW_OP_breg31:
	  {
	    op_ptr = safe_read_sleb128 (op_ptr, op_end, &offset);
	    ensure_have_frame (this->m_frame, "DW_OP_breg");

	    reg = op - DW_OP_breg0;

	    int regnum = dwarf_reg_to_regnum_or_error (arch, reg);
	    ULONGEST reg_size = register_size (arch, regnum);
	    std::shared_ptr<dwarf_location> location
	      = std::make_shared<dwarf_register> (arch, reg);
	    result_entry = location->deref (this->m_frame, this->m_addr_info,
					    address_type, reg_size);

	    location = result_entry->to_location (arch);
	    location->add_bit_offset (offset * HOST_CHAR_BIT);
	    result_entry = location;
	  }
	  break;
	case DW_OP_bregx:
	  {
	    op_ptr = safe_read_uleb128 (op_ptr, op_end, &reg);
	    op_ptr = safe_read_sleb128 (op_ptr, op_end, &offset);
	    ensure_have_frame (this->m_frame, "DW_OP_bregx");

	    int regnum = dwarf_reg_to_regnum_or_error (arch, reg);
	    ULONGEST reg_size = register_size (arch, regnum);
	    std::shared_ptr<dwarf_location> location
	      = std::make_shared<dwarf_register> (arch, reg);
	    result_entry = location->deref (this->m_frame, this->m_addr_info,
					    address_type, reg_size);

	    location = result_entry->to_location (arch);
	    location->add_bit_offset (offset * HOST_CHAR_BIT);
	    result_entry = location;
	  }
	  break;
	case DW_OP_fbreg:
	  {
	    op_ptr = safe_read_sleb128 (op_ptr, op_end, &offset);

	    /* Rather than create a whole new context, we simply
	       backup the current stack locally and install a new empty stack,
	       then reset it afterwards, effectively erasing whatever the
	       recursive call put there.  */
	    std::vector<std::shared_ptr<dwarf_entry>> saved_stack
	      = std::move (this->m_stack);
	    this->m_stack.clear ();

	    const gdb_byte *datastart;
	    size_t datalen;

	    this->get_frame_base (&datastart, &datalen);
	    eval (datastart, datalen);
	    result_entry = fetch (0);

	    auto reg_loc
	      = std::dynamic_pointer_cast<dwarf_register> (result_entry);

	    if (reg_loc != nullptr)
	      result_entry = reg_loc->deref (this->m_frame,
					     this->m_addr_info, address_type);

	    result_entry = result_entry->to_location (arch);
	    auto memory
	      = std::dynamic_pointer_cast<dwarf_memory> (result_entry);

	    /* If we get anything else then memory location here,
	       the DWARF standard defines the expression as ill formed.  */
	    if (memory == nullptr)
	      ill_formed_expression ();

	    memory->add_bit_offset (offset * HOST_CHAR_BIT);
	    memory->set_stack (true);
	    result_entry = memory;

	    /* Restore the content of the original stack.  */
	    this->m_stack = std::move (saved_stack);
	  }
	  break;

	case DW_OP_dup:
	  result_entry = fetch (0)->clone ();
	  break;

	case DW_OP_drop:
	  pop ();
	  goto no_push;

	case DW_OP_pick:
	  offset = *op_ptr++;
	  result_entry = fetch (offset);
	  break;
	  
	case DW_OP_swap:
	  {
	    if (this->m_stack.size () < 2)
	       error (_("Not enough elements for "
			"DW_OP_swap.  Need 2, have %zu."),
		      this->m_stack.size ());

	    auto temp = this->m_stack[this->m_stack.size () - 1];
	    this->m_stack[this->m_stack.size () - 1]
	      = this->m_stack[this->m_stack.size () - 2];
	    this->m_stack[this->m_stack.size () - 2] = temp;
	    goto no_push;
	  }

	case DW_OP_over:
	  result_entry = fetch (1)->clone ();
	  break;

	case DW_OP_rot:
	  {
	    if (this->m_stack.size () < 3)
	       error (_("Not enough elements for "
			"DW_OP_rot.  Need 3, have %zu."),
		      this->m_stack.size ());

	    auto temp = this->m_stack[this->m_stack.size () - 1];
	    this->m_stack[this->m_stack.size () - 1]
	      = this->m_stack[this->m_stack.size () - 2];
	    this->m_stack[this->m_stack.size () - 2]
	      = this->m_stack[this->m_stack.size () - 3];
	    this->m_stack[this->m_stack.size () - 3] = temp;
	    goto no_push;
	  }

	case DW_OP_deref:
	case DW_OP_deref_size:
	case DW_OP_deref_type:
	case DW_OP_GNU_deref_type:
	  {
	    int addr_size = (op == DW_OP_deref ? this->m_addr_size : *op_ptr++);
	    struct type *type = address_type;

	    if (op == DW_OP_deref_type || op == DW_OP_GNU_deref_type)
	      {
		op_ptr = safe_read_uleb128 (op_ptr, op_end, &uoffset);
		cu_offset type_die_cu_off = (cu_offset) uoffset;
		type = get_base_type (type_die_cu_off);
		addr_size = TYPE_LENGTH (type);
	      }

	    auto location = fetch (0)->to_location (arch);
	    result_entry = location->deref (this->m_frame, this->m_addr_info,
					    type, addr_size);
	    pop ();
	  }
	  break;

	case DW_OP_abs:
	case DW_OP_neg:
	case DW_OP_not:
	case DW_OP_plus_uconst:
	  {
	    /* Unary operations.  */
	    auto arg = fetch (0)->to_value (address_type);
	    pop ();

	    switch (op)
	      {
	      case DW_OP_abs:
		{
		  value *arg_value
		    = arg->convert_to_gdb_value (arg->get_type ());

		  if (value_less (arg_value,
				  value_zero (arg->get_type (), not_lval)))
		    arg = dwarf_value_negation_op (arg);
		}
		break;
	      case DW_OP_neg:
		arg = dwarf_value_negation_op (arg);
		break;
	      case DW_OP_not:
		dwarf_require_integral (arg->get_type ());
		arg = dwarf_value_complement_op (arg);
		break;
	      case DW_OP_plus_uconst:
		dwarf_require_integral (arg->get_type ());
		op_ptr = safe_read_uleb128 (op_ptr, op_end, &reg);
		result = arg->to_long () + reg;
		arg = std::make_shared<dwarf_value> (result, address_type);
		break;
	      }
	    result_entry = arg;
	  }
	  break;

	case DW_OP_and:
	case DW_OP_div:
	case DW_OP_minus:
	case DW_OP_mod:
	case DW_OP_mul:
	case DW_OP_or:
	case DW_OP_plus:
	case DW_OP_shl:
	case DW_OP_shr:
	case DW_OP_shra:
	case DW_OP_xor:
	case DW_OP_le:
	case DW_OP_ge:
	case DW_OP_eq:
	case DW_OP_lt:
	case DW_OP_gt:
	case DW_OP_ne:
	  {
	    /* Binary operations.  */
	    auto arg2 = fetch (0)->to_value (address_type);
	    pop ();

	    auto arg1 = fetch (0)->to_value (address_type);
	    pop ();

	    if (! base_types_equal_p (arg1->get_type (), arg2->get_type ()))
	      error (_("Incompatible types on DWARF stack"));

	    std::shared_ptr<dwarf_value> op_result;

	    switch (op)
	      {
	      case DW_OP_and:
		dwarf_require_integral (arg1->get_type ());
		dwarf_require_integral (arg2->get_type ());
		op_result = dwarf_value_binary_op (arg1, arg2,
						   BINOP_BITWISE_AND);
		break;
	      case DW_OP_div:
		op_result
		  = dwarf_value_binary_op (arg1, arg2, BINOP_DIV);
		break;
	      case DW_OP_minus:
		op_result
		  = dwarf_value_binary_op (arg1, arg2, BINOP_SUB);
		break;
	      case DW_OP_mod:
		{
		  int cast_back = 0;
		  type *orig_type = arg1->get_type ();

		  /* We have to special-case "old-style" untyped values
		     -- these must have mod computed using unsigned
		     math.  */
		  if (orig_type == address_type)
		    {
		      type *utype = get_unsigned_type (arch, orig_type);

		      cast_back = 1;
		      arg1 = dwarf_value_cast_op (arg1, utype);
		      arg2 = dwarf_value_cast_op (arg2, utype);
		    }
		  /* Note that value_binop doesn't handle float or
		     decimal float here.  This seems unimportant.  */
		  op_result = dwarf_value_binary_op (arg1, arg2, BINOP_MOD);
		  if (cast_back)
		    op_result = dwarf_value_cast_op (op_result, orig_type);
		}
		break;
	      case DW_OP_mul:
		op_result
		  = dwarf_value_binary_op (arg1, arg2, BINOP_MUL);
		break;
	      case DW_OP_or:
		dwarf_require_integral (arg1->get_type ());
		dwarf_require_integral (arg2->get_type ());
		op_result
		  = dwarf_value_binary_op (arg1, arg2, BINOP_BITWISE_IOR);
		break;
	      case DW_OP_plus:
		op_result
		  = dwarf_value_binary_op (arg1, arg2, BINOP_ADD);
		break;
	      case DW_OP_shl:
		dwarf_require_integral (arg1->get_type ());
		dwarf_require_integral (arg2->get_type ());
		op_result
		  = dwarf_value_binary_op (arg1, arg2, BINOP_LSH);
		break;
	      case DW_OP_shr:
		dwarf_require_integral (arg1->get_type ());
		dwarf_require_integral (arg2->get_type ());
		if (!arg1->get_type ()->is_unsigned ())
		  {
		    type *utype = get_unsigned_type (arch, arg1->get_type ());
		    arg1 = dwarf_value_cast_op (arg1, utype);
		  }

		op_result
		  = dwarf_value_binary_op (arg1, arg2, BINOP_RSH);
		/* Make sure we wind up with the same type we started
		   with.  */
		if (op_result->get_type () != arg2->get_type ())
		  op_result
		    = dwarf_value_cast_op (op_result, arg2->get_type ());
		break;
	      case DW_OP_shra:
		dwarf_require_integral (arg1->get_type ());
		dwarf_require_integral (arg2->get_type ());
		if (arg1->get_type ()->is_unsigned ())
		  {
		    type *stype = get_signed_type (arch, arg1->get_type ());
		    arg1 = dwarf_value_cast_op (arg1, stype);
		  }

		op_result
		  = dwarf_value_binary_op (arg1, arg2, BINOP_RSH);
		/* Make sure we wind up with the same type we started  with.  */
		if (op_result->get_type () != arg2->get_type ())
		  op_result
		    = dwarf_value_cast_op (op_result, arg2->get_type ());
		break;
	      case DW_OP_xor:
		dwarf_require_integral (arg1->get_type ());
		dwarf_require_integral (arg2->get_type ());
		op_result
		  = dwarf_value_binary_op (arg1, arg2, BINOP_BITWISE_XOR);
		break;
	      case DW_OP_le:
		/* A <= B is !(B < A).  */
		result = ! dwarf_value_less_op (arg2, arg1);
		op_result
		  = std::make_shared<dwarf_value> (result, address_type);
		break;
	      case DW_OP_ge:
		/* A >= B is !(A < B).  */
		result = ! dwarf_value_less_op (arg1, arg2);
		op_result
		  = std::make_shared<dwarf_value> (result, address_type);
		break;
	      case DW_OP_eq:
		result = dwarf_value_equal_op (arg1, arg2);
		op_result
		  = std::make_shared<dwarf_value> (result, address_type);
		break;
	      case DW_OP_lt:
		result = dwarf_value_less_op (arg1, arg2);
		op_result
		  = std::make_shared<dwarf_value> (result, address_type);
		break;
	      case DW_OP_gt:
		/* A > B is B < A.  */
		result = dwarf_value_less_op (arg2, arg1);
		op_result
		  = std::make_shared<dwarf_value> (result, address_type);
		break;
	      case DW_OP_ne:
		result = ! dwarf_value_equal_op (arg1, arg2);
		op_result
		  = std::make_shared<dwarf_value> (result, address_type);
		break;
	      default:
		internal_error (__FILE__, __LINE__,
				_("Can't be reached."));
	      }
	    result_entry = op_result;
	  }
	  break;

	case DW_OP_call_frame_cfa:
	  ensure_have_frame (this->m_frame, "DW_OP_call_frame_cfa");

	  result = dwarf2_frame_cfa (this->m_frame);
	  result_entry
	    = std::make_shared<dwarf_memory> (arch, result, 0, true);
	  break;

	case DW_OP_GNU_push_tls_address:
	case DW_OP_form_tls_address:
	  /* Variable is at a constant offset in the thread-local
	  storage block into the objfile for the current thread and
	  the dynamic linker module containing this expression.  Here
	  we return returns the offset from that base.  The top of the
	  stack has the offset from the beginning of the thread
	  control block at which the variable is located.  Nothing
	  should follow this operator, so the top of stack would be
	  returned.  */
	  result = fetch (0)->to_value (address_type)->to_long ();
	  pop ();
	  result = target_translate_tls_address (this->m_per_objfile->objfile,
						 result);
	  result_entry = std::make_shared<dwarf_memory> (arch, result);
	  break;

	case DW_OP_skip:
	  offset = extract_signed_integer (op_ptr, 2, byte_order);
	  op_ptr += 2;
	  op_ptr += offset;
	  goto no_push;

	case DW_OP_bra:
	  {
	    auto dwarf_value = fetch (0)->to_value (address_type);

	    offset = extract_signed_integer (op_ptr, 2, byte_order);
	    op_ptr += 2;
	    dwarf_require_integral (dwarf_value->get_type ());
	    if (dwarf_value->to_long () != 0)
	      op_ptr += offset;
	    pop ();
	  }
	  goto no_push;

	case DW_OP_nop:
	  goto no_push;

	case DW_OP_piece:
	  {
	    uint64_t size;

	    /* Record the piece.  */
	    op_ptr = safe_read_uleb128 (op_ptr, op_end, &size);
	    result_entry = add_piece (HOST_CHAR_BIT * size, 0);
	  }
	  break;

	case DW_OP_bit_piece:
	  {
	    uint64_t size, uleb_offset;

	    /* Record the piece.  */
	    op_ptr = safe_read_uleb128 (op_ptr, op_end, &size);
	    op_ptr = safe_read_uleb128 (op_ptr, op_end, &uleb_offset);
	    result_entry = add_piece (size, uleb_offset);
	  }
	  break;

	case DW_OP_GNU_uninit:
	  {
	    if (op_ptr != op_end)
	      error (_("DWARF-2 expression error: DW_OP_GNU_uninit must always "
		     "be the very last op."));

	    auto location = std::dynamic_pointer_cast<dwarf_location> (fetch (0));

	    if (location == nullptr)
	      ill_formed_expression ();

	    location->set_initialised (false);
	    result_entry = location;
	  }
	  goto no_push;

	case DW_OP_call2:
	  {
	    cu_offset cu_off
	      = (cu_offset) extract_unsigned_integer (op_ptr, 2, byte_order);
	    op_ptr += 2;
	    this->dwarf_call (cu_off);
	  }
	  goto no_push;

	case DW_OP_call4:
	  {
	    cu_offset cu_off
	      = (cu_offset) extract_unsigned_integer (op_ptr, 4, byte_order);
	    op_ptr += 4;
	    this->dwarf_call (cu_off);
	  }
	  goto no_push;

	case DW_OP_GNU_variable_value:
	  {
	    ensure_have_per_cu (this->m_per_cu, "DW_OP_GNU_variable_value");
	    int ref_addr_size = this->m_per_cu->ref_addr_size ();

	    sect_offset sect_off
	      = (sect_offset) extract_unsigned_integer (op_ptr, ref_addr_size,
							byte_order);
	    op_ptr += ref_addr_size;
	    struct value *value = sect_variable_value
	      (sect_off, this->m_per_cu, this->m_per_objfile);
	    value = value_cast (address_type, value);

	    result_entry = gdb_value_to_dwarf_entry (arch, value);

	    auto undefined
	      = std::dynamic_pointer_cast<dwarf_undefined> (result_entry);

	    if (undefined != nullptr)
	      error_value_optimized_out ();

	    auto location = result_entry->to_location (arch);
	    result_entry = location->deref (this->m_frame, this->m_addr_info,
					    address_type);
	  }
	  break;
	
	case DW_OP_entry_value:
	case DW_OP_GNU_entry_value:
	  {
	    uint64_t len;
	    CORE_ADDR deref_size;
	    union call_site_parameter_u kind_u;

	    op_ptr = safe_read_uleb128 (op_ptr, op_end, &len);
	    if (op_ptr + len > op_end)
	      error (_("DW_OP_entry_value: too few bytes available."));

	    kind_u.dwarf_reg = dwarf_block_to_dwarf_reg (op_ptr, op_ptr + len);
	    if (kind_u.dwarf_reg != -1)
	      {
		op_ptr += len;
		this->push_dwarf_reg_entry_value (CALL_SITE_PARAMETER_DWARF_REG,
						  kind_u,
						  -1 /* deref_size */);
		goto no_push;
	      }

	    kind_u.dwarf_reg = dwarf_block_to_dwarf_reg_deref (op_ptr,
							       op_ptr + len,
							       &deref_size);
	    if (kind_u.dwarf_reg != -1)
	      {
		if (deref_size == -1)
		  deref_size = this->m_addr_size;
		op_ptr += len;
		this->push_dwarf_reg_entry_value (CALL_SITE_PARAMETER_DWARF_REG,
						  kind_u, deref_size);
		goto no_push;
	      }

	    error (_("DWARF-2 expression error: DW_OP_entry_value is "
		     "supported only for single DW_OP_reg* "
		     "or for DW_OP_breg*(0)+DW_OP_deref*"));
	  }

	case DW_OP_GNU_parameter_ref:
	  {
	    union call_site_parameter_u kind_u;

	    kind_u.param_cu_off
	      = (cu_offset) extract_unsigned_integer (op_ptr, 4, byte_order);
	    op_ptr += 4;
	    this->push_dwarf_reg_entry_value (CALL_SITE_PARAMETER_PARAM_OFFSET,
					      kind_u,
					      -1 /* deref_size */);
	  }
	  goto no_push;

	case DW_OP_const_type:
	case DW_OP_GNU_const_type:
	  {
	    op_ptr = safe_read_uleb128 (op_ptr, op_end, &uoffset);
	    cu_offset type_die_cu_off = (cu_offset) uoffset;

	    int n = *op_ptr++;
	    const gdb_byte *data = op_ptr;
	    op_ptr += n;

	    struct type *type = get_base_type (type_die_cu_off);

	    if (TYPE_LENGTH (type) != n)
	      error (_("DW_OP_const_type has different sizes for type and data"));

	    result_entry = std::make_shared<dwarf_value> (data, type);
	  }
	  break;

	case DW_OP_regval_type:
	case DW_OP_GNU_regval_type:
	  {
	    op_ptr = safe_read_uleb128 (op_ptr, op_end, &reg);
	    op_ptr = safe_read_uleb128 (op_ptr, op_end, &uoffset);
	    cu_offset type_die_cu_off = (cu_offset) uoffset;

	    ensure_have_frame (this->m_frame, "DW_OP_regval_type");
	    struct type *type = get_base_type (type_die_cu_off);

	    auto reg_loc
	      = std::make_shared<dwarf_register> (arch, reg);
	    result_entry
	      = reg_loc->deref (this->m_frame, this->m_addr_info, type);
	  }
	  break;

	case DW_OP_convert:
	case DW_OP_GNU_convert:
	case DW_OP_reinterpret:
	case DW_OP_GNU_reinterpret:
	  {
	    std::shared_ptr<dwarf_value> value
	      = fetch (0)->to_value (address_type);

	    pop ();

	    op_ptr = safe_read_uleb128 (op_ptr, op_end, &uoffset);
	    cu_offset type_die_cu_off = (cu_offset) uoffset;

	    struct type *type;

	    if (to_underlying (type_die_cu_off) == 0)
	      type = address_type;
	    else
	      type = get_base_type (type_die_cu_off);

	    if (op == DW_OP_convert || op == DW_OP_GNU_convert)
	      value = dwarf_value_cast_op (value, type);
	    else if (type == value->get_type ())
	      {
		/* Nothing.  */
	      }
	    else if (TYPE_LENGTH (type) != TYPE_LENGTH (value->get_type ()))
	      error (_("DW_OP_reinterpret has wrong size"));
	    else
	      value
		= std::make_shared<dwarf_value> (value->get_contents (), type);
	    result_entry = value;
	  }
	  break;

	case DW_OP_push_object_address:
	  if (this->m_addr_info == nullptr)
	    error (_("Location address is not set."));

	  /* Return the address of the object we are currently observing.  */
	  result_entry
	    = std::make_shared<dwarf_memory> (arch, this->m_addr_info->addr);
	  break;

	case DW_OP_LLVM_form_aspace_address:
	  {
	    auto aspace_value = fetch (0)->to_value (address_type);
	    pop ();

	    auto address_value = fetch (0)->to_value (address_type);
	    pop ();

	    dwarf_require_integral (aspace_value->get_type ());
	    arch_addr_space_id address_space
	      = gdbarch_dwarf_address_space_to_address_space_id
		  (arch, aspace_value->to_long ());

	    result_entry
	      = std::make_shared<dwarf_memory> (arch,
						address_value->to_long (), 0,
						false, address_space);
	  }
	  break;

	case DW_OP_LLVM_offset:
	  {
	    auto value = fetch (0)->to_value (address_type);
	    pop ();

	    dwarf_require_integral (value->get_type ());

	    auto location = fetch (0)->to_location (arch);
	    pop ();

	    location->add_bit_offset (value->to_long () * HOST_CHAR_BIT);
	    result_entry = location;
	  }
	  break;

	case DW_OP_LLVM_offset_constu:
	  {
	    op_ptr = safe_read_uleb128 (op_ptr, op_end, &uoffset);
	    result = uoffset;

	    auto location = fetch (0)->to_location (arch);
	    pop ();

	    location->add_bit_offset (result * HOST_CHAR_BIT);
	    result_entry = location;
	  }
	  break;

	case DW_OP_LLVM_bit_offset:
	  {
	    auto value = fetch (0)->to_value (address_type);
	    pop ();

	    dwarf_require_integral (value->get_type ());

	    auto location = fetch (0)->to_location (arch);
	    pop ();

	    location->add_bit_offset (value->to_long ());
	    result_entry = location;
	  }
	  break;

	case DW_OP_LLVM_call_frame_entry_reg:
	  op_ptr = safe_read_uleb128 (op_ptr, op_end, &reg);

	  ensure_have_frame (this->m_frame, "DW_OP_LLVM_call_frame_entry_reg");

	  result_entry
	    = std::make_shared<dwarf_register> (arch, reg, true);
	  break;

	case DW_OP_LLVM_undefined:
	  result_entry = std::make_shared<dwarf_undefined> (arch);
	  break;

	case DW_OP_LLVM_piece_end:
	  {
	    auto entry = fetch (0);

	    auto composite
	      = std::dynamic_pointer_cast<dwarf_composite> (entry);

	    if (composite == nullptr)
	      ill_formed_expression ();

	    if (composite->is_completed ())
	      ill_formed_expression ();

	    composite->set_completed (true);
	    goto no_push;
	  }

	case DW_OP_LLVM_select_bit_piece:
	  {
	    uint64_t piece_bit_size, pieces_count;

	    /* Record the piece.  */
	    op_ptr = safe_read_uleb128 (op_ptr, op_end, &piece_bit_size);
	    op_ptr = safe_read_uleb128 (op_ptr, op_end, &pieces_count);
	    result_entry
	      = create_select_composite (piece_bit_size, pieces_count);
	  }
	  break;

	case DW_OP_LLVM_extend:
	  {
	    uint64_t piece_bit_size, pieces_count;

	    /* Record the piece.  */
	    op_ptr = safe_read_uleb128 (op_ptr, op_end, &piece_bit_size);
	    op_ptr = safe_read_uleb128 (op_ptr, op_end, &pieces_count);
	    result_entry
	      = create_extend_composite (piece_bit_size, pieces_count);
	  }
	  break;

	case DW_OP_LLVM_aspace_bregx:
	  {
	    op_ptr = safe_read_uleb128 (op_ptr, op_end, &reg);
	    op_ptr = safe_read_sleb128 (op_ptr, op_end, &offset);

	    ensure_have_frame (this->m_frame, "DW_OP_LLVM_aspace_bregx");

	    int regnum = dwarf_reg_to_regnum_or_error (arch, reg);
	    ULONGEST reg_size = register_size (arch, regnum);
	    std::shared_ptr<dwarf_location> location
	      = std::make_shared<dwarf_register> (arch, reg);
	    result_entry = location->deref (this->m_frame, this->m_addr_info,
					    address_type, reg_size);
	    location = result_entry->to_location (arch);

	    auto memory
	      = std::dynamic_pointer_cast<dwarf_memory> (location);

	    if (memory == nullptr)
	      ill_formed_expression ();

	    memory->add_bit_offset (offset * HOST_CHAR_BIT);

	    auto aspace_value = fetch (0)->to_value (address_type);
	    pop ();

	    dwarf_require_integral (aspace_value->get_type ());
	    arch_addr_space_id address_space
	      = gdbarch_dwarf_address_space_to_address_space_id
		  (arch, aspace_value->to_long ());
	    memory->set_address_space (address_space);

	    result_entry = memory;
	  }
	  break;
	case DW_OP_LLVM_push_lane:
	  {
	    if (inferior_ptid == null_ptid)
	      error (_("no thread selected"));

	    thread_info *tp = inferior_thread ();
	    if (!tp->has_simd_lanes ())
	      error (_("thread has no lanes"));

	    ULONGEST lane = tp->current_simd_lane ();
	    result_entry = std::make_shared<dwarf_value> (lane, address_type);
	  }
	  break;

	default:
	  error (_("Unhandled dwarf expression opcode 0x%x"), op);
	}

      /* Most things push a result value.  */
      gdb_assert (result_entry != NULL);
      push (result_entry);
    no_push:
      ;
    }

  this->m_recursion_depth--;
  gdb_assert (this->m_recursion_depth >= 0);
}

/* See expr.h.  */

value *
dwarf2_evaluate (const gdb_byte *addr, size_t len, bool as_lval,
		 dwarf2_per_objfile *per_objfile, dwarf2_per_cu_data *per_cu,
		 frame_info *frame, int addr_size,
		 std::vector<value *> *init_values,
		 const property_addr_info *addr_info,
		 struct type *type, struct type *subobj_type,
		 LONGEST subobj_offset)
{
  dwarf_expr_context ctx (per_objfile, addr_size);

  return ctx.evaluate (addr, len, as_lval, per_cu,
		       frame, init_values, addr_info,
		       type, subobj_type, subobj_offset);
}

void _initialize_dwarf2expr ();
void
_initialize_dwarf2expr ()
{
  dwarf_arch_cookie
    = gdbarch_data_register_post_init (dwarf_gdbarch_types_init);
}<|MERGE_RESOLUTION|>--- conflicted
+++ resolved
@@ -1,11 +1,7 @@
 /* DWARF 2 Expression Evaluator.
 
-<<<<<<< HEAD
-   Copyright (C) 2001-2021 Free Software Foundation, Inc.
+   Copyright (C) 2001-2022 Free Software Foundation, Inc.
    Copyright (C) 2020-2021 Advanced Micro Devices, Inc. All rights reserved.
-=======
-   Copyright (C) 2001-2022 Free Software Foundation, Inc.
->>>>>>> ef6ec333
 
    Contributed by Daniel Berlin (dan@dberlin.org)
 
