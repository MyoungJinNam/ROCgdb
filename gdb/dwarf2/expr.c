--- conflicted
+++ resolved
@@ -3029,7 +3029,6 @@
 	      break;
 	    case DW_OP_mod:
 	      {
-<<<<<<< HEAD
 	        int cast_back = 0;
 	        struct type *orig_type = arg1->get_type ();
 
@@ -3049,128 +3048,6 @@
 	        if (cast_back)
 	      op_result = entry_factory->value_cast_op (op_result, orig_type);
 	        break;
-=======
-	      case DW_OP_and:
-		dwarf_require_integral (value_type (first));
-		dwarf_require_integral (value_type (second));
-		result_val = value_binop (first, second, BINOP_BITWISE_AND);
-		break;
-	      case DW_OP_div:
-		result_val = value_binop (first, second, BINOP_DIV);
-                break;
-	      case DW_OP_minus:
-		result_val = value_binop (first, second, BINOP_SUB);
-		break;
-	      case DW_OP_mod:
-		{
-		  int cast_back = 0;
-		  struct type *orig_type = value_type (first);
-
-		  /* We have to special-case "old-style" untyped values
-		     -- these must have mod computed using unsigned
-		     math.  */
-		  if (orig_type == address_type)
-		    {
-		      struct type *utype
-			= get_unsigned_type (this->gdbarch, orig_type);
-
-		      cast_back = 1;
-		      first = value_cast (utype, first);
-		      second = value_cast (utype, second);
-		    }
-		  /* Note that value_binop doesn't handle float or
-		     decimal float here.  This seems unimportant.  */
-		  result_val = value_binop (first, second, BINOP_MOD);
-		  if (cast_back)
-		    result_val = value_cast (orig_type, result_val);
-		}
-		break;
-	      case DW_OP_mul:
-		result_val = value_binop (first, second, BINOP_MUL);
-		break;
-	      case DW_OP_or:
-		dwarf_require_integral (value_type (first));
-		dwarf_require_integral (value_type (second));
-		result_val = value_binop (first, second, BINOP_BITWISE_IOR);
-		break;
-	      case DW_OP_plus:
-		result_val = value_binop (first, second, BINOP_ADD);
-		break;
-	      case DW_OP_shl:
-		dwarf_require_integral (value_type (first));
-		dwarf_require_integral (value_type (second));
-		result_val = value_binop (first, second, BINOP_LSH);
-		break;
-	      case DW_OP_shr:
-		dwarf_require_integral (value_type (first));
-		dwarf_require_integral (value_type (second));
-		if (!value_type (first)->is_unsigned ())
-		  {
-		    struct type *utype
-		      = get_unsigned_type (this->gdbarch, value_type (first));
-
-		    first = value_cast (utype, first);
-		  }
-
-		result_val = value_binop (first, second, BINOP_RSH);
-		/* Make sure we wind up with the same type we started
-		   with.  */
-		if (value_type (result_val) != value_type (second))
-		  result_val = value_cast (value_type (second), result_val);
-                break;
-	      case DW_OP_shra:
-		dwarf_require_integral (value_type (first));
-		dwarf_require_integral (value_type (second));
-		if (value_type (first)->is_unsigned ())
-		  {
-		    struct type *stype
-		      = get_signed_type (this->gdbarch, value_type (first));
-
-		    first = value_cast (stype, first);
-		  }
-
-		result_val = value_binop (first, second, BINOP_RSH);
-		/* Make sure we wind up with the same type we started
-		   with.  */
-		if (value_type (result_val) != value_type (second))
-		  result_val = value_cast (value_type (second), result_val);
-		break;
-	      case DW_OP_xor:
-		dwarf_require_integral (value_type (first));
-		dwarf_require_integral (value_type (second));
-		result_val = value_binop (first, second, BINOP_BITWISE_XOR);
-		break;
-	      case DW_OP_le:
-		/* A <= B is !(B < A).  */
-		result = ! value_less (second, first);
-		result_val = value_from_ulongest (address_type, result);
-		break;
-	      case DW_OP_ge:
-		/* A >= B is !(A < B).  */
-		result = ! value_less (first, second);
-		result_val = value_from_ulongest (address_type, result);
-		break;
-	      case DW_OP_eq:
-		result = value_equal (first, second);
-		result_val = value_from_ulongest (address_type, result);
-		break;
-	      case DW_OP_lt:
-		result = value_less (first, second);
-		result_val = value_from_ulongest (address_type, result);
-		break;
-	      case DW_OP_gt:
-		/* A > B is B < A.  */
-		result = value_less (second, first);
-		result_val = value_from_ulongest (address_type, result);
-		break;
-	      case DW_OP_ne:
-		result = ! value_equal (first, second);
-		result_val = value_from_ulongest (address_type, result);
-		break;
-	      default:
-		internal_error (__FILE__, __LINE__,
-				_("Can't be reached."));
->>>>>>> d2b31b67
 	      }
 	    case DW_OP_mul:
 	      op_result = entry_factory->value_binary_op (arg1, arg2, BINOP_MUL);
@@ -3192,7 +3069,7 @@
 	    case DW_OP_shr:
 	      dwarf_require_integral (arg1->get_type ());
 	      dwarf_require_integral (arg2->get_type ());
-	      if (!TYPE_UNSIGNED (arg1->get_type ()))
+	      if (!arg1->get_type ()->is_unsigned ())
 	        {
 	          struct type *utype
 	              = get_unsigned_type (this->gdbarch, arg1->get_type ());
@@ -3210,7 +3087,7 @@
 	    case DW_OP_shra:
 	      dwarf_require_integral (arg1->get_type ());
 	      dwarf_require_integral (arg2->get_type ());
-	      if (TYPE_UNSIGNED (arg1->get_type ()))
+	      if (arg1->get_type ()->is_unsigned ())
 	        {
 	          struct type *stype = get_signed_type (this->gdbarch,
 	                                                arg1->get_type ());
