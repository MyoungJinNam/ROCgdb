--- conflicted
+++ resolved
@@ -1093,7 +1093,8 @@
 
   /* We shouldn't have a case where we read from a passed in
      memory and the same memory being marked as stack. */
-  if (!m_stack && this_size && addr_info != nullptr)
+  if (!m_stack && this_size && addr_info != nullptr
+      && addr_info->valaddr.data () != nullptr)
     {
       CORE_ADDR offset = (CORE_ADDR) m_offset - addr_info->addr;
       /* Using second buffer here because the copy_bitwise
@@ -1211,8 +1212,9 @@
 {
   LONGEST total_bits_to_skip = bits_to_skip;
   size_t read_bit_limit = location_bit_limit;
-  int reg = dwarf_reg_to_regnum_or_error (m_arch, m_regnum);
-  ULONGEST reg_bits = HOST_CHAR_BIT * register_size (m_arch, reg);
+  gdbarch *arch = get_frame_arch (frame);
+  int reg = dwarf_reg_to_regnum_or_error (arch, m_regnum);
+  ULONGEST reg_bits = HOST_CHAR_BIT * register_size (arch, reg);
   gdb::byte_vector temp_buf;
 
   if (big_endian)
@@ -1254,8 +1256,9 @@
 {
   LONGEST total_bits_to_skip = bits_to_skip;
   size_t write_bit_limit = location_bit_limit;
-  int gdb_regnum = dwarf_reg_to_regnum_or_error (m_arch, m_regnum);
-  ULONGEST reg_bits = HOST_CHAR_BIT * register_size (m_arch, gdb_regnum);
+  gdbarch *arch = get_frame_arch (frame);
+  int gdb_regnum = dwarf_reg_to_regnum_or_error (arch, m_regnum);
+  ULONGEST reg_bits = HOST_CHAR_BIT * register_size (arch, gdb_regnum);
   gdb::byte_vector temp_buf;
 
   if (m_on_entry)
@@ -1300,7 +1303,8 @@
 			      struct type *subobj_type,
 			      LONGEST subobj_offset)
 {
-  int gdb_regnum = dwarf_reg_to_regnum_or_error (m_arch, m_regnum);
+  gdbarch *arch = get_frame_arch (frame);
+  int gdb_regnum = dwarf_reg_to_regnum_or_error (arch, m_regnum);
 
   if (subobj_type == nullptr)
     subobj_type = type;
@@ -1313,7 +1317,7 @@
 
   /* Construct the value.  */
   value *retval
-    = gdbarch_value_from_register (m_arch, type,
+    = gdbarch_value_from_register (arch, type,
 				   gdb_regnum, get_frame_id (frame));
   LONGEST retval_offset = value_offset (retval);
 
@@ -2765,144 +2769,8 @@
 dwarf_expr_context::fetch_result (struct type *type, struct type *subobj_type,
 				  LONGEST subobj_offset, bool as_lval)
 {
-<<<<<<< HEAD
   if (type == nullptr)
     type = address_type ();
-=======
-  value *retval = nullptr;
-  gdbarch *arch = this->m_per_objfile->objfile->arch ();
-
-  if (type == nullptr)
-    type = address_type ();
-
-  if (subobj_type == nullptr)
-    subobj_type = type;
-
-  if (this->m_pieces.size () > 0)
-    {
-      ULONGEST bit_size = 0;
-
-      for (dwarf_expr_piece &piece : this->m_pieces)
-	bit_size += piece.size;
-      /* Complain if the expression is larger than the size of the
-	 outer type.  */
-      if (bit_size > 8 * TYPE_LENGTH (type))
-	invalid_synthetic_pointer ();
-
-      piece_closure *c
-	= allocate_piece_closure (this->m_per_cu, this->m_per_objfile,
-				  std::move (this->m_pieces), this->m_frame);
-      retval = allocate_computed_value (subobj_type,
-					&pieced_value_funcs, c);
-      set_value_offset (retval, subobj_offset);
-    }
-  else
-    {
-      /* If AS_LVAL is false, means that the implicit conversion
-	 from a location description to value is expected.  */
-      if (!as_lval)
-	this->m_location = DWARF_VALUE_STACK;
-
-      switch (this->m_location)
-	{
-	case DWARF_VALUE_REGISTER:
-	  {
-	    gdbarch *f_arch = get_frame_arch (this->m_frame);
-	    int dwarf_regnum
-	      = longest_to_int (value_as_long (this->fetch (0)));
-	    int gdb_regnum = dwarf_reg_to_regnum_or_error (f_arch,
-							   dwarf_regnum);
-
-	    if (subobj_offset != 0)
-	      error (_("cannot use offset on synthetic pointer to register"));
-
-	    gdb_assert (this->m_frame != NULL);
-
-	    retval = value_from_register (subobj_type, gdb_regnum,
-					  this->m_frame);
-	    if (value_optimized_out (retval))
-	      {
-		/* This means the register has undefined value / was
-		   not saved.  As we're computing the location of some
-		   variable etc. in the program, not a value for
-		   inspecting a register ($pc, $sp, etc.), return a
-		   generic optimized out value instead, so that we show
-		   <optimized out> instead of <not saved>.  */
-		value *tmp = allocate_value (subobj_type);
-		value_contents_copy (tmp, 0, retval, 0,
-				     TYPE_LENGTH (subobj_type));
-		retval = tmp;
-	      }
-	  }
-	  break;
-
-	case DWARF_VALUE_MEMORY:
-	  {
-	    struct type *ptr_type;
-	    CORE_ADDR address = this->fetch_address (0);
-	    bool in_stack_memory = this->fetch_in_stack_memory (0);
-
-	    /* DW_OP_deref_size (and possibly other operations too) may
-	       create a pointer instead of an address.  Ideally, the
-	       pointer to address conversion would be performed as part
-	       of those operations, but the type of the object to
-	       which the address refers is not known at the time of
-	       the operation.  Therefore, we do the conversion here
-	       since the type is readily available.  */
-
-	    switch (subobj_type->code ())
-	      {
-		case TYPE_CODE_FUNC:
-		case TYPE_CODE_METHOD:
-		  ptr_type = builtin_type (arch)->builtin_func_ptr;
-		  break;
-		default:
-		  ptr_type = builtin_type (arch)->builtin_data_ptr;
-		  break;
-	      }
-	    address = value_as_address (value_from_pointer (ptr_type, address));
-
-	    retval = value_at_lazy (subobj_type,
-				    address + subobj_offset);
-	    if (in_stack_memory)
-	      set_value_stack (retval, 1);
-	  }
-	  break;
-
-	case DWARF_VALUE_STACK:
-	  {
-	    value *val = this->fetch (0);
-	    size_t n = TYPE_LENGTH (value_type (val));
-	    size_t len = TYPE_LENGTH (subobj_type);
-	    size_t max = TYPE_LENGTH (type);
-
-	    if (subobj_offset + len > max)
-	      invalid_synthetic_pointer ();
-
-	    retval = allocate_value (subobj_type);
-
-	    /* The given offset is relative to the actual object.  */
-	    if (gdbarch_byte_order (arch) == BFD_ENDIAN_BIG)
-	      subobj_offset += n - max;
-
-	    memcpy (value_contents_raw (retval),
-		    value_contents_all (val) + subobj_offset, len);
-	  }
-	  break;
-
-	case DWARF_VALUE_LITERAL:
-	  {
-	    size_t n = TYPE_LENGTH (subobj_type);
-
-	    if (subobj_offset + n > this->m_len)
-	      invalid_synthetic_pointer ();
-
-	    retval = allocate_value (subobj_type);
-	    bfd_byte *contents = value_contents_raw (retval);
-	    memcpy (contents, this->m_data + subobj_offset, n);
-	  }
-	  break;
->>>>>>> 892a1e53
 
   if (subobj_type == nullptr)
     subobj_type = type;
@@ -4269,14 +4137,7 @@
 	  break;
 
 	case DW_OP_push_object_address:
-<<<<<<< HEAD
 	  if (this->m_addr_info == nullptr)
-=======
-	  /* Return the address of the object we are currently observing.  */
-	  if (this->m_addr_info == nullptr
-	      || (this->m_addr_info->valaddr.data () == nullptr
-		  && this->m_addr_info->addr == 0))
->>>>>>> 892a1e53
 	    error (_("Location address is not set."));
 
 	  /* Return the address of the object we are currently observing.  */
