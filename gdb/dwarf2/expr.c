--- conflicted
+++ resolved
@@ -3246,8 +3246,8 @@
 	                                                this->ref_addr_size,
 	                                                byte_order);
 	    op_ptr += this->ref_addr_size;
-<<<<<<< HEAD
-	    value = this->dwarf_variable_value (die_offset);
+	    value = value_cast (address_type,
+				this->dwarf_variable_value (die_offset));
 	    type = value_type (value);
 
 	    result_entry = gdb_value_to_dwarf_entry (value);
@@ -3258,10 +3258,6 @@
 	      error_value_optimized_out ();
 	    else
 	      result_entry = dwarf_entry_deref (result_entry, type);
-=======
-	    result_val = value_cast (address_type,
-				     this->dwarf_variable_value (sect_off));
->>>>>>> f6882bb1
 	  }
 	  break;
 	
