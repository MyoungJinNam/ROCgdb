--- conflicted
+++ resolved
@@ -321,6 +321,9 @@
 static void
 read_closure_value (value *v);
 
+static bool
+is_optimized_out_closure_value (value *v);
+
 static value *
 indirect_closure_value (value *value);
 
@@ -333,6 +336,7 @@
 static const lval_funcs closure_value_funcs = {
   read_closure_value,
   write_closure_value,
+  is_optimized_out_closure_value,
   indirect_closure_value,
   coerce_closure_ref,
   check_synthetic_pointer,
@@ -605,6 +609,21 @@
     return nullptr;
   }
 
+/* Check if location description resolves into optimized out.
+
+   The check operation is performed in the context of a FRAME.
+   BIG_ENDIAN defines the endianness of the target, BIT_SIZE is the
+   number of bits to read and BITS_TO_SKIP is a bit offset into the
+   location.  LOCATION_BIT_LIMIT is a maximum number of bits that
+   location can hold, where value zero signifies that there is
+   no such restriction.  */
+  virtual bool is_optimized_out (frame_info *frame, bool big_endian,
+				 LONGEST bits_to_skip, size_t bit_size,
+				 size_t location_bit_limit) const
+  {
+    return false;
+  }
+
 protected:
   /* Architecture of the location.  */
   gdbarch *m_arch;
@@ -891,6 +910,13 @@
     mark_value_bytes_optimized_out (retval, subobj_offset,
 				    TYPE_LENGTH (subobj_type));
     return retval;
+  }
+
+  bool is_optimized_out (frame_info *frame, bool big_endian,
+			 LONGEST bits_to_skip, size_t bit_size,
+			 size_t location_bit_limit) const override
+  {
+    return true;
   }
 };
 
@@ -1195,6 +1221,10 @@
 		       struct type *subobj_type,
 		       LONGEST subobj_offset) override;
 
+  bool is_optimized_out (frame_info *frame, bool big_endian,
+			 LONGEST bits_to_skip, size_t bit_size,
+			 size_t location_bit_limit) const override;
+
 private:
   /* DWARF register number.  */
   unsigned int m_regnum;
@@ -1346,6 +1376,24 @@
     }
 
   return retval;
+}
+
+bool
+dwarf_register::is_optimized_out (frame_info *frame, bool big_endian,
+				  LONGEST bits_to_skip, size_t bit_size,
+				  size_t location_bit_limit) const
+{
+  int optimized, unavailable;
+  gdb::byte_vector temp_buf (bit_size);
+
+  this->read (frame, temp_buf.data (), 0, bit_size,
+	      bits_to_skip, location_bit_limit,
+	      big_endian, &optimized, &unavailable);
+
+  if (optimized)
+    return true;
+
+  return false;
 }
 
 /* Implicit location description entry.  Describes a location
@@ -1710,6 +1758,10 @@
 		       struct type *subobj_type,
 		       LONGEST subobj_offset) override;
 
+  bool is_optimized_out (frame_info *frame, bool big_endian,
+			 LONGEST bits_to_skip, size_t bit_size,
+			 size_t location_bit_limit) const override;
+
 private:
   /* Composite piece that contains a piece location
      description and it's size.  */
@@ -2083,52 +2135,53 @@
     = allocate_computed_value (subobj_type, &closure_value_funcs, closure);
   set_value_offset (retval, subobj_offset);
 
-<<<<<<< HEAD
   return retval;
+}
+
+bool
+dwarf_composite::is_optimized_out (frame_info *frame, bool big_endian,
+				   LONGEST bits_to_skip, size_t bit_size,
+				   size_t location_bit_limit) const
+{
+  ULONGEST total_bits_to_skip
+    = bits_to_skip + HOST_CHAR_BIT * m_offset + m_bit_suboffset;
+  ULONGEST remaining_bit_size = bit_size;
+  unsigned int pieces_num = m_pieces.size ();
+  unsigned int i;
+
+  /* Advance to the first non-skipped piece.  */
+  for (i = 0; i < pieces_num; i++)
+    {
+      ULONGEST piece_bit_size = m_pieces[i].m_size;
+
+      if (total_bits_to_skip < piece_bit_size)
+	break;
+
+      total_bits_to_skip -= piece_bit_size;
+    }
+
+  for (; i < pieces_num; i++)
+    {
+      auto location = m_pieces[i].m_location;
+      ULONGEST piece_bit_size = m_pieces[i].m_size;
+      size_t this_bit_size = piece_bit_size - total_bits_to_skip;
+
+      if (this_bit_size > remaining_bit_size)
+	this_bit_size = remaining_bit_size;
+
+      if (location->is_optimized_out (frame, big_endian, total_bits_to_skip,
+				      this_bit_size, piece_bit_size))
+	return true;
+
+      remaining_bit_size -= this_bit_size;
+      total_bits_to_skip = 0;
+    }
+
+  return false;
 }
 
 /* Set of functions that perform different arithmetic operations
    on a given DWARF value arguments.
-=======
-/* Read or write a pieced value V.  If FROM != NULL, operate in "write
-   mode": copy FROM into the pieces comprising V.  If FROM == NULL,
-   operate in "read mode": fetch the contents of the (lazy) value V by
-   composing it from its pieces.  If CHECK_OPTIMIZED is true, then no
-   reading or writing is done; instead the return value of this
-   function is true if any piece is optimized out.  When
-   CHECK_OPTIMIZED is true, FROM must be nullptr.  */
-
-static bool
-rw_pieced_value (value *v, value *from, bool check_optimized)
-{
-  int i;
-  LONGEST offset = 0, max_offset;
-  gdb_byte *v_contents;
-  const gdb_byte *from_contents;
-  piece_closure *c
-    = (piece_closure *) value_computed_closure (v);
-  gdb::byte_vector buffer;
-  bool bits_big_endian = type_byte_order (value_type (v)) == BFD_ENDIAN_BIG;
-
-  gdb_assert (!check_optimized || from == nullptr);
-  if (from != nullptr)
-    {
-      from_contents = value_contents (from);
-      v_contents = nullptr;
-    }
-  else
-    {
-      if (value_type (v) != value_enclosing_type (v))
-	internal_error (__FILE__, __LINE__,
-			_("Should not be able to create a lazy value with "
-			  "an enclosing type"));
-      if (check_optimized)
-	v_contents = nullptr;
-      else
-	v_contents = value_contents_raw (v);
-      from_contents = nullptr;
-    }
->>>>>>> a519e8ff
 
    Currently the existing struct value operations are used under the
    hood to avoid the code duplication.  Vector types are planned to be
@@ -2158,61 +2211,12 @@
   value *arg1_value = arg1->convert_to_gdb_value (arg1->get_type ());
   value *arg2_value = arg2->convert_to_gdb_value (arg2->get_type ());
 
-<<<<<<< HEAD
   return value_less (arg1_value, arg2_value);
 }
 
 /* Apply binary operation OP on given ARG1 and ARG2 arguments
    and return a new value entry containing the result of that
    operation.  */
-=======
-	    if (from == nullptr)
-	      {
-		/* Read mode.  */
-		if (!get_frame_register_bytes (frame, gdb_regnum,
-					       bits_to_skip / 8,
-					       buffer, &optim, &unavail))
-		  {
-		    if (optim)
-		      {
-			if (check_optimized)
-			  return true;
-			mark_value_bits_optimized_out (v, offset,
-						       this_size_bits);
-		      }
-		    if (unavail && !check_optimized)
-		      mark_value_bits_unavailable (v, offset,
-						   this_size_bits);
-		    break;
-		  }
-
-		if (!check_optimized)
-		  copy_bitwise (v_contents, offset,
-				buffer.data (), bits_to_skip % 8,
-				this_size_bits, bits_big_endian);
-	      }
-	    else
-	      {
-		/* Write mode.  */
-		if (bits_to_skip % 8 != 0 || this_size_bits % 8 != 0)
-		  {
-		    /* Data is copied non-byte-aligned into the register.
-		       Need some bits from original register value.  */
-		    get_frame_register_bytes (frame, gdb_regnum,
-					      bits_to_skip / 8,
-					      buffer, &optim, &unavail);
-		    if (optim)
-		      throw_error (OPTIMIZED_OUT_ERROR,
-				   _("Can't do read-modify-write to "
-				     "update bitfield; containing word "
-				     "has been optimized out"));
-		    if (unavail)
-		      throw_error (NOT_AVAILABLE_ERROR,
-				   _("Can't do read-modify-write to "
-				     "update bitfield; containing word "
-				     "is unavailable"));
-		  }
->>>>>>> a519e8ff
 
 static std::shared_ptr<dwarf_value>
 dwarf_value_binary_op (std::shared_ptr<const dwarf_value> arg1,
@@ -2223,18 +2227,9 @@
   value *arg2_value = arg2->convert_to_gdb_value (arg2->get_type ());
   value *result = value_binop (arg1_value, arg2_value, op);
 
-<<<<<<< HEAD
   return std::make_shared<dwarf_value> (value_contents_raw (result),
 				        value_type (result));
 }
-=======
-	case DWARF_VALUE_MEMORY:
-	  {
-	    if (check_optimized)
-	      break;
-
-	    bits_to_skip += p->offset;
->>>>>>> a519e8ff
 
 /* Apply a negation operation on ARG and return a new value entry
    containing the result of that operation.  */
@@ -2263,7 +2258,6 @@
 /* Apply a cast operation on ARG and return a new value entry
    containing the result of that operation.  */
 
-<<<<<<< HEAD
 static std::shared_ptr<dwarf_value>
 dwarf_value_cast_op (std::shared_ptr<const dwarf_value> arg, struct type *type)
 {
@@ -2271,18 +2265,6 @@
     = value_cast (type, arg->convert_to_gdb_value (arg->get_type ()));
   return std::make_shared<dwarf_value> (value_contents_raw (result), type);
 }
-=======
-	case DWARF_VALUE_STACK:
-	  {
-	    if (check_optimized)
-	      break;
-
-	    if (from != nullptr)
-	      {
-		mark_value_bits_optimized_out (v, offset, this_size_bits);
-		break;
-	      }
->>>>>>> a519e8ff
 
 static void *
 copy_value_closure (const value *v)
@@ -2301,21 +2283,8 @@
 {
   computed_closure *closure = ((computed_closure*) value_computed_closure (v));
 
-<<<<<<< HEAD
   if (closure == nullptr)
     internal_error (__FILE__, __LINE__, _("invalid closure type"));
-=======
-	case DWARF_VALUE_LITERAL:
-	  {
-	    if (check_optimized)
-	      break;
-
-	    if (from != nullptr)
-	      {
-		mark_value_bits_optimized_out (v, offset, this_size_bits);
-		break;
-	      }
->>>>>>> a519e8ff
 
   closure->decref ();
 
@@ -2344,15 +2313,7 @@
 			  "an enclosing type"));
     }
 
-<<<<<<< HEAD
   ULONGEST bits_to_skip = HOST_CHAR_BIT * value_offset (v);
-=======
-	case DWARF_VALUE_OPTIMIZED_OUT:
-	  if (check_optimized)
-	    return true;
-	  mark_value_bits_optimized_out (v, offset, this_size_bits);
-	  break;
->>>>>>> a519e8ff
 
   /* If there are bits that don't complete a byte, count them in.  */
   if (value_bitsize (v))
@@ -2386,34 +2347,57 @@
       location->read_from_gdb_value (frame, from, bit_offset, bits_to_skip,
 				     max_bit_size - bit_offset, 0);
     }
-
-  return false;
+}
+
+/* Read or write a closure value V.  If FROM != NULL, operate in "write
+   mode": copy FROM into the closure comprising V.  If FROM == NULL,
+   operate in "read mode": fetch the contents of the (lazy) value V by
+   composing it from its closure.  */
+
+static bool
+is_optimized_out_closure_value (value *v)
+{
+  LONGEST max_bit_size;
+  computed_closure *closure = (computed_closure*) value_computed_closure (v);
+  bool big_endian = type_byte_order (value_type (v)) == BFD_ENDIAN_BIG;
+  auto location = closure->get_location ();
+
+  if (value_type (v) != value_enclosing_type (v))
+    internal_error (__FILE__, __LINE__,
+		    _("Should not be able to create a lazy value with "
+		      "an enclosing type"));
+
+  ULONGEST bits_to_skip = HOST_CHAR_BIT * value_offset (v);
+
+  /* If there are bits that don't complete a byte, count them in.  */
+  if (value_bitsize (v))
+    {
+      bits_to_skip += HOST_CHAR_BIT * value_offset (value_parent (v))
+		      + value_bitpos (v);
+      max_bit_size = value_bitsize (v);
+    }
+  else
+    max_bit_size = HOST_CHAR_BIT * TYPE_LENGTH (value_type (v));
+
+  frame_info *frame = closure->get_frame ();
+
+  if (frame == NULL)
+    frame = frame_find_by_id (closure->get_frame_id ());
+
+  return location->is_optimized_out (frame, big_endian, bits_to_skip,
+				     max_bit_size, 0);
 }
 
 static void
 read_closure_value (value *v)
 {
-<<<<<<< HEAD
   rw_closure_value (v, NULL);
-=======
-  rw_pieced_value (v, nullptr, false);
->>>>>>> a519e8ff
 }
 
 static void
 write_closure_value (value *to, value *from)
 {
-<<<<<<< HEAD
   rw_closure_value (to, from);
-=======
-  rw_pieced_value (to, from, false);
-}
-
-static bool
-is_optimized_out_pieced_value (value *v)
-{
-  return rw_pieced_value (v, nullptr, true);
->>>>>>> a519e8ff
 }
 
 /* An implementation of an lval_funcs method to see whether a value is
@@ -2558,21 +2542,6 @@
   }
 }
 
-<<<<<<< HEAD
-=======
-/* Functions for accessing a variable described by DW_OP_piece.  */
-static const struct lval_funcs pieced_value_funcs = {
-  read_pieced_value,
-  write_pieced_value,
-  is_optimized_out_pieced_value,
-  indirect_pieced_value,
-  coerce_pieced_ref,
-  check_pieced_synthetic_pointer,
-  copy_pieced_value_closure,
-  free_pieced_value_closure
-};
-
->>>>>>> a519e8ff
 /* Given context CTX, section offset SECT_OFF, and compilation unit
    data PER_CU, execute the "variable value" operation on the DIE
    found at SECT_OFF.  */
