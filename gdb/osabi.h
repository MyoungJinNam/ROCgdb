/* OS ABI variant handling for GDB.
<<<<<<< HEAD
   Copyright (C) 2001-2020 Free Software Foundation, Inc.
   Copyright (C) 2020 Advanced Micro Devices, Inc. All rights reserved.
=======
   Copyright (C) 2001-2021 Free Software Foundation, Inc.
>>>>>>> b5b5650a
   
   This file is part of GDB.

   This program is free software; you can redistribute it and/or modify
   it under the terms of the GNU General Public License as published by
   the Free Software Foundation; either version 3 of the License, or
   (at your option) any later version.

   This program is distributed in the hope that it will be useful,
   but WITHOUT ANY WARRANTY; without even the implied warranty of
   MERCHANTABILITY or FITNESS FOR A PARTICULAR PURPOSE.  See the
   GNU General Public License for more details.

   You should have received a copy of the GNU General Public License
   along with this program.  If not, see <http://www.gnu.org/licenses/>.  */

#ifndef OSABI_H
#define OSABI_H

/* * List of known OS ABIs.  If you change this, make sure to update the
   table in osabi.c.  */
enum gdb_osabi
{
  GDB_OSABI_UNKNOWN = 0,	/* keep this zero */
  GDB_OSABI_NONE,

  GDB_OSABI_SVR4,
  GDB_OSABI_HURD,
  GDB_OSABI_SOLARIS,
  GDB_OSABI_LINUX,
  GDB_OSABI_FREEBSD,
  GDB_OSABI_NETBSD,
  GDB_OSABI_OPENBSD,
  GDB_OSABI_WINCE,
  GDB_OSABI_GO32,
  GDB_OSABI_QNXNTO,
  GDB_OSABI_CYGWIN,
  GDB_OSABI_WINDOWS,
  GDB_OSABI_AIX,
  GDB_OSABI_DICOS,
  GDB_OSABI_DARWIN,
  GDB_OSABI_SYMBIAN,
  GDB_OSABI_OPENVMS,
  GDB_OSABI_LYNXOS178,
  GDB_OSABI_NEWLIB,
  GDB_OSABI_SDE,
  GDB_OSABI_PIKEOS,
  GDB_OSABI_AMDGPU_HSA,

  GDB_OSABI_INVALID		/* keep this last */
};

/* Register an OS ABI sniffer.  Each arch/flavour may have more than
   one sniffer.  This is used to e.g. differentiate one OS's a.out from
   another.  The first sniffer to return something other than
   GDB_OSABI_UNKNOWN wins, so a sniffer should be careful to claim a file
   only if it knows for sure what it is.  */
void gdbarch_register_osabi_sniffer (enum bfd_architecture,
				     enum bfd_flavour,
				     enum gdb_osabi (*)(bfd *));

/* Register a handler for an OS ABI variant for a given architecture
   and machine type.  There should be only one handler for a given OS
   ABI for each architecture and machine type combination.  */
void gdbarch_register_osabi (enum bfd_architecture, unsigned long,
			     enum gdb_osabi,
			     void (*)(struct gdbarch_info,
				      struct gdbarch *));

/* Lookup the OS ABI corresponding to the specified BFD.  */
enum gdb_osabi gdbarch_lookup_osabi (bfd *);

/* Lookup the OS ABI corresponding to the specified target description
   string.  */
enum gdb_osabi osabi_from_tdesc_string (const char *text);

/* Initialize the gdbarch for the specified OS ABI variant.  */
void gdbarch_init_osabi (struct gdbarch_info, struct gdbarch *);

/* Return the name of the specified OS ABI.  */
const char *gdbarch_osabi_name (enum gdb_osabi);

/* Return a regular expression that matches the OS part of a GNU
   configury triplet for the given OSABI.  */
const char *osabi_triplet_regexp (enum gdb_osabi osabi);

/* Helper routine for ELF file sniffers.  This looks at ABI tag note
   sections to determine the OS ABI from the note.  */
void generic_elf_osabi_sniff_abi_tag_sections (bfd *, asection *,
					       enum gdb_osabi *);

#endif /* OSABI_H */<|MERGE_RESOLUTION|>--- conflicted
+++ resolved
@@ -1,10 +1,6 @@
 /* OS ABI variant handling for GDB.
-<<<<<<< HEAD
-   Copyright (C) 2001-2020 Free Software Foundation, Inc.
-   Copyright (C) 2020 Advanced Micro Devices, Inc. All rights reserved.
-=======
    Copyright (C) 2001-2021 Free Software Foundation, Inc.
->>>>>>> b5b5650a
+   Copyright (C) 2020-2021 Advanced Micro Devices, Inc. All rights reserved.
    
    This file is part of GDB.
 
