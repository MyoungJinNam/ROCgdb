--- conflicted
+++ resolved
@@ -117,14 +117,12 @@
   /* The ptid of the last thread to use the cache or null_ptid.  */
   ptid_t ptid;
 
-<<<<<<< HEAD
   /* The selected lane of the last thread to use the cache or -1.  */
   int lane;
-=======
+
   /* The process target of last inferior to use the cache or
      nullptr.  */
   process_stratum_target *proc_target;
->>>>>>> 9a6abcc8
 };
 
 typedef void (block_func) (struct dcache_block *block, void *param);
@@ -258,11 +256,8 @@
   dcache->oldest = NULL;
   dcache->size = 0;
   dcache->ptid = null_ptid;
-<<<<<<< HEAD
   dcache->lane = -1;
-=======
   dcache->proc_target = nullptr;
->>>>>>> 9a6abcc8
 
   if (dcache->line_size != dcache_line_size)
     {
@@ -467,11 +462,8 @@
   dcache->size = 0;
   dcache->line_size = dcache_line_size;
   dcache->ptid = null_ptid;
-<<<<<<< HEAD
   dcache->lane = -1;
-=======
   dcache->proc_target = nullptr;
->>>>>>> 9a6abcc8
 
   return dcache;
 }
@@ -489,7 +481,6 @@
 {
   ULONGEST i;
 
-<<<<<<< HEAD
   /* If this is a different thread or lane from what we've recorded,
      flush the cache.  */
 
@@ -501,22 +492,14 @@
 		      ? 0
 		      : inferior_thread ()->current_simd_lane ());
 
-  if (inferior_ptid != dcache->ptid || current_lane != dcache->lane)
+  process_stratum_target *proc_target = current_inferior ()->process_target ();
+  if (proc_target != dcache->proc_target || inferior_ptid != dcache->ptid
+      || current_lane != dcache->lane)
     {
       dcache_invalidate (dcache);
       dcache->ptid = inferior_ptid;
       dcache->lane = current_lane;
-=======
-  /* If this is a different thread from what we've recorded, flush the
-     cache.  */
-
-  process_stratum_target *proc_target = current_inferior ()->process_target ();
-  if (proc_target != dcache->proc_target || inferior_ptid != dcache->ptid)
-    {
-      dcache_invalidate (dcache);
-      dcache->ptid = inferior_ptid;
       dcache->proc_target = proc_target;
->>>>>>> 9a6abcc8
     }
 
   for (i = 0; i < len; i++)
