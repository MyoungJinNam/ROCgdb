/* Target-struct-independent code to start (run) and stop an inferior
   process.

   Copyright (C) 1986-2021 Free Software Foundation, Inc.
   Copyright (C) 2019-2021 Advanced Micro Devices, Inc. All rights reserved.

   This file is part of GDB.

   This program is free software; you can redistribute it and/or modify
   it under the terms of the GNU General Public License as published by
   the Free Software Foundation; either version 3 of the License, or
   (at your option) any later version.

   This program is distributed in the hope that it will be useful,
   but WITHOUT ANY WARRANTY; without even the implied warranty of
   MERCHANTABILITY or FITNESS FOR A PARTICULAR PURPOSE.  See the
   GNU General Public License for more details.

   You should have received a copy of the GNU General Public License
   along with this program.  If not, see <http://www.gnu.org/licenses/>.  */

#include "defs.h"
#include "displaced-stepping.h"
#include "infrun.h"
#include <ctype.h>
#include "symtab.h"
#include "frame.h"
#include "inferior.h"
#include "breakpoint.h"
#include "gdbcore.h"
#include "gdbcmd.h"
#include "target.h"
#include "target-connection.h"
#include "gdbthread.h"
#include "annotate.h"
#include "symfile.h"
#include "top.h"
#include "inf-loop.h"
#include "regcache.h"
#include "value.h"
#include "observable.h"
#include "language.h"
#include "solib.h"
#include "main.h"
#include "block.h"
#include "mi/mi-common.h"
#include "event-top.h"
#include "record.h"
#include "record-full.h"
#include "inline-frame.h"
#include "jit.h"
#include "tracepoint.h"
#include "skip.h"
#include "probe.h"
#include "objfiles.h"
#include "completer.h"
#include "target-descriptions.h"
#include "target-dcache.h"
#include "terminal.h"
#include "solist.h"
#include "gdbsupport/event-loop.h"
#include "thread-fsm.h"
#include "gdbsupport/enum-flags.h"
#include "progspace-and-thread.h"
#include "gdbsupport/gdb_optional.h"
#include "arch-utils.h"
#include "gdbsupport/scope-exit.h"
#include "gdbsupport/forward-scope-exit.h"
#include "gdbsupport/gdb_select.h"
#include <unordered_map>
#include "async-event.h"
#include "gdbsupport/selftest.h"
#include "scoped-mock-context.h"
#include "test-target.h"
#include "gdbsupport/common-debug.h"

/* Prototypes for local functions */

static void sig_print_info (enum gdb_signal);

static void sig_print_header (void);

static void follow_inferior_reset_breakpoints (void);

static bool currently_stepping (struct thread_info *tp);

static void insert_hp_step_resume_breakpoint_at_frame (struct frame_info *);

static void insert_step_resume_breakpoint_at_caller (struct frame_info *);

static void insert_longjmp_resume_breakpoint (struct gdbarch *, CORE_ADDR);

static bool maybe_software_singlestep (struct gdbarch *gdbarch);

static void resume (gdb_signal sig);

static void wait_for_inferior (inferior *inf);

/* Asynchronous signal handler registered as event loop source for
   when we have pending events ready to be passed to the core.  */
static struct async_event_handler *infrun_async_inferior_event_token;

/* Stores whether infrun_async was previously enabled or disabled.
   Starts off as -1, indicating "never enabled/disabled".  */
static int infrun_is_async = -1;

/* See infrun.h.  */

void
infrun_async (int enable)
{
  if (infrun_is_async != enable)
    {
      infrun_is_async = enable;

      infrun_debug_printf ("enable=%d", enable);

      if (enable)
	mark_async_event_handler (infrun_async_inferior_event_token);
      else
	clear_async_event_handler (infrun_async_inferior_event_token);
    }
}

/* See infrun.h.  */

void
mark_infrun_async_event_handler (void)
{
  mark_async_event_handler (infrun_async_inferior_event_token);
}

/* When set, stop the 'step' command if we enter a function which has
   no line number information.  The normal behavior is that we step
   over such function.  */
bool step_stop_if_no_debug = false;
static void
show_step_stop_if_no_debug (struct ui_file *file, int from_tty,
			    struct cmd_list_element *c, const char *value)
{
  fprintf_filtered (file, _("Mode of the step operation is %s.\n"), value);
}

/* proceed and normal_stop use this to notify the user when the
   inferior stopped in a different thread than it had been running
   in.  */

static ptid_t previous_inferior_ptid;

/* If set (default for legacy reasons), when following a fork, GDB
   will detach from one of the fork branches, child or parent.
   Exactly which branch is detached depends on 'set follow-fork-mode'
   setting.  */

static bool detach_fork = true;

bool debug_infrun = false;
static void
show_debug_infrun (struct ui_file *file, int from_tty,
		   struct cmd_list_element *c, const char *value)
{
  fprintf_filtered (file, _("Inferior debugging is %s.\n"), value);
}

/* Support for disabling address space randomization.  */

bool disable_randomization = true;

static void
show_disable_randomization (struct ui_file *file, int from_tty,
			    struct cmd_list_element *c, const char *value)
{
  if (target_supports_disable_randomization ())
    fprintf_filtered (file,
		      _("Disabling randomization of debuggee's "
			"virtual address space is %s.\n"),
		      value);
  else
    fputs_filtered (_("Disabling randomization of debuggee's "
		      "virtual address space is unsupported on\n"
		      "this platform.\n"), file);
}

static void
set_disable_randomization (const char *args, int from_tty,
			   struct cmd_list_element *c)
{
  if (!target_supports_disable_randomization ())
    error (_("Disabling randomization of debuggee's "
	     "virtual address space is unsupported on\n"
	     "this platform."));
}

/* User interface for non-stop mode.  */

bool non_stop = false;
static bool non_stop_1 = false;

static void
set_non_stop (const char *args, int from_tty,
	      struct cmd_list_element *c)
{
  if (target_has_execution ())
    {
      non_stop_1 = non_stop;
      error (_("Cannot change this setting while the inferior is running."));
    }

  non_stop = non_stop_1;
}

static void
show_non_stop (struct ui_file *file, int from_tty,
	       struct cmd_list_element *c, const char *value)
{
  fprintf_filtered (file,
		    _("Controlling the inferior in non-stop mode is %s.\n"),
		    value);
}

/* "Observer mode" is somewhat like a more extreme version of
   non-stop, in which all GDB operations that might affect the
   target's execution have been disabled.  */

static bool observer_mode = false;
static bool observer_mode_1 = false;

static void
set_observer_mode (const char *args, int from_tty,
		   struct cmd_list_element *c)
{
  if (target_has_execution ())
    {
      observer_mode_1 = observer_mode;
      error (_("Cannot change this setting while the inferior is running."));
    }

  observer_mode = observer_mode_1;

  may_write_registers = !observer_mode;
  may_write_memory = !observer_mode;
  may_insert_breakpoints = !observer_mode;
  may_insert_tracepoints = !observer_mode;
  /* We can insert fast tracepoints in or out of observer mode,
     but enable them if we're going into this mode.  */
  if (observer_mode)
    may_insert_fast_tracepoints = true;
  may_stop = !observer_mode;
  update_target_permissions ();

  /* Going *into* observer mode we must force non-stop, then
     going out we leave it that way.  */
  if (observer_mode)
    {
      pagination_enabled = 0;
      non_stop = non_stop_1 = true;
    }

  if (from_tty)
    printf_filtered (_("Observer mode is now %s.\n"),
		     (observer_mode ? "on" : "off"));
}

static void
show_observer_mode (struct ui_file *file, int from_tty,
		    struct cmd_list_element *c, const char *value)
{
  fprintf_filtered (file, _("Observer mode is %s.\n"), value);
}

/* This updates the value of observer mode based on changes in
   permissions.  Note that we are deliberately ignoring the values of
   may-write-registers and may-write-memory, since the user may have
   reason to enable these during a session, for instance to turn on a
   debugging-related global.  */

void
update_observer_mode (void)
{
  bool newval = (!may_insert_breakpoints
		 && !may_insert_tracepoints
		 && may_insert_fast_tracepoints
		 && !may_stop
		 && non_stop);

  /* Let the user know if things change.  */
  if (newval != observer_mode)
    printf_filtered (_("Observer mode is now %s.\n"),
		     (newval ? "on" : "off"));

  observer_mode = observer_mode_1 = newval;
}

/* Tables of how to react to signals; the user sets them.  */

static unsigned char signal_stop[GDB_SIGNAL_LAST];
static unsigned char signal_print[GDB_SIGNAL_LAST];
static unsigned char signal_program[GDB_SIGNAL_LAST];

/* Table of signals that are registered with "catch signal".  A
   non-zero entry indicates that the signal is caught by some "catch
   signal" command.  */
static unsigned char signal_catch[GDB_SIGNAL_LAST];

/* Table of signals that the target may silently handle.
   This is automatically determined from the flags above,
   and simply cached here.  */
static unsigned char signal_pass[GDB_SIGNAL_LAST];

#define SET_SIGS(nsigs,sigs,flags) \
  do { \
    int signum = (nsigs); \
    while (signum-- > 0) \
      if ((sigs)[signum]) \
	(flags)[signum] = 1; \
  } while (0)

#define UNSET_SIGS(nsigs,sigs,flags) \
  do { \
    int signum = (nsigs); \
    while (signum-- > 0) \
      if ((sigs)[signum]) \
	(flags)[signum] = 0; \
  } while (0)

/* Update the target's copy of SIGNAL_PROGRAM.  The sole purpose of
   this function is to avoid exporting `signal_program'.  */

void
update_signals_program_target (void)
{
  target_program_signals (signal_program);
}

/* Value to pass to target_resume() to cause all threads to resume.  */

#define RESUME_ALL minus_one_ptid

/* Command list pointer for the "stop" placeholder.  */

static struct cmd_list_element *stop_command;

/* Nonzero if we want to give control to the user when we're notified
   of shared library events by the dynamic linker.  */
int stop_on_solib_events;

/* Enable or disable optional shared library event breakpoints
   as appropriate when the above flag is changed.  */

static void
set_stop_on_solib_events (const char *args,
			  int from_tty, struct cmd_list_element *c)
{
  update_solib_breakpoints ();
}

static void
show_stop_on_solib_events (struct ui_file *file, int from_tty,
			   struct cmd_list_element *c, const char *value)
{
  fprintf_filtered (file, _("Stopping for shared library events is %s.\n"),
		    value);
}

/* True after stop if current stack frame should be printed.  */

static bool stop_print_frame;

/* This is a cached copy of the target/ptid/waitstatus of the last
   event returned by target_wait()/deprecated_target_wait_hook().
   This information is returned by get_last_target_status().  */
static process_stratum_target *target_last_proc_target;
static ptid_t target_last_wait_ptid;
static struct target_waitstatus target_last_waitstatus;

void init_thread_stepping_state (struct thread_info *tss);

static const char follow_fork_mode_child[] = "child";
static const char follow_fork_mode_parent[] = "parent";

static const char *const follow_fork_mode_kind_names[] = {
  follow_fork_mode_child,
  follow_fork_mode_parent,
  NULL
};

static const char *follow_fork_mode_string = follow_fork_mode_parent;
static void
show_follow_fork_mode_string (struct ui_file *file, int from_tty,
			      struct cmd_list_element *c, const char *value)
{
  fprintf_filtered (file,
		    _("Debugger response to a program "
		      "call of fork or vfork is \"%s\".\n"),
		    value);
}


/* Handle changes to the inferior list based on the type of fork,
   which process is being followed, and whether the other process
   should be detached.  On entry inferior_ptid must be the ptid of
   the fork parent.  At return inferior_ptid is the ptid of the
   followed inferior.  */

static bool
follow_fork_inferior (bool follow_child, bool detach_fork)
{
  target_waitkind fork_kind = inferior_thread ()->pending_follow.kind;
  gdb_assert (fork_kind == TARGET_WAITKIND_FORKED
	      || fork_kind == TARGET_WAITKIND_VFORKED);
  bool has_vforked = fork_kind == TARGET_WAITKIND_VFORKED;
  ptid_t parent_ptid = inferior_ptid;
  ptid_t child_ptid = inferior_thread ()->pending_follow.value.related_pid;

  if (has_vforked
      && !non_stop /* Non-stop always resumes both branches.  */
      && current_ui->prompt_state == PROMPT_BLOCKED
      && !(follow_child || detach_fork || sched_multi))
    {
      /* The parent stays blocked inside the vfork syscall until the
	 child execs or exits.  If we don't let the child run, then
	 the parent stays blocked.  If we're telling the parent to run
	 in the foreground, the user will not be able to ctrl-c to get
	 back the terminal, effectively hanging the debug session.  */
      fprintf_filtered (gdb_stderr, _("\
Can not resume the parent process over vfork in the foreground while\n\
holding the child stopped.  Try \"set detach-on-fork\" or \
\"set schedule-multiple\".\n"));
      return true;
    }

  thread_info *child_thr = nullptr;

  if (!follow_child)
    {
      /* Detach new forked process?  */
      if (detach_fork)
	{
	  /* Before detaching from the child, remove all breakpoints
	     from it.  If we forked, then this has already been taken
	     care of by infrun.c.  If we vforked however, any
	     breakpoint inserted in the parent is visible in the
	     child, even those added while stopped in a vfork
	     catchpoint.  This will remove the breakpoints from the
	     parent also, but they'll be reinserted below.  */
	  if (has_vforked)
	    {
	      /* Keep breakpoints list in sync.  */
	      remove_breakpoints_inf (current_inferior ());
	    }

	  if (print_inferior_events)
	    {
	      /* Ensure that we have a process ptid.  */
	      ptid_t process_ptid = ptid_t (child_ptid.pid ());

	      target_terminal::ours_for_output ();
	      fprintf_filtered (gdb_stdlog,
				_("[Detaching after %s from child %s]\n"),
				has_vforked ? "vfork" : "fork",
				target_pid_to_str (process_ptid).c_str ());
	    }
	}
      else
	{
	  struct inferior *parent_inf, *child_inf;

	  /* Add process to GDB's tables.  */
	  child_inf = add_inferior (child_ptid.pid ());

	  parent_inf = current_inferior ();
	  child_inf->attach_flag = parent_inf->attach_flag;
	  copy_terminal_info (child_inf, parent_inf);
	  child_inf->gdbarch = parent_inf->gdbarch;
	  copy_inferior_target_desc_info (child_inf, parent_inf);

	  scoped_restore_current_pspace_and_thread restore_pspace_thread;

	  set_current_inferior (child_inf);
	  switch_to_no_thread ();
	  child_inf->symfile_flags = SYMFILE_NO_READ;
	  child_inf->push_target (parent_inf->process_target ());
<<<<<<< HEAD
	  child_thr
	    = add_thread_silent (child_inf->process_target (), child_ptid);
=======
	  child_thr = add_thread_silent (child_inf->process_target (),
					 child_ptid);
>>>>>>> 66b3b362

	  /* If this is a vfork child, then the address-space is
	     shared with the parent.  */
	  if (has_vforked)
	    {
	      child_inf->pspace = parent_inf->pspace;
	      child_inf->aspace = parent_inf->aspace;

	      exec_on_vfork ();

	      /* The parent will be frozen until the child is done
		 with the shared region.  Keep track of the
		 parent.  */
	      child_inf->vfork_parent = parent_inf;
	      child_inf->pending_detach = 0;
	      parent_inf->vfork_child = child_inf;
	      parent_inf->pending_detach = 0;

	      /* Now that the inferiors and program spaces are all
		 wired up, we can switch to the child thread (which
		 switches inferior and program space too).  */
	      switch_to_thread (child_thr);
	    }
	  else
	    {
	      child_inf->aspace = new_address_space ();
	      child_inf->pspace = new program_space (child_inf->aspace);
	      child_inf->removable = 1;
	      set_current_program_space (child_inf->pspace);
	      clone_program_space (child_inf->pspace, parent_inf->pspace);

	      /* solib_create_inferior_hook relies on the current
		 thread.  */
	      switch_to_thread (child_thr);
	    }
	}

      if (has_vforked)
	{
	  struct inferior *parent_inf;

	  parent_inf = current_inferior ();

	  /* If we detached from the child, then we have to be careful
	     to not insert breakpoints in the parent until the child
	     is done with the shared memory region.  However, if we're
	     staying attached to the child, then we can and should
	     insert breakpoints, so that we can debug it.  A
	     subsequent child exec or exit is enough to know when does
	     the child stops using the parent's address space.  */
	  parent_inf->waiting_for_vfork_done = detach_fork;
	  parent_inf->pspace->breakpoints_not_allowed = detach_fork;
	}
    }
  else
    {
      /* Follow the child.  */
      struct inferior *parent_inf, *child_inf;
      struct program_space *parent_pspace;

      if (print_inferior_events)
	{
	  std::string parent_pid = target_pid_to_str (parent_ptid);
	  std::string child_pid = target_pid_to_str (child_ptid);

	  target_terminal::ours_for_output ();
	  fprintf_filtered (gdb_stdlog,
			    _("[Attaching after %s %s to child %s]\n"),
			    parent_pid.c_str (),
			    has_vforked ? "vfork" : "fork",
			    child_pid.c_str ());
	}

      /* Add the new inferior first, so that the target_detach below
	 doesn't unpush the target.  */

      child_inf = add_inferior (child_ptid.pid ());

      parent_inf = current_inferior ();
      child_inf->attach_flag = parent_inf->attach_flag;
      copy_terminal_info (child_inf, parent_inf);
      child_inf->gdbarch = parent_inf->gdbarch;
      copy_inferior_target_desc_info (child_inf, parent_inf);

      parent_pspace = parent_inf->pspace;

      process_stratum_target *target = parent_inf->process_target ();

      {
	/* Hold a strong reference to the target while (maybe)
	   detaching the parent.  Otherwise detaching could close the
	   target.  */
	auto target_ref = target_ops_ref::new_reference (target);

	/* If we're vforking, we want to hold on to the parent until
	   the child exits or execs.  At child exec or exit time we
	   can remove the old breakpoints from the parent and detach
	   or resume debugging it.  Otherwise, detach the parent now;
	   we'll want to reuse it's program/address spaces, but we
	   can't set them to the child before removing breakpoints
	   from the parent, otherwise, the breakpoints module could
	   decide to remove breakpoints from the wrong process (since
	   they'd be assigned to the same address space).  */

	if (has_vforked)
	  {
	    gdb_assert (child_inf->vfork_parent == NULL);
	    gdb_assert (parent_inf->vfork_child == NULL);
	    child_inf->vfork_parent = parent_inf;
	    child_inf->pending_detach = 0;
	    parent_inf->vfork_child = child_inf;
	    parent_inf->pending_detach = detach_fork;
	    parent_inf->waiting_for_vfork_done = 0;
	  }
	else if (detach_fork)
	  {
	    if (print_inferior_events)
	      {
		/* Ensure that we have a process ptid.  */
		ptid_t process_ptid = ptid_t (parent_ptid.pid ());

		target_terminal::ours_for_output ();
		fprintf_filtered (gdb_stdlog,
				  _("[Detaching after fork from "
				    "parent %s]\n"),
				  target_pid_to_str (process_ptid).c_str ());
	      }

	    target_detach (parent_inf, 0);
	    parent_inf = NULL;
	  }

	/* Note that the detach above makes PARENT_INF dangling.  */

	/* Add the child thread to the appropriate lists, and switch
	   to this new thread, before cloning the program space, and
	   informing the solib layer about this new process.  */

	set_current_inferior (child_inf);
	child_inf->push_target (target);
      }

      child_thr = add_thread_silent (target, child_ptid);

      /* If this is a vfork child, then the address-space is shared
	 with the parent.  If we detached from the parent, then we can
	 reuse the parent's program/address spaces.  */
      if (has_vforked || detach_fork)
	{
	  child_inf->pspace = parent_pspace;
	  child_inf->aspace = child_inf->pspace->aspace;

	  exec_on_vfork ();
	}
      else
	{
	  child_inf->aspace = new_address_space ();
	  child_inf->pspace = new program_space (child_inf->aspace);
	  child_inf->removable = 1;
	  child_inf->symfile_flags = SYMFILE_NO_READ;
	  set_current_program_space (child_inf->pspace);
	  clone_program_space (child_inf->pspace, parent_pspace);
	}

      switch_to_thread (child_thr);
    }

  target_follow_fork (child_ptid, fork_kind, follow_child, detach_fork);

  /* If we ended up creating a new inferior, call post_create_inferior to inform
     the various subcomponents.  */
  if (child_thr != nullptr)
    {
      scoped_restore_current_thread restore;
      switch_to_thread (child_thr);

      post_create_inferior (0);
    }

  /* If we ended up creating a new inferior, call post_create_inferior to inform
     the various subcomponents.  */
  if (child_thr != nullptr)
    {
      scoped_restore_current_thread restore;
      switch_to_thread (child_thr);

      post_create_inferior (0);
    }

  return false;
}

/* Tell the target to follow the fork we're stopped at.  Returns true
   if the inferior should be resumed; false, if the target for some
   reason decided it's best not to resume.  */

static bool
follow_fork ()
{
  bool follow_child = (follow_fork_mode_string == follow_fork_mode_child);
  bool should_resume = true;
  struct thread_info *tp;

  /* Copy user stepping state to the new inferior thread.  FIXME: the
     followed fork child thread should have a copy of most of the
     parent thread structure's run control related fields, not just these.
     Initialized to avoid "may be used uninitialized" warnings from gcc.  */
  struct breakpoint *step_resume_breakpoint = NULL;
  struct breakpoint *exception_resume_breakpoint = NULL;
  CORE_ADDR step_range_start = 0;
  CORE_ADDR step_range_end = 0;
  int current_line = 0;
  symtab *current_symtab = NULL;
  struct frame_id step_frame_id = { 0 };
  struct thread_fsm *thread_fsm = NULL;

  if (!non_stop)
    {
      process_stratum_target *wait_target;
      ptid_t wait_ptid;
      struct target_waitstatus wait_status;

      /* Get the last target status returned by target_wait().  */
      get_last_target_status (&wait_target, &wait_ptid, &wait_status);

      /* If not stopped at a fork event, then there's nothing else to
	 do.  */
      if (wait_status.kind != TARGET_WAITKIND_FORKED
	  && wait_status.kind != TARGET_WAITKIND_VFORKED)
	return 1;

      /* Check if we switched over from WAIT_PTID, since the event was
	 reported.  */
      if (wait_ptid != minus_one_ptid
	  && (current_inferior ()->process_target () != wait_target
	      || inferior_ptid != wait_ptid))
	{
	  /* We did.  Switch back to WAIT_PTID thread, to tell the
	     target to follow it (in either direction).  We'll
	     afterwards refuse to resume, and inform the user what
	     happened.  */
	  thread_info *wait_thread = find_thread_ptid (wait_target, wait_ptid);
	  switch_to_thread (wait_thread);
	  should_resume = false;
	}
    }

  tp = inferior_thread ();

  /* If there were any forks/vforks that were caught and are now to be
     followed, then do so now.  */
  switch (tp->pending_follow.kind)
    {
    case TARGET_WAITKIND_FORKED:
    case TARGET_WAITKIND_VFORKED:
      {
	ptid_t parent, child;

	/* If the user did a next/step, etc, over a fork call,
	   preserve the stepping state in the fork child.  */
	if (follow_child && should_resume)
	  {
	    step_resume_breakpoint = clone_momentary_breakpoint
					 (tp->control.step_resume_breakpoint);
	    step_range_start = tp->control.step_range_start;
	    step_range_end = tp->control.step_range_end;
	    current_line = tp->current_line;
	    current_symtab = tp->current_symtab;
	    step_frame_id = tp->control.step_frame_id;
	    exception_resume_breakpoint
	      = clone_momentary_breakpoint (tp->control.exception_resume_breakpoint);
	    thread_fsm = tp->thread_fsm;

	    /* For now, delete the parent's sr breakpoint, otherwise,
	       parent/child sr breakpoints are considered duplicates,
	       and the child version will not be installed.  Remove
	       this when the breakpoints module becomes aware of
	       inferiors and address spaces.  */
	    delete_step_resume_breakpoint (tp);
	    tp->control.step_range_start = 0;
	    tp->control.step_range_end = 0;
	    tp->control.step_frame_id = null_frame_id;
	    delete_exception_resume_breakpoint (tp);
	    tp->thread_fsm = NULL;
	  }

	parent = inferior_ptid;
	child = tp->pending_follow.value.related_pid;

	process_stratum_target *parent_targ = tp->inf->process_target ();
	/* Set up inferior(s) as specified by the caller, and tell the
	   target to do whatever is necessary to follow either parent
	   or child.  */
	if (follow_fork_inferior (follow_child, detach_fork))
	  {
	    /* Target refused to follow, or there's some other reason
	       we shouldn't resume.  */
	    should_resume = 0;
	  }
	else
	  {
	    /* This pending follow fork event is now handled, one way
	       or another.  The previous selected thread may be gone
	       from the lists by now, but if it is still around, need
	       to clear the pending follow request.  */
	    tp = find_thread_ptid (parent_targ, parent);
	    if (tp)
	      tp->pending_follow.kind = TARGET_WAITKIND_SPURIOUS;

	    /* This makes sure we don't try to apply the "Switched
	       over from WAIT_PID" logic above.  */
	    nullify_last_target_wait_ptid ();

	    /* If we followed the child, switch to it...  */
	    if (follow_child)
	      {
		thread_info *child_thr = find_thread_ptid (parent_targ, child);
		switch_to_thread (child_thr);

		/* ... and preserve the stepping state, in case the
		   user was stepping over the fork call.  */
		if (should_resume)
		  {
		    tp = inferior_thread ();
		    tp->control.step_resume_breakpoint
		      = step_resume_breakpoint;
		    tp->control.step_range_start = step_range_start;
		    tp->control.step_range_end = step_range_end;
		    tp->current_line = current_line;
		    tp->current_symtab = current_symtab;
		    tp->control.step_frame_id = step_frame_id;
		    tp->control.exception_resume_breakpoint
		      = exception_resume_breakpoint;
		    tp->thread_fsm = thread_fsm;
		  }
		else
		  {
		    /* If we get here, it was because we're trying to
		       resume from a fork catchpoint, but, the user
		       has switched threads away from the thread that
		       forked.  In that case, the resume command
		       issued is most likely not applicable to the
		       child, so just warn, and refuse to resume.  */
		    warning (_("Not resuming: switched threads "
			       "before following fork child."));
		  }

		/* Reset breakpoints in the child as appropriate.  */
		follow_inferior_reset_breakpoints ();
	      }
	  }
      }
      break;
    case TARGET_WAITKIND_SPURIOUS:
      /* Nothing to follow.  */
      break;
    default:
      internal_error (__FILE__, __LINE__,
		      "Unexpected pending_follow.kind %d\n",
		      tp->pending_follow.kind);
      break;
    }

  return should_resume;
}

static void
follow_inferior_reset_breakpoints (void)
{
  struct thread_info *tp = inferior_thread ();

  /* Was there a step_resume breakpoint?  (There was if the user
     did a "next" at the fork() call.)  If so, explicitly reset its
     thread number.  Cloned step_resume breakpoints are disabled on
     creation, so enable it here now that it is associated with the
     correct thread.

     step_resumes are a form of bp that are made to be per-thread.
     Since we created the step_resume bp when the parent process
     was being debugged, and now are switching to the child process,
     from the breakpoint package's viewpoint, that's a switch of
     "threads".  We must update the bp's notion of which thread
     it is for, or it'll be ignored when it triggers.  */

  if (tp->control.step_resume_breakpoint)
    {
      breakpoint_re_set_thread (tp->control.step_resume_breakpoint);
      tp->control.step_resume_breakpoint->loc->enabled = 1;
    }

  /* Treat exception_resume breakpoints like step_resume breakpoints.  */
  if (tp->control.exception_resume_breakpoint)
    {
      breakpoint_re_set_thread (tp->control.exception_resume_breakpoint);
      tp->control.exception_resume_breakpoint->loc->enabled = 1;
    }

  /* Reinsert all breakpoints in the child.  The user may have set
     breakpoints after catching the fork, in which case those
     were never set in the child, but only in the parent.  This makes
     sure the inserted breakpoints match the breakpoint list.  */

  breakpoint_re_set ();
  insert_breakpoints ();
}

/* The child has exited or execed: resume threads of the parent the
   user wanted to be executing.  */

static int
proceed_after_vfork_done (struct thread_info *thread,
			  void *arg)
{
  int pid = * (int *) arg;

  if (thread->ptid.pid () == pid
      && thread->state == THREAD_RUNNING
      && !thread->executing
      && !thread->stop_requested
      && thread->stop_signal () == GDB_SIGNAL_0)
    {
      infrun_debug_printf ("resuming vfork parent thread %s",
			   target_pid_to_str (thread->ptid).c_str ());

      switch_to_thread (thread);
      clear_proceed_status (0);
      proceed ((CORE_ADDR) -1, GDB_SIGNAL_DEFAULT);
    }

  return 0;
}

/* Called whenever we notice an exec or exit event, to handle
   detaching or resuming a vfork parent.  */

static void
handle_vfork_child_exec_or_exit (int exec)
{
  struct inferior *inf = current_inferior ();

  if (inf->vfork_parent)
    {
      int resume_parent = -1;

      /* This exec or exit marks the end of the shared memory region
	 between the parent and the child.  Break the bonds.  */
      inferior *vfork_parent = inf->vfork_parent;
      inf->vfork_parent->vfork_child = NULL;
      inf->vfork_parent = NULL;

      /* If the user wanted to detach from the parent, now is the
	 time.  */
      if (vfork_parent->pending_detach)
	{
	  struct program_space *pspace;
	  struct address_space *aspace;

	  /* follow-fork child, detach-on-fork on.  */

	  vfork_parent->pending_detach = 0;

	  scoped_restore_current_pspace_and_thread restore_thread;

	  /* We're letting loose of the parent.  */
	  thread_info *tp = any_live_thread_of_inferior (vfork_parent);
	  switch_to_thread (tp);

	  /* We're about to detach from the parent, which implicitly
	     removes breakpoints from its address space.  There's a
	     catch here: we want to reuse the spaces for the child,
	     but, parent/child are still sharing the pspace at this
	     point, although the exec in reality makes the kernel give
	     the child a fresh set of new pages.  The problem here is
	     that the breakpoints module being unaware of this, would
	     likely chose the child process to write to the parent
	     address space.  Swapping the child temporarily away from
	     the spaces has the desired effect.  Yes, this is "sort
	     of" a hack.  */

	  pspace = inf->pspace;
	  aspace = inf->aspace;
	  inf->aspace = NULL;
	  inf->pspace = NULL;

	  if (print_inferior_events)
	    {
	      std::string pidstr
		= target_pid_to_str (ptid_t (vfork_parent->pid));

	      target_terminal::ours_for_output ();

	      if (exec)
		{
		  fprintf_filtered (gdb_stdlog,
				    _("[Detaching vfork parent %s "
				      "after child exec]\n"), pidstr.c_str ());
		}
	      else
		{
		  fprintf_filtered (gdb_stdlog,
				    _("[Detaching vfork parent %s "
				      "after child exit]\n"), pidstr.c_str ());
		}
	    }

	  target_detach (vfork_parent, 0);

	  /* Put it back.  */
	  inf->pspace = pspace;
	  inf->aspace = aspace;
	}
      else if (exec)
	{
	  /* We're staying attached to the parent, so, really give the
	     child a new address space.  */
	  inf->pspace = new program_space (maybe_new_address_space ());
	  inf->aspace = inf->pspace->aspace;
	  inf->removable = 1;
	  set_current_program_space (inf->pspace);

	  resume_parent = vfork_parent->pid;
	}
      else
	{
	  /* If this is a vfork child exiting, then the pspace and
	     aspaces were shared with the parent.  Since we're
	     reporting the process exit, we'll be mourning all that is
	     found in the address space, and switching to null_ptid,
	     preparing to start a new inferior.  But, since we don't
	     want to clobber the parent's address/program spaces, we
	     go ahead and create a new one for this exiting
	     inferior.  */

	  /* Switch to no-thread while running clone_program_space, so
	     that clone_program_space doesn't want to read the
	     selected frame of a dead process.  */
	  scoped_restore_current_thread restore_thread;
	  switch_to_no_thread ();

	  inf->pspace = new program_space (maybe_new_address_space ());
	  inf->aspace = inf->pspace->aspace;
	  set_current_program_space (inf->pspace);
	  inf->removable = 1;
	  inf->symfile_flags = SYMFILE_NO_READ;
	  clone_program_space (inf->pspace, vfork_parent->pspace);

	  resume_parent = vfork_parent->pid;
	}

      gdb_assert (current_program_space == inf->pspace);

      if (non_stop && resume_parent != -1)
	{
	  /* If the user wanted the parent to be running, let it go
	     free now.  */
	  scoped_restore_current_thread restore_thread;

	  infrun_debug_printf ("resuming vfork parent process %d",
			       resume_parent);

	  iterate_over_threads (proceed_after_vfork_done, &resume_parent);
	}
    }
}

/* Enum strings for "set|show follow-exec-mode".  */

static const char follow_exec_mode_new[] = "new";
static const char follow_exec_mode_same[] = "same";
static const char *const follow_exec_mode_names[] =
{
  follow_exec_mode_new,
  follow_exec_mode_same,
  NULL,
};

static const char *follow_exec_mode_string = follow_exec_mode_same;
static void
show_follow_exec_mode_string (struct ui_file *file, int from_tty,
			      struct cmd_list_element *c, const char *value)
{
  fprintf_filtered (file, _("Follow exec mode is \"%s\".\n"),  value);
}

/* EXEC_FILE_TARGET is assumed to be non-NULL.  */

static void
follow_exec (ptid_t ptid, const char *exec_file_target)
{
  int pid = ptid.pid ();
  ptid_t process_ptid;

  /* Switch terminal for any messages produced e.g. by
     breakpoint_re_set.  */
  target_terminal::ours_for_output ();

  /* This is an exec event that we actually wish to pay attention to.
     Refresh our symbol table to the newly exec'd program, remove any
     momentary bp's, etc.

     If there are breakpoints, they aren't really inserted now,
     since the exec() transformed our inferior into a fresh set
     of instructions.

     We want to preserve symbolic breakpoints on the list, since
     we have hopes that they can be reset after the new a.out's
     symbol table is read.

     However, any "raw" breakpoints must be removed from the list
     (e.g., the solib bp's), since their address is probably invalid
     now.

     And, we DON'T want to call delete_breakpoints() here, since
     that may write the bp's "shadow contents" (the instruction
     value that was overwritten with a TRAP instruction).  Since
     we now have a new a.out, those shadow contents aren't valid.  */

  mark_breakpoints_out ();

  /* The target reports the exec event to the main thread, even if
     some other thread does the exec, and even if the main thread was
     stopped or already gone.  We may still have non-leader threads of
     the process on our list.  E.g., on targets that don't have thread
     exit events (like remote); or on native Linux in non-stop mode if
     there were only two threads in the inferior and the non-leader
     one is the one that execs (and nothing forces an update of the
     thread list up to here).  When debugging remotely, it's best to
     avoid extra traffic, when possible, so avoid syncing the thread
     list with the target, and instead go ahead and delete all threads
     of the process but one that reported the event.  Note this must
     be done before calling update_breakpoints_after_exec, as
     otherwise clearing the threads' resources would reference stale
     thread breakpoints -- it may have been one of these threads that
     stepped across the exec.  We could just clear their stepping
     states, but as long as we're iterating, might as well delete
     them.  Deleting them now rather than at the next user-visible
     stop provides a nicer sequence of events for user and MI
     notifications.  */
  for (thread_info *th : all_threads_safe ())
    if (th->ptid.pid () == pid && th->ptid != ptid)
      delete_thread (th);

  /* We also need to clear any left over stale state for the
     leader/event thread.  E.g., if there was any step-resume
     breakpoint or similar, it's gone now.  We cannot truly
     step-to-next statement through an exec().  */
  thread_info *th = inferior_thread ();
  th->control.step_resume_breakpoint = NULL;
  th->control.exception_resume_breakpoint = NULL;
  th->control.single_step_breakpoints = NULL;
  th->control.step_range_start = 0;
  th->control.step_range_end = 0;

  /* The user may have had the main thread held stopped in the
     previous image (e.g., schedlock on, or non-stop).  Release
     it now.  */
  th->stop_requested = 0;

  update_breakpoints_after_exec ();

  /* What is this a.out's name?  */
  process_ptid = ptid_t (pid);
  printf_unfiltered (_("%s is executing new program: %s\n"),
		     target_pid_to_str (process_ptid).c_str (),
		     exec_file_target);

  /* We've followed the inferior through an exec.  Therefore, the
     inferior has essentially been killed & reborn.  */

  breakpoint_init_inferior (inf_execd);

  gdb::unique_xmalloc_ptr<char> exec_file_host
    = exec_file_find (exec_file_target, NULL);

  /* If we were unable to map the executable target pathname onto a host
     pathname, tell the user that.  Otherwise GDB's subsequent behavior
     is confusing.  Maybe it would even be better to stop at this point
     so that the user can specify a file manually before continuing.  */
  if (exec_file_host == NULL)
    warning (_("Could not load symbols for executable %s.\n"
	       "Do you need \"set sysroot\"?"),
	     exec_file_target);

  /* Reset the shared library package.  This ensures that we get a
     shlib event when the child reaches "_start", at which point the
     dld will have had a chance to initialize the child.  */
  /* Also, loading a symbol file below may trigger symbol lookups, and
     we don't want those to be satisfied by the libraries of the
     previous incarnation of this process.  */
  no_shared_libraries (NULL, 0);

  struct inferior *inf = current_inferior ();

  if (follow_exec_mode_string == follow_exec_mode_new)
    {
      /* The user wants to keep the old inferior and program spaces
	 around.  Create a new fresh one, and switch to it.  */

      /* Do exit processing for the original inferior before setting the new
	 inferior's pid.  Having two inferiors with the same pid would confuse
	 find_inferior_p(t)id.  Transfer the terminal state and info from the
	  old to the new inferior.  */
      inferior *new_inferior = add_inferior_with_spaces ();

      swap_terminal_info (new_inferior, inf);
      exit_inferior_silent (inf);

      new_inferior->pid = pid;
      target_follow_exec (new_inferior, ptid, exec_file_target);

      /* We continue with the new inferior.  */
      inf = new_inferior;
    }
  else
    {
      /* The old description may no longer be fit for the new image.
	 E.g, a 64-bit process exec'ed a 32-bit process.  Clear the
	 old description; we'll read a new one below.  No need to do
	 this on "follow-exec-mode new", as the old inferior stays
	 around (its description is later cleared/refetched on
	 restart).  */
      target_clear_description ();
      target_follow_exec (inf, ptid, exec_file_target);
    }

  gdb_assert (current_inferior () == inf);
  gdb_assert (current_program_space == inf->pspace);

  /* Attempt to open the exec file.  SYMFILE_DEFER_BP_RESET is used
     because the proper displacement for a PIE (Position Independent
     Executable) main symbol file will only be computed by
     solib_create_inferior_hook below.  breakpoint_re_set would fail
     to insert the breakpoints with the zero displacement.  */
  try_open_exec_file (exec_file_host.get (), inf, SYMFILE_DEFER_BP_RESET);

  /* If the target can specify a description, read it.  Must do this
     after flipping to the new executable (because the target supplied
     description must be compatible with the executable's
     architecture, and the old executable may e.g., be 32-bit, while
     the new one 64-bit), and before anything involving memory or
     registers.  */
  target_find_description ();

  gdb::observers::inferior_execd.notify (inf);

  breakpoint_re_set ();

  /* Reinsert all breakpoints.  (Those which were symbolic have
     been reset to the proper address in the new a.out, thanks
     to symbol_file_command...).  */
  insert_breakpoints ();

  /* The next resume of this inferior should bring it to the shlib
     startup breakpoints.  (If the user had also set bp's on
     "main" from the old (parent) process, then they'll auto-
     matically get reset there in the new process.).  */
}

/* The chain of threads that need to do a step-over operation to get
   past e.g., a breakpoint.  What technique is used to step over the
   breakpoint/watchpoint does not matter -- all threads end up in the
   same queue, to maintain rough temporal order of execution, in order
   to avoid starvation, otherwise, we could e.g., find ourselves
   constantly stepping the same couple threads past their breakpoints
   over and over, if the single-step finish fast enough.  */
thread_step_over_list global_thread_step_over_list;

/* Bit flags indicating what the thread needs to step over.  */

enum step_over_what_flag
  {
    /* Step over a breakpoint.  */
    STEP_OVER_BREAKPOINT = 1,

    /* Step past a non-continuable watchpoint, in order to let the
       instruction execute so we can evaluate the watchpoint
       expression.  */
    STEP_OVER_WATCHPOINT = 2
  };
DEF_ENUM_FLAGS_TYPE (enum step_over_what_flag, step_over_what);

/* Info about an instruction that is being stepped over.  */

struct step_over_info
{
  /* If we're stepping past a breakpoint, this is the address space
     and address of the instruction the breakpoint is set at.  We'll
     skip inserting all breakpoints here.  Valid iff ASPACE is
     non-NULL.  */
  const address_space *aspace = nullptr;
  CORE_ADDR address = 0;

  /* The instruction being stepped over triggers a nonsteppable
     watchpoint.  If true, we'll skip inserting watchpoints.  */
  int nonsteppable_watchpoint_p = 0;

  /* The thread's global number.  */
  int thread = -1;
};

/* The step-over info of the location that is being stepped over.

   Note that with async/breakpoint always-inserted mode, a user might
   set a new breakpoint/watchpoint/etc. exactly while a breakpoint is
   being stepped over.  As setting a new breakpoint inserts all
   breakpoints, we need to make sure the breakpoint being stepped over
   isn't inserted then.  We do that by only clearing the step-over
   info when the step-over is actually finished (or aborted).

   Presently GDB can only step over one breakpoint at any given time.
   Given threads that can't run code in the same address space as the
   breakpoint's can't really miss the breakpoint, GDB could be taught
   to step-over at most one breakpoint per address space (so this info
   could move to the address space object if/when GDB is extended).
   The set of breakpoints being stepped over will normally be much
   smaller than the set of all breakpoints, so a flag in the
   breakpoint location structure would be wasteful.  A separate list
   also saves complexity and run-time, as otherwise we'd have to go
   through all breakpoint locations clearing their flag whenever we
   start a new sequence.  Similar considerations weigh against storing
   this info in the thread object.  Plus, not all step overs actually
   have breakpoint locations -- e.g., stepping past a single-step
   breakpoint, or stepping to complete a non-continuable
   watchpoint.  */
static struct step_over_info step_over_info;

/* Record the address of the breakpoint/instruction we're currently
   stepping over.
   N.B. We record the aspace and address now, instead of say just the thread,
   because when we need the info later the thread may be running.  */

static void
set_step_over_info (const address_space *aspace, CORE_ADDR address,
		    int nonsteppable_watchpoint_p,
		    int thread)
{
  step_over_info.aspace = aspace;
  step_over_info.address = address;
  step_over_info.nonsteppable_watchpoint_p = nonsteppable_watchpoint_p;
  step_over_info.thread = thread;
}

/* Called when we're not longer stepping over a breakpoint / an
   instruction, so all breakpoints are free to be (re)inserted.  */

static void
clear_step_over_info (void)
{
  infrun_debug_printf ("clearing step over info");
  step_over_info.aspace = NULL;
  step_over_info.address = 0;
  step_over_info.nonsteppable_watchpoint_p = 0;
  step_over_info.thread = -1;
}

/* See infrun.h.  */

int
stepping_past_instruction_at (struct address_space *aspace,
			      CORE_ADDR address)
{
  return (step_over_info.aspace != NULL
	  && breakpoint_address_match (aspace, address,
				       step_over_info.aspace,
				       step_over_info.address));
}

/* See infrun.h.  */

int
thread_is_stepping_over_breakpoint (int thread)
{
  return (step_over_info.thread != -1
	  && thread == step_over_info.thread);
}

/* See infrun.h.  */

int
stepping_past_nonsteppable_watchpoint (void)
{
  return step_over_info.nonsteppable_watchpoint_p;
}

/* Returns true if step-over info is valid.  */

static bool
step_over_info_valid_p (void)
{
  return (step_over_info.aspace != NULL
	  || stepping_past_nonsteppable_watchpoint ());
}


/* Displaced stepping.  */

/* In non-stop debugging mode, we must take special care to manage
   breakpoints properly; in particular, the traditional strategy for
   stepping a thread past a breakpoint it has hit is unsuitable.
   'Displaced stepping' is a tactic for stepping one thread past a
   breakpoint it has hit while ensuring that other threads running
   concurrently will hit the breakpoint as they should.

   The traditional way to step a thread T off a breakpoint in a
   multi-threaded program in all-stop mode is as follows:

   a0) Initially, all threads are stopped, and breakpoints are not
       inserted.
   a1) We single-step T, leaving breakpoints uninserted.
   a2) We insert breakpoints, and resume all threads.

   In non-stop debugging, however, this strategy is unsuitable: we
   don't want to have to stop all threads in the system in order to
   continue or step T past a breakpoint.  Instead, we use displaced
   stepping:

   n0) Initially, T is stopped, other threads are running, and
       breakpoints are inserted.
   n1) We copy the instruction "under" the breakpoint to a separate
       location, outside the main code stream, making any adjustments
       to the instruction, register, and memory state as directed by
       T's architecture.
   n2) We single-step T over the instruction at its new location.
   n3) We adjust the resulting register and memory state as directed
       by T's architecture.  This includes resetting T's PC to point
       back into the main instruction stream.
   n4) We resume T.

   This approach depends on the following gdbarch methods:

   - gdbarch_max_insn_length and gdbarch_displaced_step_location
     indicate where to copy the instruction, and how much space must
     be reserved there.  We use these in step n1.

   - gdbarch_displaced_step_copy_insn copies a instruction to a new
     address, and makes any necessary adjustments to the instruction,
     register contents, and memory.  We use this in step n1.

   - gdbarch_displaced_step_fixup adjusts registers and memory after
     we have successfully single-stepped the instruction, to yield the
     same effect the instruction would have had if we had executed it
     at its original address.  We use this in step n3.

   The gdbarch_displaced_step_copy_insn and
   gdbarch_displaced_step_fixup functions must be written so that
   copying an instruction with gdbarch_displaced_step_copy_insn,
   single-stepping across the copied instruction, and then applying
   gdbarch_displaced_insn_fixup should have the same effects on the
   thread's memory and registers as stepping the instruction in place
   would have.  Exactly which responsibilities fall to the copy and
   which fall to the fixup is up to the author of those functions.

   See the comments in gdbarch.sh for details.

   Note that displaced stepping and software single-step cannot
   currently be used in combination, although with some care I think
   they could be made to.  Software single-step works by placing
   breakpoints on all possible subsequent instructions; if the
   displaced instruction is a PC-relative jump, those breakpoints
   could fall in very strange places --- on pages that aren't
   executable, or at addresses that are not proper instruction
   boundaries.  (We do generally let other threads run while we wait
   to hit the software single-step breakpoint, and they might
   encounter such a corrupted instruction.)  One way to work around
   this would be to have gdbarch_displaced_step_copy_insn fully
   simulate the effect of PC-relative instructions (and return NULL)
   on architectures that use software single-stepping.

   In non-stop mode, we can have independent and simultaneous step
   requests, so more than one thread may need to simultaneously step
   over a breakpoint.  The current implementation assumes there is
   only one scratch space per process.  In this case, we have to
   serialize access to the scratch space.  If thread A wants to step
   over a breakpoint, but we are currently waiting for some other
   thread to complete a displaced step, we leave thread A stopped and
   place it in the displaced_step_request_queue.  Whenever a displaced
   step finishes, we pick the next thread in the queue and start a new
   displaced step operation on it.  See displaced_step_prepare and
   displaced_step_finish for details.  */

/* Return true if THREAD is doing a displaced step.  */

static bool
displaced_step_in_progress_thread (thread_info *thread)
{
  gdb_assert (thread != NULL);

  return thread->displaced_step_state.in_progress ();
}

/* Return true if INF has a thread doing a displaced step.  */

static bool
displaced_step_in_progress (inferior *inf)
{
  return inf->displaced_step_state.in_progress_count > 0;
}

/* Return true if any thread is doing a displaced step.  */

static bool
displaced_step_in_progress_any_thread ()
{
  for (inferior *inf : all_non_exited_inferiors ())
    {
      if (displaced_step_in_progress (inf))
	return true;
    }

  return false;
}

static void
infrun_inferior_exit (struct inferior *inf)
{
  inf->displaced_step_state.reset ();
}

static void
infrun_inferior_execd (inferior *inf)
{
  /* If some threads where was doing a displaced step in this inferior at the
     moment of the exec, they no longer exist.  Even if the exec'ing thread
     doing a displaced step, we don't want to to any fixup nor restore displaced
     stepping buffer bytes.  */
  inf->displaced_step_state.reset ();

  for (thread_info *thread : inf->threads ())
    thread->displaced_step_state.reset ();

  /* Since an in-line step is done with everything else stopped, if there was
     one in progress at the time of the exec, it must have been the exec'ing
     thread.  */
  clear_step_over_info ();
}

/* If ON, and the architecture supports it, GDB will use displaced
   stepping to step over breakpoints.  If OFF, or if the architecture
   doesn't support it, GDB will instead use the traditional
   hold-and-step approach.  If AUTO (which is the default), GDB will
   decide which technique to use to step over breakpoints depending on
   whether the target works in a non-stop way (see use_displaced_stepping).  */

static enum auto_boolean can_use_displaced_stepping = AUTO_BOOLEAN_AUTO;

static void
show_can_use_displaced_stepping (struct ui_file *file, int from_tty,
				 struct cmd_list_element *c,
				 const char *value)
{
  if (can_use_displaced_stepping == AUTO_BOOLEAN_AUTO)
    fprintf_filtered (file,
		      _("Debugger's willingness to use displaced stepping "
			"to step over breakpoints is %s (currently %s).\n"),
		      value, target_is_non_stop_p () ? "on" : "off");
  else
    fprintf_filtered (file,
		      _("Debugger's willingness to use displaced stepping "
			"to step over breakpoints is %s.\n"), value);
}

/* Return true if the target behing THREAD supports displaced stepping.  */

static bool
target_supports_displaced_stepping (thread_info *thread)
{
  inferior *inf = thread->inf;
  target_ops *target = inf->top_target ();

  return target->supports_displaced_step (thread);
}

/* Return non-zero if displaced stepping can/should be used to step
   over breakpoints of thread TP.  */

static bool
use_displaced_stepping (thread_info *tp)
{
  /* If the user disabled it explicitly, don't use displaced stepping.  */
  if (can_use_displaced_stepping == AUTO_BOOLEAN_FALSE)
    return false;

  /* If "auto", only use displaced stepping if the target operates in a non-stop
     way.  */
  if (can_use_displaced_stepping == AUTO_BOOLEAN_AUTO
      && !target_is_non_stop_p ())
    return false;

  /* If the target doesn't support displaced stepping, don't use it.  */
  if (!target_supports_displaced_stepping (tp))
    return false;

  /* If recording, don't use displaced stepping.  */
  if (find_record_target () != nullptr)
    return false;

  /* If displaced stepping failed before for this inferior, don't bother trying
     again.  */
  if (tp->inf->displaced_step_state.failed_before)
    return false;

  return true;
}

/* Simple function wrapper around displaced_step_thread_state::reset.  */

static void
displaced_step_reset (displaced_step_thread_state *displaced)
{
  displaced->reset ();
}

/* A cleanup that wraps displaced_step_reset.  We use this instead of, say,
   SCOPE_EXIT, because it needs to be discardable with "cleanup.release ()".  */

using displaced_step_reset_cleanup = FORWARD_SCOPE_EXIT (displaced_step_reset);

/* See infrun.h.  */

std::string
displaced_step_dump_bytes (const gdb_byte *buf, size_t len)
{
  std::string ret;

  for (size_t i = 0; i < len; i++)
    {
      if (i == 0)
	ret += string_printf ("%02x", buf[i]);
      else
	ret += string_printf (" %02x", buf[i]);
    }

  return ret;
}

/* Prepare to single-step, using displaced stepping.

   Note that we cannot use displaced stepping when we have a signal to
   deliver.  If we have a signal to deliver and an instruction to step
   over, then after the step, there will be no indication from the
   target whether the thread entered a signal handler or ignored the
   signal and stepped over the instruction successfully --- both cases
   result in a simple SIGTRAP.  In the first case we mustn't do a
   fixup, and in the second case we must --- but we can't tell which.
   Comments in the code for 'random signals' in handle_inferior_event
   explain how we handle this case instead.

   Returns DISPLACED_STEP_PREPARE_STATUS_OK if preparing was successful -- this
   thread is going to be stepped now; DISPLACED_STEP_PREPARE_STATUS_UNAVAILABLE
   if displaced stepping this thread got queued; or
   DISPLACED_STEP_PREPARE_STATUS_CANT if this instruction can't be displaced
   stepped.  */

static displaced_step_prepare_status
displaced_step_prepare_throw (thread_info *tp)
{
  regcache *regcache = get_thread_regcache (tp);
  struct gdbarch *gdbarch = regcache->arch ();
  displaced_step_thread_state &disp_step_thread_state
    = tp->displaced_step_state;

  /* We should never reach this function if the target does not
     support displaced stepping.  */
  gdb_assert (target_supports_displaced_stepping (tp));

  /* Nor if the thread isn't meant to step over a breakpoint.  */
  gdb_assert (tp->control.trap_expected);

  /* Disable range stepping while executing in the scratch pad.  We
     want a single-step even if executing the displaced instruction in
     the scratch buffer lands within the stepping range (e.g., a
     jump/branch).  */
  tp->control.may_range_step = 0;

  /* We are about to start a displaced step for this thread.  If one is already
     in progress, something's wrong.  */
  gdb_assert (!disp_step_thread_state.in_progress ());

  if (tp->inf->displaced_step_state.unavailable)
    {
      /* The gdbarch tells us it's not worth asking to try a prepare because
	 it is likely that it will return unavailable, so don't bother asking.  */

      displaced_debug_printf ("deferring step of %s",
			      target_pid_to_str (tp->ptid).c_str ());

      global_thread_step_over_chain_enqueue (tp);
      return DISPLACED_STEP_PREPARE_STATUS_UNAVAILABLE;
    }

  displaced_debug_printf ("displaced-stepping %s now",
			  target_pid_to_str (tp->ptid).c_str ());

  scoped_restore_current_thread restore_thread;

  switch_to_thread (tp);

  CORE_ADDR original_pc = regcache_read_pc (regcache);
  CORE_ADDR displaced_pc;

  displaced_step_prepare_status status
    = tp->inf->top_target ()->displaced_step_prepare (tp, displaced_pc);

  if (status == DISPLACED_STEP_PREPARE_STATUS_CANT)
    {
      displaced_debug_printf ("failed to prepare (%s)",
			      target_pid_to_str (tp->ptid).c_str ());

      return DISPLACED_STEP_PREPARE_STATUS_CANT;
    }
  else if (status == DISPLACED_STEP_PREPARE_STATUS_UNAVAILABLE)
    {
      /* Not enough displaced stepping resources available, defer this
	 request by placing it the queue.  */

      displaced_debug_printf ("not enough resources available, "
			      "deferring step of %s",
			      target_pid_to_str (tp->ptid).c_str ());

      global_thread_step_over_chain_enqueue (tp);

      return DISPLACED_STEP_PREPARE_STATUS_UNAVAILABLE;
    }

  gdb_assert (status == DISPLACED_STEP_PREPARE_STATUS_OK);

  /* Save the information we need to fix things up if the step
     succeeds.  */
  disp_step_thread_state.set (gdbarch);

  tp->inf->displaced_step_state.in_progress_count++;

  displaced_debug_printf ("prepared successfully thread=%s, "
			  "original_pc=%s, displaced_pc=%s",
			  target_pid_to_str (tp->ptid).c_str (),
			  paddress (gdbarch, original_pc),
			  paddress (gdbarch, displaced_pc));

  return DISPLACED_STEP_PREPARE_STATUS_OK;
}

/* Wrapper for displaced_step_prepare_throw that disabled further
   attempts at displaced stepping if we get a memory error.  */

static displaced_step_prepare_status
displaced_step_prepare (thread_info *thread)
{
  displaced_step_prepare_status status
    = DISPLACED_STEP_PREPARE_STATUS_CANT;

  try
    {
      status = displaced_step_prepare_throw (thread);
    }
  catch (const gdb_exception_error &ex)
    {
      if (ex.error != MEMORY_ERROR
	  && ex.error != NOT_SUPPORTED_ERROR)
	throw;

      infrun_debug_printf ("caught exception, disabling displaced stepping: %s",
			   ex.what ());

      /* Be verbose if "set displaced-stepping" is "on", silent if
	 "auto".  */
      if (can_use_displaced_stepping == AUTO_BOOLEAN_TRUE)
	{
	  warning (_("disabling displaced stepping: %s"),
		   ex.what ());
	}

      /* Disable further displaced stepping attempts.  */
      thread->inf->displaced_step_state.failed_before = 1;
    }

  return status;
}

/* If we displaced stepped an instruction successfully, adjust registers and
   memory to yield the same effect the instruction would have had if we had
   executed it at its original address, and return
   DISPLACED_STEP_FINISH_STATUS_OK.  If the instruction didn't complete,
   relocate the PC and return DISPLACED_STEP_FINISH_STATUS_NOT_EXECUTED.

   If the thread wasn't displaced stepping, return
   DISPLACED_STEP_FINISH_STATUS_OK as well.  */

static displaced_step_finish_status
displaced_step_finish (thread_info *event_thread, enum gdb_signal signal)
{
  displaced_step_thread_state *displaced = &event_thread->displaced_step_state;

  /* Was this thread performing a displaced step?  */
  if (!displaced->in_progress ())
    return DISPLACED_STEP_FINISH_STATUS_OK;

  gdb_assert (event_thread->inf->displaced_step_state.in_progress_count > 0);
  event_thread->inf->displaced_step_state.in_progress_count--;

  /* Fixup may need to read memory/registers.  Switch to the thread
     that we're fixing up.  Also, target_stopped_by_watchpoint checks
     the current thread, and displaced_step_restore performs ptid-dependent
     memory accesses using current_inferior().  */
  switch_to_thread (event_thread);

  displaced_step_reset_cleanup cleanup (displaced);

  /* Do the fixup, and release the resources acquired to do the displaced
     step. */
  return
    event_thread->inf->top_target ()->displaced_step_finish (event_thread,
							     signal);
}

/* Data to be passed around while handling an event.  This data is
   discarded between events.  */
struct execution_control_state
{
  process_stratum_target *target;
  ptid_t ptid;
  /* The thread that got the event, if this was a thread event; NULL
     otherwise.  */
  struct thread_info *event_thread;

  struct target_waitstatus ws;
  int stop_func_filled_in;
  CORE_ADDR stop_func_start;
  CORE_ADDR stop_func_end;
  const char *stop_func_name;
  int wait_some_more;

  /* True if the event thread hit the single-step breakpoint of
     another thread.  Thus the event doesn't cause a stop, the thread
     needs to be single-stepped past the single-step breakpoint before
     we can switch back to the original stepping thread.  */
  int hit_singlestep_breakpoint;
};

/* Clear ECS and set it to point at TP.  */

static void
reset_ecs (struct execution_control_state *ecs, struct thread_info *tp)
{
  memset (ecs, 0, sizeof (*ecs));
  ecs->event_thread = tp;
  ecs->ptid = tp->ptid;
}

static void keep_going_pass_signal (struct execution_control_state *ecs);
static void prepare_to_wait (struct execution_control_state *ecs);
static bool keep_going_stepped_thread (struct thread_info *tp);
static step_over_what thread_still_needs_step_over (struct thread_info *tp);

/* Are there any pending step-over requests?  If so, run all we can
   now and return true.  Otherwise, return false.  */

static bool
start_step_over (void)
{
  INFRUN_SCOPED_DEBUG_ENTER_EXIT;

  /* Don't start a new step-over if we already have an in-line
     step-over operation ongoing.  */
  if (step_over_info_valid_p ())
    return false;

  /* Steal the global thread step over chain.  As we try to initiate displaced
     steps, threads will be enqueued in the global chain if no buffers are
     available.  If we iterated on the global chain directly, we might iterate
     indefinitely.  */
  thread_step_over_list threads_to_step
    = std::move (global_thread_step_over_list);

  infrun_debug_printf ("stealing global queue of threads to step, length = %d",
		       thread_step_over_chain_length (threads_to_step));

  bool started = false;

  /* On scope exit (whatever the reason, return or exception), if there are
     threads left in the THREADS_TO_STEP chain, put back these threads in the
     global list.  */
  SCOPE_EXIT
    {
      if (threads_to_step.empty ())
	infrun_debug_printf ("step-over queue now empty");
      else
	{
	  infrun_debug_printf ("putting back %d threads to step in global queue",
			       thread_step_over_chain_length (threads_to_step));

	  global_thread_step_over_chain_enqueue_chain
	    (std::move (threads_to_step));
	}
    };

  thread_step_over_list_safe_range range
    = make_thread_step_over_list_safe_range (threads_to_step);

  for (thread_info *tp : range)
    {
      struct execution_control_state ecss;
      struct execution_control_state *ecs = &ecss;
      step_over_what step_what;
      int must_be_in_line;

      gdb_assert (!tp->stop_requested);

      if (tp->inf->displaced_step_state.unavailable)
	{
	  /* The arch told us to not even try preparing another displaced step
	     for this inferior.  Just leave the thread in THREADS_TO_STEP, it
	     will get moved to the global chain on scope exit.  */
	  continue;
	}

      /* Remove thread from the THREADS_TO_STEP chain.  If anything goes wrong
	 while we try to prepare the displaced step, we don't add it back to
	 the global step over chain.  This is to avoid a thread staying in the
	 step over chain indefinitely if something goes wrong when resuming it
	 If the error is intermittent and it still needs a step over, it will
	 get enqueued again when we try to resume it normally.  */
      threads_to_step.erase (threads_to_step.iterator_to (*tp));

      step_what = thread_still_needs_step_over (tp);
      must_be_in_line = ((step_what & STEP_OVER_WATCHPOINT)
			 || ((step_what & STEP_OVER_BREAKPOINT)
			     && !use_displaced_stepping (tp)));

      /* We currently stop all threads of all processes to step-over
	 in-line.  If we need to start a new in-line step-over, let
	 any pending displaced steps finish first.  */
      if (must_be_in_line && displaced_step_in_progress_any_thread ())
	{
	  global_thread_step_over_chain_enqueue (tp);
	  continue;
	}

      if (tp->control.trap_expected
	  || tp->resumed ()
	  || tp->executing)
	{
	  internal_error (__FILE__, __LINE__,
			  "[%s] has inconsistent state: "
			  "trap_expected=%d, resumed=%d, executing=%d\n",
			  target_pid_to_str (tp->ptid).c_str (),
			  tp->control.trap_expected,
			  tp->resumed (),
			  tp->executing);
	}

      infrun_debug_printf ("resuming [%s] for step-over",
			   target_pid_to_str (tp->ptid).c_str ());

      /* keep_going_pass_signal skips the step-over if the breakpoint
	 is no longer inserted.  In all-stop, we want to keep looking
	 for a thread that needs a step-over instead of resuming TP,
	 because we wouldn't be able to resume anything else until the
	 target stops again.  In non-stop, the resume always resumes
	 only TP, so it's OK to let the thread resume freely.  */
      if (!target_is_non_stop_p () && !step_what)
	continue;

      switch_to_thread (tp);
      reset_ecs (ecs, tp);
      keep_going_pass_signal (ecs);

      if (!ecs->wait_some_more)
	error (_("Command aborted."));

      /* If the thread's step over could not be initiated because no buffers
	 were available, it was re-added to the global step over chain.  */
      if (tp->resumed  ())
	{
	  infrun_debug_printf ("[%s] was resumed.",
			       target_pid_to_str (tp->ptid).c_str ());
	  gdb_assert (!thread_is_in_step_over_chain (tp));
	}
      else
	{
	  infrun_debug_printf ("[%s] was NOT resumed.",
			       target_pid_to_str (tp->ptid).c_str ());
	  gdb_assert (thread_is_in_step_over_chain (tp));
	}

      /* If we started a new in-line step-over, we're done.  */
      if (step_over_info_valid_p ())
	{
	  gdb_assert (tp->control.trap_expected);
	  started = true;
	  break;
	}

      if (!target_is_non_stop_p ())
	{
	  /* On all-stop, shouldn't have resumed unless we needed a
	     step over.  */
	  gdb_assert (tp->control.trap_expected
		      || tp->step_after_step_resume_breakpoint);

	  /* With remote targets (at least), in all-stop, we can't
	     issue any further remote commands until the program stops
	     again.  */
	  started = true;
	  break;
	}

      /* Either the thread no longer needed a step-over, or a new
	 displaced stepping sequence started.  Even in the latter
	 case, continue looking.  Maybe we can also start another
	 displaced step on a thread of other process. */
    }

  return started;
}

/* Update global variables holding ptids to hold NEW_PTID if they were
   holding OLD_PTID.  */
static void
infrun_thread_ptid_changed (process_stratum_target *target,
			    ptid_t old_ptid, ptid_t new_ptid)
{
  if (inferior_ptid == old_ptid
      && current_inferior ()->process_target () == target)
    inferior_ptid = new_ptid;
}



static const char schedlock_off[] = "off";
static const char schedlock_on[] = "on";
static const char schedlock_step[] = "step";
static const char schedlock_replay[] = "replay";
static const char *const scheduler_enums[] = {
  schedlock_off,
  schedlock_on,
  schedlock_step,
  schedlock_replay,
  NULL
};
static const char *scheduler_mode = schedlock_replay;
static void
show_scheduler_mode (struct ui_file *file, int from_tty,
		     struct cmd_list_element *c, const char *value)
{
  fprintf_filtered (file,
		    _("Mode for locking scheduler "
		      "during execution is \"%s\".\n"),
		    value);
}

static void
set_schedlock_func (const char *args, int from_tty, struct cmd_list_element *c)
{
  if (!target_can_lock_scheduler ())
    {
      scheduler_mode = schedlock_off;
      error (_("Target '%s' cannot support this command."),
	     target_shortname ());
    }
}

/* True if execution commands resume all threads of all processes by
   default; otherwise, resume only threads of the current inferior
   process.  */
bool sched_multi = false;

/* Try to setup for software single stepping.  Return true if target_resume()
   should use hardware single step.

   GDBARCH the current gdbarch.  */

static bool
maybe_software_singlestep (struct gdbarch *gdbarch)
{
  bool hw_step = true;

  if (execution_direction == EXEC_FORWARD
      && gdbarch_software_single_step_p (gdbarch))
    hw_step = !insert_single_step_breakpoints (gdbarch);

  return hw_step;
}

/* See infrun.h.  */

ptid_t
user_visible_resume_ptid (int step)
{
  ptid_t resume_ptid;

  if (non_stop)
    {
      /* With non-stop mode on, threads are always handled
	 individually.  */
      resume_ptid = inferior_ptid;
    }
  else if ((scheduler_mode == schedlock_on)
	   || (scheduler_mode == schedlock_step && step))
    {
      /* User-settable 'scheduler' mode requires solo thread
	 resume.  */
      resume_ptid = inferior_ptid;
    }
  else if ((scheduler_mode == schedlock_replay)
	   && target_record_will_replay (minus_one_ptid, execution_direction))
    {
      /* User-settable 'scheduler' mode requires solo thread resume in replay
	 mode.  */
      resume_ptid = inferior_ptid;
    }
  else if (!sched_multi && target_supports_multi_process ())
    {
      /* Resume all threads of the current process (and none of other
	 processes).  */
      resume_ptid = ptid_t (inferior_ptid.pid ());
    }
  else
    {
      /* Resume all threads of all processes.  */
      resume_ptid = RESUME_ALL;
    }

  return resume_ptid;
}

/* See infrun.h.  */

process_stratum_target *
user_visible_resume_target (ptid_t resume_ptid)
{
  return (resume_ptid == minus_one_ptid && sched_multi
	  ? NULL
	  : current_inferior ()->process_target ());
}

/* Return a ptid representing the set of threads that we will resume,
   in the perspective of the target, assuming run control handling
   does not require leaving some threads stopped (e.g., stepping past
   breakpoint).  USER_STEP indicates whether we're about to start the
   target for a stepping command.  */

static ptid_t
internal_resume_ptid (int user_step)
{
  /* In non-stop, we always control threads individually.  Note that
     the target may always work in non-stop mode even with "set
     non-stop off", in which case user_visible_resume_ptid could
     return a wildcard ptid.  */
  if (target_is_non_stop_p ())
    return inferior_ptid;
  else
    return user_visible_resume_ptid (user_step);
}

/* Wrapper for target_resume, that handles infrun-specific
   bookkeeping.  */

static void
do_target_resume (ptid_t resume_ptid, bool step, enum gdb_signal sig)
{
  struct thread_info *tp = inferior_thread ();

  gdb_assert (!tp->stop_requested);

  /* Install inferior's terminal modes.  */
  target_terminal::inferior ();

  /* Avoid confusing the next resume, if the next stop/resume
     happens to apply to another thread.  */
  tp->set_stop_signal (GDB_SIGNAL_0);

  /* Advise target which signals may be handled silently.

     If we have removed breakpoints because we are stepping over one
     in-line (in any thread), we need to receive all signals to avoid
     accidentally skipping a breakpoint during execution of a signal
     handler.

     Likewise if we're displaced stepping, otherwise a trap for a
     breakpoint in a signal handler might be confused with the
     displaced step finishing.  We don't make the displaced_step_finish
     step distinguish the cases instead, because:

     - a backtrace while stopped in the signal handler would show the
       scratch pad as frame older than the signal handler, instead of
       the real mainline code.

     - when the thread is later resumed, the signal handler would
       return to the scratch pad area, which would no longer be
       valid.  */
  if (step_over_info_valid_p ()
      || displaced_step_in_progress (tp->inf))
    target_pass_signals ({});
  else
    target_pass_signals (signal_pass);

  target_resume (resume_ptid, step, sig);

  if (target_can_async_p ())
    target_async (1);
}

/* Resume the inferior.  SIG is the signal to give the inferior
   (GDB_SIGNAL_0 for none).  Note: don't call this directly; instead
   call 'resume', which handles exceptions.  */

static void
resume_1 (enum gdb_signal sig)
{
  struct regcache *regcache = get_current_regcache ();
  struct gdbarch *gdbarch = regcache->arch ();
  struct thread_info *tp = inferior_thread ();
  const address_space *aspace = regcache->aspace ();
  ptid_t resume_ptid;
  /* This represents the user's step vs continue request.  When
     deciding whether "set scheduler-locking step" applies, it's the
     user's intention that counts.  */
  const int user_step = tp->control.stepping_command;
  /* This represents what we'll actually request the target to do.
     This can decay from a step to a continue, if e.g., we need to
     implement single-stepping with breakpoints (software
     single-step).  */
  bool step;

  gdb_assert (!tp->stop_requested);
  gdb_assert (!thread_is_in_step_over_chain (tp));

  if (tp->has_pending_waitstatus ())
    {
      infrun_debug_printf
	("thread %s has pending wait "
	 "status %s (currently_stepping=%d).",
	 target_pid_to_str (tp->ptid).c_str (),
	 target_waitstatus_to_string (&tp->pending_waitstatus ()).c_str (),
	 currently_stepping (tp));

      tp->inf->process_target ()->threads_executing = true;
      tp->set_resumed (true);

      /* FIXME: What should we do if we are supposed to resume this
	 thread with a signal?  Maybe we should maintain a queue of
	 pending signals to deliver.  */
      if (sig != GDB_SIGNAL_0)
	{
	  warning (_("Couldn't deliver signal %s to %s."),
		   gdb_signal_to_name (sig),
		   target_pid_to_str (tp->ptid).c_str ());
	}

      tp->set_stop_signal (GDB_SIGNAL_0);

      if (target_can_async_p ())
	{
	  target_async (1);
	  /* Tell the event loop we have an event to process. */
	  mark_async_event_handler (infrun_async_inferior_event_token);
	}
      return;
    }

  tp->stepped_breakpoint = 0;

  /* Depends on stepped_breakpoint.  */
  step = currently_stepping (tp);

  if (current_inferior ()->waiting_for_vfork_done)
    {
      /* Don't try to single-step a vfork parent that is waiting for
	 the child to get out of the shared memory region (by exec'ing
	 or exiting).  This is particularly important on software
	 single-step archs, as the child process would trip on the
	 software single step breakpoint inserted for the parent
	 process.  Since the parent will not actually execute any
	 instruction until the child is out of the shared region (such
	 are vfork's semantics), it is safe to simply continue it.
	 Eventually, we'll see a TARGET_WAITKIND_VFORK_DONE event for
	 the parent, and tell it to `keep_going', which automatically
	 re-sets it stepping.  */
      infrun_debug_printf ("resume : clear step");
      step = false;
    }

  CORE_ADDR pc = regcache_read_pc (regcache);

  infrun_debug_printf ("step=%d, signal=%s, trap_expected=%d, "
		       "current thread [%s] at %s",
		       step, gdb_signal_to_symbol_string (sig),
		       tp->control.trap_expected,
		       target_pid_to_str (inferior_ptid).c_str (),
		       paddress (gdbarch, pc));

  /* Normally, by the time we reach `resume', the breakpoints are either
     removed or inserted, as appropriate.  The exception is if we're sitting
     at a permanent breakpoint; we need to step over it, but permanent
     breakpoints can't be removed.  So we have to test for it here.  */
  if (breakpoint_here_p (aspace, pc) == permanent_breakpoint_here)
    {
      if (sig != GDB_SIGNAL_0)
	{
	  /* We have a signal to pass to the inferior.  The resume
	     may, or may not take us to the signal handler.  If this
	     is a step, we'll need to stop in the signal handler, if
	     there's one, (if the target supports stepping into
	     handlers), or in the next mainline instruction, if
	     there's no handler.  If this is a continue, we need to be
	     sure to run the handler with all breakpoints inserted.
	     In all cases, set a breakpoint at the current address
	     (where the handler returns to), and once that breakpoint
	     is hit, resume skipping the permanent breakpoint.  If
	     that breakpoint isn't hit, then we've stepped into the
	     signal handler (or hit some other event).  We'll delete
	     the step-resume breakpoint then.  */

	  infrun_debug_printf ("resume: skipping permanent breakpoint, "
			       "deliver signal first");

	  clear_step_over_info ();
	  tp->control.trap_expected = 0;

	  if (tp->control.step_resume_breakpoint == NULL)
	    {
	      /* Set a "high-priority" step-resume, as we don't want
		 user breakpoints at PC to trigger (again) when this
		 hits.  */
	      insert_hp_step_resume_breakpoint_at_frame (get_current_frame ());
	      gdb_assert (tp->control.step_resume_breakpoint->loc->permanent);

	      tp->step_after_step_resume_breakpoint = step;
	    }

	  insert_breakpoints ();
	}
      else
	{
	  /* There's no signal to pass, we can go ahead and skip the
	     permanent breakpoint manually.  */
	  infrun_debug_printf ("skipping permanent breakpoint");
	  gdbarch_skip_permanent_breakpoint (gdbarch, regcache);
	  /* Update pc to reflect the new address from which we will
	     execute instructions.  */
	  pc = regcache_read_pc (regcache);

	  if (step)
	    {
	      /* We've already advanced the PC, so the stepping part
		 is done.  Now we need to arrange for a trap to be
		 reported to handle_inferior_event.  Set a breakpoint
		 at the current PC, and run to it.  Don't update
		 prev_pc, because if we end in
		 switch_back_to_stepped_thread, we want the "expected
		 thread advanced also" branch to be taken.  IOW, we
		 don't want this thread to step further from PC
		 (overstep).  */
	      gdb_assert (!step_over_info_valid_p ());
	      insert_single_step_breakpoint (gdbarch, aspace, pc);
	      insert_breakpoints ();

	      resume_ptid = internal_resume_ptid (user_step);
	      do_target_resume (resume_ptid, false, GDB_SIGNAL_0);
	      tp->set_resumed (true);
	      return;
	    }
	}
    }

  /* If we have a breakpoint to step over, make sure to do a single
     step only.  Same if we have software watchpoints.  */
  if (tp->control.trap_expected || bpstat_should_step ())
    tp->control.may_range_step = 0;

  /* If displaced stepping is enabled, step over breakpoints by executing a
     copy of the instruction at a different address.

     We can't use displaced stepping when we have a signal to deliver;
     the comments for displaced_step_prepare explain why.  The
     comments in the handle_inferior event for dealing with 'random
     signals' explain what we do instead.

     We can't use displaced stepping when we are waiting for vfork_done
     event, displaced stepping breaks the vfork child similarly as single
     step software breakpoint.  */
  if (tp->control.trap_expected
      && use_displaced_stepping (tp)
      && !step_over_info_valid_p ()
      && sig == GDB_SIGNAL_0
      && !current_inferior ()->waiting_for_vfork_done)
    {
      displaced_step_prepare_status prepare_status
	= displaced_step_prepare (tp);

      if (prepare_status == DISPLACED_STEP_PREPARE_STATUS_UNAVAILABLE)
	{
	  infrun_debug_printf ("Got placed in step-over queue");

	  tp->control.trap_expected = 0;
	  return;
	}
      else if (prepare_status == DISPLACED_STEP_PREPARE_STATUS_CANT)
	{
	  /* Fallback to stepping over the breakpoint in-line.  */

	  if (target_is_non_stop_p ())
	    stop_all_threads ();

	  set_step_over_info (regcache->aspace (),
			      regcache_read_pc (regcache), 0, tp->global_num);

	  step = maybe_software_singlestep (gdbarch);

	  insert_breakpoints ();
	}
      else if (prepare_status == DISPLACED_STEP_PREPARE_STATUS_OK)
	{
	  /* Update pc to reflect the new address from which we will
	     execute instructions due to displaced stepping.  */
	  pc = regcache_read_pc (get_thread_regcache (tp));

	  step = gdbarch_displaced_step_hw_singlestep (gdbarch);
	}
      else
	gdb_assert_not_reached (_("Invalid displaced_step_prepare_status "
				  "value."));
    }

  /* Do we need to do it the hard way, w/temp breakpoints?  */
  else if (step)
    step = maybe_software_singlestep (gdbarch);

  /* Currently, our software single-step implementation leads to different
     results than hardware single-stepping in one situation: when stepping
     into delivering a signal which has an associated signal handler,
     hardware single-step will stop at the first instruction of the handler,
     while software single-step will simply skip execution of the handler.

     For now, this difference in behavior is accepted since there is no
     easy way to actually implement single-stepping into a signal handler
     without kernel support.

     However, there is one scenario where this difference leads to follow-on
     problems: if we're stepping off a breakpoint by removing all breakpoints
     and then single-stepping.  In this case, the software single-step
     behavior means that even if there is a *breakpoint* in the signal
     handler, GDB still would not stop.

     Fortunately, we can at least fix this particular issue.  We detect
     here the case where we are about to deliver a signal while software
     single-stepping with breakpoints removed.  In this situation, we
     revert the decisions to remove all breakpoints and insert single-
     step breakpoints, and instead we install a step-resume breakpoint
     at the current address, deliver the signal without stepping, and
     once we arrive back at the step-resume breakpoint, actually step
     over the breakpoint we originally wanted to step over.  */
  if (thread_has_single_step_breakpoints_set (tp)
      && sig != GDB_SIGNAL_0
      && step_over_info_valid_p ())
    {
      /* If we have nested signals or a pending signal is delivered
	 immediately after a handler returns, might already have
	 a step-resume breakpoint set on the earlier handler.  We cannot
	 set another step-resume breakpoint; just continue on until the
	 original breakpoint is hit.  */
      if (tp->control.step_resume_breakpoint == NULL)
	{
	  insert_hp_step_resume_breakpoint_at_frame (get_current_frame ());
	  tp->step_after_step_resume_breakpoint = 1;
	}

      delete_single_step_breakpoints (tp);

      clear_step_over_info ();
      tp->control.trap_expected = 0;

      insert_breakpoints ();
    }

  /* If STEP is set, it's a request to use hardware stepping
     facilities.  But in that case, we should never
     use singlestep breakpoint.  */
  gdb_assert (!(thread_has_single_step_breakpoints_set (tp) && step));

  /* Decide the set of threads to ask the target to resume.  */
  if (tp->control.trap_expected)
    {
      /* We're allowing a thread to run past a breakpoint it has
	 hit, either by single-stepping the thread with the breakpoint
	 removed, or by displaced stepping, with the breakpoint inserted.
	 In the former case, we need to single-step only this thread,
	 and keep others stopped, as they can miss this breakpoint if
	 allowed to run.  That's not really a problem for displaced
	 stepping, but, we still keep other threads stopped, in case
	 another thread is also stopped for a breakpoint waiting for
	 its turn in the displaced stepping queue.  */
      resume_ptid = inferior_ptid;
    }
  else
    resume_ptid = internal_resume_ptid (user_step);

  if (execution_direction != EXEC_REVERSE
      && step && breakpoint_inserted_here_p (aspace, pc))
    {
      /* There are two cases where we currently need to step a
	 breakpoint instruction when we have a signal to deliver:

	 - See handle_signal_stop where we handle random signals that
	 could take out us out of the stepping range.  Normally, in
	 that case we end up continuing (instead of stepping) over the
	 signal handler with a breakpoint at PC, but there are cases
	 where we should _always_ single-step, even if we have a
	 step-resume breakpoint, like when a software watchpoint is
	 set.  Assuming single-stepping and delivering a signal at the
	 same time would takes us to the signal handler, then we could
	 have removed the breakpoint at PC to step over it.  However,
	 some hardware step targets (like e.g., Mac OS) can't step
	 into signal handlers, and for those, we need to leave the
	 breakpoint at PC inserted, as otherwise if the handler
	 recurses and executes PC again, it'll miss the breakpoint.
	 So we leave the breakpoint inserted anyway, but we need to
	 record that we tried to step a breakpoint instruction, so
	 that adjust_pc_after_break doesn't end up confused.

	 - In non-stop if we insert a breakpoint (e.g., a step-resume)
	 in one thread after another thread that was stepping had been
	 momentarily paused for a step-over.  When we re-resume the
	 stepping thread, it may be resumed from that address with a
	 breakpoint that hasn't trapped yet.  Seen with
	 gdb.threads/non-stop-fair-events.exp, on targets that don't
	 do displaced stepping.  */

      infrun_debug_printf ("resume: [%s] stepped breakpoint",
			   target_pid_to_str (tp->ptid).c_str ());

      tp->stepped_breakpoint = 1;

      /* Most targets can step a breakpoint instruction, thus
	 executing it normally.  But if this one cannot, just
	 continue and we will hit it anyway.  */
      if (gdbarch_cannot_step_breakpoint (gdbarch))
	step = false;
    }

  if (debug_displaced
      && tp->control.trap_expected
      && use_displaced_stepping (tp)
      && !step_over_info_valid_p ())
    {
      struct regcache *resume_regcache = get_thread_regcache (tp);
      struct gdbarch *resume_gdbarch = resume_regcache->arch ();
      CORE_ADDR actual_pc = regcache_read_pc (resume_regcache);
      gdb_byte buf[4];

      read_memory (actual_pc, buf, sizeof (buf));
      displaced_debug_printf ("run %s: %s",
			      paddress (resume_gdbarch, actual_pc),
			      displaced_step_dump_bytes
				(buf, sizeof (buf)).c_str ());
    }

  if (tp->control.may_range_step)
    {
      /* If we're resuming a thread with the PC out of the step
	 range, then we're doing some nested/finer run control
	 operation, like stepping the thread out of the dynamic
	 linker or the displaced stepping scratch pad.  We
	 shouldn't have allowed a range step then.  */
      gdb_assert (pc_in_thread_step_range (pc, tp));
    }

  do_target_resume (resume_ptid, step, sig);
  tp->set_resumed (true);
}

/* Resume the inferior.  SIG is the signal to give the inferior
   (GDB_SIGNAL_0 for none).  This is a wrapper around 'resume_1' that
   rolls back state on error.  */

static void
resume (gdb_signal sig)
{
  try
    {
      resume_1 (sig);
    }
  catch (const gdb_exception &ex)
    {
      /* If resuming is being aborted for any reason, delete any
	 single-step breakpoint resume_1 may have created, to avoid
	 confusing the following resumption, and to avoid leaving
	 single-step breakpoints perturbing other threads, in case
	 we're running in non-stop mode.  */
      if (inferior_ptid != null_ptid)
	delete_single_step_breakpoints (inferior_thread ());
      throw;
    }
}


/* Proceeding.  */

/* See infrun.h.  */

/* Counter that tracks number of user visible stops.  This can be used
   to tell whether a command has proceeded the inferior past the
   current location.  This allows e.g., inferior function calls in
   breakpoint commands to not interrupt the command list.  When the
   call finishes successfully, the inferior is standing at the same
   breakpoint as if nothing happened (and so we don't call
   normal_stop).  */
static ULONGEST current_stop_id;

/* See infrun.h.  */

ULONGEST
get_stop_id (void)
{
  return current_stop_id;
}

/* Called when we report a user visible stop.  */

static void
new_stop_id (void)
{
  current_stop_id++;
}

/* Clear out all variables saying what to do when inferior is continued.
   First do this, then set the ones you want, then call `proceed'.  */

static void
clear_proceed_status_thread (struct thread_info *tp)
{
  infrun_debug_printf ("%s", target_pid_to_str (tp->ptid).c_str ());

  /* If we're starting a new sequence, then the previous finished
     single-step is no longer relevant.  */
  if (tp->has_pending_waitstatus ())
    {
      if (tp->stop_reason () == TARGET_STOPPED_BY_SINGLE_STEP)
	{
	  infrun_debug_printf ("pending event of %s was a finished step. "
			       "Discarding.",
			       target_pid_to_str (tp->ptid).c_str ());

	  tp->clear_pending_waitstatus ();
	  tp->set_stop_reason (TARGET_STOPPED_BY_NO_REASON);
	}
      else
	{
	  infrun_debug_printf
	    ("thread %s has pending wait status %s (currently_stepping=%d).",
	     target_pid_to_str (tp->ptid).c_str (),
	     target_waitstatus_to_string (&tp->pending_waitstatus ()).c_str (),
	     currently_stepping (tp));
	}
    }

  /* If this signal should not be seen by program, give it zero.
     Used for debugging signals.  */
  if (!signal_pass_state (tp->stop_signal ()))
    tp->set_stop_signal (GDB_SIGNAL_0);

  delete tp->thread_fsm;
  tp->thread_fsm = NULL;

  tp->control.trap_expected = 0;
  tp->control.step_range_start = 0;
  tp->control.step_range_end = 0;
  tp->control.may_range_step = 0;
  tp->control.step_frame_id = null_frame_id;
  tp->control.step_stack_frame_id = null_frame_id;
  tp->control.step_over_calls = STEP_OVER_UNDEBUGGABLE;
  tp->control.step_start_function = NULL;
  tp->stop_requested = 0;

  tp->control.stop_step = 0;

  tp->control.proceed_to_finish = 0;

  tp->control.stepping_command = 0;

  /* Discard any remaining commands or status from previous stop.  */
  bpstat_clear (&tp->control.stop_bpstat);
}

void
clear_proceed_status (int step)
{
  /* With scheduler-locking replay, stop replaying other threads if we're
     not replaying the user-visible resume ptid.

     This is a convenience feature to not require the user to explicitly
     stop replaying the other threads.  We're assuming that the user's
     intent is to resume tracing the recorded process.  */
  if (!non_stop && scheduler_mode == schedlock_replay
      && target_record_is_replaying (minus_one_ptid)
      && !target_record_will_replay (user_visible_resume_ptid (step),
				     execution_direction))
    target_record_stop_replaying ();

  if (!non_stop && inferior_ptid != null_ptid)
    {
      ptid_t resume_ptid = user_visible_resume_ptid (step);
      process_stratum_target *resume_target
	= user_visible_resume_target (resume_ptid);

      /* In all-stop mode, delete the per-thread status of all threads
	 we're about to resume, implicitly and explicitly.  */
      for (thread_info *tp : all_non_exited_threads (resume_target, resume_ptid))
	clear_proceed_status_thread (tp);
    }

  if (inferior_ptid != null_ptid)
    {
      struct inferior *inferior;

      if (non_stop)
	{
	  /* If in non-stop mode, only delete the per-thread status of
	     the current thread.  */
	  clear_proceed_status_thread (inferior_thread ());
	}

      inferior = current_inferior ();
      inferior->control.stop_soon = NO_STOP_QUIETLY;
    }

  gdb::observers::about_to_proceed.notify ();
}

/* Returns true if TP is still stopped at a breakpoint that needs
   stepping-over in order to make progress.  If the breakpoint is gone
   meanwhile, we can skip the whole step-over dance.  */

static bool
thread_still_needs_step_over_bp (struct thread_info *tp)
{
  if (tp->stepping_over_breakpoint)
    {
      struct regcache *regcache = get_thread_regcache (tp);

      if (breakpoint_here_p (regcache->aspace (),
			     regcache_read_pc (regcache))
	  == ordinary_breakpoint_here)
	return true;

      tp->stepping_over_breakpoint = 0;
    }

  return false;
}

/* Check whether thread TP still needs to start a step-over in order
   to make progress when resumed.  Returns an bitwise or of enum
   step_over_what bits, indicating what needs to be stepped over.  */

static step_over_what
thread_still_needs_step_over (struct thread_info *tp)
{
  step_over_what what = 0;

  if (thread_still_needs_step_over_bp (tp))
    what |= STEP_OVER_BREAKPOINT;

  if (tp->stepping_over_watchpoint
      && !target_have_steppable_watchpoint ())
    what |= STEP_OVER_WATCHPOINT;

  return what;
}

/* Returns true if scheduler locking applies.  STEP indicates whether
   we're about to do a step/next-like command to a thread.  */

static bool
schedlock_applies (struct thread_info *tp)
{
  return (scheduler_mode == schedlock_on
	  || (scheduler_mode == schedlock_step
	      && tp->control.stepping_command)
	  || (scheduler_mode == schedlock_replay
	      && target_record_will_replay (minus_one_ptid,
					    execution_direction)));
}

/* Set process_stratum_target::COMMIT_RESUMED_STATE in all target
   stacks that have threads executing and don't have threads with
   pending events.  */

static void
maybe_set_commit_resumed_all_targets ()
{
  scoped_restore_current_thread restore_thread;

  for (inferior *inf : all_non_exited_inferiors ())
    {
      process_stratum_target *proc_target = inf->process_target ();

      if (proc_target->commit_resumed_state)
	{
	  /* We already set this in a previous iteration, via another
	     inferior sharing the process_stratum target.  */
	  continue;
	}

      /* If the target has no resumed threads, it would be useless to
	 ask it to commit the resumed threads.  */
      if (!proc_target->threads_executing)
	{
	  infrun_debug_printf ("not requesting commit-resumed for target "
			       "%s, no resumed threads",
			       proc_target->shortname ());
	  continue;
	}

      /* As an optimization, if a thread from this target has some
	 status to report, handle it before requiring the target to
	 commit its resumed threads: handling the status might lead to
	 resuming more threads.  */
      if (proc_target->has_resumed_with_pending_wait_status ())
	{
	  infrun_debug_printf ("not requesting commit-resumed for target %s, a"
			       " thread has a pending waitstatus",
			       proc_target->shortname ());
	  continue;
	}

      switch_to_inferior_no_thread (inf);

      if (target_has_pending_events ())
	{
	  infrun_debug_printf ("not requesting commit-resumed for target %s, "
			       "target has pending events",
			       proc_target->shortname ());
	  continue;
	}

      infrun_debug_printf ("enabling commit-resumed for target %s",
			   proc_target->shortname ());

      proc_target->commit_resumed_state = true;
    }
}

/* See infrun.h.  */

void
maybe_call_commit_resumed_all_targets ()
{
  scoped_restore_current_thread restore_thread;

  for (inferior *inf : all_non_exited_inferiors ())
    {
      process_stratum_target *proc_target = inf->process_target ();

      if (!proc_target->commit_resumed_state)
	continue;

      switch_to_inferior_no_thread (inf);

      infrun_debug_printf ("calling commit_resumed for target %s",
			   proc_target->shortname());

      target_commit_resumed ();
    }
}

/* To track nesting of scoped_disable_commit_resumed objects, ensuring
   that only the outermost one attempts to re-enable
   commit-resumed.  */
static bool enable_commit_resumed = true;

/* See infrun.h.  */

scoped_disable_commit_resumed::scoped_disable_commit_resumed
  (const char *reason)
  : m_reason (reason),
    m_prev_enable_commit_resumed (enable_commit_resumed)
{
  infrun_debug_printf ("reason=%s", m_reason);

  enable_commit_resumed = false;

  for (inferior *inf : all_non_exited_inferiors ())
    {
      process_stratum_target *proc_target = inf->process_target ();

      if (m_prev_enable_commit_resumed)
	{
	  /* This is the outermost instance: force all
	     COMMIT_RESUMED_STATE to false.  */
	  proc_target->commit_resumed_state = false;
	}
      else
	{
	  /* This is not the outermost instance, we expect
	     COMMIT_RESUMED_STATE to have been cleared by the
	     outermost instance.  */
	  gdb_assert (!proc_target->commit_resumed_state);
	}
    }
}

/* See infrun.h.  */

void
scoped_disable_commit_resumed::reset ()
{
  if (m_reset)
    return;
  m_reset = true;

  infrun_debug_printf ("reason=%s", m_reason);

  gdb_assert (!enable_commit_resumed);

  enable_commit_resumed = m_prev_enable_commit_resumed;

  if (m_prev_enable_commit_resumed)
    {
      /* This is the outermost instance, re-enable
         COMMIT_RESUMED_STATE on the targets where it's possible.  */
      maybe_set_commit_resumed_all_targets ();
    }
  else
    {
      /* This is not the outermost instance, we expect
	 COMMIT_RESUMED_STATE to still be false.  */
      for (inferior *inf : all_non_exited_inferiors ())
	{
	  process_stratum_target *proc_target = inf->process_target ();
	  gdb_assert (!proc_target->commit_resumed_state);
	}
    }
}

/* See infrun.h.  */

scoped_disable_commit_resumed::~scoped_disable_commit_resumed ()
{
  reset ();
}

/* See infrun.h.  */

void
scoped_disable_commit_resumed::reset_and_commit ()
{
  reset ();
  maybe_call_commit_resumed_all_targets ();
}

/* See infrun.h.  */

scoped_enable_commit_resumed::scoped_enable_commit_resumed
  (const char *reason)
  : m_reason (reason),
    m_prev_enable_commit_resumed (enable_commit_resumed)
{
  infrun_debug_printf ("reason=%s", m_reason);

  if (!enable_commit_resumed)
    {
      enable_commit_resumed = true;

      /* Re-enable COMMIT_RESUMED_STATE on the targets where it's
	 possible.  */
      maybe_set_commit_resumed_all_targets ();

      maybe_call_commit_resumed_all_targets ();
    }
}

/* See infrun.h.  */

scoped_enable_commit_resumed::~scoped_enable_commit_resumed ()
{
  infrun_debug_printf ("reason=%s", m_reason);

  gdb_assert (enable_commit_resumed);

  enable_commit_resumed = m_prev_enable_commit_resumed;

  if (!enable_commit_resumed)
    {
      /* Force all COMMIT_RESUMED_STATE back to false.  */
      for (inferior *inf : all_non_exited_inferiors ())
	{
	  process_stratum_target *proc_target = inf->process_target ();
	  proc_target->commit_resumed_state = false;
	}
    }
}

/* Check that all the targets we're about to resume are in non-stop
   mode.  Ideally, we'd only care whether all targets support
   target-async, but we're not there yet.  E.g., stop_all_threads
   doesn't know how to handle all-stop targets.  Also, the remote
   protocol in all-stop mode is synchronous, irrespective of
   target-async, which means that things like a breakpoint re-set
   triggered by one target would try to read memory from all targets
   and fail.  */

static void
check_multi_target_resumption (process_stratum_target *resume_target)
{
  if (!non_stop && resume_target == nullptr)
    {
      scoped_restore_current_thread restore_thread;

      /* This is used to track whether we're resuming more than one
	 target.  */
      process_stratum_target *first_connection = nullptr;

      /* The first inferior we see with a target that does not work in
	 always-non-stop mode.  */
      inferior *first_not_non_stop = nullptr;

      for (inferior *inf : all_non_exited_inferiors ())
	{
	  switch_to_inferior_no_thread (inf);

	  if (!target_has_execution ())
	    continue;

	  process_stratum_target *proc_target
	    = current_inferior ()->process_target();

	  if (!target_is_non_stop_p ())
	    first_not_non_stop = inf;

	  if (first_connection == nullptr)
	    first_connection = proc_target;
	  else if (first_connection != proc_target
		   && first_not_non_stop != nullptr)
	    {
	      switch_to_inferior_no_thread (first_not_non_stop);

	      proc_target = current_inferior ()->process_target();

	      error (_("Connection %d (%s) does not support "
		       "multi-target resumption."),
		     proc_target->connection_number,
		     make_target_connection_string (proc_target).c_str ());
	    }
	}
    }
}

/* Basic routine for continuing the program in various fashions.

   ADDR is the address to resume at, or -1 for resume where stopped.
   SIGGNAL is the signal to give it, or GDB_SIGNAL_0 for none,
   or GDB_SIGNAL_DEFAULT for act according to how it stopped.

   You should call clear_proceed_status before calling proceed.  */

void
proceed (CORE_ADDR addr, enum gdb_signal siggnal)
{
  INFRUN_SCOPED_DEBUG_ENTER_EXIT;

  struct regcache *regcache;
  struct gdbarch *gdbarch;
  CORE_ADDR pc;
  struct execution_control_state ecss;
  struct execution_control_state *ecs = &ecss;
  bool started;

  /* If we're stopped at a fork/vfork, follow the branch set by the
     "set follow-fork-mode" command; otherwise, we'll just proceed
     resuming the current thread.  */
  if (!follow_fork ())
    {
      /* The target for some reason decided not to resume.  */
      normal_stop ();
      if (target_can_async_p ())
	inferior_event_handler (INF_EXEC_COMPLETE);
      return;
    }

  /* We'll update this if & when we switch to a new thread.  */
  previous_inferior_ptid = inferior_ptid;

  regcache = get_current_regcache ();
  gdbarch = regcache->arch ();
  const address_space *aspace = regcache->aspace ();

  pc = regcache_read_pc_protected (regcache);

  thread_info *cur_thr = inferior_thread ();

  /* Fill in with reasonable starting values.  */
  init_thread_stepping_state (cur_thr);

  gdb_assert (!thread_is_in_step_over_chain (cur_thr));

  ptid_t resume_ptid
    = user_visible_resume_ptid (cur_thr->control.stepping_command);
  process_stratum_target *resume_target
    = user_visible_resume_target (resume_ptid);

  check_multi_target_resumption (resume_target);

  if (addr == (CORE_ADDR) -1)
    {
      if (pc == cur_thr->stop_pc ()
	  && breakpoint_here_p (aspace, pc) == ordinary_breakpoint_here
	  && execution_direction != EXEC_REVERSE)
	/* There is a breakpoint at the address we will resume at,
	   step one instruction before inserting breakpoints so that
	   we do not stop right away (and report a second hit at this
	   breakpoint).

	   Note, we don't do this in reverse, because we won't
	   actually be executing the breakpoint insn anyway.
	   We'll be (un-)executing the previous instruction.  */
	cur_thr->stepping_over_breakpoint = 1;
      else if (gdbarch_single_step_through_delay_p (gdbarch)
	       && gdbarch_single_step_through_delay (gdbarch,
						     get_current_frame ()))
	/* We stepped onto an instruction that needs to be stepped
	   again before re-inserting the breakpoint, do so.  */
	cur_thr->stepping_over_breakpoint = 1;
    }
  else
    {
      regcache_write_pc (regcache, addr);
    }

  if (siggnal != GDB_SIGNAL_DEFAULT)
    cur_thr->set_stop_signal (siggnal);

  /* If an exception is thrown from this point on, make sure to
     propagate GDB's knowledge of the executing state to the
     frontend/user running state.  */
  scoped_finish_thread_state finish_state (resume_target, resume_ptid);

  /* Even if RESUME_PTID is a wildcard, and we end up resuming fewer
     threads (e.g., we might need to set threads stepping over
     breakpoints first), from the user/frontend's point of view, all
     threads in RESUME_PTID are now running.  Unless we're calling an
     inferior function, as in that case we pretend the inferior
     doesn't run at all.  */
  if (!cur_thr->control.in_infcall)
    set_running (resume_target, resume_ptid, true);

  infrun_debug_printf ("addr=%s, signal=%s", paddress (gdbarch, addr),
		       gdb_signal_to_symbol_string (siggnal));

  annotate_starting ();

  /* Make sure that output from GDB appears before output from the
     inferior.  */
  gdb_flush (gdb_stdout);

  /* Since we've marked the inferior running, give it the terminal.  A
     QUIT/Ctrl-C from here on is forwarded to the target (which can
     still detect attempts to unblock a stuck connection with repeated
     Ctrl-C from within target_pass_ctrlc).  */
  target_terminal::inferior ();

  /* In a multi-threaded task we may select another thread and
     then continue or step.

     But if a thread that we're resuming had stopped at a breakpoint,
     it will immediately cause another breakpoint stop without any
     execution (i.e. it will report a breakpoint hit incorrectly).  So
     we must step over it first.

     Look for threads other than the current (TP) that reported a
     breakpoint hit and haven't been resumed yet since.  */

  /* If scheduler locking applies, we can avoid iterating over all
     threads.  */
  if (!non_stop && !schedlock_applies (cur_thr))
    {
      for (thread_info *tp : all_non_exited_threads (resume_target,
						     resume_ptid))
	{
	  switch_to_thread_no_regs (tp);

	  /* Ignore the current thread here.  It's handled
	     afterwards.  */
	  if (tp == cur_thr)
	    continue;

	  if (!thread_still_needs_step_over (tp))
	    continue;

	  gdb_assert (!thread_is_in_step_over_chain (tp));

	  infrun_debug_printf ("need to step-over [%s] first",
			       target_pid_to_str (tp->ptid).c_str ());

	  global_thread_step_over_chain_enqueue (tp);
	}

      switch_to_thread (cur_thr);
    }

  /* Enqueue the current thread last, so that we move all other
     threads over their breakpoints first.  */
  if (cur_thr->stepping_over_breakpoint)
    global_thread_step_over_chain_enqueue (cur_thr);

  /* If the thread isn't started, we'll still need to set its prev_pc,
     so that switch_back_to_stepped_thread knows the thread hasn't
     advanced.  Must do this before resuming any thread, as in
     all-stop/remote, once we resume we can't send any other packet
     until the target stops again.  */
  cur_thr->prev_pc = regcache_read_pc_protected (regcache);

  {
    scoped_disable_commit_resumed disable_commit_resumed ("proceeding");

    started = start_step_over ();

    if (step_over_info_valid_p ())
      {
	/* Either this thread started a new in-line step over, or some
	   other thread was already doing one.  In either case, don't
	   resume anything else until the step-over is finished.  */
      }
    else if (started && !target_is_non_stop_p ())
      {
	/* A new displaced stepping sequence was started.  In all-stop,
	   we can't talk to the target anymore until it next stops.  */
      }
    else if (!non_stop && target_is_non_stop_p ())
      {
	INFRUN_SCOPED_DEBUG_START_END
	  ("resuming threads, all-stop-on-top-of-non-stop");

	/* In all-stop, but the target is always in non-stop mode.
	   Start all other threads that are implicitly resumed too.  */
	for (thread_info *tp : all_non_exited_threads (resume_target,
						       resume_ptid))
	  {
	    switch_to_thread_no_regs (tp);

	    if (!tp->inf->has_execution ())
	      {
		infrun_debug_printf ("[%s] target has no execution",
				     target_pid_to_str (tp->ptid).c_str ());
		continue;
	      }

	    if (tp->resumed ())
	      {
		infrun_debug_printf ("[%s] resumed",
				     target_pid_to_str (tp->ptid).c_str ());
		gdb_assert (tp->executing || tp->has_pending_waitstatus ());
		continue;
	      }

	    if (thread_is_in_step_over_chain (tp))
	      {
		infrun_debug_printf ("[%s] needs step-over",
				     target_pid_to_str (tp->ptid).c_str ());
		continue;
	      }

	    infrun_debug_printf ("resuming %s",
				 target_pid_to_str (tp->ptid).c_str ());

	    reset_ecs (ecs, tp);
	    switch_to_thread (tp);
	    keep_going_pass_signal (ecs);
	    if (!ecs->wait_some_more)
	      error (_("Command aborted."));
	  }
      }
    else if (!cur_thr->resumed () && !thread_is_in_step_over_chain (cur_thr))
      {
	/* The thread wasn't started, and isn't queued, run it now.  */
	reset_ecs (ecs, cur_thr);
	switch_to_thread (cur_thr);
	keep_going_pass_signal (ecs);
	if (!ecs->wait_some_more)
	  error (_("Command aborted."));
      }

    disable_commit_resumed.reset_and_commit ();
  }

  finish_state.release ();

  /* If we've switched threads above, switch back to the previously
     current thread.  We don't want the user to see a different
     selected thread.  */
  switch_to_thread (cur_thr);

  /* Tell the event loop to wait for it to stop.  If the target
     supports asynchronous execution, it'll do this from within
     target_resume.  */
  if (!target_can_async_p ())
    mark_async_event_handler (infrun_async_inferior_event_token);
}


/* Start remote-debugging of a machine over a serial link.  */

void
start_remote (int from_tty)
{
  inferior *inf = current_inferior ();
  inf->control.stop_soon = STOP_QUIETLY_REMOTE;

  /* Always go on waiting for the target, regardless of the mode.  */
  /* FIXME: cagney/1999-09-23: At present it isn't possible to
     indicate to wait_for_inferior that a target should timeout if
     nothing is returned (instead of just blocking).  Because of this,
     targets expecting an immediate response need to, internally, set
     things up so that the target_wait() is forced to eventually
     timeout.  */
  /* FIXME: cagney/1999-09-24: It isn't possible for target_open() to
     differentiate to its caller what the state of the target is after
     the initial open has been performed.  Here we're assuming that
     the target has stopped.  It should be possible to eventually have
     target_open() return to the caller an indication that the target
     is currently running and GDB state should be set to the same as
     for an async run.  */
  wait_for_inferior (inf);

  /* Now that the inferior has stopped, do any bookkeeping like
     loading shared libraries.  We want to do this before normal_stop,
     so that the displayed frame is up to date.  */
  post_create_inferior (from_tty);

  normal_stop ();
}

/* Initialize static vars when a new inferior begins.  */

void
init_wait_for_inferior (void)
{
  /* These are meaningless until the first time through wait_for_inferior.  */

  breakpoint_init_inferior (inf_starting);

  clear_proceed_status (0);

  nullify_last_target_wait_ptid ();

  previous_inferior_ptid = inferior_ptid;
}



static void handle_inferior_event (struct execution_control_state *ecs);

static void handle_step_into_function (struct gdbarch *gdbarch,
				       struct execution_control_state *ecs);
static void handle_step_into_function_backward (struct gdbarch *gdbarch,
						struct execution_control_state *ecs);
static void handle_signal_stop (struct execution_control_state *ecs);
static void check_exception_resume (struct execution_control_state *,
				    struct frame_info *);

static void end_stepping_range (struct execution_control_state *ecs);
static void stop_waiting (struct execution_control_state *ecs);
static void keep_going (struct execution_control_state *ecs);
static void process_event_stop_test (struct execution_control_state *ecs);
static bool switch_back_to_stepped_thread (struct execution_control_state *ecs);

/* This function is attached as a "thread_stop_requested" observer.
   Cleanup local state that assumed the PTID was to be resumed, and
   report the stop to the frontend.  */

static void
infrun_thread_stop_requested (ptid_t ptid)
{
  process_stratum_target *curr_target = current_inferior ()->process_target ();

  /* PTID was requested to stop.  If the thread was already stopped,
     but the user/frontend doesn't know about that yet (e.g., the
     thread had been temporarily paused for some step-over), set up
     for reporting the stop now.  */
  for (thread_info *tp : all_threads (curr_target, ptid))
    {
      if (tp->state != THREAD_RUNNING)
	continue;
      if (tp->executing)
	continue;

      /* Remove matching threads from the step-over queue, so
	 start_step_over doesn't try to resume them
	 automatically.  */
      if (thread_is_in_step_over_chain (tp))
	global_thread_step_over_chain_remove (tp);

      /* If the thread is stopped, but the user/frontend doesn't
	 know about that yet, queue a pending event, as if the
	 thread had just stopped now.  Unless the thread already had
	 a pending event.  */
      if (!tp->has_pending_waitstatus ())
	{
	  target_waitstatus ws;
	  ws.kind = TARGET_WAITKIND_STOPPED;
	  ws.value.sig = GDB_SIGNAL_0;
	  tp->set_pending_waitstatus (ws);
	}

      /* Clear the inline-frame state, since we're re-processing the
	 stop.  */
      clear_inline_frame_state (tp);

      /* If this thread was paused because some other thread was
	 doing an inline-step over, let that finish first.  Once
	 that happens, we'll restart all threads and consume pending
	 stop events then.  */
      if (step_over_info_valid_p ())
	continue;

      /* Otherwise we can process the (new) pending event now.  Set
	 it so this pending event is considered by
	 do_target_wait.  */
      tp->set_resumed (true);
    }
}

static void
infrun_thread_thread_exit (struct thread_info *tp, int silent)
{
  if (target_last_proc_target == tp->inf->process_target ()
      && target_last_wait_ptid == tp->ptid)
    nullify_last_target_wait_ptid ();
}

/* Delete the step resume, single-step and longjmp/exception resume
   breakpoints of TP.  */

static void
delete_thread_infrun_breakpoints (struct thread_info *tp)
{
  delete_step_resume_breakpoint (tp);
  delete_exception_resume_breakpoint (tp);
  delete_single_step_breakpoints (tp);
}

/* If the target still has execution, call FUNC for each thread that
   just stopped.  In all-stop, that's all the non-exited threads; in
   non-stop, that's the current thread, only.  */

typedef void (*for_each_just_stopped_thread_callback_func)
  (struct thread_info *tp);

static void
for_each_just_stopped_thread (for_each_just_stopped_thread_callback_func func)
{
  if (!target_has_execution () || inferior_ptid == null_ptid)
    return;

  if (target_is_non_stop_p ())
    {
      /* If in non-stop mode, only the current thread stopped.  */
      func (inferior_thread ());
    }
  else
    {
      /* In all-stop mode, all threads have stopped.  */
      for (thread_info *tp : all_non_exited_threads ())
	func (tp);
    }
}

/* Delete the step resume and longjmp/exception resume breakpoints of
   the threads that just stopped.  */

static void
delete_just_stopped_threads_infrun_breakpoints (void)
{
  for_each_just_stopped_thread (delete_thread_infrun_breakpoints);
}

/* Delete the single-step breakpoints of the threads that just
   stopped.  */

static void
delete_just_stopped_threads_single_step_breakpoints (void)
{
  for_each_just_stopped_thread (delete_single_step_breakpoints);
}

/* See infrun.h.  */

void
print_target_wait_results (ptid_t waiton_ptid, ptid_t result_ptid,
			   const struct target_waitstatus *ws)
{
  infrun_debug_printf ("target_wait (%d.%ld.%ld [%s], status) =",
		       waiton_ptid.pid (),
		       waiton_ptid.lwp (),
		       waiton_ptid.tid (),
		       target_pid_to_str (waiton_ptid).c_str ());
  infrun_debug_printf ("  %d.%ld.%ld [%s],",
		       result_ptid.pid (),
		       result_ptid.lwp (),
		       result_ptid.tid (),
		       target_pid_to_str (result_ptid).c_str ());
  infrun_debug_printf ("  %s", target_waitstatus_to_string (ws).c_str ());
}

/* Select a thread at random, out of those which are resumed and have
   had events.  */

static struct thread_info *
random_pending_event_thread (inferior *inf, ptid_t waiton_ptid)
{
  process_stratum_target *proc_target = inf->process_target ();
  thread_info *thread
    = proc_target->random_resumed_with_pending_wait_status (inf, waiton_ptid);

  if (thread == nullptr)
    {
      infrun_debug_printf ("None found.");
      return nullptr;
    }

  infrun_debug_printf ("Found %s.", target_pid_to_str (thread->ptid).c_str ());
  gdb_assert (thread->resumed ());
  gdb_assert (thread->has_pending_waitstatus ());

  return thread;
}

/* Wrapper for target_wait that first checks whether threads have
   pending statuses to report before actually asking the target for
   more events.  INF is the inferior we're using to call target_wait
   on.  */

static ptid_t
do_target_wait_1 (inferior *inf, ptid_t ptid,
		  target_waitstatus *status, target_wait_flags options)
{
  ptid_t event_ptid;
  struct thread_info *tp;

  /* We know that we are looking for an event in the target of inferior
     INF, but we don't know which thread the event might come from.  As
     such we want to make sure that INFERIOR_PTID is reset so that none of
     the wait code relies on it - doing so is always a mistake.  */
  switch_to_inferior_no_thread (inf);

  /* First check if there is a resumed thread with a wait status
     pending.  */
  if (ptid == minus_one_ptid || ptid.is_pid ())
    {
      tp = random_pending_event_thread (inf, ptid);
    }
  else
    {
      infrun_debug_printf ("Waiting for specific thread %s.",
			   target_pid_to_str (ptid).c_str ());

      /* We have a specific thread to check.  */
      tp = find_thread_ptid (inf, ptid);
      gdb_assert (tp != NULL);
      if (!tp->has_pending_waitstatus ())
	tp = NULL;
    }

  if (tp != NULL
      && (tp->stop_reason () == TARGET_STOPPED_BY_SW_BREAKPOINT
	  || tp->stop_reason () == TARGET_STOPPED_BY_HW_BREAKPOINT))
    {
      struct regcache *regcache = get_thread_regcache (tp);
      struct gdbarch *gdbarch = regcache->arch ();
      CORE_ADDR pc;
      int discard = 0;

      pc = regcache_read_pc (regcache);

      if (pc != tp->stop_pc ())
	{
	  infrun_debug_printf ("PC of %s changed.  was=%s, now=%s",
			       target_pid_to_str (tp->ptid).c_str (),
			       paddress (gdbarch, tp->stop_pc ()),
			       paddress (gdbarch, pc));
	  discard = 1;
	}
      else if (!breakpoint_inserted_here_p (regcache->aspace (), pc))
	{
	  infrun_debug_printf ("previous breakpoint of %s, at %s gone",
			       target_pid_to_str (tp->ptid).c_str (),
			       paddress (gdbarch, pc));

	  discard = 1;
	}

      if (discard)
	{
	  infrun_debug_printf ("pending event of %s cancelled.",
			       target_pid_to_str (tp->ptid).c_str ());

	  tp->clear_pending_waitstatus ();
	  target_waitstatus ws;
	  ws.kind = TARGET_WAITKIND_SPURIOUS;
	  tp->set_pending_waitstatus (ws);
	  tp->set_stop_reason (TARGET_STOPPED_BY_NO_REASON);
	}
    }

  if (tp != NULL)
    {
      infrun_debug_printf ("Using pending wait status %s for %s.",
			   target_waitstatus_to_string
			     (&tp->pending_waitstatus ()).c_str (),
			   target_pid_to_str (tp->ptid).c_str ());

      /* Now that we've selected our final event LWP, un-adjust its PC
	 if it was a software breakpoint (and the target doesn't
	 always adjust the PC itself).  */
      if (tp->stop_reason () == TARGET_STOPPED_BY_SW_BREAKPOINT
	  && !target_supports_stopped_by_sw_breakpoint ())
	{
	  struct regcache *regcache;
	  struct gdbarch *gdbarch;
	  int decr_pc;

	  regcache = get_thread_regcache (tp);
	  gdbarch = regcache->arch ();

	  decr_pc = gdbarch_decr_pc_after_break (gdbarch);
	  if (decr_pc != 0)
	    {
	      CORE_ADDR pc;

	      pc = regcache_read_pc (regcache);
	      regcache_write_pc (regcache, pc + decr_pc);
	    }
	}

      tp->set_stop_reason (TARGET_STOPPED_BY_NO_REASON);
      *status = tp->pending_waitstatus ();
      tp->clear_pending_waitstatus ();

      /* Wake up the event loop again, until all pending events are
	 processed.  */
      if (target_is_async_p ())
	mark_async_event_handler (infrun_async_inferior_event_token);
      return tp->ptid;
    }

  /* But if we don't find one, we'll have to wait.  */

  /* We can't ask a non-async target to do a non-blocking wait, so this will be
     a blocking wait.  */
  if (!target_can_async_p ())
    options &= ~TARGET_WNOHANG;

  if (deprecated_target_wait_hook)
    event_ptid = deprecated_target_wait_hook (ptid, status, options);
  else
    event_ptid = target_wait (ptid, status, options);

  return event_ptid;
}

/* Wrapper for target_wait that first checks whether threads have
   pending statuses to report before actually asking the target for
   more events.  Polls for events from all inferiors/targets.  */

static bool
do_target_wait (execution_control_state *ecs, target_wait_flags options)
{
  int num_inferiors = 0;
  int random_selector;

  /* For fairness, we pick the first inferior/target to poll at random
     out of all inferiors that may report events, and then continue
     polling the rest of the inferior list starting from that one in a
     circular fashion until the whole list is polled once.  */

  auto inferior_matches = [] (inferior *inf)
    {
      return inf->process_target () != nullptr;
    };

  /* First see how many matching inferiors we have.  */
  for (inferior *inf : all_inferiors ())
    if (inferior_matches (inf))
      num_inferiors++;

  if (num_inferiors == 0)
    {
      ecs->ws.kind = TARGET_WAITKIND_IGNORE;
      return false;
    }

  /* Now randomly pick an inferior out of those that matched.  */
  random_selector = (int)
    ((num_inferiors * (double) rand ()) / (RAND_MAX + 1.0));

  if (num_inferiors > 1)
    infrun_debug_printf ("Found %d inferiors, starting at #%d",
			 num_inferiors, random_selector);

  /* Select the Nth inferior that matched.  */

  inferior *selected = nullptr;

  for (inferior *inf : all_inferiors ())
    if (inferior_matches (inf))
      if (random_selector-- == 0)
	{
	  selected = inf;
	  break;
	}

  /* Now poll for events out of each of the matching inferior's
     targets, starting from the selected one.  */

  auto do_wait = [&] (inferior *inf)
  {
    ecs->ptid = do_target_wait_1 (inf, minus_one_ptid, &ecs->ws, options);
    ecs->target = inf->process_target ();
    return (ecs->ws.kind != TARGET_WAITKIND_IGNORE);
  };

  /* Needed in 'all-stop + target-non-stop' mode, because we end up
     here spuriously after the target is all stopped and we've already
     reported the stop to the user, polling for events.  */
  scoped_restore_current_thread restore_thread;

  intrusive_list_iterator<inferior> start
    = inferior_list.iterator_to (*selected);

  for (intrusive_list_iterator<inferior> it = start;
       it != inferior_list.end ();
       ++it)
    {
      inferior *inf = &*it;

      if (inferior_matches (inf) && do_wait (inf))
	return true;
    }

  for (intrusive_list_iterator<inferior> it = inferior_list.begin ();
       it != start;
       ++it)
    {
      inferior *inf = &*it;

      if (inferior_matches (inf) && do_wait (inf))
	return true;
    }

  ecs->ws.kind = TARGET_WAITKIND_IGNORE;
  return false;
}

/* An event reported by wait_one.  */

struct wait_one_event
{
  /* The target the event came out of.  */
  process_stratum_target *target;

  /* The PTID the event was for.  */
  ptid_t ptid;

  /* The waitstatus.  */
  target_waitstatus ws;
};

static bool handle_one (const wait_one_event &event);
static void restart_threads (struct thread_info *event_thread);

/* Prepare and stabilize the inferior for detaching it.  E.g.,
   detaching while a thread is displaced stepping is a recipe for
   crashing it, as nothing would readjust the PC out of the scratch
   pad.  */

void
prepare_for_detach (void)
{
  struct inferior *inf = current_inferior ();
  ptid_t pid_ptid = ptid_t (inf->pid);
  scoped_restore_current_thread restore_thread;

  scoped_restore restore_detaching = make_scoped_restore (&inf->detaching, true);

  /* Remove all threads of INF from the global step-over chain.  We
     want to stop any ongoing step-over, not start any new one.  */
  thread_step_over_list_safe_range range
    = make_thread_step_over_list_safe_range (global_thread_step_over_list);

  for (thread_info *tp : range)
    if (tp->inf == inf)
      {
	infrun_debug_printf ("removing thread %s from global step over chain",
			     target_pid_to_str (tp->ptid).c_str ());
	global_thread_step_over_chain_remove (tp);
      }

  /* If we were already in the middle of an inline step-over, and the
     thread stepping belongs to the inferior we're detaching, we need
     to restart the threads of other inferiors.  */
  if (step_over_info.thread != -1)
    {
      infrun_debug_printf ("inline step-over in-process while detaching");

      thread_info *thr = find_thread_global_id (step_over_info.thread);
      if (thr->inf == inf)
	{
	  /* Since we removed threads of INF from the step-over chain,
	     we know this won't start a step-over for INF.  */
	  clear_step_over_info ();

	  if (target_is_non_stop_p ())
	    {
	      /* Start a new step-over in another thread if there's
		 one that needs it.  */
	      start_step_over ();

	      /* Restart all other threads (except the
		 previously-stepping thread, since that one is still
		 running).  */
	      if (!step_over_info_valid_p ())
		restart_threads (thr);
	    }
	}
    }

  if (displaced_step_in_progress (inf))
    {
      infrun_debug_printf ("displaced-stepping in-process while detaching");

      /* Stop threads currently displaced stepping, aborting it.  */

      for (thread_info *thr : inf->non_exited_threads ())
	{
	  if (thr->displaced_step_state.in_progress ())
	    {
	      if (thr->executing)
		{
		  if (!thr->stop_requested)
		    {
		      target_stop (thr->ptid);
		      thr->stop_requested = true;
		    }
		}
	      else
		thr->set_resumed (false);
	    }
	}

      while (displaced_step_in_progress (inf))
	{
	  wait_one_event event;

	  event.target = inf->process_target ();
	  event.ptid = do_target_wait_1 (inf, pid_ptid, &event.ws, 0);

	  if (debug_infrun)
	    print_target_wait_results (pid_ptid, event.ptid, &event.ws);

	  handle_one (event);
	}

      /* It's OK to leave some of the threads of INF stopped, since
	 they'll be detached shortly.  */
    }
}

/* Wait for control to return from inferior to debugger.

   If inferior gets a signal, we may decide to start it up again
   instead of returning.  That is why there is a loop in this function.
   When this function actually returns it means the inferior
   should be left stopped and GDB should read more commands.  */

static void
wait_for_inferior (inferior *inf)
{
  infrun_debug_printf ("wait_for_inferior ()");

  SCOPE_EXIT { delete_just_stopped_threads_infrun_breakpoints (); };

  /* If an error happens while handling the event, propagate GDB's
     knowledge of the executing state to the frontend/user running
     state.  */
  scoped_finish_thread_state finish_state
    (inf->process_target (), minus_one_ptid);

  while (1)
    {
      struct execution_control_state ecss;
      struct execution_control_state *ecs = &ecss;

      memset (ecs, 0, sizeof (*ecs));

      overlay_cache_invalid = 1;

      /* Flush target cache before starting to handle each event.
	 Target was running and cache could be stale.  This is just a
	 heuristic.  Running threads may modify target memory, but we
	 don't get any event.  */
      target_dcache_invalidate ();

      ecs->ptid = do_target_wait_1 (inf, minus_one_ptid, &ecs->ws, 0);
      ecs->target = inf->process_target ();

      if (debug_infrun)
	print_target_wait_results (minus_one_ptid, ecs->ptid, &ecs->ws);

      /* Now figure out what to do with the result of the result.  */
      handle_inferior_event (ecs);

      if (!ecs->wait_some_more)
	break;
    }

  /* No error, don't finish the state yet.  */
  finish_state.release ();
}

/* Cleanup that reinstalls the readline callback handler, if the
   target is running in the background.  If while handling the target
   event something triggered a secondary prompt, like e.g., a
   pagination prompt, we'll have removed the callback handler (see
   gdb_readline_wrapper_line).  Need to do this as we go back to the
   event loop, ready to process further input.  Note this has no
   effect if the handler hasn't actually been removed, because calling
   rl_callback_handler_install resets the line buffer, thus losing
   input.  */

static void
reinstall_readline_callback_handler_cleanup ()
{
  struct ui *ui = current_ui;

  if (!ui->async)
    {
      /* We're not going back to the top level event loop yet.  Don't
	 install the readline callback, as it'd prep the terminal,
	 readline-style (raw, noecho) (e.g., --batch).  We'll install
	 it the next time the prompt is displayed, when we're ready
	 for input.  */
      return;
    }

  if (ui->command_editing && ui->prompt_state != PROMPT_BLOCKED)
    gdb_rl_callback_handler_reinstall ();
}

/* Clean up the FSMs of threads that are now stopped.  In non-stop,
   that's just the event thread.  In all-stop, that's all threads.  */

static void
clean_up_just_stopped_threads_fsms (struct execution_control_state *ecs)
{
  if (ecs->event_thread != NULL
      && ecs->event_thread->thread_fsm != NULL)
    ecs->event_thread->thread_fsm->clean_up (ecs->event_thread);

  if (!non_stop)
    {
      for (thread_info *thr : all_non_exited_threads ())
	{
	  if (thr->thread_fsm == NULL)
	    continue;
	  if (thr == ecs->event_thread)
	    continue;

	  switch_to_thread (thr);
	  thr->thread_fsm->clean_up (thr);
	}

      if (ecs->event_thread != NULL)
	switch_to_thread (ecs->event_thread);
    }
}

/* Helper for all_uis_check_sync_execution_done that works on the
   current UI.  */

static void
check_curr_ui_sync_execution_done (void)
{
  struct ui *ui = current_ui;

  if (ui->prompt_state == PROMPT_NEEDED
      && ui->async
      && !gdb_in_secondary_prompt_p (ui))
    {
      target_terminal::ours ();
      gdb::observers::sync_execution_done.notify ();
      ui_register_input_event_handler (ui);
    }
}

/* See infrun.h.  */

void
all_uis_check_sync_execution_done (void)
{
  SWITCH_THRU_ALL_UIS ()
    {
      check_curr_ui_sync_execution_done ();
    }
}

/* See infrun.h.  */

void
all_uis_on_sync_execution_starting (void)
{
  SWITCH_THRU_ALL_UIS ()
    {
      if (current_ui->prompt_state == PROMPT_NEEDED)
	async_disable_stdin ();
    }
}

/* Asynchronous version of wait_for_inferior.  It is called by the
   event loop whenever a change of state is detected on the file
   descriptor corresponding to the target.  It can be called more than
   once to complete a single execution command.  In such cases we need
   to keep the state in a global variable ECSS.  If it is the last time
   that this function is called for a single execution command, then
   report to the user that the inferior has stopped, and do the
   necessary cleanups.  */

void
fetch_inferior_event ()
{
  INFRUN_SCOPED_DEBUG_ENTER_EXIT;

  struct execution_control_state ecss;
  struct execution_control_state *ecs = &ecss;
  int cmd_done = 0;

  memset (ecs, 0, sizeof (*ecs));

  /* Events are always processed with the main UI as current UI.  This
     way, warnings, debug output, etc. are always consistently sent to
     the main console.  */
  scoped_restore save_ui = make_scoped_restore (&current_ui, main_ui);

  /* Temporarily disable pagination.  Otherwise, the user would be
     given an option to press 'q' to quit, which would cause an early
     exit and could leave GDB in a half-baked state.  */
  scoped_restore save_pagination
    = make_scoped_restore (&pagination_enabled, false);

  /* End up with readline processing input, if necessary.  */
  {
    SCOPE_EXIT { reinstall_readline_callback_handler_cleanup (); };

    /* We're handling a live event, so make sure we're doing live
       debugging.  If we're looking at traceframes while the target is
       running, we're going to need to get back to that mode after
       handling the event.  */
    gdb::optional<scoped_restore_current_traceframe> maybe_restore_traceframe;
    if (non_stop)
      {
	maybe_restore_traceframe.emplace ();
	set_current_traceframe (-1);
      }

    /* The user/frontend should not notice a thread switch due to
       internal events.  Make sure we revert to the user selected
       thread and frame after handling the event and running any
       breakpoint commands.  */
    scoped_restore_current_thread restore_thread;

    overlay_cache_invalid = 1;
    /* Flush target cache before starting to handle each event.  Target
       was running and cache could be stale.  This is just a heuristic.
       Running threads may modify target memory, but we don't get any
       event.  */
    target_dcache_invalidate ();

    scoped_restore save_exec_dir
      = make_scoped_restore (&execution_direction,
			     target_execution_direction ());

    /* Allow targets to pause their resumed threads while we handle
       the event.  */
    scoped_disable_commit_resumed disable_commit_resumed ("handling event");

    if (!do_target_wait (ecs, TARGET_WNOHANG))
      {
	infrun_debug_printf ("do_target_wait returned no event");
	disable_commit_resumed.reset_and_commit ();
	return;
      }

    gdb_assert (ecs->ws.kind != TARGET_WAITKIND_IGNORE);

    /* Switch to the target that generated the event, so we can do
       target calls.  */
    switch_to_target_no_thread (ecs->target);

    if (debug_infrun)
      print_target_wait_results (minus_one_ptid, ecs->ptid, &ecs->ws);

    /* If an error happens while handling the event, propagate GDB's
       knowledge of the executing state to the frontend/user running
       state.  */
    ptid_t finish_ptid = !target_is_non_stop_p () ? minus_one_ptid : ecs->ptid;
    scoped_finish_thread_state finish_state (ecs->target, finish_ptid);

    /* Get executed before scoped_restore_current_thread above to apply
       still for the thread which has thrown the exception.  */
    auto defer_bpstat_clear
      = make_scope_exit (bpstat_clear_actions);
    auto defer_delete_threads
      = make_scope_exit (delete_just_stopped_threads_infrun_breakpoints);

    /* Now figure out what to do with the result of the result.  */
    handle_inferior_event (ecs);

    if (!ecs->wait_some_more)
      {
	struct inferior *inf = find_inferior_ptid (ecs->target, ecs->ptid);
	bool should_stop = true;
	struct thread_info *thr = ecs->event_thread;

	delete_just_stopped_threads_infrun_breakpoints ();

	if (thr != NULL)
	  {
	    struct thread_fsm *thread_fsm = thr->thread_fsm;

	    if (thread_fsm != NULL)
	      should_stop = thread_fsm->should_stop (thr);
	  }

	if (!should_stop)
	  {
	    keep_going (ecs);
	  }
	else
	  {
	    bool should_notify_stop = true;
	    int proceeded = 0;

	    clean_up_just_stopped_threads_fsms (ecs);

	    if (thr != NULL && thr->thread_fsm != NULL)
	      should_notify_stop = thr->thread_fsm->should_notify_stop ();

	    if (should_notify_stop)
	      {
		/* We may not find an inferior if this was a process exit.  */
		if (inf == NULL || inf->control.stop_soon == NO_STOP_QUIETLY)
		  proceeded = normal_stop ();
	      }

	    if (!proceeded)
	      {
		inferior_event_handler (INF_EXEC_COMPLETE);
		cmd_done = 1;
	      }

	    /* If we got a TARGET_WAITKIND_NO_RESUMED event, then the
	       previously selected thread is gone.  We have two
	       choices - switch to no thread selected, or restore the
	       previously selected thread (now exited).  We chose the
	       later, just because that's what GDB used to do.  After
	       this, "info threads" says "The current thread <Thread
	       ID 2> has terminated." instead of "No thread
	       selected.".  */
	    if (!non_stop
		&& cmd_done
		&& ecs->ws.kind != TARGET_WAITKIND_NO_RESUMED)
	      restore_thread.dont_restore ();
	  }
      }

    defer_delete_threads.release ();
    defer_bpstat_clear.release ();

    /* No error, don't finish the thread states yet.  */
    finish_state.release ();

    disable_commit_resumed.reset_and_commit ();

    /* This scope is used to ensure that readline callbacks are
       reinstalled here.  */
  }

  /* If a UI was in sync execution mode, and now isn't, restore its
     prompt (a synchronous execution command has finished, and we're
     ready for input).  */
  all_uis_check_sync_execution_done ();

  if (cmd_done
      && exec_done_display_p
      && (inferior_ptid == null_ptid
	  || inferior_thread ()->state != THREAD_RUNNING))
    printf_unfiltered (_("completed.\n"));
}

/* See infrun.h.  */

void
set_step_info (thread_info *tp, struct frame_info *frame,
	       struct symtab_and_line sal)
{
  /* This can be removed once this function no longer implicitly relies on the
     inferior_ptid value.  */
  gdb_assert (inferior_ptid == tp->ptid);

  tp->control.step_frame_id = get_frame_id (frame);
  tp->control.step_stack_frame_id = get_stack_frame_id (frame);

  tp->current_symtab = sal.symtab;
  tp->current_line = sal.line;
}

/* Clear context switchable stepping state.  */

void
init_thread_stepping_state (struct thread_info *tss)
{
  tss->stepped_breakpoint = 0;
  tss->stepping_over_breakpoint = 0;
  tss->stepping_over_watchpoint = 0;
  tss->step_after_step_resume_breakpoint = 0;
}

/* See infrun.h.  */

void
set_last_target_status (process_stratum_target *target, ptid_t ptid,
			target_waitstatus status)
{
  target_last_proc_target = target;
  target_last_wait_ptid = ptid;
  target_last_waitstatus = status;
}

/* See infrun.h.  */

void
get_last_target_status (process_stratum_target **target, ptid_t *ptid,
			target_waitstatus *status)
{
  if (target != nullptr)
    *target = target_last_proc_target;
  if (ptid != nullptr)
    *ptid = target_last_wait_ptid;
  if (status != nullptr)
    *status = target_last_waitstatus;
}

/* See infrun.h.  */

void
nullify_last_target_wait_ptid (void)
{
  target_last_proc_target = nullptr;
  target_last_wait_ptid = minus_one_ptid;
  target_last_waitstatus = {};
}

/* Switch thread contexts.  */

static void
context_switch (execution_control_state *ecs)
{
  if (ecs->ptid != inferior_ptid
      && (inferior_ptid == null_ptid
	  || ecs->event_thread != inferior_thread ()))
    {
      infrun_debug_printf ("Switching context from %s to %s",
			   target_pid_to_str (inferior_ptid).c_str (),
			   target_pid_to_str (ecs->ptid).c_str ());
    }

  switch_to_thread (ecs->event_thread);
}

/* If the target can't tell whether we've hit breakpoints
   (target_supports_stopped_by_sw_breakpoint), and we got a SIGTRAP,
   check whether that could have been caused by a breakpoint.  If so,
   adjust the PC, per gdbarch_decr_pc_after_break.  */

static void
adjust_pc_after_break (struct thread_info *thread,
		       const target_waitstatus *ws)
{
  struct regcache *regcache;
  struct gdbarch *gdbarch;
  CORE_ADDR breakpoint_pc, decr_pc;

  /* If we've hit a breakpoint, we'll normally be stopped with SIGTRAP.  If
     we aren't, just return.

     We assume that waitkinds other than TARGET_WAITKIND_STOPPED are not
     affected by gdbarch_decr_pc_after_break.  Other waitkinds which are
     implemented by software breakpoints should be handled through the normal
     breakpoint layer.

     NOTE drow/2004-01-31: On some targets, breakpoints may generate
     different signals (SIGILL or SIGEMT for instance), but it is less
     clear where the PC is pointing afterwards.  It may not match
     gdbarch_decr_pc_after_break.  I don't know any specific target that
     generates these signals at breakpoints (the code has been in GDB since at
     least 1992) so I can not guess how to handle them here.

     In earlier versions of GDB, a target with 
     gdbarch_have_nonsteppable_watchpoint would have the PC after hitting a
     watchpoint affected by gdbarch_decr_pc_after_break.  I haven't found any
     target with both of these set in GDB history, and it seems unlikely to be
     correct, so gdbarch_have_nonsteppable_watchpoint is not checked here.  */

  if (ws->kind != TARGET_WAITKIND_STOPPED)
    return;

  if (ws->value.sig != GDB_SIGNAL_TRAP)
    return;

  /* In reverse execution, when a breakpoint is hit, the instruction
     under it has already been de-executed.  The reported PC always
     points at the breakpoint address, so adjusting it further would
     be wrong.  E.g., consider this case on a decr_pc_after_break == 1
     architecture:

       B1         0x08000000 :   INSN1
       B2         0x08000001 :   INSN2
		  0x08000002 :   INSN3
	    PC -> 0x08000003 :   INSN4

     Say you're stopped at 0x08000003 as above.  Reverse continuing
     from that point should hit B2 as below.  Reading the PC when the
     SIGTRAP is reported should read 0x08000001 and INSN2 should have
     been de-executed already.

       B1         0x08000000 :   INSN1
       B2   PC -> 0x08000001 :   INSN2
		  0x08000002 :   INSN3
		  0x08000003 :   INSN4

     We can't apply the same logic as for forward execution, because
     we would wrongly adjust the PC to 0x08000000, since there's a
     breakpoint at PC - 1.  We'd then report a hit on B1, although
     INSN1 hadn't been de-executed yet.  Doing nothing is the correct
     behaviour.  */
  if (execution_direction == EXEC_REVERSE)
    return;

  /* If the target can tell whether the thread hit a SW breakpoint,
     trust it.  Targets that can tell also adjust the PC
     themselves.  */
  if (target_supports_stopped_by_sw_breakpoint ())
    return;

  /* Note that relying on whether a breakpoint is planted in memory to
     determine this can fail.  E.g,. the breakpoint could have been
     removed since.  Or the thread could have been told to step an
     instruction the size of a breakpoint instruction, and only
     _after_ was a breakpoint inserted at its address.  */

  /* If this target does not decrement the PC after breakpoints, then
     we have nothing to do.  */
  regcache = get_thread_regcache (thread);
  gdbarch = regcache->arch ();

  decr_pc = gdbarch_decr_pc_after_break (gdbarch);
  if (decr_pc == 0)
    return;

  const address_space *aspace = regcache->aspace ();

  /* Find the location where (if we've hit a breakpoint) the
     breakpoint would be.  */
  breakpoint_pc = regcache_read_pc (regcache) - decr_pc;

  /* If the target can't tell whether a software breakpoint triggered,
     fallback to figuring it out based on breakpoints we think were
     inserted in the target, and on whether the thread was stepped or
     continued.  */

  /* Check whether there actually is a software breakpoint inserted at
     that location.

     If in non-stop mode, a race condition is possible where we've
     removed a breakpoint, but stop events for that breakpoint were
     already queued and arrive later.  To suppress those spurious
     SIGTRAPs, we keep a list of such breakpoint locations for a bit,
     and retire them after a number of stop events are reported.  Note
     this is an heuristic and can thus get confused.  The real fix is
     to get the "stopped by SW BP and needs adjustment" info out of
     the target/kernel (and thus never reach here; see above).  */
  if (software_breakpoint_inserted_here_p (aspace, breakpoint_pc)
      || (target_is_non_stop_p ()
	  && moribund_breakpoint_here_p (aspace, breakpoint_pc)))
    {
      gdb::optional<scoped_restore_tmpl<int>> restore_operation_disable;

      if (record_full_is_used ())
	restore_operation_disable.emplace
	  (record_full_gdb_operation_disable_set ());

      /* When using hardware single-step, a SIGTRAP is reported for both
	 a completed single-step and a software breakpoint.  Need to
	 differentiate between the two, as the latter needs adjusting
	 but the former does not.

	 The SIGTRAP can be due to a completed hardware single-step only if 
	  - we didn't insert software single-step breakpoints
	  - this thread is currently being stepped

	 If any of these events did not occur, we must have stopped due
	 to hitting a software breakpoint, and have to back up to the
	 breakpoint address.

	 As a special case, we could have hardware single-stepped a
	 software breakpoint.  In this case (prev_pc == breakpoint_pc),
	 we also need to back up to the breakpoint address.  */

      if (thread_has_single_step_breakpoints_set (thread)
	  || !currently_stepping (thread)
	  || (thread->stepped_breakpoint
	      && thread->prev_pc == breakpoint_pc))
	regcache_write_pc (regcache, breakpoint_pc);
    }
}

static bool
stepped_in_from (struct frame_info *frame, struct frame_id step_frame_id)
{
  for (frame = get_prev_frame (frame);
       frame != NULL;
       frame = get_prev_frame (frame))
    {
      if (frame_id_eq (get_frame_id (frame), step_frame_id))
	return true;

      if (get_frame_type (frame) != INLINE_FRAME)
	break;
    }

  return false;
}

/* Look for an inline frame that is marked for skip.
   If PREV_FRAME is TRUE start at the previous frame,
   otherwise start at the current frame.  Stop at the
   first non-inline frame, or at the frame where the
   step started.  */

static bool
inline_frame_is_marked_for_skip (bool prev_frame, struct thread_info *tp)
{
  struct frame_info *frame = get_current_frame ();

  if (prev_frame)
    frame = get_prev_frame (frame);

  for (; frame != NULL; frame = get_prev_frame (frame))
    {
      const char *fn = NULL;
      symtab_and_line sal;
      struct symbol *sym;

      if (frame_id_eq (get_frame_id (frame), tp->control.step_frame_id))
	break;
      if (get_frame_type (frame) != INLINE_FRAME)
	break;

      sal = find_frame_sal (frame);
      sym = get_frame_function (frame);

      if (sym != NULL)
	fn = sym->print_name ();

      if (sal.line != 0
	  && function_name_is_marked_for_skip (fn, sal))
	return true;
    }

  return false;
}

/* If the event thread has the stop requested flag set, pretend it
   stopped for a GDB_SIGNAL_0 (i.e., as if it stopped due to
   target_stop).  */

static bool
handle_stop_requested (struct execution_control_state *ecs)
{
  if (ecs->event_thread->stop_requested)
    {
      ecs->ws.kind = TARGET_WAITKIND_STOPPED;
      ecs->ws.value.sig = GDB_SIGNAL_0;
      handle_signal_stop (ecs);
      return true;
    }
  return false;
}

/* Auxiliary function that handles syscall entry/return events.
   It returns true if the inferior should keep going (and GDB
   should ignore the event), or false if the event deserves to be
   processed.  */

static bool
handle_syscall_event (struct execution_control_state *ecs)
{
  struct regcache *regcache;
  int syscall_number;

  context_switch (ecs);

  regcache = get_thread_regcache (ecs->event_thread);
  syscall_number = ecs->ws.value.syscall_number;
  ecs->event_thread->set_stop_pc (regcache_read_pc (regcache));

  if (catch_syscall_enabled () > 0
      && catching_syscall_number (syscall_number) > 0)
    {
      infrun_debug_printf ("syscall number=%d", syscall_number);

      ecs->event_thread->control.stop_bpstat
	= bpstat_stop_status (regcache->aspace (),
			      ecs->event_thread->stop_pc (),
			      ecs->event_thread, &ecs->ws);

      if (handle_stop_requested (ecs))
	return false;

      if (bpstat_causes_stop (ecs->event_thread->control.stop_bpstat))
	{
	  /* Catchpoint hit.  */
	  return false;
	}
    }

  if (handle_stop_requested (ecs))
    return false;

  /* If no catchpoint triggered for this, then keep going.  */
  keep_going (ecs);

  return true;
}

/* Lazily fill in the execution_control_state's stop_func_* fields.  */

static void
fill_in_stop_func (struct gdbarch *gdbarch,
		   struct execution_control_state *ecs)
{
  if (!ecs->stop_func_filled_in)
    {
      const block *block;
      const general_symbol_info *gsi;

      /* Don't care about return value; stop_func_start and stop_func_name
	 will both be 0 if it doesn't work.  */
      find_pc_partial_function_sym (ecs->event_thread->stop_pc (),
				    &gsi,
				    &ecs->stop_func_start,
				    &ecs->stop_func_end,
				    &block);
      ecs->stop_func_name = gsi == nullptr ? nullptr : gsi->print_name ();

      /* The call to find_pc_partial_function, above, will set
	 stop_func_start and stop_func_end to the start and end
	 of the range containing the stop pc.  If this range
	 contains the entry pc for the block (which is always the
	 case for contiguous blocks), advance stop_func_start past
	 the function's start offset and entrypoint.  Note that
	 stop_func_start is NOT advanced when in a range of a
	 non-contiguous block that does not contain the entry pc.  */
      if (block != nullptr
	  && ecs->stop_func_start <= BLOCK_ENTRY_PC (block)
	  && BLOCK_ENTRY_PC (block) < ecs->stop_func_end)
	{
	  ecs->stop_func_start
	    += gdbarch_deprecated_function_start_offset (gdbarch);

	  if (gdbarch_skip_entrypoint_p (gdbarch))
	    ecs->stop_func_start
	      = gdbarch_skip_entrypoint (gdbarch, ecs->stop_func_start);
	}

      ecs->stop_func_filled_in = 1;
    }
}


/* Return the STOP_SOON field of the inferior pointed at by ECS.  */

static enum stop_kind
get_inferior_stop_soon (execution_control_state *ecs)
{
  struct inferior *inf = find_inferior_ptid (ecs->target, ecs->ptid);

  gdb_assert (inf != NULL);
  return inf->control.stop_soon;
}

/* Poll for one event out of the current target.  Store the resulting
   waitstatus in WS, and return the event ptid.  Does not block.  */

static ptid_t
poll_one_curr_target (struct target_waitstatus *ws)
{
  ptid_t event_ptid;

  overlay_cache_invalid = 1;

  /* Flush target cache before starting to handle each event.
     Target was running and cache could be stale.  This is just a
     heuristic.  Running threads may modify target memory, but we
     don't get any event.  */
  target_dcache_invalidate ();

  if (deprecated_target_wait_hook)
    event_ptid = deprecated_target_wait_hook (minus_one_ptid, ws, TARGET_WNOHANG);
  else
    event_ptid = target_wait (minus_one_ptid, ws, TARGET_WNOHANG);

  if (debug_infrun)
    print_target_wait_results (minus_one_ptid, event_ptid, ws);

  return event_ptid;
}

/* Wait for one event out of any target.  */

static wait_one_event
wait_one ()
{
  while (1)
    {
      for (inferior *inf : all_inferiors ())
	{
	  process_stratum_target *target = inf->process_target ();
	  if (target == NULL
	      || !target->is_async_p ()
	      || !target->threads_executing)
	    continue;

	  switch_to_inferior_no_thread (inf);

	  wait_one_event event;
	  event.target = target;
	  event.ptid = poll_one_curr_target (&event.ws);

	  if (event.ws.kind == TARGET_WAITKIND_NO_RESUMED)
	    {
	      /* If nothing is resumed, remove the target from the
		 event loop.  */
	      target_async (0);
	    }
	  else if (event.ws.kind != TARGET_WAITKIND_IGNORE)
	    return event;
	}

      /* Block waiting for some event.  */

      fd_set readfds;
      int nfds = 0;

      FD_ZERO (&readfds);

      for (inferior *inf : all_inferiors ())
	{
	  process_stratum_target *target = inf->process_target ();
	  if (target == NULL
	      || !target->is_async_p ()
	      || !target->threads_executing)
	    continue;

	  int fd = target->async_wait_fd ();
	  FD_SET (fd, &readfds);
	  if (nfds <= fd)
	    nfds = fd + 1;
	}

      if (nfds == 0)
	{
	  /* No waitable targets left.  All must be stopped.  */
	  return {NULL, minus_one_ptid, {TARGET_WAITKIND_NO_RESUMED}};
	}

      QUIT;

      int numfds = interruptible_select (nfds, &readfds, 0, NULL, 0);
      if (numfds < 0)
	{
	  if (errno == EINTR)
	    continue;
	  else
	    perror_with_name ("interruptible_select");
	}
    }
}

/* Save the thread's event and stop reason to process it later.  */

static void
save_waitstatus (struct thread_info *tp, const target_waitstatus *ws)
{
  infrun_debug_printf ("saving status %s for %d.%ld.%ld",
		       target_waitstatus_to_string (ws).c_str (),
		       tp->ptid.pid (),
		       tp->ptid.lwp (),
		       tp->ptid.tid ());

  /* Record for later.  */
  tp->set_pending_waitstatus (*ws);

  if (ws->kind == TARGET_WAITKIND_STOPPED
      && ws->value.sig == GDB_SIGNAL_TRAP)
    {
      struct regcache *regcache = get_thread_regcache (tp);
      const address_space *aspace = regcache->aspace ();
      CORE_ADDR pc = regcache_read_pc (regcache);

      adjust_pc_after_break (tp, &tp->pending_waitstatus ());

      scoped_restore_current_thread restore_thread;
      switch_to_thread (tp);

      if (target_stopped_by_watchpoint ())
	tp->set_stop_reason (TARGET_STOPPED_BY_WATCHPOINT);
      else if (target_supports_stopped_by_sw_breakpoint ()
	       && target_stopped_by_sw_breakpoint ())
	tp->set_stop_reason (TARGET_STOPPED_BY_SW_BREAKPOINT);
      else if (target_supports_stopped_by_hw_breakpoint ()
	       && target_stopped_by_hw_breakpoint ())
	tp->set_stop_reason (TARGET_STOPPED_BY_HW_BREAKPOINT);
      else if (!target_supports_stopped_by_hw_breakpoint ()
	       && hardware_breakpoint_inserted_here_p (aspace, pc))
	tp->set_stop_reason (TARGET_STOPPED_BY_HW_BREAKPOINT);
      else if (!target_supports_stopped_by_sw_breakpoint ()
	       && software_breakpoint_inserted_here_p (aspace, pc))
	tp->set_stop_reason (TARGET_STOPPED_BY_SW_BREAKPOINT);
      else if (!thread_has_single_step_breakpoints_set (tp)
	       && currently_stepping (tp))
	tp->set_stop_reason (TARGET_STOPPED_BY_SINGLE_STEP);
    }
}

/* Mark the non-executing threads accordingly.  In all-stop, all
   threads of all processes are stopped when we get any event
   reported.  In non-stop mode, only the event thread stops.  */

static void
mark_non_executing_threads (process_stratum_target *target,
			    ptid_t event_ptid,
			    struct target_waitstatus ws)
{
  ptid_t mark_ptid;

  if (!target_is_non_stop_p ())
    mark_ptid = minus_one_ptid;
  else if (ws.kind == TARGET_WAITKIND_SIGNALLED
	   || ws.kind == TARGET_WAITKIND_EXITED)
    {
      /* If we're handling a process exit in non-stop mode, even
	 though threads haven't been deleted yet, one would think
	 that there is nothing to do, as threads of the dead process
	 will be soon deleted, and threads of any other process were
	 left running.  However, on some targets, threads survive a
	 process exit event.  E.g., for the "checkpoint" command,
	 when the current checkpoint/fork exits, linux-fork.c
	 automatically switches to another fork from within
	 target_mourn_inferior, by associating the same
	 inferior/thread to another fork.  We haven't mourned yet at
	 this point, but we must mark any threads left in the
	 process as not-executing so that finish_thread_state marks
	 them stopped (in the user's perspective) if/when we present
	 the stop to the user.  */
      mark_ptid = ptid_t (event_ptid.pid ());
    }
  else
    mark_ptid = event_ptid;

  set_executing (target, mark_ptid, false);

  /* Likewise the resumed flag.  */
  set_resumed (target, mark_ptid, false);
}

/* Handle one event after stopping threads.  If the eventing thread
   reports back any interesting event, we leave it pending.  If the
   eventing thread was in the middle of a displaced step, we
   cancel/finish it, and unless the thread's inferior is being
   detached, put the thread back in the step-over chain.  Returns true
   if there are no resumed threads left in the target (thus there's no
   point in waiting further), false otherwise.  */

static bool
handle_one (const wait_one_event &event)
{
  infrun_debug_printf
    ("%s %s", target_waitstatus_to_string (&event.ws).c_str (),
     target_pid_to_str (event.ptid).c_str ());

  if (event.ws.kind == TARGET_WAITKIND_NO_RESUMED)
    {
      /* All resumed threads exited.  */
      return true;
    }
  else if (event.ws.kind == TARGET_WAITKIND_THREAD_EXITED
	   || event.ws.kind == TARGET_WAITKIND_EXITED
	   || event.ws.kind == TARGET_WAITKIND_SIGNALLED)
    {
      /* One thread/process exited/signalled.  */

      thread_info *t = nullptr;

      /* The target may have reported just a pid.  If so, try
	 the first non-exited thread.  */
      if (event.ptid.is_pid ())
	{
	  int pid  = event.ptid.pid ();
	  inferior *inf = find_inferior_pid (event.target, pid);
	  for (thread_info *tp : inf->non_exited_threads ())
	    {
	      t = tp;
	      break;
	    }

	  /* If there is no available thread, the event would
	     have to be appended to a per-inferior event list,
	     which does not exist (and if it did, we'd have
	     to adjust run control command to be able to
	     resume such an inferior).  We assert here instead
	     of going into an infinite loop.  */
	  gdb_assert (t != nullptr);

	  infrun_debug_printf
	    ("using %s", target_pid_to_str (t->ptid).c_str ());
	}
      else
	{
	  t = find_thread_ptid (event.target, event.ptid);
	  /* Check if this is the first time we see this thread.
	     Don't bother adding if it individually exited.  */
	  if (t == nullptr
	      && event.ws.kind != TARGET_WAITKIND_THREAD_EXITED)
	    t = add_thread (event.target, event.ptid);
	}

      if (t != nullptr)
	{
	  /* Set the threads as non-executing to avoid
	     another stop attempt on them.  */
	  switch_to_thread_no_regs (t);
	  mark_non_executing_threads (event.target, event.ptid,
				      event.ws);
	  save_waitstatus (t, &event.ws);
	  t->stop_requested = false;
	}
    }
  else
    {
      thread_info *t = find_thread_ptid (event.target, event.ptid);
      if (t == NULL)
	t = add_thread (event.target, event.ptid);

      t->stop_requested = 0;
      t->executing = 0;
      t->set_resumed (false);
      t->control.may_range_step = 0;

      /* This may be the first time we see the inferior report
	 a stop.  */
      inferior *inf = find_inferior_ptid (event.target, event.ptid);
      if (inf->needs_setup)
	{
	  switch_to_thread_no_regs (t);
	  setup_inferior (0);
	}

      if (event.ws.kind == TARGET_WAITKIND_STOPPED
	  && event.ws.value.sig == GDB_SIGNAL_0)
	{
	  /* We caught the event that we intended to catch, so
	     there's no event to save as pending.  */

	  if (displaced_step_finish (t, GDB_SIGNAL_0)
	      == DISPLACED_STEP_FINISH_STATUS_NOT_EXECUTED)
	    {
	      /* Add it back to the step-over queue.  */
	      infrun_debug_printf
		("displaced-step of %s canceled",
		 target_pid_to_str (t->ptid).c_str ());

	      t->control.trap_expected = 0;
	      if (!t->inf->detaching)
		global_thread_step_over_chain_enqueue (t);
	    }
	}
      else
	{
	  enum gdb_signal sig;
	  struct regcache *regcache;

	  infrun_debug_printf
	    ("target_wait %s, saving status for %d.%ld.%ld",
	     target_waitstatus_to_string (&event.ws).c_str (),
	     t->ptid.pid (), t->ptid.lwp (), t->ptid.tid ());

	  /* Record for later.  */
	  save_waitstatus (t, &event.ws);

	  sig = (event.ws.kind == TARGET_WAITKIND_STOPPED
		 ? event.ws.value.sig : GDB_SIGNAL_0);

	  if (displaced_step_finish (t, sig)
	      == DISPLACED_STEP_FINISH_STATUS_NOT_EXECUTED)
	    {
	      /* Add it back to the step-over queue.  */
	      t->control.trap_expected = 0;
	      if (!t->inf->detaching)
		global_thread_step_over_chain_enqueue (t);
	    }

	  regcache = get_thread_regcache (t);
	  t->set_stop_pc (regcache_read_pc (regcache));

	  infrun_debug_printf ("saved stop_pc=%s for %s "
			       "(currently_stepping=%d)",
			       paddress (target_gdbarch (), t->stop_pc ()),
			       target_pid_to_str (t->ptid).c_str (),
			       currently_stepping (t));
	}
    }

  return false;
}

/* See infrun.h.  */

void
stop_all_threads (void)
{
  /* We may need multiple passes to discover all threads.  */
  int pass;
  int iterations = 0;

  gdb_assert (exists_non_stop_target ());

  infrun_debug_printf ("starting");

  scoped_restore_current_thread restore_thread;

  /* Enable thread events of all targets.  */
  for (auto *target : all_non_exited_process_targets ())
    {
      switch_to_target_no_thread (target);
      target_thread_events (true);
    }

  SCOPE_EXIT
    {
      /* Disable thread events of all targets.  */
      for (auto *target : all_non_exited_process_targets ())
	{
	  switch_to_target_no_thread (target);
	  target_thread_events (false);
	}

      /* Use debug_prefixed_printf directly to get a meaningful function
	 name.  */
      if (debug_infrun)
	debug_prefixed_printf ("infrun", "stop_all_threads", "done");
    };

  /* Request threads to stop, and then wait for the stops.  Because
     threads we already know about can spawn more threads while we're
     trying to stop them, and we only learn about new threads when we
     update the thread list, do this in a loop, and keep iterating
     until two passes find no threads that need to be stopped.  */
  for (pass = 0; pass < 2; pass++, iterations++)
    {
      infrun_debug_printf ("pass=%d, iterations=%d", pass, iterations);
      while (1)
	{
	  int waits_needed = 0;

	  for (auto *target : all_non_exited_process_targets ())
	    {
	      switch_to_target_no_thread (target);
	      update_thread_list ();
	    }

	  /* Go through all threads looking for threads that we need
	     to tell the target to stop.  */
	  for (thread_info *t : all_non_exited_threads ())
	    {
	      /* For a single-target setting with an all-stop target,
		 we would not even arrive here.  For a multi-target
		 setting, until GDB is able to handle a mixture of
		 all-stop and non-stop targets, simply skip all-stop
		 targets' threads.  This should be fine due to the
		 protection of 'check_multi_target_resumption'.  */

	      switch_to_thread_no_regs (t);
	      if (!target_is_non_stop_p ())
		continue;

	      if (t->executing)
		{
		  /* If already stopping, don't request a stop again.
		     We just haven't seen the notification yet.  */
		  if (!t->stop_requested)
		    {
		      infrun_debug_printf ("  %s executing, need stop",
					   target_pid_to_str (t->ptid).c_str ());
		      target_stop (t->ptid);
		      t->stop_requested = 1;
		    }
		  else
		    {
		      infrun_debug_printf ("  %s executing, already stopping",
					   target_pid_to_str (t->ptid).c_str ());
		    }

		  if (t->stop_requested)
		    waits_needed++;
		}
	      else
		{
		  infrun_debug_printf ("  %s not executing",
				       target_pid_to_str (t->ptid).c_str ());

		  /* The thread may be not executing, but still be
		     resumed with a pending status to process.  */
		  t->set_resumed (false);
		}
	    }

	  if (waits_needed == 0)
	    break;

	  /* If we find new threads on the second iteration, restart
	     over.  We want to see two iterations in a row with all
	     threads stopped.  */
	  if (pass > 0)
	    pass = -1;

	  for (int i = 0; i < waits_needed; i++)
	    {
	      wait_one_event event = wait_one ();
	      if (handle_one (event))
		break;
	    }
	}
    }
}

/* Handle a TARGET_WAITKIND_NO_RESUMED event.  */

static bool
handle_no_resumed (struct execution_control_state *ecs)
{
  if (target_can_async_p ())
    {
      bool any_sync = false;

      for (ui *ui : all_uis ())
	{
	  if (ui->prompt_state == PROMPT_BLOCKED)
	    {
	      any_sync = true;
	      break;
	    }
	}
      if (!any_sync)
	{
	  /* There were no unwaited-for children left in the target, but,
	     we're not synchronously waiting for events either.  Just
	     ignore.  */

	  infrun_debug_printf ("TARGET_WAITKIND_NO_RESUMED (ignoring: bg)");
	  prepare_to_wait (ecs);
	  return true;
	}
    }

  /* Otherwise, if we were running a synchronous execution command, we
     may need to cancel it and give the user back the terminal.

     In non-stop mode, the target can't tell whether we've already
     consumed previous stop events, so it can end up sending us a
     no-resumed event like so:

       #0 - thread 1 is left stopped

       #1 - thread 2 is resumed and hits breakpoint
	       -> TARGET_WAITKIND_STOPPED

       #2 - thread 3 is resumed and exits
	    this is the last resumed thread, so
	       -> TARGET_WAITKIND_NO_RESUMED

       #3 - gdb processes stop for thread 2 and decides to re-resume
	    it.

       #4 - gdb processes the TARGET_WAITKIND_NO_RESUMED event.
	    thread 2 is now resumed, so the event should be ignored.

     IOW, if the stop for thread 2 doesn't end a foreground command,
     then we need to ignore the following TARGET_WAITKIND_NO_RESUMED
     event.  But it could be that the event meant that thread 2 itself
     (or whatever other thread was the last resumed thread) exited.

     To address this we refresh the thread list and check whether we
     have resumed threads _now_.  In the example above, this removes
     thread 3 from the thread list.  If thread 2 was re-resumed, we
     ignore this event.  If we find no thread resumed, then we cancel
     the synchronous command and show "no unwaited-for " to the
     user.  */

  inferior *curr_inf = current_inferior ();

  scoped_restore_current_thread restore_thread;

  for (auto *target : all_non_exited_process_targets ())
    {
      switch_to_target_no_thread (target);
      update_thread_list ();
    }

  /* If:

       - the current target has no thread executing, and
       - the current inferior is native, and
       - the current inferior is the one which has the terminal, and
       - we did nothing,

     then a Ctrl-C from this point on would remain stuck in the
     kernel, until a thread resumes and dequeues it.  That would
     result in the GDB CLI not reacting to Ctrl-C, not able to
     interrupt the program.  To address this, if the current inferior
     no longer has any thread executing, we give the terminal to some
     other inferior that has at least one thread executing.  */
  bool swap_terminal = true;

  /* Whether to ignore this TARGET_WAITKIND_NO_RESUMED event, or
     whether to report it to the user.  */
  bool ignore_event = false;

  for (thread_info *thread : all_non_exited_threads ())
    {
      if (swap_terminal && thread->executing)
	{
	  if (thread->inf != curr_inf)
	    {
	      target_terminal::ours ();

	      switch_to_thread (thread);
	      target_terminal::inferior ();
	    }
	  swap_terminal = false;
	}

      if (!ignore_event
	  && (thread->executing || thread->has_pending_waitstatus ()))
	{
	  /* Either there were no unwaited-for children left in the
	     target at some point, but there are now, or some target
	     other than the eventing one has unwaited-for children
	     left.  Just ignore.  */
	  infrun_debug_printf ("TARGET_WAITKIND_NO_RESUMED "
			       "(ignoring: found resumed)");

	  ignore_event = true;
	}

      if (ignore_event && !swap_terminal)
	break;
    }

  if (ignore_event)
    {
      switch_to_inferior_no_thread (curr_inf);
      prepare_to_wait (ecs);
      return true;
    }

  /* Go ahead and report the event.  */
  return false;
}

/* Given an execution control state that has been freshly filled in by
   an event from the inferior, figure out what it means and take
   appropriate action.

   The alternatives are:

   1) stop_waiting and return; to really stop and return to the
   debugger.

   2) keep_going and return; to wait for the next event (set
   ecs->event_thread->stepping_over_breakpoint to 1 to single step
   once).  */

static void
handle_inferior_event (struct execution_control_state *ecs)
{
  /* Make sure that all temporary struct value objects that were
     created during the handling of the event get deleted at the
     end.  */
  scoped_value_mark free_values;

  infrun_debug_printf ("%s", target_waitstatus_to_string (&ecs->ws).c_str ());

  if (ecs->ws.kind == TARGET_WAITKIND_IGNORE)
    {
      /* We had an event in the inferior, but we are not interested in
	 handling it at this level.  The lower layers have already
	 done what needs to be done, if anything.

	 One of the possible circumstances for this is when the
	 inferior produces output for the console.  The inferior has
	 not stopped, and we are ignoring the event.  Another possible
	 circumstance is any event which the lower level knows will be
	 reported multiple times without an intervening resume.  */
      prepare_to_wait (ecs);
      return;
    }

  if (ecs->ws.kind == TARGET_WAITKIND_THREAD_EXITED)
    {
      prepare_to_wait (ecs);
      return;
    }

  if (ecs->ws.kind == TARGET_WAITKIND_NO_RESUMED
      && handle_no_resumed (ecs))
    return;

  /* Cache the last target/ptid/waitstatus.  */
  set_last_target_status (ecs->target, ecs->ptid, ecs->ws);

  /* Always clear state belonging to the previous time we stopped.  */
  stop_stack_dummy = STOP_NONE;

  if (ecs->ws.kind == TARGET_WAITKIND_NO_RESUMED)
    {
      /* No unwaited-for children left.  IOW, all resumed children
	 have exited.  */
      stop_print_frame = false;
      stop_waiting (ecs);
      return;
    }

  if (ecs->ws.kind != TARGET_WAITKIND_EXITED
      && ecs->ws.kind != TARGET_WAITKIND_SIGNALLED)
    {
      ecs->event_thread = find_thread_ptid (ecs->target, ecs->ptid);
      /* If it's a new thread, add it to the thread database.  */
      if (ecs->event_thread == NULL)
	ecs->event_thread = add_thread (ecs->target, ecs->ptid);

      /* Disable range stepping.  If the next step request could use a
	 range, this will be end up re-enabled then.  */
      ecs->event_thread->control.may_range_step = 0;
    }

  /* Dependent on valid ECS->EVENT_THREAD.  */
  adjust_pc_after_break (ecs->event_thread, &ecs->ws);

  /* Dependent on the current PC value modified by adjust_pc_after_break.  */
  reinit_frame_cache ();

  breakpoint_retire_moribund ();

  /* First, distinguish signals caused by the debugger from signals
     that have to do with the program's own actions.  Note that
     breakpoint insns may cause SIGTRAP or SIGILL or SIGEMT, depending
     on the operating system version.  Here we detect when a SIGILL or
     SIGEMT is really a breakpoint and change it to SIGTRAP.  We do
     something similar for SIGSEGV, since a SIGSEGV will be generated
     when we're trying to execute a breakpoint instruction on a
     non-executable stack.  This happens for call dummy breakpoints
     for architectures like SPARC that place call dummies on the
     stack.  */
  if (ecs->ws.kind == TARGET_WAITKIND_STOPPED
      && (ecs->ws.value.sig == GDB_SIGNAL_ILL
	  || ecs->ws.value.sig == GDB_SIGNAL_SEGV
	  || ecs->ws.value.sig == GDB_SIGNAL_EMT))
    {
      struct regcache *regcache = get_thread_regcache (ecs->event_thread);

      if (breakpoint_inserted_here_p (regcache->aspace (),
				      regcache_read_pc (regcache)))
	{
	  infrun_debug_printf ("Treating signal as SIGTRAP");
	  ecs->ws.value.sig = GDB_SIGNAL_TRAP;
	}
    }

  mark_non_executing_threads (ecs->target, ecs->ptid, ecs->ws);

  switch (ecs->ws.kind)
    {
    case TARGET_WAITKIND_LOADED:
      {
	context_switch (ecs);
	/* Ignore gracefully during startup of the inferior, as it might
	   be the shell which has just loaded some objects, otherwise
	   add the symbols for the newly loaded objects.  Also ignore at
	   the beginning of an attach or remote session; we will query
	   the full list of libraries once the connection is
	   established.  */

	stop_kind stop_soon = get_inferior_stop_soon (ecs);
	if (stop_soon == NO_STOP_QUIETLY)
	  {
	    struct regcache *regcache;

	    regcache = get_thread_regcache (ecs->event_thread);

	    handle_solib_event ();

	    ecs->event_thread->control.stop_bpstat
	      = bpstat_stop_status (regcache->aspace (),
				    ecs->event_thread->stop_pc (),
				    ecs->event_thread, &ecs->ws);

	    if (handle_stop_requested (ecs))
	      return;

	    if (bpstat_causes_stop (ecs->event_thread->control.stop_bpstat))
	      {
		/* A catchpoint triggered.  */
		process_event_stop_test (ecs);
		return;
	      }

	    /* If requested, stop when the dynamic linker notifies
	       gdb of events.  This allows the user to get control
	       and place breakpoints in initializer routines for
	       dynamically loaded objects (among other things).  */
	    ecs->event_thread->set_stop_signal (GDB_SIGNAL_0);
	    if (stop_on_solib_events)
	      {
		/* Make sure we print "Stopped due to solib-event" in
		   normal_stop.  */
		stop_print_frame = true;

		stop_waiting (ecs);
		return;
	      }
	  }

	/* If we are skipping through a shell, or through shared library
	   loading that we aren't interested in, resume the program.  If
	   we're running the program normally, also resume.  */
	if (stop_soon == STOP_QUIETLY || stop_soon == NO_STOP_QUIETLY)
	  {
	    /* Loading of shared libraries might have changed breakpoint
	       addresses.  Make sure new breakpoints are inserted.  */
	    if (stop_soon == NO_STOP_QUIETLY)
	      insert_breakpoints ();
	    resume (GDB_SIGNAL_0);
	    prepare_to_wait (ecs);
	    return;
	  }

	/* But stop if we're attaching or setting up a remote
	   connection.  */
	if (stop_soon == STOP_QUIETLY_NO_SIGSTOP
	    || stop_soon == STOP_QUIETLY_REMOTE)
	  {
	    infrun_debug_printf ("quietly stopped");
	    stop_waiting (ecs);
	    return;
	  }

	internal_error (__FILE__, __LINE__,
			_("unhandled stop_soon: %d"), (int) stop_soon);
      }

    case TARGET_WAITKIND_SPURIOUS:
      if (handle_stop_requested (ecs))
	return;
      context_switch (ecs);
      resume (GDB_SIGNAL_0);
      prepare_to_wait (ecs);
      return;

    case TARGET_WAITKIND_THREAD_CREATED:
      if (handle_stop_requested (ecs))
	return;
      context_switch (ecs);
      if (!switch_back_to_stepped_thread (ecs))
	keep_going (ecs);
      return;

    case TARGET_WAITKIND_EXITED:
    case TARGET_WAITKIND_SIGNALLED:
      {
	/* Depending on the system, ecs->ptid may point to a thread or
	   to a process.  On some targets, target_mourn_inferior may
	   need to have access to the just-exited thread.  That is the
	   case of GNU/Linux's "checkpoint" support, for example.
	   Call the switch_to_xxx routine as appropriate.  */
	thread_info *thr = find_thread_ptid (ecs->target, ecs->ptid);
	if (thr != nullptr)
	  switch_to_thread (thr);
	else
	  {
	    inferior *inf = find_inferior_ptid (ecs->target, ecs->ptid);
	    switch_to_inferior_no_thread (inf);
	  }
      }
      handle_vfork_child_exec_or_exit (0);
      target_terminal::ours ();	/* Must do this before mourn anyway.  */

      /* Clearing any previous state of convenience variables.  */
      clear_exit_convenience_vars ();

      if (ecs->ws.kind == TARGET_WAITKIND_EXITED)
	{
	  /* Record the exit code in the convenience variable $_exitcode, so
	     that the user can inspect this again later.  */
	  set_internalvar_integer (lookup_internalvar ("_exitcode"),
				   (LONGEST) ecs->ws.value.integer);

	  /* Also record this in the inferior itself.  */
	  current_inferior ()->has_exit_code = 1;
	  current_inferior ()->exit_code = (LONGEST) ecs->ws.value.integer;

	  /* Support the --return-child-result option.  */
	  return_child_result_value = ecs->ws.value.integer;

	  gdb::observers::exited.notify (ecs->ws.value.integer);
	}
      else
	{
	  struct gdbarch *gdbarch = current_inferior ()->gdbarch;

	  if (gdbarch_gdb_signal_to_target_p (gdbarch))
	    {
	      /* Set the value of the internal variable $_exitsignal,
		 which holds the signal uncaught by the inferior.  */
	      set_internalvar_integer (lookup_internalvar ("_exitsignal"),
				       gdbarch_gdb_signal_to_target (gdbarch,
							  ecs->ws.value.sig));
	    }
	  else
	    {
	      /* We don't have access to the target's method used for
		 converting between signal numbers (GDB's internal
		 representation <-> target's representation).
		 Therefore, we cannot do a good job at displaying this
		 information to the user.  It's better to just warn
		 her about it (if infrun debugging is enabled), and
		 give up.  */
	      infrun_debug_printf ("Cannot fill $_exitsignal with the correct "
				   "signal number.");
	    }

	  gdb::observers::signal_exited.notify (ecs->ws.value.sig);
	}

      gdb_flush (gdb_stdout);
      target_mourn_inferior (inferior_ptid);
      stop_print_frame = false;
      stop_waiting (ecs);
      return;

    case TARGET_WAITKIND_FORKED:
    case TARGET_WAITKIND_VFORKED:
      /* Check whether the inferior is displaced stepping.  */
      {
	struct regcache *regcache = get_thread_regcache (ecs->event_thread);
	struct gdbarch *gdbarch = regcache->arch ();
	inferior *parent_inf = find_inferior_ptid (ecs->target, ecs->ptid);

	/* If this is a fork (child gets its own address space copy)
	   and some displaced step buffers were in use at the time of
	   the fork, restore the displaced step buffer bytes in the
	   child process.

	   Architectures which support displaced stepping and fork
	   events must supply an implementation of
	   gdbarch_displaced_step_restore_all_in_ptid.  This is not
	   enforced during gdbarch validation to support architectures
	   which support displaced stepping but not forks.  */
	if (ecs->ws.kind == TARGET_WAITKIND_FORKED
	    && target_supports_displaced_stepping (ecs->event_thread))
	  gdbarch_displaced_step_restore_all_in_ptid
	    (gdbarch, parent_inf, ecs->ws.value.related_pid);

	/* If displaced stepping is supported, and thread ecs->ptid is
	   displaced stepping.  */
	if (displaced_step_in_progress_thread (ecs->event_thread))
	  {
	    struct regcache *child_regcache;
	    CORE_ADDR parent_pc;

	    /* GDB has got TARGET_WAITKIND_FORKED or TARGET_WAITKIND_VFORKED,
	       indicating that the displaced stepping of syscall instruction
	       has been done.  Perform cleanup for parent process here.  Note
	       that this operation also cleans up the child process for vfork,
	       because their pages are shared.  */
	    displaced_step_finish (ecs->event_thread, GDB_SIGNAL_TRAP);
	    /* Start a new step-over in another thread if there's one
	       that needs it.  */
	    start_step_over ();

	    /* Since the vfork/fork syscall instruction was executed in the scratchpad,
	       the child's PC is also within the scratchpad.  Set the child's PC
	       to the parent's PC value, which has already been fixed up.
	       FIXME: we use the parent's aspace here, although we're touching
	       the child, because the child hasn't been added to the inferior
	       list yet at this point.  */

	    child_regcache
	      = get_thread_arch_aspace_regcache (parent_inf->process_target (),
						 ecs->ws.value.related_pid,
						 gdbarch,
						 parent_inf->aspace);
	    /* Read PC value of parent process.  */
	    parent_pc = regcache_read_pc (regcache);

	    displaced_debug_printf ("write child pc from %s to %s",
				    paddress (gdbarch,
					      regcache_read_pc (child_regcache)),
				    paddress (gdbarch, parent_pc));

	    regcache_write_pc (child_regcache, parent_pc);
	  }
      }

      context_switch (ecs);

      /* Immediately detach breakpoints from the child before there's
	 any chance of letting the user delete breakpoints from the
	 breakpoint lists.  If we don't do this early, it's easy to
	 leave left over traps in the child, vis: "break foo; catch
	 fork; c; <fork>; del; c; <child calls foo>".  We only follow
	 the fork on the last `continue', and by that time the
	 breakpoint at "foo" is long gone from the breakpoint table.
	 If we vforked, then we don't need to unpatch here, since both
	 parent and child are sharing the same memory pages; we'll
	 need to unpatch at follow/detach time instead to be certain
	 that new breakpoints added between catchpoint hit time and
	 vfork follow are detached.  */
      if (ecs->ws.kind != TARGET_WAITKIND_VFORKED)
	{
	  /* This won't actually modify the breakpoint list, but will
	     physically remove the breakpoints from the child.  */
	  detach_breakpoints (ecs->ws.value.related_pid);
	}

      delete_just_stopped_threads_single_step_breakpoints ();

      /* In case the event is caught by a catchpoint, remember that
	 the event is to be followed at the next resume of the thread,
	 and not immediately.  */
      ecs->event_thread->pending_follow = ecs->ws;

      ecs->event_thread->set_stop_pc
	(regcache_read_pc (get_thread_regcache (ecs->event_thread)));

      ecs->event_thread->control.stop_bpstat
	= bpstat_stop_status (get_current_regcache ()->aspace (),
			      ecs->event_thread->stop_pc (),
			      ecs->event_thread, &ecs->ws);

      if (handle_stop_requested (ecs))
	return;

      /* If no catchpoint triggered for this, then keep going.  Note
	 that we're interested in knowing the bpstat actually causes a
	 stop, not just if it may explain the signal.  Software
	 watchpoints, for example, always appear in the bpstat.  */
      if (!bpstat_causes_stop (ecs->event_thread->control.stop_bpstat))
	{
	  bool follow_child
	    = (follow_fork_mode_string == follow_fork_mode_child);

	  ecs->event_thread->set_stop_signal (GDB_SIGNAL_0);

	  process_stratum_target *targ
	    = ecs->event_thread->inf->process_target ();

	  bool should_resume = follow_fork ();

	  /* Note that one of these may be an invalid pointer,
	     depending on detach_fork.  */
	  thread_info *parent = ecs->event_thread;
	  thread_info *child
	    = find_thread_ptid (targ, ecs->ws.value.related_pid);

	  /* At this point, the parent is marked running, and the
	     child is marked stopped.  */

	  /* If not resuming the parent, mark it stopped.  */
	  if (follow_child && !detach_fork && !non_stop && !sched_multi)
	    parent->set_running (false);

	  /* If resuming the child, mark it running.  */
	  if (follow_child || (!detach_fork && (non_stop || sched_multi)))
	    child->set_running (true);

	  /* In non-stop mode, also resume the other branch.  */
	  if (!detach_fork && (non_stop
			       || (sched_multi && target_is_non_stop_p ())))
	    {
	      if (follow_child)
		switch_to_thread (parent);
	      else
		switch_to_thread (child);

	      ecs->event_thread = inferior_thread ();
	      ecs->ptid = inferior_ptid;
	      keep_going (ecs);
	    }

	  if (follow_child)
	    switch_to_thread (child);
	  else
	    switch_to_thread (parent);

	  ecs->event_thread = inferior_thread ();
	  ecs->ptid = inferior_ptid;

	  if (should_resume)
	    keep_going (ecs);
	  else
	    stop_waiting (ecs);
	  return;
	}
      process_event_stop_test (ecs);
      return;

    case TARGET_WAITKIND_VFORK_DONE:
      /* Done with the shared memory region.  Re-insert breakpoints in
	 the parent, and keep going.  */

      context_switch (ecs);

      current_inferior ()->waiting_for_vfork_done = 0;
      current_inferior ()->pspace->breakpoints_not_allowed = 0;

      if (handle_stop_requested (ecs))
	return;

      /* This also takes care of reinserting breakpoints in the
	 previously locked inferior.  */
      keep_going (ecs);
      return;

    case TARGET_WAITKIND_EXECD:

      /* Note we can't read registers yet (the stop_pc), because we
	 don't yet know the inferior's post-exec architecture.
	 'stop_pc' is explicitly read below instead.  */
      switch_to_thread_no_regs (ecs->event_thread);

      /* Do whatever is necessary to the parent branch of the vfork.  */
      handle_vfork_child_exec_or_exit (1);

      /* This causes the eventpoints and symbol table to be reset.
	 Must do this now, before trying to determine whether to
	 stop.  */
      follow_exec (inferior_ptid, ecs->ws.value.execd_pathname);

      /* In follow_exec we may have deleted the original thread and
	 created a new one.  Make sure that the event thread is the
	 execd thread for that case (this is a nop otherwise).  */
      ecs->event_thread = inferior_thread ();

      ecs->event_thread->set_stop_pc
	(regcache_read_pc (get_thread_regcache (ecs->event_thread)));

      ecs->event_thread->control.stop_bpstat
	= bpstat_stop_status (get_current_regcache ()->aspace (),
			      ecs->event_thread->stop_pc (),
			      ecs->event_thread, &ecs->ws);

      /* Note that this may be referenced from inside
	 bpstat_stop_status above, through inferior_has_execd.  */
      xfree (ecs->ws.value.execd_pathname);
      ecs->ws.value.execd_pathname = NULL;

      if (handle_stop_requested (ecs))
	return;

      /* If no catchpoint triggered for this, then keep going.  */
      if (!bpstat_causes_stop (ecs->event_thread->control.stop_bpstat))
	{
	  ecs->event_thread->set_stop_signal (GDB_SIGNAL_0);
	  keep_going (ecs);
	  return;
	}
      process_event_stop_test (ecs);
      return;

      /* Be careful not to try to gather much state about a thread
	 that's in a syscall.  It's frequently a losing proposition.  */
    case TARGET_WAITKIND_SYSCALL_ENTRY:
      /* Getting the current syscall number.  */
      if (handle_syscall_event (ecs) == 0)
	process_event_stop_test (ecs);
      return;

      /* Before examining the threads further, step this thread to
	 get it entirely out of the syscall.  (We get notice of the
	 event when the thread is just on the verge of exiting a
	 syscall.  Stepping one instruction seems to get it back
	 into user code.)  */
    case TARGET_WAITKIND_SYSCALL_RETURN:
      if (handle_syscall_event (ecs) == 0)
	process_event_stop_test (ecs);
      return;

    case TARGET_WAITKIND_STOPPED:
      handle_signal_stop (ecs);
      return;

    case TARGET_WAITKIND_NO_HISTORY:
      /* Reverse execution: target ran out of history info.  */

      /* Switch to the stopped thread.  */
      context_switch (ecs);
      infrun_debug_printf ("stopped");

      delete_just_stopped_threads_single_step_breakpoints ();
      ecs->event_thread->set_stop_pc
	(regcache_read_pc (get_thread_regcache (inferior_thread ())));

      if (handle_stop_requested (ecs))
	return;

      gdb::observers::no_history.notify ();
      stop_waiting (ecs);
      return;
    }
}

/* Restart threads back to what they were trying to do back when we
   paused them for an in-line step-over.  The EVENT_THREAD thread is
   ignored.  */

static void
restart_threads (struct thread_info *event_thread)
{
  /* In case the instruction just stepped spawned a new thread.  */
  update_thread_list ();

  for (thread_info *tp : all_non_exited_threads ())
    {
      if (tp->inf->detaching)
	{
	  infrun_debug_printf ("restart threads: [%s] inferior detaching",
			       target_pid_to_str (tp->ptid).c_str ());
	  continue;
	}

      switch_to_thread_no_regs (tp);

      if (tp == event_thread)
	{
	  infrun_debug_printf ("restart threads: [%s] is event thread",
			       target_pid_to_str (tp->ptid).c_str ());
	  continue;
	}

      if (!(tp->state == THREAD_RUNNING || tp->control.in_infcall))
	{
	  infrun_debug_printf ("restart threads: [%s] not meant to be running",
			       target_pid_to_str (tp->ptid).c_str ());
	  continue;
	}

      if (tp->resumed ())
	{
	  infrun_debug_printf ("restart threads: [%s] resumed",
			      target_pid_to_str (tp->ptid).c_str ());
	  gdb_assert (tp->executing || tp->has_pending_waitstatus ());
	  continue;
	}

      if (thread_is_in_step_over_chain (tp))
	{
	  infrun_debug_printf ("restart threads: [%s] needs step-over",
			       target_pid_to_str (tp->ptid).c_str ());
	  gdb_assert (!tp->resumed ());
	  continue;
	}


      if (tp->has_pending_waitstatus ())
	{
	  infrun_debug_printf ("restart threads: [%s] has pending status",
			       target_pid_to_str (tp->ptid).c_str ());
	  tp->set_resumed (true);
	  continue;
	}

      gdb_assert (!tp->stop_requested);

      /* If some thread needs to start a step-over at this point, it
	 should still be in the step-over queue, and thus skipped
	 above.  */
      if (thread_still_needs_step_over (tp))
	{
	  internal_error (__FILE__, __LINE__,
			  "thread [%s] needs a step-over, but not in "
			  "step-over queue\n",
			  target_pid_to_str (tp->ptid).c_str ());
	}

      if (currently_stepping (tp))
	{
	  infrun_debug_printf ("restart threads: [%s] was stepping",
			       target_pid_to_str (tp->ptid).c_str ());
	  keep_going_stepped_thread (tp);
	}
      else
	{
	  struct execution_control_state ecss;
	  struct execution_control_state *ecs = &ecss;

	  infrun_debug_printf ("restart threads: [%s] continuing",
			       target_pid_to_str (tp->ptid).c_str ());
	  reset_ecs (ecs, tp);
	  switch_to_thread (tp);
	  keep_going_pass_signal (ecs);
	}
    }
}

/* Callback for iterate_over_threads.  Find a resumed thread that has
   a pending waitstatus.  */

static int
resumed_thread_with_pending_status (struct thread_info *tp,
				    void *arg)
{
  return tp->resumed () && tp->has_pending_waitstatus ();
}

/* Called when we get an event that may finish an in-line or
   out-of-line (displaced stepping) step-over started previously.
   Return true if the event is processed and we should go back to the
   event loop; false if the caller should continue processing the
   event.  */

static int
finish_step_over (struct execution_control_state *ecs)
{
  displaced_step_finish (ecs->event_thread, ecs->event_thread->stop_signal ());

  bool had_step_over_info = step_over_info_valid_p ();

  if (had_step_over_info)
    {
      /* If we're stepping over a breakpoint with all threads locked,
	 then only the thread that was stepped should be reporting
	 back an event.  */
      gdb_assert (ecs->event_thread->control.trap_expected);

      clear_step_over_info ();
    }

  if (!target_is_non_stop_p ())
    return 0;

  /* Start a new step-over in another thread if there's one that
     needs it.  */
  start_step_over ();

  /* If we were stepping over a breakpoint before, and haven't started
     a new in-line step-over sequence, then restart all other threads
     (except the event thread).  We can't do this in all-stop, as then
     e.g., we wouldn't be able to issue any other remote packet until
     these other threads stop.  */
  if (had_step_over_info && !step_over_info_valid_p ())
    {
      struct thread_info *pending;

      /* If we only have threads with pending statuses, the restart
	 below won't restart any thread and so nothing re-inserts the
	 breakpoint we just stepped over.  But we need it inserted
	 when we later process the pending events, otherwise if
	 another thread has a pending event for this breakpoint too,
	 we'd discard its event (because the breakpoint that
	 originally caused the event was no longer inserted).  */
      context_switch (ecs);
      insert_breakpoints ();

      restart_threads (ecs->event_thread);

      /* If we have events pending, go through handle_inferior_event
	 again, picking up a pending event at random.  This avoids
	 thread starvation.  */

      /* But not if we just stepped over a watchpoint in order to let
	 the instruction execute so we can evaluate its expression.
	 The set of watchpoints that triggered is recorded in the
	 breakpoint objects themselves (see bp->watchpoint_triggered).
	 If we processed another event first, that other event could
	 clobber this info.  */
      if (ecs->event_thread->stepping_over_watchpoint)
	return 0;

      pending = iterate_over_threads (resumed_thread_with_pending_status,
				      NULL);
      if (pending != NULL)
	{
	  struct thread_info *tp = ecs->event_thread;
	  struct regcache *regcache;

	  infrun_debug_printf ("found resumed threads with "
			       "pending events, saving status");

	  gdb_assert (pending != tp);

	  /* Record the event thread's event for later.  */
	  save_waitstatus (tp, &ecs->ws);
	  /* This was cleared early, by handle_inferior_event.  Set it
	     so this pending event is considered by
	     do_target_wait.  */
	  tp->set_resumed (true);

	  gdb_assert (!tp->executing);

	  regcache = get_thread_regcache (tp);
	  tp->set_stop_pc (regcache_read_pc (regcache));

	  infrun_debug_printf ("saved stop_pc=%s for %s "
			       "(currently_stepping=%d)",
			       paddress (target_gdbarch (), tp->stop_pc ()),
			       target_pid_to_str (tp->ptid).c_str (),
			       currently_stepping (tp));

	  /* This in-line step-over finished; clear this so we won't
	     start a new one.  This is what handle_signal_stop would
	     do, if we returned false.  */
	  tp->stepping_over_breakpoint = 0;

	  /* Wake up the event loop again.  */
	  mark_async_event_handler (infrun_async_inferior_event_token);

	  prepare_to_wait (ecs);
	  return 1;
	}
    }

  return 0;
}

/* Come here when the program has stopped with a signal.  */

static void
handle_signal_stop (struct execution_control_state *ecs)
{
  struct frame_info *frame;
  struct gdbarch *gdbarch;
  int stopped_by_watchpoint;
  enum stop_kind stop_soon;
  int random_signal;

  gdb_assert (ecs->ws.kind == TARGET_WAITKIND_STOPPED);

  ecs->event_thread->set_stop_signal (ecs->ws.value.sig);

  /* Do we need to clean up the state of a thread that has
     completed a displaced single-step?  (Doing so usually affects
     the PC, so do it here, before we set stop_pc.)  */
  if (finish_step_over (ecs))
    return;

  /* If we either finished a single-step or hit a breakpoint, but
     the user wanted this thread to be stopped, pretend we got a
     SIG0 (generic unsignaled stop).  */
  if (ecs->event_thread->stop_requested
      && ecs->event_thread->stop_signal () == GDB_SIGNAL_TRAP)
    ecs->event_thread->set_stop_signal (GDB_SIGNAL_0);

  ecs->event_thread->set_stop_pc
    (regcache_read_pc (get_thread_regcache (ecs->event_thread)));

  context_switch (ecs);

  if (deprecated_context_hook)
    deprecated_context_hook (ecs->event_thread->global_num);

  if (debug_infrun)
    {
      struct regcache *regcache = get_thread_regcache (ecs->event_thread);
      struct gdbarch *reg_gdbarch = regcache->arch ();

      infrun_debug_printf
	("stop_pc=%s", paddress (reg_gdbarch, ecs->event_thread->stop_pc ()));
      if (target_stopped_by_watchpoint ())
	{
	  CORE_ADDR addr;

	  infrun_debug_printf ("stopped by watchpoint");

	  if (target_stopped_data_address (current_inferior ()->top_target (),
					   &addr))
	    infrun_debug_printf ("stopped data address=%s",
				 paddress (reg_gdbarch, addr));
	  else
	    infrun_debug_printf ("(no data address available)");
	}
    }

  /* This is originated from start_remote(), start_inferior() and
     shared libraries hook functions.  */
  stop_soon = get_inferior_stop_soon (ecs);
  if (stop_soon == STOP_QUIETLY || stop_soon == STOP_QUIETLY_REMOTE)
    {
      infrun_debug_printf ("quietly stopped");
      stop_print_frame = true;
      stop_waiting (ecs);
      return;
    }

  /* This originates from attach_command().  We need to overwrite
     the stop_signal here, because some kernels don't ignore a
     SIGSTOP in a subsequent ptrace(PTRACE_CONT,SIGSTOP) call.
     See more comments in inferior.h.  On the other hand, if we
     get a non-SIGSTOP, report it to the user - assume the backend
     will handle the SIGSTOP if it should show up later.

     Also consider that the attach is complete when we see a
     SIGTRAP.  Some systems (e.g. Windows), and stubs supporting
     target extended-remote report it instead of a SIGSTOP
     (e.g. gdbserver).  We already rely on SIGTRAP being our
     signal, so this is no exception.

     Also consider that the attach is complete when we see a
     GDB_SIGNAL_0.  In non-stop mode, GDB will explicitly tell
     the target to stop all threads of the inferior, in case the
     low level attach operation doesn't stop them implicitly.  If
     they weren't stopped implicitly, then the stub will report a
     GDB_SIGNAL_0, meaning: stopped for no particular reason
     other than GDB's request.  */
  if (stop_soon == STOP_QUIETLY_NO_SIGSTOP
      && (ecs->event_thread->stop_signal () == GDB_SIGNAL_STOP
	  || ecs->event_thread->stop_signal () == GDB_SIGNAL_TRAP
	  || ecs->event_thread->stop_signal () == GDB_SIGNAL_0))
    {
      stop_print_frame = true;
      stop_waiting (ecs);
      ecs->event_thread->set_stop_signal (GDB_SIGNAL_0);
      return;
    }

  /* At this point, get hold of the now-current thread's frame.  */
  frame = get_current_frame ();
  gdbarch = get_frame_arch (frame);

  /* Pull the single step breakpoints out of the target.  */
  if (ecs->event_thread->stop_signal () == GDB_SIGNAL_TRAP)
    {
      struct regcache *regcache;
      CORE_ADDR pc;

      regcache = get_thread_regcache (ecs->event_thread);
      const address_space *aspace = regcache->aspace ();

      pc = regcache_read_pc (regcache);

      /* However, before doing so, if this single-step breakpoint was
	 actually for another thread, set this thread up for moving
	 past it.  */
      if (!thread_has_single_step_breakpoint_here (ecs->event_thread,
						   aspace, pc))
	{
	  if (single_step_breakpoint_inserted_here_p (aspace, pc))
	    {
	      infrun_debug_printf ("[%s] hit another thread's single-step "
				   "breakpoint",
				   target_pid_to_str (ecs->ptid).c_str ());
	      ecs->hit_singlestep_breakpoint = 1;
	    }
	}
      else
	{
	  infrun_debug_printf ("[%s] hit its single-step breakpoint",
			       target_pid_to_str (ecs->ptid).c_str ());
	}
    }
  delete_just_stopped_threads_single_step_breakpoints ();

  if (ecs->event_thread->stop_signal () == GDB_SIGNAL_TRAP
      && ecs->event_thread->control.trap_expected
      && ecs->event_thread->stepping_over_watchpoint)
    stopped_by_watchpoint = 0;
  else
    stopped_by_watchpoint = watchpoints_triggered (&ecs->ws);

  /* If necessary, step over this watchpoint.  We'll be back to display
     it in a moment.  */
  if (stopped_by_watchpoint
      && (target_have_steppable_watchpoint ()
	  || gdbarch_have_nonsteppable_watchpoint (gdbarch)))
    {
      /* At this point, we are stopped at an instruction which has
	 attempted to write to a piece of memory under control of
	 a watchpoint.  The instruction hasn't actually executed
	 yet.  If we were to evaluate the watchpoint expression
	 now, we would get the old value, and therefore no change
	 would seem to have occurred.

	 In order to make watchpoints work `right', we really need
	 to complete the memory write, and then evaluate the
	 watchpoint expression.  We do this by single-stepping the
	 target.

	 It may not be necessary to disable the watchpoint to step over
	 it.  For example, the PA can (with some kernel cooperation)
	 single step over a watchpoint without disabling the watchpoint.

	 It is far more common to need to disable a watchpoint to step
	 the inferior over it.  If we have non-steppable watchpoints,
	 we must disable the current watchpoint; it's simplest to
	 disable all watchpoints.

	 Any breakpoint at PC must also be stepped over -- if there's
	 one, it will have already triggered before the watchpoint
	 triggered, and we either already reported it to the user, or
	 it didn't cause a stop and we called keep_going.  In either
	 case, if there was a breakpoint at PC, we must be trying to
	 step past it.  */
      ecs->event_thread->stepping_over_watchpoint = 1;
      keep_going (ecs);
      return;
    }

  ecs->event_thread->stepping_over_breakpoint = 0;
  ecs->event_thread->stepping_over_watchpoint = 0;
  bpstat_clear (&ecs->event_thread->control.stop_bpstat);
  ecs->event_thread->control.stop_step = 0;
  stop_print_frame = true;
  stopped_by_random_signal = 0;
  bpstat stop_chain = NULL;

  /* Hide inlined functions starting here, unless we just performed stepi or
     nexti.  After stepi and nexti, always show the innermost frame (not any
     inline function call sites).  */
  if (ecs->event_thread->control.step_range_end != 1)
    {
      const address_space *aspace
	= get_thread_regcache (ecs->event_thread)->aspace ();

      /* skip_inline_frames is expensive, so we avoid it if we can
	 determine that the address is one where functions cannot have
	 been inlined.  This improves performance with inferiors that
	 load a lot of shared libraries, because the solib event
	 breakpoint is defined as the address of a function (i.e. not
	 inline).  Note that we have to check the previous PC as well
	 as the current one to catch cases when we have just
	 single-stepped off a breakpoint prior to reinstating it.
	 Note that we're assuming that the code we single-step to is
	 not inline, but that's not definitive: there's nothing
	 preventing the event breakpoint function from containing
	 inlined code, and the single-step ending up there.  If the
	 user had set a breakpoint on that inlined code, the missing
	 skip_inline_frames call would break things.  Fortunately
	 that's an extremely unlikely scenario.  */
      if (!pc_at_non_inline_function (aspace,
				      ecs->event_thread->stop_pc (),
				      &ecs->ws)
	  && !(ecs->event_thread->stop_signal () == GDB_SIGNAL_TRAP
	       && ecs->event_thread->control.trap_expected
	       && pc_at_non_inline_function (aspace,
					     ecs->event_thread->prev_pc,
					     &ecs->ws)))
	{
	  stop_chain = build_bpstat_chain (aspace,
					   ecs->event_thread->stop_pc (),
					   &ecs->ws);
	  skip_inline_frames (ecs->event_thread, stop_chain);

	  /* Re-fetch current thread's frame in case that invalidated
	     the frame cache.  */
	  frame = get_current_frame ();
	  gdbarch = get_frame_arch (frame);
	}
    }

  if (ecs->event_thread->stop_signal () == GDB_SIGNAL_TRAP
      && ecs->event_thread->control.trap_expected
      && gdbarch_single_step_through_delay_p (gdbarch)
      && currently_stepping (ecs->event_thread))
    {
      /* We're trying to step off a breakpoint.  Turns out that we're
	 also on an instruction that needs to be stepped multiple
	 times before it's been fully executing.  E.g., architectures
	 with a delay slot.  It needs to be stepped twice, once for
	 the instruction and once for the delay slot.  */
      int step_through_delay
	= gdbarch_single_step_through_delay (gdbarch, frame);

      if (step_through_delay)
	infrun_debug_printf ("step through delay");

      if (ecs->event_thread->control.step_range_end == 0
	  && step_through_delay)
	{
	  /* The user issued a continue when stopped at a breakpoint.
	     Set up for another trap and get out of here.  */
	 ecs->event_thread->stepping_over_breakpoint = 1;
	 keep_going (ecs);
	 return;
	}
      else if (step_through_delay)
	{
	  /* The user issued a step when stopped at a breakpoint.
	     Maybe we should stop, maybe we should not - the delay
	     slot *might* correspond to a line of source.  In any
	     case, don't decide that here, just set 
	     ecs->stepping_over_breakpoint, making sure we 
	     single-step again before breakpoints are re-inserted.  */
	  ecs->event_thread->stepping_over_breakpoint = 1;
	}
    }

  /* See if there is a breakpoint/watchpoint/catchpoint/etc. that
     handles this event.  */
  ecs->event_thread->control.stop_bpstat
    = bpstat_stop_status (get_current_regcache ()->aspace (),
			  ecs->event_thread->stop_pc (),
			  ecs->event_thread, &ecs->ws, stop_chain);

  /* Following in case break condition called a
     function.  */
  stop_print_frame = true;

  /* This is where we handle "moribund" watchpoints.  Unlike
     software breakpoints traps, hardware watchpoint traps are
     always distinguishable from random traps.  If no high-level
     watchpoint is associated with the reported stop data address
     anymore, then the bpstat does not explain the signal ---
     simply make sure to ignore it if `stopped_by_watchpoint' is
     set.  */

  if (ecs->event_thread->stop_signal () == GDB_SIGNAL_TRAP
      && !bpstat_explains_signal (ecs->event_thread->control.stop_bpstat,
				  GDB_SIGNAL_TRAP)
      && stopped_by_watchpoint)
    {
      infrun_debug_printf ("no user watchpoint explains watchpoint SIGTRAP, "
			   "ignoring");
    }

  /* NOTE: cagney/2003-03-29: These checks for a random signal
     at one stage in the past included checks for an inferior
     function call's call dummy's return breakpoint.  The original
     comment, that went with the test, read:

     ``End of a stack dummy.  Some systems (e.g. Sony news) give
     another signal besides SIGTRAP, so check here as well as
     above.''

     If someone ever tries to get call dummys on a
     non-executable stack to work (where the target would stop
     with something like a SIGSEGV), then those tests might need
     to be re-instated.  Given, however, that the tests were only
     enabled when momentary breakpoints were not being used, I
     suspect that it won't be the case.

     NOTE: kettenis/2004-02-05: Indeed such checks don't seem to
     be necessary for call dummies on a non-executable stack on
     SPARC.  */

  /* See if the breakpoints module can explain the signal.  */
  random_signal
    = !bpstat_explains_signal (ecs->event_thread->control.stop_bpstat,
			       ecs->event_thread->stop_signal ());

  /* Maybe this was a trap for a software breakpoint that has since
     been removed.  */
  if (random_signal && target_stopped_by_sw_breakpoint ())
    {
      if (gdbarch_program_breakpoint_here_p (gdbarch,
					     ecs->event_thread->stop_pc ()))
	{
	  struct regcache *regcache;
	  int decr_pc;

	  /* Re-adjust PC to what the program would see if GDB was not
	     debugging it.  */
	  regcache = get_thread_regcache (ecs->event_thread);
	  decr_pc = gdbarch_decr_pc_after_break (gdbarch);
	  if (decr_pc != 0)
	    {
	      gdb::optional<scoped_restore_tmpl<int>>
		restore_operation_disable;

	      if (record_full_is_used ())
		restore_operation_disable.emplace
		  (record_full_gdb_operation_disable_set ());

	      regcache_write_pc (regcache,
				 ecs->event_thread->stop_pc () + decr_pc);
	    }
	}
      else
	{
	  /* A delayed software breakpoint event.  Ignore the trap.  */
	  infrun_debug_printf ("delayed software breakpoint trap, ignoring");
	  random_signal = 0;
	}
    }

  /* Maybe this was a trap for a hardware breakpoint/watchpoint that
     has since been removed.  */
  if (random_signal && target_stopped_by_hw_breakpoint ())
    {
      /* A delayed hardware breakpoint event.  Ignore the trap.  */
      infrun_debug_printf ("delayed hardware breakpoint/watchpoint "
			   "trap, ignoring");
      random_signal = 0;
    }

  /* If not, perhaps stepping/nexting can.  */
  if (random_signal)
    random_signal = !(ecs->event_thread->stop_signal () == GDB_SIGNAL_TRAP
		      && currently_stepping (ecs->event_thread));

  /* Perhaps the thread hit a single-step breakpoint of _another_
     thread.  Single-step breakpoints are transparent to the
     breakpoints module.  */
  if (random_signal)
    random_signal = !ecs->hit_singlestep_breakpoint;

  /* No?  Perhaps we got a moribund watchpoint.  */
  if (random_signal)
    random_signal = !stopped_by_watchpoint;

  /* Always stop if the user explicitly requested this thread to
     remain stopped.  */
  if (ecs->event_thread->stop_requested)
    {
      random_signal = 1;
      infrun_debug_printf ("user-requested stop");
    }

  /* For the program's own signals, act according to
     the signal handling tables.  */

  if (random_signal)
    {
      /* Signal not for debugging purposes.  */
      enum gdb_signal stop_signal = ecs->event_thread->stop_signal ();

      infrun_debug_printf ("random signal (%s)",
			   gdb_signal_to_symbol_string (stop_signal));

      stopped_by_random_signal = 1;

      /* Always stop on signals if we're either just gaining control
	 of the program, or the user explicitly requested this thread
	 to remain stopped.  */
      if (stop_soon != NO_STOP_QUIETLY
	  || ecs->event_thread->stop_requested
	  || signal_stop_state (ecs->event_thread->stop_signal ()))
	{
	  stop_waiting (ecs);
	  return;
	}

      /* Notify observers the signal has "handle print" set.  Note we
	 returned early above if stopping; normal_stop handles the
	 printing in that case.  */
      if (signal_print[ecs->event_thread->stop_signal ()])
	{
	  /* The signal table tells us to print about this signal.  */
	  target_terminal::ours_for_output ();
	  gdb::observers::signal_received.notify (ecs->event_thread->stop_signal ());
	  target_terminal::inferior ();
	}

      /* Clear the signal if it should not be passed.  */
      if (signal_program[ecs->event_thread->stop_signal ()] == 0)
	ecs->event_thread->set_stop_signal (GDB_SIGNAL_0);

      if (ecs->event_thread->prev_pc == ecs->event_thread->stop_pc ()
	  && ecs->event_thread->control.trap_expected
	  && ecs->event_thread->control.step_resume_breakpoint == NULL)
	{
	  /* We were just starting a new sequence, attempting to
	     single-step off of a breakpoint and expecting a SIGTRAP.
	     Instead this signal arrives.  This signal will take us out
	     of the stepping range so GDB needs to remember to, when
	     the signal handler returns, resume stepping off that
	     breakpoint.  */
	  /* To simplify things, "continue" is forced to use the same
	     code paths as single-step - set a breakpoint at the
	     signal return address and then, once hit, step off that
	     breakpoint.  */
	  infrun_debug_printf ("signal arrived while stepping over breakpoint");

	  insert_hp_step_resume_breakpoint_at_frame (frame);
	  ecs->event_thread->step_after_step_resume_breakpoint = 1;
	  /* Reset trap_expected to ensure breakpoints are re-inserted.  */
	  ecs->event_thread->control.trap_expected = 0;

	  /* If we were nexting/stepping some other thread, switch to
	     it, so that we don't continue it, losing control.  */
	  if (!switch_back_to_stepped_thread (ecs))
	    keep_going (ecs);
	  return;
	}

      if (ecs->event_thread->stop_signal () != GDB_SIGNAL_0
	  && (pc_in_thread_step_range (ecs->event_thread->stop_pc (),
				       ecs->event_thread)
	      || ecs->event_thread->control.step_range_end == 1)
	  && frame_id_eq (get_stack_frame_id (frame),
			  ecs->event_thread->control.step_stack_frame_id)
	  && ecs->event_thread->control.step_resume_breakpoint == NULL)
	{
	  /* The inferior is about to take a signal that will take it
	     out of the single step range.  Set a breakpoint at the
	     current PC (which is presumably where the signal handler
	     will eventually return) and then allow the inferior to
	     run free.

	     Note that this is only needed for a signal delivered
	     while in the single-step range.  Nested signals aren't a
	     problem as they eventually all return.  */
	  infrun_debug_printf ("signal may take us out of single-step range");

	  clear_step_over_info ();
	  insert_hp_step_resume_breakpoint_at_frame (frame);
	  ecs->event_thread->step_after_step_resume_breakpoint = 1;
	  /* Reset trap_expected to ensure breakpoints are re-inserted.  */
	  ecs->event_thread->control.trap_expected = 0;
	  keep_going (ecs);
	  return;
	}

      /* Note: step_resume_breakpoint may be non-NULL.  This occurs
	 when either there's a nested signal, or when there's a
	 pending signal enabled just as the signal handler returns
	 (leaving the inferior at the step-resume-breakpoint without
	 actually executing it).  Either way continue until the
	 breakpoint is really hit.  */

      if (!switch_back_to_stepped_thread (ecs))
	{
	  infrun_debug_printf ("random signal, keep going");

	  keep_going (ecs);
	}
      return;
    }

  process_event_stop_test (ecs);
}

/* Come here when we've got some debug event / signal we can explain
   (IOW, not a random signal), and test whether it should cause a
   stop, or whether we should resume the inferior (transparently).
   E.g., could be a breakpoint whose condition evaluates false; we
   could be still stepping within the line; etc.  */

static void
process_event_stop_test (struct execution_control_state *ecs)
{
  struct symtab_and_line stop_pc_sal;
  struct frame_info *frame;
  struct gdbarch *gdbarch;
  CORE_ADDR jmp_buf_pc;
  struct bpstat_what what;

  /* Handle cases caused by hitting a breakpoint.  */

  frame = get_current_frame ();
  gdbarch = get_frame_arch (frame);

  what = bpstat_what (ecs->event_thread->control.stop_bpstat);

  if (what.call_dummy)
    {
      stop_stack_dummy = what.call_dummy;
    }

  /* A few breakpoint types have callbacks associated (e.g.,
     bp_jit_event).  Run them now.  */
  bpstat_run_callbacks (ecs->event_thread->control.stop_bpstat);

  /* If we hit an internal event that triggers symbol changes, the
     current frame will be invalidated within bpstat_what (e.g., if we
     hit an internal solib event).  Re-fetch it.  */
  frame = get_current_frame ();
  gdbarch = get_frame_arch (frame);

  switch (what.main_action)
    {
    case BPSTAT_WHAT_SET_LONGJMP_RESUME:
      /* If we hit the breakpoint at longjmp while stepping, we
	 install a momentary breakpoint at the target of the
	 jmp_buf.  */

      infrun_debug_printf ("BPSTAT_WHAT_SET_LONGJMP_RESUME");

      ecs->event_thread->stepping_over_breakpoint = 1;

      if (what.is_longjmp)
	{
	  struct value *arg_value;

	  /* If we set the longjmp breakpoint via a SystemTap probe,
	     then use it to extract the arguments.  The destination PC
	     is the third argument to the probe.  */
	  arg_value = probe_safe_evaluate_at_pc (frame, 2);
	  if (arg_value)
	    {
	      jmp_buf_pc = value_as_address (arg_value);
	      jmp_buf_pc = gdbarch_addr_bits_remove (gdbarch, jmp_buf_pc);
	    }
	  else if (!gdbarch_get_longjmp_target_p (gdbarch)
		   || !gdbarch_get_longjmp_target (gdbarch,
						   frame, &jmp_buf_pc))
	    {
	      infrun_debug_printf ("BPSTAT_WHAT_SET_LONGJMP_RESUME "
				   "(!gdbarch_get_longjmp_target)");
	      keep_going (ecs);
	      return;
	    }

	  /* Insert a breakpoint at resume address.  */
	  insert_longjmp_resume_breakpoint (gdbarch, jmp_buf_pc);
	}
      else
	check_exception_resume (ecs, frame);
      keep_going (ecs);
      return;

    case BPSTAT_WHAT_CLEAR_LONGJMP_RESUME:
      {
	struct frame_info *init_frame;

	/* There are several cases to consider.

	   1. The initiating frame no longer exists.  In this case we
	   must stop, because the exception or longjmp has gone too
	   far.

	   2. The initiating frame exists, and is the same as the
	   current frame.  We stop, because the exception or longjmp
	   has been caught.

	   3. The initiating frame exists and is different from the
	   current frame.  This means the exception or longjmp has
	   been caught beneath the initiating frame, so keep going.

	   4. longjmp breakpoint has been placed just to protect
	   against stale dummy frames and user is not interested in
	   stopping around longjmps.  */

	infrun_debug_printf ("BPSTAT_WHAT_CLEAR_LONGJMP_RESUME");

	gdb_assert (ecs->event_thread->control.exception_resume_breakpoint
		    != NULL);
	delete_exception_resume_breakpoint (ecs->event_thread);

	if (what.is_longjmp)
	  {
	    check_longjmp_breakpoint_for_call_dummy (ecs->event_thread);

	    if (!frame_id_p (ecs->event_thread->initiating_frame))
	      {
		/* Case 4.  */
		keep_going (ecs);
		return;
	      }
	  }

	init_frame = frame_find_by_id (ecs->event_thread->initiating_frame);

	if (init_frame)
	  {
	    struct frame_id current_id
	      = get_frame_id (get_current_frame ());
	    if (frame_id_eq (current_id,
			     ecs->event_thread->initiating_frame))
	      {
		/* Case 2.  Fall through.  */
	      }
	    else
	      {
		/* Case 3.  */
		keep_going (ecs);
		return;
	      }
	  }

	/* For Cases 1 and 2, remove the step-resume breakpoint, if it
	   exists.  */
	delete_step_resume_breakpoint (ecs->event_thread);

	end_stepping_range (ecs);
      }
      return;

    case BPSTAT_WHAT_SINGLE:
      infrun_debug_printf ("BPSTAT_WHAT_SINGLE");
      ecs->event_thread->stepping_over_breakpoint = 1;
      /* Still need to check other stuff, at least the case where we
	 are stepping and step out of the right range.  */
      break;

    case BPSTAT_WHAT_STEP_RESUME:
      infrun_debug_printf ("BPSTAT_WHAT_STEP_RESUME");

      delete_step_resume_breakpoint (ecs->event_thread);
      if (ecs->event_thread->control.proceed_to_finish
	  && execution_direction == EXEC_REVERSE)
	{
	  struct thread_info *tp = ecs->event_thread;

	  /* We are finishing a function in reverse, and just hit the
	     step-resume breakpoint at the start address of the
	     function, and we're almost there -- just need to back up
	     by one more single-step, which should take us back to the
	     function call.  */
	  tp->control.step_range_start = tp->control.step_range_end = 1;
	  keep_going (ecs);
	  return;
	}
      fill_in_stop_func (gdbarch, ecs);
      if (ecs->event_thread->stop_pc () == ecs->stop_func_start
	  && execution_direction == EXEC_REVERSE)
	{
	  /* We are stepping over a function call in reverse, and just
	     hit the step-resume breakpoint at the start address of
	     the function.  Go back to single-stepping, which should
	     take us back to the function call.  */
	  ecs->event_thread->stepping_over_breakpoint = 1;
	  keep_going (ecs);
	  return;
	}
      break;

    case BPSTAT_WHAT_STOP_NOISY:
      infrun_debug_printf ("BPSTAT_WHAT_STOP_NOISY");
      stop_print_frame = true;

      /* Assume the thread stopped for a breakpoint.  We'll still check
	 whether a/the breakpoint is there when the thread is next
	 resumed.  */
      ecs->event_thread->stepping_over_breakpoint = 1;

      stop_waiting (ecs);
      return;

    case BPSTAT_WHAT_STOP_SILENT:
      infrun_debug_printf ("BPSTAT_WHAT_STOP_SILENT");
      stop_print_frame = false;

      /* Assume the thread stopped for a breakpoint.  We'll still check
	 whether a/the breakpoint is there when the thread is next
	 resumed.  */
      ecs->event_thread->stepping_over_breakpoint = 1;
      stop_waiting (ecs);
      return;

    case BPSTAT_WHAT_HP_STEP_RESUME:
      infrun_debug_printf ("BPSTAT_WHAT_HP_STEP_RESUME");

      delete_step_resume_breakpoint (ecs->event_thread);
      if (ecs->event_thread->step_after_step_resume_breakpoint)
	{
	  /* Back when the step-resume breakpoint was inserted, we
	     were trying to single-step off a breakpoint.  Go back to
	     doing that.  */
	  ecs->event_thread->step_after_step_resume_breakpoint = 0;
	  ecs->event_thread->stepping_over_breakpoint = 1;
	  keep_going (ecs);
	  return;
	}
      break;

    case BPSTAT_WHAT_KEEP_CHECKING:
      break;
    }

  /* If we stepped a permanent breakpoint and we had a high priority
     step-resume breakpoint for the address we stepped, but we didn't
     hit it, then we must have stepped into the signal handler.  The
     step-resume was only necessary to catch the case of _not_
     stepping into the handler, so delete it, and fall through to
     checking whether the step finished.  */
  if (ecs->event_thread->stepped_breakpoint)
    {
      struct breakpoint *sr_bp
	= ecs->event_thread->control.step_resume_breakpoint;

      if (sr_bp != NULL
	  && sr_bp->loc->permanent
	  && sr_bp->type == bp_hp_step_resume
	  && sr_bp->loc->address == ecs->event_thread->prev_pc)
	{
	  infrun_debug_printf ("stepped permanent breakpoint, stopped in handler");
	  delete_step_resume_breakpoint (ecs->event_thread);
	  ecs->event_thread->step_after_step_resume_breakpoint = 0;
	}
    }

  /* We come here if we hit a breakpoint but should not stop for it.
     Possibly we also were stepping and should stop for that.  So fall
     through and test for stepping.  But, if not stepping, do not
     stop.  */

  /* In all-stop mode, if we're currently stepping but have stopped in
     some other thread, we need to switch back to the stepped thread.  */
  if (switch_back_to_stepped_thread (ecs))
    return;

  if (ecs->event_thread->control.step_resume_breakpoint)
    {
      infrun_debug_printf ("step-resume breakpoint is inserted");

      /* Having a step-resume breakpoint overrides anything
	 else having to do with stepping commands until
	 that breakpoint is reached.  */
      keep_going (ecs);
      return;
    }

  if (ecs->event_thread->control.step_range_end == 0)
    {
      infrun_debug_printf ("no stepping, continue");
      /* Likewise if we aren't even stepping.  */
      keep_going (ecs);
      return;
    }

  /* Re-fetch current thread's frame in case the code above caused
     the frame cache to be re-initialized, making our FRAME variable
     a dangling pointer.  */
  frame = get_current_frame ();
  gdbarch = get_frame_arch (frame);
  fill_in_stop_func (gdbarch, ecs);

  /* If stepping through a line, keep going if still within it.

     Note that step_range_end is the address of the first instruction
     beyond the step range, and NOT the address of the last instruction
     within it!

     Note also that during reverse execution, we may be stepping
     through a function epilogue and therefore must detect when
     the current-frame changes in the middle of a line.  */

  if (pc_in_thread_step_range (ecs->event_thread->stop_pc (),
			       ecs->event_thread)
      && (execution_direction != EXEC_REVERSE
	  || frame_id_eq (get_frame_id (frame),
			  ecs->event_thread->control.step_frame_id)))
    {
      infrun_debug_printf
	("stepping inside range [%s-%s]",
	 paddress (gdbarch, ecs->event_thread->control.step_range_start),
	 paddress (gdbarch, ecs->event_thread->control.step_range_end));

      /* Tentatively re-enable range stepping; `resume' disables it if
	 necessary (e.g., if we're stepping over a breakpoint or we
	 have software watchpoints).  */
      ecs->event_thread->control.may_range_step = 1;

      /* When stepping backward, stop at beginning of line range
	 (unless it's the function entry point, in which case
	 keep going back to the call point).  */
      CORE_ADDR stop_pc = ecs->event_thread->stop_pc ();
      if (stop_pc == ecs->event_thread->control.step_range_start
	  && stop_pc != ecs->stop_func_start
	  && execution_direction == EXEC_REVERSE)
	end_stepping_range (ecs);
      else
	keep_going (ecs);

      return;
    }

  /* We stepped out of the stepping range.  */

  /* If we are stepping at the source level and entered the runtime
     loader dynamic symbol resolution code...

     EXEC_FORWARD: we keep on single stepping until we exit the run
     time loader code and reach the callee's address.

     EXEC_REVERSE: we've already executed the callee (backward), and
     the runtime loader code is handled just like any other
     undebuggable function call.  Now we need only keep stepping
     backward through the trampoline code, and that's handled further
     down, so there is nothing for us to do here.  */

  if (execution_direction != EXEC_REVERSE
      && ecs->event_thread->control.step_over_calls == STEP_OVER_UNDEBUGGABLE
      && in_solib_dynsym_resolve_code (ecs->event_thread->stop_pc ()))
    {
      CORE_ADDR pc_after_resolver =
	gdbarch_skip_solib_resolver (gdbarch, ecs->event_thread->stop_pc ());

      infrun_debug_printf ("stepped into dynsym resolve code");

      if (pc_after_resolver)
	{
	  /* Set up a step-resume breakpoint at the address
	     indicated by SKIP_SOLIB_RESOLVER.  */
	  symtab_and_line sr_sal;
	  sr_sal.pc = pc_after_resolver;
	  sr_sal.pspace = get_frame_program_space (frame);

	  insert_step_resume_breakpoint_at_sal (gdbarch,
						sr_sal, null_frame_id);
	}

      keep_going (ecs);
      return;
    }

  /* Step through an indirect branch thunk.  */
  if (ecs->event_thread->control.step_over_calls != STEP_OVER_NONE
      && gdbarch_in_indirect_branch_thunk (gdbarch,
					   ecs->event_thread->stop_pc ()))
    {
      infrun_debug_printf ("stepped into indirect branch thunk");
      keep_going (ecs);
      return;
    }

  if (ecs->event_thread->control.step_range_end != 1
      && (ecs->event_thread->control.step_over_calls == STEP_OVER_UNDEBUGGABLE
	  || ecs->event_thread->control.step_over_calls == STEP_OVER_ALL)
      && get_frame_type (frame) == SIGTRAMP_FRAME)
    {
      infrun_debug_printf ("stepped into signal trampoline");
      /* The inferior, while doing a "step" or "next", has ended up in
	 a signal trampoline (either by a signal being delivered or by
	 the signal handler returning).  Just single-step until the
	 inferior leaves the trampoline (either by calling the handler
	 or returning).  */
      keep_going (ecs);
      return;
    }

  /* If we're in the return path from a shared library trampoline,
     we want to proceed through the trampoline when stepping.  */
  /* macro/2012-04-25: This needs to come before the subroutine
     call check below as on some targets return trampolines look
     like subroutine calls (MIPS16 return thunks).  */
  if (gdbarch_in_solib_return_trampoline (gdbarch,
					  ecs->event_thread->stop_pc (),
					  ecs->stop_func_name)
      && ecs->event_thread->control.step_over_calls != STEP_OVER_NONE)
    {
      /* Determine where this trampoline returns.  */
      CORE_ADDR stop_pc = ecs->event_thread->stop_pc ();
      CORE_ADDR real_stop_pc
	= gdbarch_skip_trampoline_code (gdbarch, frame, stop_pc);

      infrun_debug_printf ("stepped into solib return tramp");

      /* Only proceed through if we know where it's going.  */
      if (real_stop_pc)
	{
	  /* And put the step-breakpoint there and go until there.  */
	  symtab_and_line sr_sal;
	  sr_sal.pc = real_stop_pc;
	  sr_sal.section = find_pc_overlay (sr_sal.pc);
	  sr_sal.pspace = get_frame_program_space (frame);

	  /* Do not specify what the fp should be when we stop since
	     on some machines the prologue is where the new fp value
	     is established.  */
	  insert_step_resume_breakpoint_at_sal (gdbarch,
						sr_sal, null_frame_id);

	  /* Restart without fiddling with the step ranges or
	     other state.  */
	  keep_going (ecs);
	  return;
	}
    }

  /* Check for subroutine calls.  The check for the current frame
     equalling the step ID is not necessary - the check of the
     previous frame's ID is sufficient - but it is a common case and
     cheaper than checking the previous frame's ID.

     NOTE: frame_id_eq will never report two invalid frame IDs as
     being equal, so to get into this block, both the current and
     previous frame must have valid frame IDs.  */
  /* The outer_frame_id check is a heuristic to detect stepping
     through startup code.  If we step over an instruction which
     sets the stack pointer from an invalid value to a valid value,
     we may detect that as a subroutine call from the mythical
     "outermost" function.  This could be fixed by marking
     outermost frames as !stack_p,code_p,special_p.  Then the
     initial outermost frame, before sp was valid, would
     have code_addr == &_start.  See the comment in frame_id_eq
     for more.  */
  if (!frame_id_eq (get_stack_frame_id (frame),
		    ecs->event_thread->control.step_stack_frame_id)
      && (frame_id_eq (frame_unwind_caller_id (get_current_frame ()),
		       ecs->event_thread->control.step_stack_frame_id)
	  && (!frame_id_eq (ecs->event_thread->control.step_stack_frame_id,
			    outer_frame_id)
	      || (ecs->event_thread->control.step_start_function
		  != find_pc_function (ecs->event_thread->stop_pc ())))))
    {
      CORE_ADDR stop_pc = ecs->event_thread->stop_pc ();
      CORE_ADDR real_stop_pc;

      infrun_debug_printf ("stepped into subroutine");

      if (ecs->event_thread->control.step_over_calls == STEP_OVER_NONE)
	{
	  /* I presume that step_over_calls is only 0 when we're
	     supposed to be stepping at the assembly language level
	     ("stepi").  Just stop.  */
	  /* And this works the same backward as frontward.  MVS */
	  end_stepping_range (ecs);
	  return;
	}

      /* Reverse stepping through solib trampolines.  */

      if (execution_direction == EXEC_REVERSE
	  && ecs->event_thread->control.step_over_calls != STEP_OVER_NONE
	  && (gdbarch_skip_trampoline_code (gdbarch, frame, stop_pc)
	      || (ecs->stop_func_start == 0
		  && in_solib_dynsym_resolve_code (stop_pc))))
	{
	  /* Any solib trampoline code can be handled in reverse
	     by simply continuing to single-step.  We have already
	     executed the solib function (backwards), and a few 
	     steps will take us back through the trampoline to the
	     caller.  */
	  keep_going (ecs);
	  return;
	}

      if (ecs->event_thread->control.step_over_calls == STEP_OVER_ALL)
	{
	  /* We're doing a "next".

	     Normal (forward) execution: set a breakpoint at the
	     callee's return address (the address at which the caller
	     will resume).

	     Reverse (backward) execution.  set the step-resume
	     breakpoint at the start of the function that we just
	     stepped into (backwards), and continue to there.  When we
	     get there, we'll need to single-step back to the caller.  */

	  if (execution_direction == EXEC_REVERSE)
	    {
	      /* If we're already at the start of the function, we've either
		 just stepped backward into a single instruction function,
		 or stepped back out of a signal handler to the first instruction
		 of the function.  Just keep going, which will single-step back
		 to the caller.  */
	      if (ecs->stop_func_start != stop_pc && ecs->stop_func_start != 0)
		{
		  /* Normal function call return (static or dynamic).  */
		  symtab_and_line sr_sal;
		  sr_sal.pc = ecs->stop_func_start;
		  sr_sal.pspace = get_frame_program_space (frame);
		  insert_step_resume_breakpoint_at_sal (gdbarch,
							sr_sal, null_frame_id);
		}
	    }
	  else
	    insert_step_resume_breakpoint_at_caller (frame);

	  keep_going (ecs);
	  return;
	}

      /* If we are in a function call trampoline (a stub between the
	 calling routine and the real function), locate the real
	 function.  That's what tells us (a) whether we want to step
	 into it at all, and (b) what prologue we want to run to the
	 end of, if we do step into it.  */
      real_stop_pc = skip_language_trampoline (frame, stop_pc);
      if (real_stop_pc == 0)
	real_stop_pc = gdbarch_skip_trampoline_code (gdbarch, frame, stop_pc);
      if (real_stop_pc != 0)
	ecs->stop_func_start = real_stop_pc;

      if (real_stop_pc != 0 && in_solib_dynsym_resolve_code (real_stop_pc))
	{
	  symtab_and_line sr_sal;
	  sr_sal.pc = ecs->stop_func_start;
	  sr_sal.pspace = get_frame_program_space (frame);

	  insert_step_resume_breakpoint_at_sal (gdbarch,
						sr_sal, null_frame_id);
	  keep_going (ecs);
	  return;
	}

      /* If we have line number information for the function we are
	 thinking of stepping into and the function isn't on the skip
	 list, step into it.

	 If there are several symtabs at that PC (e.g. with include
	 files), just want to know whether *any* of them have line
	 numbers.  find_pc_line handles this.  */
      {
	struct symtab_and_line tmp_sal;

	tmp_sal = find_pc_line (ecs->stop_func_start, 0);
	if (tmp_sal.line != 0
	    && !function_name_is_marked_for_skip (ecs->stop_func_name,
						  tmp_sal)
	    && !inline_frame_is_marked_for_skip (true, ecs->event_thread))
	  {
	    if (execution_direction == EXEC_REVERSE)
	      handle_step_into_function_backward (gdbarch, ecs);
	    else
	      handle_step_into_function (gdbarch, ecs);
	    return;
	  }
      }

      /* If we have no line number and the step-stop-if-no-debug is
	 set, we stop the step so that the user has a chance to switch
	 in assembly mode.  */
      if (ecs->event_thread->control.step_over_calls == STEP_OVER_UNDEBUGGABLE
	  && step_stop_if_no_debug)
	{
	  end_stepping_range (ecs);
	  return;
	}

      if (execution_direction == EXEC_REVERSE)
	{
	  /* If we're already at the start of the function, we've either just
	     stepped backward into a single instruction function without line
	     number info, or stepped back out of a signal handler to the first
	     instruction of the function without line number info.  Just keep
	     going, which will single-step back to the caller.  */
	  if (ecs->stop_func_start != stop_pc)
	    {
	      /* Set a breakpoint at callee's start address.
		 From there we can step once and be back in the caller.  */
	      symtab_and_line sr_sal;
	      sr_sal.pc = ecs->stop_func_start;
	      sr_sal.pspace = get_frame_program_space (frame);
	      insert_step_resume_breakpoint_at_sal (gdbarch,
						    sr_sal, null_frame_id);
	    }
	}
      else
	/* Set a breakpoint at callee's return address (the address
	   at which the caller will resume).  */
	insert_step_resume_breakpoint_at_caller (frame);

      keep_going (ecs);
      return;
    }

  /* Reverse stepping through solib trampolines.  */

  if (execution_direction == EXEC_REVERSE
      && ecs->event_thread->control.step_over_calls != STEP_OVER_NONE)
    {
      CORE_ADDR stop_pc = ecs->event_thread->stop_pc ();

      if (gdbarch_skip_trampoline_code (gdbarch, frame, stop_pc)
	  || (ecs->stop_func_start == 0
	      && in_solib_dynsym_resolve_code (stop_pc)))
	{
	  /* Any solib trampoline code can be handled in reverse
	     by simply continuing to single-step.  We have already
	     executed the solib function (backwards), and a few 
	     steps will take us back through the trampoline to the
	     caller.  */
	  keep_going (ecs);
	  return;
	}
      else if (in_solib_dynsym_resolve_code (stop_pc))
	{
	  /* Stepped backward into the solib dynsym resolver.
	     Set a breakpoint at its start and continue, then
	     one more step will take us out.  */
	  symtab_and_line sr_sal;
	  sr_sal.pc = ecs->stop_func_start;
	  sr_sal.pspace = get_frame_program_space (frame);
	  insert_step_resume_breakpoint_at_sal (gdbarch, 
						sr_sal, null_frame_id);
	  keep_going (ecs);
	  return;
	}
    }

  /* This always returns the sal for the inner-most frame when we are in a
     stack of inlined frames, even if GDB actually believes that it is in a
     more outer frame.  This is checked for below by calls to
     inline_skipped_frames.  */
  stop_pc_sal = find_pc_line (ecs->event_thread->stop_pc (), 0);

  /* NOTE: tausq/2004-05-24: This if block used to be done before all
     the trampoline processing logic, however, there are some trampolines 
     that have no names, so we should do trampoline handling first.  */
  if (ecs->event_thread->control.step_over_calls == STEP_OVER_UNDEBUGGABLE
      && ecs->stop_func_name == NULL
      && stop_pc_sal.line == 0)
    {
      infrun_debug_printf ("stepped into undebuggable function");

      /* The inferior just stepped into, or returned to, an
	 undebuggable function (where there is no debugging information
	 and no line number corresponding to the address where the
	 inferior stopped).  Since we want to skip this kind of code,
	 we keep going until the inferior returns from this
	 function - unless the user has asked us not to (via
	 set step-mode) or we no longer know how to get back
	 to the call site.  */
      if (step_stop_if_no_debug
	  || !frame_id_p (frame_unwind_caller_id (frame)))
	{
	  /* If we have no line number and the step-stop-if-no-debug
	     is set, we stop the step so that the user has a chance to
	     switch in assembly mode.  */
	  end_stepping_range (ecs);
	  return;
	}
      else
	{
	  /* Set a breakpoint at callee's return address (the address
	     at which the caller will resume).  */
	  insert_step_resume_breakpoint_at_caller (frame);
	  keep_going (ecs);
	  return;
	}
    }

  if (ecs->event_thread->control.step_range_end == 1)
    {
      /* It is stepi or nexti.  We always want to stop stepping after
	 one instruction.  */
      infrun_debug_printf ("stepi/nexti");
      end_stepping_range (ecs);
      return;
    }

  if (stop_pc_sal.line == 0)
    {
      /* We have no line number information.  That means to stop
	 stepping (does this always happen right after one instruction,
	 when we do "s" in a function with no line numbers,
	 or can this happen as a result of a return or longjmp?).  */
      infrun_debug_printf ("line number info");
      end_stepping_range (ecs);
      return;
    }

  /* Look for "calls" to inlined functions, part one.  If the inline
     frame machinery detected some skipped call sites, we have entered
     a new inline function.  */

  if (frame_id_eq (get_frame_id (get_current_frame ()),
		   ecs->event_thread->control.step_frame_id)
      && inline_skipped_frames (ecs->event_thread))
    {
      infrun_debug_printf ("stepped into inlined function");

      symtab_and_line call_sal = find_frame_sal (get_current_frame ());

      if (ecs->event_thread->control.step_over_calls != STEP_OVER_ALL)
	{
	  /* For "step", we're going to stop.  But if the call site
	     for this inlined function is on the same source line as
	     we were previously stepping, go down into the function
	     first.  Otherwise stop at the call site.  */

	  if (call_sal.line == ecs->event_thread->current_line
	      && call_sal.symtab == ecs->event_thread->current_symtab)
	    {
	      step_into_inline_frame (ecs->event_thread);
	      if (inline_frame_is_marked_for_skip (false, ecs->event_thread))
		{
		  keep_going (ecs);
		  return;
		}
	    }

	  end_stepping_range (ecs);
	  return;
	}
      else
	{
	  /* For "next", we should stop at the call site if it is on a
	     different source line.  Otherwise continue through the
	     inlined function.  */
	  if (call_sal.line == ecs->event_thread->current_line
	      && call_sal.symtab == ecs->event_thread->current_symtab)
	    keep_going (ecs);
	  else
	    end_stepping_range (ecs);
	  return;
	}
    }

  /* Look for "calls" to inlined functions, part two.  If we are still
     in the same real function we were stepping through, but we have
     to go further up to find the exact frame ID, we are stepping
     through a more inlined call beyond its call site.  */

  if (get_frame_type (get_current_frame ()) == INLINE_FRAME
      && !frame_id_eq (get_frame_id (get_current_frame ()),
		       ecs->event_thread->control.step_frame_id)
      && stepped_in_from (get_current_frame (),
			  ecs->event_thread->control.step_frame_id))
    {
      infrun_debug_printf ("stepping through inlined function");

      if (ecs->event_thread->control.step_over_calls == STEP_OVER_ALL
	  || inline_frame_is_marked_for_skip (false, ecs->event_thread))
	keep_going (ecs);
      else
	end_stepping_range (ecs);
      return;
    }

  bool refresh_step_info = true;
  if ((ecs->event_thread->stop_pc () == stop_pc_sal.pc)
      && (ecs->event_thread->current_line != stop_pc_sal.line
	  || ecs->event_thread->current_symtab != stop_pc_sal.symtab))
    {
      /* We are at a different line.  */

      if (stop_pc_sal.is_stmt)
	{
	  /* We are at the start of a statement.

	     So stop.  Note that we don't stop if we step into the middle of a
	     statement.  That is said to make things like for (;;) statements
	     work better.  */
	  infrun_debug_printf ("stepped to a different line");
	  end_stepping_range (ecs);
	  return;
	}
      else if (frame_id_eq (get_frame_id (get_current_frame ()),
                           ecs->event_thread->control.step_frame_id))
	{
	  /* We are not at the start of a statement, and we have not changed
	     frame.

	     We ignore this line table entry, and continue stepping forward,
	     looking for a better place to stop.  */
	  refresh_step_info = false;
	  infrun_debug_printf ("stepped to a different line, but "
			       "it's not the start of a statement");
	}
      else
	{
	  /* We are not the start of a statement, and we have changed frame.

	     We ignore this line table entry, and continue stepping forward,
	     looking for a better place to stop.  Keep refresh_step_info at
	     true to note that the frame has changed, but ignore the line
	     number to make sure we don't ignore a subsequent entry with the
	     same line number.  */
	  stop_pc_sal.line = 0;
	  infrun_debug_printf ("stepped to a different frame, but "
			       "it's not the start of a statement");
	}
    }

  /* We aren't done stepping.

     Optimize by setting the stepping range to the line.
     (We might not be in the original line, but if we entered a
     new line in mid-statement, we continue stepping.  This makes
     things like for(;;) statements work better.)

     If we entered a SAL that indicates a non-statement line table entry,
     then we update the stepping range, but we don't update the step info,
     which includes things like the line number we are stepping away from.
     This means we will stop when we find a line table entry that is marked
     as is-statement, even if it matches the non-statement one we just
     stepped into.   */

  ecs->event_thread->control.step_range_start = stop_pc_sal.pc;
  ecs->event_thread->control.step_range_end = stop_pc_sal.end;
  ecs->event_thread->control.may_range_step = 1;
  if (refresh_step_info)
    set_step_info (ecs->event_thread, frame, stop_pc_sal);

  infrun_debug_printf ("keep going");
  keep_going (ecs);
}

static bool restart_stepped_thread (process_stratum_target *resume_target,
				    ptid_t resume_ptid);

/* In all-stop mode, if we're currently stepping but have stopped in
   some other thread, we may need to switch back to the stepped
   thread.  Returns true we set the inferior running, false if we left
   it stopped (and the event needs further processing).  */

static bool
switch_back_to_stepped_thread (struct execution_control_state *ecs)
{
  if (!target_is_non_stop_p ())
    {
      /* If any thread is blocked on some internal breakpoint, and we
	 simply need to step over that breakpoint to get it going
	 again, do that first.  */

      /* However, if we see an event for the stepping thread, then we
	 know all other threads have been moved past their breakpoints
	 already.  Let the caller check whether the step is finished,
	 etc., before deciding to move it past a breakpoint.  */
      if (ecs->event_thread->control.step_range_end != 0)
	return false;

      /* Check if the current thread is blocked on an incomplete
	 step-over, interrupted by a random signal.  */
      if (ecs->event_thread->control.trap_expected
	  && ecs->event_thread->stop_signal () != GDB_SIGNAL_TRAP)
	{
	  infrun_debug_printf
	    ("need to finish step-over of [%s]",
	     target_pid_to_str (ecs->event_thread->ptid).c_str ());
	  keep_going (ecs);
	  return true;
	}

      /* Check if the current thread is blocked by a single-step
	 breakpoint of another thread.  */
      if (ecs->hit_singlestep_breakpoint)
       {
	 infrun_debug_printf ("need to step [%s] over single-step breakpoint",
			      target_pid_to_str (ecs->ptid).c_str ());
	 keep_going (ecs);
	 return true;
       }

      /* If this thread needs yet another step-over (e.g., stepping
	 through a delay slot), do it first before moving on to
	 another thread.  */
      if (thread_still_needs_step_over (ecs->event_thread))
	{
	  infrun_debug_printf
	    ("thread [%s] still needs step-over",
	     target_pid_to_str (ecs->event_thread->ptid).c_str ());
	  keep_going (ecs);
	  return true;
	}

      /* If scheduler locking applies even if not stepping, there's no
	 need to walk over threads.  Above we've checked whether the
	 current thread is stepping.  If some other thread not the
	 event thread is stepping, then it must be that scheduler
	 locking is not in effect.  */
      if (schedlock_applies (ecs->event_thread))
	return false;

      /* Otherwise, we no longer expect a trap in the current thread.
	 Clear the trap_expected flag before switching back -- this is
	 what keep_going does as well, if we call it.  */
      ecs->event_thread->control.trap_expected = 0;

      /* Likewise, clear the signal if it should not be passed.  */
      if (!signal_program[ecs->event_thread->stop_signal ()])
	ecs->event_thread->set_stop_signal (GDB_SIGNAL_0);

      if (restart_stepped_thread (ecs->target, ecs->ptid))
	{
	  prepare_to_wait (ecs);
	  return true;
	}

      switch_to_thread (ecs->event_thread);
    }

  return false;
}

/* Look for the thread that was stepping, and resume it.
   RESUME_TARGET / RESUME_PTID indicate the set of threads the caller
   is resuming.  Return true if a thread was started, false
   otherwise.  */

static bool
restart_stepped_thread (process_stratum_target *resume_target,
			ptid_t resume_ptid)
{
  /* Do all pending step-overs before actually proceeding with
     step/next/etc.  */
  if (start_step_over ())
    return true;

  for (thread_info *tp : all_threads_safe ())
    {
      if (tp->state == THREAD_EXITED)
	continue;

      if (tp->has_pending_waitstatus ())
	continue;

      /* Ignore threads of processes the caller is not
	 resuming.  */
      if (!sched_multi
	  && (tp->inf->process_target () != resume_target
	      || tp->inf->pid != resume_ptid.pid ()))
	continue;

      if (tp->control.trap_expected)
	{
	  infrun_debug_printf ("switching back to stepped thread (step-over)");

	  if (keep_going_stepped_thread (tp))
	    return true;
	}
    }

  for (thread_info *tp : all_threads_safe ())
    {
      if (tp->state == THREAD_EXITED)
	continue;

      if (tp->has_pending_waitstatus ())
	continue;

      /* Ignore threads of processes the caller is not
	 resuming.  */
      if (!sched_multi
	  && (tp->inf->process_target () != resume_target
	      || tp->inf->pid != resume_ptid.pid ()))
	continue;

      /* Did we find the stepping thread?  */
      if (tp->control.step_range_end)
	{
	  infrun_debug_printf ("switching back to stepped thread (stepping)");

	  if (keep_going_stepped_thread (tp))
	    return true;
	}
    }

  return false;
}

/* See infrun.h.  */

void
restart_after_all_stop_detach (process_stratum_target *proc_target)
{
  /* Note we don't check target_is_non_stop_p() here, because the
     current inferior may no longer have a process_stratum target
     pushed, as we just detached.  */

  /* See if we have a THREAD_RUNNING thread that need to be
     re-resumed.  If we have any thread that is already executing,
     then we don't need to resume the target -- it is already been
     resumed.  With the remote target (in all-stop), it's even
     impossible to issue another resumption if the target is already
     resumed, until the target reports a stop.  */
  for (thread_info *thr : all_threads (proc_target))
    {
      if (thr->state != THREAD_RUNNING)
	continue;

      /* If we have any thread that is already executing, then we
	 don't need to resume the target -- it is already been
	 resumed.  */
      if (thr->executing)
	return;

      /* If we have a pending event to process, skip resuming the
	 target and go straight to processing it.  */
      if (thr->resumed () && thr->has_pending_waitstatus ())
	return;
    }

  /* Alright, we need to re-resume the target.  If a thread was
     stepping, we need to restart it stepping.  */
  if (restart_stepped_thread (proc_target, minus_one_ptid))
    return;

  /* Otherwise, find the first THREAD_RUNNING thread and resume
     it.  */
  for (thread_info *thr : all_threads (proc_target))
    {
      if (thr->state != THREAD_RUNNING)
	continue;

      execution_control_state ecs;
      reset_ecs (&ecs, thr);
      switch_to_thread (thr);
      keep_going (&ecs);
      return;
    }
}

/* Set a previously stepped thread back to stepping.  Returns true on
   success, false if the resume is not possible (e.g., the thread
   vanished).  */

static bool
keep_going_stepped_thread (struct thread_info *tp)
{
  struct frame_info *frame;
  struct execution_control_state ecss;
  struct execution_control_state *ecs = &ecss;

  /* If the stepping thread exited, then don't try to switch back and
     resume it, which could fail in several different ways depending
     on the target.  Instead, just keep going.

     We can find a stepping dead thread in the thread list in two
     cases:

     - The target supports thread exit events, and when the target
       tries to delete the thread from the thread list, inferior_ptid
       pointed at the exiting thread.  In such case, calling
       delete_thread does not really remove the thread from the list;
       instead, the thread is left listed, with 'exited' state.

     - The target's debug interface does not support thread exit
       events, and so we have no idea whatsoever if the previously
       stepping thread is still alive.  For that reason, we need to
       synchronously query the target now.  */

  if (tp->state == THREAD_EXITED || !target_thread_alive (tp->ptid))
    {
      infrun_debug_printf ("not resuming previously stepped thread, it has "
			   "vanished");

      delete_thread (tp);
      return false;
    }

  infrun_debug_printf ("resuming previously stepped thread");

  reset_ecs (ecs, tp);
  switch_to_thread (tp);

  tp->set_stop_pc (regcache_read_pc (get_thread_regcache (tp)));
  frame = get_current_frame ();

  /* If the PC of the thread we were trying to single-step has
     changed, then that thread has trapped or been signaled, but the
     event has not been reported to GDB yet.  Re-poll the target
     looking for this particular thread's event (i.e. temporarily
     enable schedlock) by:

     - setting a break at the current PC
     - resuming that particular thread, only (by setting trap
     expected)

     This prevents us continuously moving the single-step breakpoint
     forward, one instruction at a time, overstepping.  */

  if (tp->stop_pc () != tp->prev_pc)
    {
      ptid_t resume_ptid;

      infrun_debug_printf ("expected thread advanced also (%s -> %s)",
			   paddress (target_gdbarch (), tp->prev_pc),
			   paddress (target_gdbarch (), tp->stop_pc ()));

      /* Clear the info of the previous step-over, as it's no longer
	 valid (if the thread was trying to step over a breakpoint, it
	 has already succeeded).  It's what keep_going would do too,
	 if we called it.  Do this before trying to insert the sss
	 breakpoint, otherwise if we were previously trying to step
	 over this exact address in another thread, the breakpoint is
	 skipped.  */
      clear_step_over_info ();
      tp->control.trap_expected = 0;

      insert_single_step_breakpoint (get_frame_arch (frame),
				     get_frame_address_space (frame),
				     tp->stop_pc ());

      tp->set_resumed (true);
      resume_ptid = internal_resume_ptid (tp->control.stepping_command);
      do_target_resume (resume_ptid, false, GDB_SIGNAL_0);
    }
  else
    {
      infrun_debug_printf ("expected thread still hasn't advanced");

      keep_going_pass_signal (ecs);
    }

  return true;
}

/* Is thread TP in the middle of (software or hardware)
   single-stepping?  (Note the result of this function must never be
   passed directly as target_resume's STEP parameter.)  */

static bool
currently_stepping (struct thread_info *tp)
{
  return ((tp->control.step_range_end
	   && tp->control.step_resume_breakpoint == NULL)
	  || tp->control.trap_expected
	  || tp->stepped_breakpoint
	  || bpstat_should_step ());
}

/* Inferior has stepped into a subroutine call with source code that
   we should not step over.  Do step to the first line of code in
   it.  */

static void
handle_step_into_function (struct gdbarch *gdbarch,
			   struct execution_control_state *ecs)
{
  fill_in_stop_func (gdbarch, ecs);

  compunit_symtab *cust
    = find_pc_compunit_symtab (ecs->event_thread->stop_pc ());
  if (cust != NULL && compunit_language (cust) != language_asm)
    ecs->stop_func_start
      = gdbarch_skip_prologue_noexcept (gdbarch, ecs->stop_func_start);

  symtab_and_line stop_func_sal = find_pc_line (ecs->stop_func_start, 0);
  /* Use the step_resume_break to step until the end of the prologue,
     even if that involves jumps (as it seems to on the vax under
     4.2).  */
  /* If the prologue ends in the middle of a source line, continue to
     the end of that source line (if it is still within the function).
     Otherwise, just go to end of prologue.  */
  if (stop_func_sal.end
      && stop_func_sal.pc != ecs->stop_func_start
      && stop_func_sal.end < ecs->stop_func_end)
    ecs->stop_func_start = stop_func_sal.end;

  /* Architectures which require breakpoint adjustment might not be able
     to place a breakpoint at the computed address.  If so, the test
     ``ecs->stop_func_start == stop_pc'' will never succeed.  Adjust
     ecs->stop_func_start to an address at which a breakpoint may be
     legitimately placed.

     Note:  kevinb/2004-01-19:  On FR-V, if this adjustment is not
     made, GDB will enter an infinite loop when stepping through
     optimized code consisting of VLIW instructions which contain
     subinstructions corresponding to different source lines.  On
     FR-V, it's not permitted to place a breakpoint on any but the
     first subinstruction of a VLIW instruction.  When a breakpoint is
     set, GDB will adjust the breakpoint address to the beginning of
     the VLIW instruction.  Thus, we need to make the corresponding
     adjustment here when computing the stop address.  */

  if (gdbarch_adjust_breakpoint_address_p (gdbarch))
    {
      ecs->stop_func_start
	= gdbarch_adjust_breakpoint_address (gdbarch,
					     ecs->stop_func_start);
    }

  if (ecs->stop_func_start == ecs->event_thread->stop_pc ())
    {
      /* We are already there: stop now.  */
      end_stepping_range (ecs);
      return;
    }
  else
    {
      /* Put the step-breakpoint there and go until there.  */
      symtab_and_line sr_sal;
      sr_sal.pc = ecs->stop_func_start;
      sr_sal.section = find_pc_overlay (ecs->stop_func_start);
      sr_sal.pspace = get_frame_program_space (get_current_frame ());

      /* Do not specify what the fp should be when we stop since on
	 some machines the prologue is where the new fp value is
	 established.  */
      insert_step_resume_breakpoint_at_sal (gdbarch, sr_sal, null_frame_id);

      /* And make sure stepping stops right away then.  */
      ecs->event_thread->control.step_range_end
	= ecs->event_thread->control.step_range_start;
    }
  keep_going (ecs);
}

/* Inferior has stepped backward into a subroutine call with source
   code that we should not step over.  Do step to the beginning of the
   last line of code in it.  */

static void
handle_step_into_function_backward (struct gdbarch *gdbarch,
				    struct execution_control_state *ecs)
{
  struct compunit_symtab *cust;
  struct symtab_and_line stop_func_sal;

  fill_in_stop_func (gdbarch, ecs);

  cust = find_pc_compunit_symtab (ecs->event_thread->stop_pc ());
  if (cust != NULL && compunit_language (cust) != language_asm)
    ecs->stop_func_start
      = gdbarch_skip_prologue_noexcept (gdbarch, ecs->stop_func_start);

  stop_func_sal = find_pc_line (ecs->event_thread->stop_pc (), 0);

  /* OK, we're just going to keep stepping here.  */
  if (stop_func_sal.pc == ecs->event_thread->stop_pc ())
    {
      /* We're there already.  Just stop stepping now.  */
      end_stepping_range (ecs);
    }
  else
    {
      /* Else just reset the step range and keep going.
	 No step-resume breakpoint, they don't work for
	 epilogues, which can have multiple entry paths.  */
      ecs->event_thread->control.step_range_start = stop_func_sal.pc;
      ecs->event_thread->control.step_range_end = stop_func_sal.end;
      keep_going (ecs);
    }
  return;
}

/* Insert a "step-resume breakpoint" at SR_SAL with frame ID SR_ID.
   This is used to both functions and to skip over code.  */

static void
insert_step_resume_breakpoint_at_sal_1 (struct gdbarch *gdbarch,
					struct symtab_and_line sr_sal,
					struct frame_id sr_id,
					enum bptype sr_type)
{
  /* There should never be more than one step-resume or longjmp-resume
     breakpoint per thread, so we should never be setting a new
     step_resume_breakpoint when one is already active.  */
  gdb_assert (inferior_thread ()->control.step_resume_breakpoint == NULL);
  gdb_assert (sr_type == bp_step_resume || sr_type == bp_hp_step_resume);

  infrun_debug_printf ("inserting step-resume breakpoint at %s",
		       paddress (gdbarch, sr_sal.pc));

  inferior_thread ()->control.step_resume_breakpoint
    = set_momentary_breakpoint (gdbarch, sr_sal, sr_id, sr_type).release ();
}

void
insert_step_resume_breakpoint_at_sal (struct gdbarch *gdbarch,
				      struct symtab_and_line sr_sal,
				      struct frame_id sr_id)
{
  insert_step_resume_breakpoint_at_sal_1 (gdbarch,
					  sr_sal, sr_id,
					  bp_step_resume);
}

/* Insert a "high-priority step-resume breakpoint" at RETURN_FRAME.pc.
   This is used to skip a potential signal handler.

   This is called with the interrupted function's frame.  The signal
   handler, when it returns, will resume the interrupted function at
   RETURN_FRAME.pc.  */

static void
insert_hp_step_resume_breakpoint_at_frame (struct frame_info *return_frame)
{
  gdb_assert (return_frame != NULL);

  struct gdbarch *gdbarch = get_frame_arch (return_frame);

  symtab_and_line sr_sal;
  sr_sal.pc = gdbarch_addr_bits_remove (gdbarch, get_frame_pc (return_frame));
  sr_sal.section = find_pc_overlay (sr_sal.pc);
  sr_sal.pspace = get_frame_program_space (return_frame);

  insert_step_resume_breakpoint_at_sal_1 (gdbarch, sr_sal,
					  get_stack_frame_id (return_frame),
					  bp_hp_step_resume);
}

/* Insert a "step-resume breakpoint" at the previous frame's PC.  This
   is used to skip a function after stepping into it (for "next" or if
   the called function has no debugging information).

   The current function has almost always been reached by single
   stepping a call or return instruction.  NEXT_FRAME belongs to the
   current function, and the breakpoint will be set at the caller's
   resume address.

   This is a separate function rather than reusing
   insert_hp_step_resume_breakpoint_at_frame in order to avoid
   get_prev_frame, which may stop prematurely (see the implementation
   of frame_unwind_caller_id for an example).  */

static void
insert_step_resume_breakpoint_at_caller (struct frame_info *next_frame)
{
  /* We shouldn't have gotten here if we don't know where the call site
     is.  */
  gdb_assert (frame_id_p (frame_unwind_caller_id (next_frame)));

  struct gdbarch *gdbarch = frame_unwind_caller_arch (next_frame);

  symtab_and_line sr_sal;
  sr_sal.pc = gdbarch_addr_bits_remove (gdbarch,
					frame_unwind_caller_pc (next_frame));
  sr_sal.section = find_pc_overlay (sr_sal.pc);
  sr_sal.pspace = frame_unwind_program_space (next_frame);

  insert_step_resume_breakpoint_at_sal (gdbarch, sr_sal,
					frame_unwind_caller_id (next_frame));
}

/* Insert a "longjmp-resume" breakpoint at PC.  This is used to set a
   new breakpoint at the target of a jmp_buf.  The handling of
   longjmp-resume uses the same mechanisms used for handling
   "step-resume" breakpoints.  */

static void
insert_longjmp_resume_breakpoint (struct gdbarch *gdbarch, CORE_ADDR pc)
{
  /* There should never be more than one longjmp-resume breakpoint per
     thread, so we should never be setting a new
     longjmp_resume_breakpoint when one is already active.  */
  gdb_assert (inferior_thread ()->control.exception_resume_breakpoint == NULL);

  infrun_debug_printf ("inserting longjmp-resume breakpoint at %s",
		       paddress (gdbarch, pc));

  inferior_thread ()->control.exception_resume_breakpoint =
    set_momentary_breakpoint_at_pc (gdbarch, pc, bp_longjmp_resume).release ();
}

/* Insert an exception resume breakpoint.  TP is the thread throwing
   the exception.  The block B is the block of the unwinder debug hook
   function.  FRAME is the frame corresponding to the call to this
   function.  SYM is the symbol of the function argument holding the
   target PC of the exception.  */

static void
insert_exception_resume_breakpoint (struct thread_info *tp,
				    const struct block *b,
				    struct frame_info *frame,
				    struct symbol *sym)
{
  try
    {
      struct block_symbol vsym;
      struct value *value;
      CORE_ADDR handler;
      struct breakpoint *bp;

      vsym = lookup_symbol_search_name (sym->search_name (),
					b, VAR_DOMAIN);
      value = read_var_value (vsym.symbol, vsym.block, frame);
      /* If the value was optimized out, revert to the old behavior.  */
      if (! value_optimized_out (value))
	{
	  handler = value_as_address (value);

	  infrun_debug_printf ("exception resume at %lx",
			       (unsigned long) handler);

	  bp = set_momentary_breakpoint_at_pc (get_frame_arch (frame),
					       handler,
					       bp_exception_resume).release ();

	  /* set_momentary_breakpoint_at_pc invalidates FRAME.  */
	  frame = NULL;

	  bp->thread = tp->global_num;
	  inferior_thread ()->control.exception_resume_breakpoint = bp;
	}
    }
  catch (const gdb_exception_error &e)
    {
      /* We want to ignore errors here.  */
    }
}

/* A helper for check_exception_resume that sets an
   exception-breakpoint based on a SystemTap probe.  */

static void
insert_exception_resume_from_probe (struct thread_info *tp,
				    const struct bound_probe *probe,
				    struct frame_info *frame)
{
  struct value *arg_value;
  CORE_ADDR handler;
  struct breakpoint *bp;

  arg_value = probe_safe_evaluate_at_pc (frame, 1);
  if (!arg_value)
    return;

  handler = value_as_address (arg_value);

  infrun_debug_printf ("exception resume at %s",
		       paddress (probe->objfile->arch (), handler));

  bp = set_momentary_breakpoint_at_pc (get_frame_arch (frame),
				       handler, bp_exception_resume).release ();
  bp->thread = tp->global_num;
  inferior_thread ()->control.exception_resume_breakpoint = bp;
}

/* This is called when an exception has been intercepted.  Check to
   see whether the exception's destination is of interest, and if so,
   set an exception resume breakpoint there.  */

static void
check_exception_resume (struct execution_control_state *ecs,
			struct frame_info *frame)
{
  struct bound_probe probe;
  struct symbol *func;

  /* First see if this exception unwinding breakpoint was set via a
     SystemTap probe point.  If so, the probe has two arguments: the
     CFA and the HANDLER.  We ignore the CFA, extract the handler, and
     set a breakpoint there.  */
  probe = find_probe_by_pc (get_frame_pc (frame));
  if (probe.prob)
    {
      insert_exception_resume_from_probe (ecs->event_thread, &probe, frame);
      return;
    }

  func = get_frame_function (frame);
  if (!func)
    return;

  try
    {
      const struct block *b;
      struct block_iterator iter;
      struct symbol *sym;
      int argno = 0;

      /* The exception breakpoint is a thread-specific breakpoint on
	 the unwinder's debug hook, declared as:
	 
	 void _Unwind_DebugHook (void *cfa, void *handler);
	 
	 The CFA argument indicates the frame to which control is
	 about to be transferred.  HANDLER is the destination PC.
	 
	 We ignore the CFA and set a temporary breakpoint at HANDLER.
	 This is not extremely efficient but it avoids issues in gdb
	 with computing the DWARF CFA, and it also works even in weird
	 cases such as throwing an exception from inside a signal
	 handler.  */

      b = SYMBOL_BLOCK_VALUE (func);
      ALL_BLOCK_SYMBOLS (b, iter, sym)
	{
	  if (!SYMBOL_IS_ARGUMENT (sym))
	    continue;

	  if (argno == 0)
	    ++argno;
	  else
	    {
	      insert_exception_resume_breakpoint (ecs->event_thread,
						  b, frame, sym);
	      break;
	    }
	}
    }
  catch (const gdb_exception_error &e)
    {
    }
}

static void
stop_waiting (struct execution_control_state *ecs)
{
  infrun_debug_printf ("stop_waiting");

  /* Let callers know we don't want to wait for the inferior anymore.  */
  ecs->wait_some_more = 0;

  /* If all-stop, but there exists a non-stop target, stop all
     threads now that we're presenting the stop to the user.  */
  if (!non_stop && exists_non_stop_target ())
    stop_all_threads ();
}

/* Like keep_going, but passes the signal to the inferior, even if the
   signal is set to nopass.  */

static void
keep_going_pass_signal (struct execution_control_state *ecs)
{
  gdb_assert (ecs->event_thread->ptid == inferior_ptid);
  gdb_assert (!ecs->event_thread->resumed ());

  /* Save the pc before execution, to compare with pc after stop.  */
  ecs->event_thread->prev_pc
    = regcache_read_pc_protected (get_thread_regcache (ecs->event_thread));

  if (ecs->event_thread->control.trap_expected)
    {
      struct thread_info *tp = ecs->event_thread;

      infrun_debug_printf ("%s has trap_expected set, "
			   "resuming to collect trap",
			   target_pid_to_str (tp->ptid).c_str ());

      /* We haven't yet gotten our trap, and either: intercepted a
	 non-signal event (e.g., a fork); or took a signal which we
	 are supposed to pass through to the inferior.  Simply
	 continue.  */
      resume (ecs->event_thread->stop_signal ());
    }
  else if (step_over_info_valid_p ())
    {
      /* Another thread is stepping over a breakpoint in-line.  If
	 this thread needs a step-over too, queue the request.  In
	 either case, this resume must be deferred for later.  */
      struct thread_info *tp = ecs->event_thread;

      if (ecs->hit_singlestep_breakpoint
	  || thread_still_needs_step_over (tp))
	{
	  infrun_debug_printf ("step-over already in progress: "
			       "step-over for %s deferred",
			       target_pid_to_str (tp->ptid).c_str ());
	  global_thread_step_over_chain_enqueue (tp);
	}
      else
	{
	  infrun_debug_printf ("step-over in progress: resume of %s deferred",
			       target_pid_to_str (tp->ptid).c_str ());
	}
    }
  else
    {
      struct regcache *regcache = get_current_regcache ();
      int remove_bp;
      int remove_wps;
      step_over_what step_what;

      /* Either the trap was not expected, but we are continuing
	 anyway (if we got a signal, the user asked it be passed to
	 the child)
	 -- or --
	 We got our expected trap, but decided we should resume from
	 it.

	 We're going to run this baby now!

	 Note that insert_breakpoints won't try to re-insert
	 already inserted breakpoints.  Therefore, we don't
	 care if breakpoints were already inserted, or not.  */

      /* If we need to step over a breakpoint, and we're not using
	 displaced stepping to do so, insert all breakpoints
	 (watchpoints, etc.) but the one we're stepping over, step one
	 instruction, and then re-insert the breakpoint when that step
	 is finished.  */

      step_what = thread_still_needs_step_over (ecs->event_thread);

      remove_bp = (ecs->hit_singlestep_breakpoint
		   || (step_what & STEP_OVER_BREAKPOINT));
      remove_wps = (step_what & STEP_OVER_WATCHPOINT);

      /* We can't use displaced stepping if we need to step past a
	 watchpoint.  The instruction copied to the scratch pad would
	 still trigger the watchpoint.  */
      if (remove_bp
	  && (remove_wps || !use_displaced_stepping (ecs->event_thread)))
	{
	  set_step_over_info (regcache->aspace (),
			      regcache_read_pc (regcache), remove_wps,
			      ecs->event_thread->global_num);
	}
      else if (remove_wps)
	set_step_over_info (NULL, 0, remove_wps, -1);

      /* If we now need to do an in-line step-over, we need to stop
	 all other threads.  Note this must be done before
	 insert_breakpoints below, because that removes the breakpoint
	 we're about to step over, otherwise other threads could miss
	 it.  */
      if (step_over_info_valid_p () && target_is_non_stop_p ())
	stop_all_threads ();

      /* Stop stepping if inserting breakpoints fails.  */
      try
	{
	  insert_breakpoints ();
	}
      catch (const gdb_exception_error &e)
	{
	  exception_print (gdb_stderr, e);
	  stop_waiting (ecs);
	  clear_step_over_info ();
	  return;
	}

      ecs->event_thread->control.trap_expected = (remove_bp || remove_wps);

      resume (ecs->event_thread->stop_signal ());
    }

  prepare_to_wait (ecs);
}

/* Called when we should continue running the inferior, because the
   current event doesn't cause a user visible stop.  This does the
   resuming part; waiting for the next event is done elsewhere.  */

static void
keep_going (struct execution_control_state *ecs)
{
  if (ecs->event_thread->control.trap_expected
      && ecs->event_thread->stop_signal () == GDB_SIGNAL_TRAP)
    ecs->event_thread->control.trap_expected = 0;

  if (!signal_program[ecs->event_thread->stop_signal ()])
    ecs->event_thread->set_stop_signal (GDB_SIGNAL_0);
  keep_going_pass_signal (ecs);
}

/* This function normally comes after a resume, before
   handle_inferior_event exits.  It takes care of any last bits of
   housekeeping, and sets the all-important wait_some_more flag.  */

static void
prepare_to_wait (struct execution_control_state *ecs)
{
  infrun_debug_printf ("prepare_to_wait");

  ecs->wait_some_more = 1;

  /* If the target can't async, emulate it by marking the infrun event
     handler such that as soon as we get back to the event-loop, we
     immediately end up in fetch_inferior_event again calling
     target_wait.  */
  if (!target_can_async_p ())
    mark_infrun_async_event_handler ();
}

/* We are done with the step range of a step/next/si/ni command.
   Called once for each n of a "step n" operation.  */

static void
end_stepping_range (struct execution_control_state *ecs)
{
  ecs->event_thread->control.stop_step = 1;
  stop_waiting (ecs);
}

/* Several print_*_reason functions to print why the inferior has stopped.
   We always print something when the inferior exits, or receives a signal.
   The rest of the cases are dealt with later on in normal_stop and
   print_it_typical.  Ideally there should be a call to one of these
   print_*_reason functions functions from handle_inferior_event each time
   stop_waiting is called.

   Note that we don't call these directly, instead we delegate that to
   the interpreters, through observers.  Interpreters then call these
   with whatever uiout is right.  */

void
print_end_stepping_range_reason (struct ui_out *uiout)
{
  /* For CLI-like interpreters, print nothing.  */

  if (uiout->is_mi_like_p ())
    {
      uiout->field_string ("reason",
			   async_reason_lookup (EXEC_ASYNC_END_STEPPING_RANGE));
    }
}

void
print_signal_exited_reason (struct ui_out *uiout, enum gdb_signal siggnal)
{
  annotate_signalled ();
  if (uiout->is_mi_like_p ())
    uiout->field_string
      ("reason", async_reason_lookup (EXEC_ASYNC_EXITED_SIGNALLED));
  uiout->text ("\nProgram terminated with signal ");
  annotate_signal_name ();
  uiout->field_string ("signal-name",
		       gdb_signal_to_name (siggnal));
  annotate_signal_name_end ();
  uiout->text (", ");
  annotate_signal_string ();
  uiout->field_string ("signal-meaning",
		       gdb_signal_to_string (siggnal));
  annotate_signal_string_end ();
  uiout->text (".\n");
  uiout->text ("The program no longer exists.\n");
}

void
print_exited_reason (struct ui_out *uiout, int exitstatus)
{
  struct inferior *inf = current_inferior ();
  std::string pidstr = target_pid_to_str (ptid_t (inf->pid));

  annotate_exited (exitstatus);
  if (exitstatus)
    {
      if (uiout->is_mi_like_p ())
	uiout->field_string ("reason", async_reason_lookup (EXEC_ASYNC_EXITED));
      std::string exit_code_str
	= string_printf ("0%o", (unsigned int) exitstatus);
      uiout->message ("[Inferior %s (%s) exited with code %pF]\n",
		      plongest (inf->num), pidstr.c_str (),
		      string_field ("exit-code", exit_code_str.c_str ()));
    }
  else
    {
      if (uiout->is_mi_like_p ())
	uiout->field_string
	  ("reason", async_reason_lookup (EXEC_ASYNC_EXITED_NORMALLY));
      uiout->message ("[Inferior %s (%s) exited normally]\n",
		      plongest (inf->num), pidstr.c_str ());
    }
}

void
print_signal_received_reason (struct ui_out *uiout, enum gdb_signal siggnal)
{
  struct thread_info *thr = inferior_thread ();

  annotate_signal ();

  if (uiout->is_mi_like_p ())
    ;
  else if (show_thread_that_caused_stop ())
    {
      const char *name;

      uiout->text ("\nThread ");
      uiout->field_string ("thread-id", print_thread_id (thr));

      name = thr->name != NULL ? thr->name : target_thread_name (thr);
      if (name != NULL)
	{
	  uiout->text (" \"");
	  uiout->field_string ("name", name);
	  uiout->text ("\"");
	}
    }
  else
    uiout->text ("\nProgram");

  if (siggnal == GDB_SIGNAL_0 && !uiout->is_mi_like_p ())
    uiout->text (" stopped");
  else
    {
      uiout->text (" received signal ");
      annotate_signal_name ();
      if (uiout->is_mi_like_p ())
	uiout->field_string
	  ("reason", async_reason_lookup (EXEC_ASYNC_SIGNAL_RECEIVED));
      uiout->field_string ("signal-name", gdb_signal_to_name (siggnal));
      annotate_signal_name_end ();
      uiout->text (", ");
      annotate_signal_string ();
      uiout->field_string ("signal-meaning", gdb_signal_to_string (siggnal));

      struct regcache *regcache = get_current_regcache ();
      struct gdbarch *gdbarch = regcache->arch ();
      if (gdbarch_report_signal_info_p (gdbarch))
	gdbarch_report_signal_info (gdbarch, uiout, siggnal);

      annotate_signal_string_end ();
    }
  uiout->text (".\n");
}

void
print_no_history_reason (struct ui_out *uiout)
{
  uiout->text ("\nNo more reverse-execution history.\n");
}

/* Print current location without a level number, if we have changed
   functions or hit a breakpoint.  Print source line if we have one.
   bpstat_print contains the logic deciding in detail what to print,
   based on the event(s) that just occurred.  */

static void
print_stop_location (struct target_waitstatus *ws)
{
  int bpstat_ret;
  enum print_what source_flag;
  int do_frame_printing = 1;
  struct thread_info *tp = inferior_thread ();

  bpstat_ret = bpstat_print (tp->control.stop_bpstat, ws->kind);
  switch (bpstat_ret)
    {
    case PRINT_UNKNOWN:
      /* FIXME: cagney/2002-12-01: Given that a frame ID does (or
	 should) carry around the function and does (or should) use
	 that when doing a frame comparison.  */
      if (tp->control.stop_step
	  && frame_id_eq (tp->control.step_frame_id,
			  get_frame_id (get_current_frame ()))
	  && (tp->control.step_start_function
	      == find_pc_function (tp->stop_pc ())))
	{
	  /* Finished step, just print source line.  */
	  source_flag = SRC_LINE;
	}
      else
	{
	  /* Print location and source line.  */
	  source_flag = SRC_AND_LOC;
	}
      break;
    case PRINT_SRC_AND_LOC:
      /* Print location and source line.  */
      source_flag = SRC_AND_LOC;
      break;
    case PRINT_SRC_ONLY:
      source_flag = SRC_LINE;
      break;
    case PRINT_NOTHING:
      /* Something bogus.  */
      source_flag = SRC_LINE;
      do_frame_printing = 0;
      break;
    default:
      internal_error (__FILE__, __LINE__, _("Unknown value."));
    }

  /* The behavior of this routine with respect to the source
     flag is:
     SRC_LINE: Print only source line
     LOCATION: Print only location
     SRC_AND_LOC: Print location and source line.  */
  if (do_frame_printing)
    print_stack_frame (get_selected_frame (NULL), 0, source_flag, 1);
}

/* See infrun.h.  */

void
print_stop_event (struct ui_out *uiout, bool displays)
{
  struct target_waitstatus last;
  struct thread_info *tp;

  get_last_target_status (nullptr, nullptr, &last);

  {
    scoped_restore save_uiout = make_scoped_restore (&current_uiout, uiout);

    print_stop_location (&last);

    /* Display the auto-display expressions.  */
    if (displays)
      do_displays ();
  }

  tp = inferior_thread ();
  if (tp->thread_fsm != NULL
      && tp->thread_fsm->finished_p ())
    {
      struct return_value_info *rv;

      rv = tp->thread_fsm->return_value ();
      if (rv != NULL)
	print_return_value (uiout, rv);
    }
}

/* See infrun.h.  */

void
maybe_remove_breakpoints (void)
{
  if (!breakpoints_should_be_inserted_now () && target_has_execution ())
    {
      if (remove_breakpoints ())
	{
	  target_terminal::ours_for_output ();
	  printf_filtered (_("Cannot remove breakpoints because "
			     "program is no longer writable.\nFurther "
			     "execution is probably impossible.\n"));
	}
    }
}

/* The execution context that just caused a normal stop.  */

struct stop_context
{
  stop_context ();

  DISABLE_COPY_AND_ASSIGN (stop_context);

  bool changed () const;

  /* The stop ID.  */
  ULONGEST stop_id;

  /* The event PTID.  */

  ptid_t ptid;

  /* If stopp for a thread event, this is the thread that caused the
     stop.  */
  thread_info_ref thread;

  /* The inferior that caused the stop.  */
  int inf_num;
};

/* Initializes a new stop context.  If stopped for a thread event, this
   takes a strong reference to the thread.  */

stop_context::stop_context ()
{
  stop_id = get_stop_id ();
  ptid = inferior_ptid;
  inf_num = current_inferior ()->num;

  if (inferior_ptid != null_ptid)
    {
      /* Take a strong reference so that the thread can't be deleted
	 yet.  */
      thread = thread_info_ref::new_reference (inferior_thread ());
    }
}

/* Return true if the current context no longer matches the saved stop
   context.  */

bool
stop_context::changed () const
{
  if (ptid != inferior_ptid)
    return true;
  if (inf_num != current_inferior ()->num)
    return true;
  if (thread != NULL && thread->state != THREAD_STOPPED)
    return true;
  if (get_stop_id () != stop_id)
    return true;
  return false;
}

/* See infrun.h.  */

int
normal_stop (void)
{
  struct target_waitstatus last;

  get_last_target_status (nullptr, nullptr, &last);

  new_stop_id ();

  /* If an exception is thrown from this point on, make sure to
     propagate GDB's knowledge of the executing state to the
     frontend/user running state.  A QUIT is an easy exception to see
     here, so do this before any filtered output.  */

  ptid_t finish_ptid = null_ptid;

  if (!non_stop)
    finish_ptid = minus_one_ptid;
  else if (last.kind == TARGET_WAITKIND_SIGNALLED
	   || last.kind == TARGET_WAITKIND_EXITED)
    {
      /* On some targets, we may still have live threads in the
	 inferior when we get a process exit event.  E.g., for
	 "checkpoint", when the current checkpoint/fork exits,
	 linux-fork.c automatically switches to another fork from
	 within target_mourn_inferior.  */
      if (inferior_ptid != null_ptid)
	finish_ptid = ptid_t (inferior_ptid.pid ());
    }
  else if (last.kind != TARGET_WAITKIND_NO_RESUMED)
    finish_ptid = inferior_ptid;

  gdb::optional<scoped_finish_thread_state> maybe_finish_thread_state;
  if (finish_ptid != null_ptid)
    {
      maybe_finish_thread_state.emplace
	(user_visible_resume_target (finish_ptid), finish_ptid);
    }

  /* As we're presenting a stop, and potentially removing breakpoints,
     update the thread list so we can tell whether there are threads
     running on the target.  With target remote, for example, we can
     only learn about new threads when we explicitly update the thread
     list.  Do this before notifying the interpreters about signal
     stops, end of stepping ranges, etc., so that the "new thread"
     output is emitted before e.g., "Program received signal FOO",
     instead of after.  */
  update_thread_list ();

  if (last.kind == TARGET_WAITKIND_STOPPED && stopped_by_random_signal)
    gdb::observers::signal_received.notify (inferior_thread ()->stop_signal ());

  /* As with the notification of thread events, we want to delay
     notifying the user that we've switched thread context until
     the inferior actually stops.

     There's no point in saying anything if the inferior has exited.
     Note that SIGNALLED here means "exited with a signal", not
     "received a signal".

     Also skip saying anything in non-stop mode.  In that mode, as we
     don't want GDB to switch threads behind the user's back, to avoid
     races where the user is typing a command to apply to thread x,
     but GDB switches to thread y before the user finishes entering
     the command, fetch_inferior_event installs a cleanup to restore
     the current thread back to the thread the user had selected right
     after this event is handled, so we're not really switching, only
     informing of a stop.  */
  if (!non_stop
      && previous_inferior_ptid != inferior_ptid
      && target_has_execution ()
      && last.kind != TARGET_WAITKIND_SIGNALLED
      && last.kind != TARGET_WAITKIND_EXITED
      && last.kind != TARGET_WAITKIND_NO_RESUMED)
    {
      SWITCH_THRU_ALL_UIS ()
	{
	  target_terminal::ours_for_output ();
	  printf_filtered (_("[Switching to %s]\n"),
			   target_pid_to_str (inferior_ptid).c_str ());
	  annotate_thread_changed ();
	}
      previous_inferior_ptid = inferior_ptid;
    }

  if (last.kind == TARGET_WAITKIND_NO_RESUMED)
    {
      SWITCH_THRU_ALL_UIS ()
	if (current_ui->prompt_state == PROMPT_BLOCKED)
	  {
	    target_terminal::ours_for_output ();
	    printf_filtered (_("No unwaited-for children left.\n"));
	  }
    }

  /* Note: this depends on the update_thread_list call above.  */
  maybe_remove_breakpoints ();

  /* If an auto-display called a function and that got a signal,
     delete that auto-display to avoid an infinite recursion.  */

  if (stopped_by_random_signal)
    disable_current_display ();

  SWITCH_THRU_ALL_UIS ()
    {
      async_enable_stdin ();
    }

  /* Let the user/frontend see the threads as stopped.  */
  maybe_finish_thread_state.reset ();

  /* Select innermost stack frame - i.e., current frame is frame 0,
     and current location is based on that.  Handle the case where the
     dummy call is returning after being stopped.  E.g. the dummy call
     previously hit a breakpoint.  (If the dummy call returns
     normally, we won't reach here.)  Do this before the stop hook is
     run, so that it doesn't get to see the temporary dummy frame,
     which is not where we'll present the stop.  */
  if (has_stack_frames ())
    {
      if (stop_stack_dummy == STOP_STACK_DUMMY)
	{
	  /* Pop the empty frame that contains the stack dummy.  This
	     also restores inferior state prior to the call (struct
	     infcall_suspend_state).  */
	  struct frame_info *frame = get_current_frame ();

	  gdb_assert (get_frame_type (frame) == DUMMY_FRAME);
	  frame_pop (frame);
	  /* frame_pop calls reinit_frame_cache as the last thing it
	     does which means there's now no selected frame.  */
	}

      select_frame (get_current_frame ());

      /* Set the current source location.  */
      set_current_sal_from_frame (get_current_frame ());
    }

  /* Look up the hook_stop and run it (CLI internally handles problem
     of stop_command's pre-hook not existing).  */
  if (stop_command != NULL)
    {
      stop_context saved_context;

      try
	{
	  execute_cmd_pre_hook (stop_command);
	}
      catch (const gdb_exception &ex)
	{
	  exception_fprintf (gdb_stderr, ex,
			     "Error while running hook_stop:\n");
	}

      /* If the stop hook resumes the target, then there's no point in
	 trying to notify about the previous stop; its context is
	 gone.  Likewise if the command switches thread or inferior --
	 the observers would print a stop for the wrong
	 thread/inferior.  */
      if (saved_context.changed ())
	return 1;
    }

  /* Notify observers about the stop.  This is where the interpreters
     print the stop event.  */
  if (inferior_ptid != null_ptid)
    gdb::observers::normal_stop.notify (inferior_thread ()->control.stop_bpstat,
					stop_print_frame);
  else
    gdb::observers::normal_stop.notify (NULL, stop_print_frame);

  annotate_stopped ();

  if (target_has_execution ())
    {
      if (last.kind != TARGET_WAITKIND_SIGNALLED
	  && last.kind != TARGET_WAITKIND_EXITED
	  && last.kind != TARGET_WAITKIND_NO_RESUMED)
	/* Delete the breakpoint we stopped at, if it wants to be deleted.
	   Delete any breakpoint that is to be deleted at the next stop.  */
	breakpoint_auto_delete (inferior_thread ()->control.stop_bpstat);
    }

  /* Try to get rid of automatically added inferiors that are no
     longer needed.  Keeping those around slows down things linearly.
     Note that this never removes the current inferior.  */
  prune_inferiors ();

  return 0;
}

int
signal_stop_state (int signo)
{
  return signal_stop[signo];
}

int
signal_print_state (int signo)
{
  return signal_print[signo];
}

int
signal_pass_state (int signo)
{
  return signal_program[signo];
}

static void
signal_cache_update (int signo)
{
  if (signo == -1)
    {
      for (signo = 0; signo < (int) GDB_SIGNAL_LAST; signo++)
	signal_cache_update (signo);

      return;
    }

  signal_pass[signo] = (signal_stop[signo] == 0
			&& signal_print[signo] == 0
			&& signal_program[signo] == 1
			&& signal_catch[signo] == 0);
}

int
signal_stop_update (int signo, int state)
{
  int ret = signal_stop[signo];

  signal_stop[signo] = state;
  signal_cache_update (signo);
  return ret;
}

int
signal_print_update (int signo, int state)
{
  int ret = signal_print[signo];

  signal_print[signo] = state;
  signal_cache_update (signo);
  return ret;
}

int
signal_pass_update (int signo, int state)
{
  int ret = signal_program[signo];

  signal_program[signo] = state;
  signal_cache_update (signo);
  return ret;
}

/* Update the global 'signal_catch' from INFO and notify the
   target.  */

void
signal_catch_update (const unsigned int *info)
{
  int i;

  for (i = 0; i < GDB_SIGNAL_LAST; ++i)
    signal_catch[i] = info[i] > 0;
  signal_cache_update (-1);
  target_pass_signals (signal_pass);
}

static void
sig_print_header (void)
{
  printf_filtered (_("Signal        Stop\tPrint\tPass "
		     "to program\tDescription\n"));
}

static void
sig_print_info (enum gdb_signal oursig)
{
  const char *name = gdb_signal_to_name (oursig);
  int name_padding = 13 - strlen (name);

  if (name_padding <= 0)
    name_padding = 0;

  printf_filtered ("%s", name);
  printf_filtered ("%*.*s ", name_padding, name_padding, "                 ");
  printf_filtered ("%s\t", signal_stop[oursig] ? "Yes" : "No");
  printf_filtered ("%s\t", signal_print[oursig] ? "Yes" : "No");
  printf_filtered ("%s\t\t", signal_program[oursig] ? "Yes" : "No");
  printf_filtered ("%s\n", gdb_signal_to_string (oursig));
}

/* Specify how various signals in the inferior should be handled.  */

static void
handle_command (const char *args, int from_tty)
{
  int digits, wordlen;
  int sigfirst, siglast;
  enum gdb_signal oursig;
  int allsigs;

  if (args == NULL)
    {
      error_no_arg (_("signal to handle"));
    }

  /* Allocate and zero an array of flags for which signals to handle.  */

  const size_t nsigs = GDB_SIGNAL_LAST;
  unsigned char sigs[nsigs] {};

  /* Break the command line up into args.  */

  gdb_argv built_argv (args);

  /* Walk through the args, looking for signal oursigs, signal names, and
     actions.  Signal numbers and signal names may be interspersed with
     actions, with the actions being performed for all signals cumulatively
     specified.  Signal ranges can be specified as <LOW>-<HIGH>.  */

  for (char *arg : built_argv)
    {
      wordlen = strlen (arg);
      for (digits = 0; isdigit (arg[digits]); digits++)
	{;
	}
      allsigs = 0;
      sigfirst = siglast = -1;

      if (wordlen >= 1 && !strncmp (arg, "all", wordlen))
	{
	  /* Apply action to all signals except those used by the
	     debugger.  Silently skip those.  */
	  allsigs = 1;
	  sigfirst = 0;
	  siglast = nsigs - 1;
	}
      else if (wordlen >= 1 && !strncmp (arg, "stop", wordlen))
	{
	  SET_SIGS (nsigs, sigs, signal_stop);
	  SET_SIGS (nsigs, sigs, signal_print);
	}
      else if (wordlen >= 1 && !strncmp (arg, "ignore", wordlen))
	{
	  UNSET_SIGS (nsigs, sigs, signal_program);
	}
      else if (wordlen >= 2 && !strncmp (arg, "print", wordlen))
	{
	  SET_SIGS (nsigs, sigs, signal_print);
	}
      else if (wordlen >= 2 && !strncmp (arg, "pass", wordlen))
	{
	  SET_SIGS (nsigs, sigs, signal_program);
	}
      else if (wordlen >= 3 && !strncmp (arg, "nostop", wordlen))
	{
	  UNSET_SIGS (nsigs, sigs, signal_stop);
	}
      else if (wordlen >= 3 && !strncmp (arg, "noignore", wordlen))
	{
	  SET_SIGS (nsigs, sigs, signal_program);
	}
      else if (wordlen >= 4 && !strncmp (arg, "noprint", wordlen))
	{
	  UNSET_SIGS (nsigs, sigs, signal_print);
	  UNSET_SIGS (nsigs, sigs, signal_stop);
	}
      else if (wordlen >= 4 && !strncmp (arg, "nopass", wordlen))
	{
	  UNSET_SIGS (nsigs, sigs, signal_program);
	}
      else if (digits > 0)
	{
	  /* It is numeric.  The numeric signal refers to our own
	     internal signal numbering from target.h, not to host/target
	     signal  number.  This is a feature; users really should be
	     using symbolic names anyway, and the common ones like
	     SIGHUP, SIGINT, SIGALRM, etc. will work right anyway.  */

	  sigfirst = siglast = (int)
	    gdb_signal_from_command (atoi (arg));
	  if (arg[digits] == '-')
	    {
	      siglast = (int)
		gdb_signal_from_command (atoi (arg + digits + 1));
	    }
	  if (sigfirst > siglast)
	    {
	      /* Bet he didn't figure we'd think of this case...  */
	      std::swap (sigfirst, siglast);
	    }
	}
      else
	{
	  oursig = gdb_signal_from_name (arg);
	  if (oursig != GDB_SIGNAL_UNKNOWN)
	    {
	      sigfirst = siglast = (int) oursig;
	    }
	  else
	    {
	      /* Not a number and not a recognized flag word => complain.  */
	      error (_("Unrecognized or ambiguous flag word: \"%s\"."), arg);
	    }
	}

      /* If any signal numbers or symbol names were found, set flags for
	 which signals to apply actions to.  */

      for (int signum = sigfirst; signum >= 0 && signum <= siglast; signum++)
	{
	  switch ((enum gdb_signal) signum)
	    {
	    case GDB_SIGNAL_TRAP:
	    case GDB_SIGNAL_INT:
	      if (!allsigs && !sigs[signum])
		{
		  if (query (_("%s is used by the debugger.\n\
Are you sure you want to change it? "),
			     gdb_signal_to_name ((enum gdb_signal) signum)))
		    {
		      sigs[signum] = 1;
		    }
		  else
		    printf_unfiltered (_("Not confirmed, unchanged.\n"));
		}
	      break;
	    case GDB_SIGNAL_0:
	    case GDB_SIGNAL_DEFAULT:
	    case GDB_SIGNAL_UNKNOWN:
	      /* Make sure that "all" doesn't print these.  */
	      break;
	    default:
	      sigs[signum] = 1;
	      break;
	    }
	}
    }

  for (int signum = 0; signum < nsigs; signum++)
    if (sigs[signum])
      {
	signal_cache_update (-1);
	target_pass_signals (signal_pass);
	target_program_signals (signal_program);

	if (from_tty)
	  {
	    /* Show the results.  */
	    sig_print_header ();
	    for (; signum < nsigs; signum++)
	      if (sigs[signum])
		sig_print_info ((enum gdb_signal) signum);
	  }

	break;
      }
}

/* Complete the "handle" command.  */

static void
handle_completer (struct cmd_list_element *ignore,
		  completion_tracker &tracker,
		  const char *text, const char *word)
{
  static const char * const keywords[] =
    {
      "all",
      "stop",
      "ignore",
      "print",
      "pass",
      "nostop",
      "noignore",
      "noprint",
      "nopass",
      NULL,
    };

  signal_completer (ignore, tracker, text, word);
  complete_on_enum (tracker, keywords, word, word);
}

enum gdb_signal
gdb_signal_from_command (int num)
{
  if (num >= 1 && num <= 15)
    return (enum gdb_signal) num;
  error (_("Only signals 1-15 are valid as numeric signals.\n\
Use \"info signals\" for a list of symbolic signals."));
}

/* Print current contents of the tables set by the handle command.
   It is possible we should just be printing signals actually used
   by the current target (but for things to work right when switching
   targets, all signals should be in the signal tables).  */

static void
info_signals_command (const char *signum_exp, int from_tty)
{
  enum gdb_signal oursig;

  sig_print_header ();

  if (signum_exp)
    {
      /* First see if this is a symbol name.  */
      oursig = gdb_signal_from_name (signum_exp);
      if (oursig == GDB_SIGNAL_UNKNOWN)
	{
	  /* No, try numeric.  */
	  oursig =
	    gdb_signal_from_command (parse_and_eval_long (signum_exp));
	}
      sig_print_info (oursig);
      return;
    }

  printf_filtered ("\n");
  /* These ugly casts brought to you by the native VAX compiler.  */
  for (oursig = GDB_SIGNAL_FIRST;
       (int) oursig < (int) GDB_SIGNAL_LAST;
       oursig = (enum gdb_signal) ((int) oursig + 1))
    {
      QUIT;

      if (oursig != GDB_SIGNAL_UNKNOWN
	  && oursig != GDB_SIGNAL_DEFAULT && oursig != GDB_SIGNAL_0)
	sig_print_info (oursig);
    }

  printf_filtered (_("\nUse the \"handle\" command "
		     "to change these tables.\n"));
}

/* The $_siginfo convenience variable is a bit special.  We don't know
   for sure the type of the value until we actually have a chance to
   fetch the data.  The type can change depending on gdbarch, so it is
   also dependent on which thread you have selected.

     1. making $_siginfo be an internalvar that creates a new value on
     access.

     2. making the value of $_siginfo be an lval_computed value.  */

/* This function implements the lval_computed support for reading a
   $_siginfo value.  */

static void
siginfo_value_read (struct value *v)
{
  LONGEST transferred;

  /* If we can access registers, so can we access $_siginfo.  Likewise
     vice versa.  */
  validate_registers_access ();

  transferred =
    target_read (current_inferior ()->top_target (),
		 TARGET_OBJECT_SIGNAL_INFO,
		 NULL,
		 value_contents_all_raw (v),
		 value_offset (v),
		 TYPE_LENGTH (value_type (v)));

  if (transferred != TYPE_LENGTH (value_type (v)))
    error (_("Unable to read siginfo"));
}

/* This function implements the lval_computed support for writing a
   $_siginfo value.  */

static void
siginfo_value_write (struct value *v, struct value *fromval)
{
  LONGEST transferred;

  /* If we can access registers, so can we access $_siginfo.  Likewise
     vice versa.  */
  validate_registers_access ();

  transferred = target_write (current_inferior ()->top_target (),
			      TARGET_OBJECT_SIGNAL_INFO,
			      NULL,
			      value_contents_all_raw (fromval),
			      value_offset (v),
			      TYPE_LENGTH (value_type (fromval)));

  if (transferred != TYPE_LENGTH (value_type (fromval)))
    error (_("Unable to write siginfo"));
}

static const struct lval_funcs siginfo_value_funcs =
  {
    siginfo_value_read,
    siginfo_value_write
  };

/* Return a new value with the correct type for the siginfo object of
   the current thread using architecture GDBARCH.  Return a void value
   if there's no object available.  */

static struct value *
siginfo_make_value (struct gdbarch *gdbarch, struct internalvar *var,
		    void *ignore)
{
  if (target_has_stack ()
      && inferior_ptid != null_ptid
      && gdbarch_get_siginfo_type_p (gdbarch))
    {
      struct type *type = gdbarch_get_siginfo_type (gdbarch);

      return allocate_computed_value (type, &siginfo_value_funcs, NULL);
    }

  return allocate_value (builtin_type (gdbarch)->builtin_void);
}


/* infcall_suspend_state contains state about the program itself like its
   registers and any signal it received when it last stopped.
   This state must be restored regardless of how the inferior function call
   ends (either successfully, or after it hits a breakpoint or signal)
   if the program is to properly continue where it left off.  */

class infcall_suspend_state
{
public:
  /* Capture state from GDBARCH, TP, and REGCACHE that must be restored
     once the inferior function call has finished.  */
  infcall_suspend_state (struct gdbarch *gdbarch,
			 const struct thread_info *tp,
			 struct regcache *regcache)
    : m_registers (new readonly_detached_regcache (*regcache))
  {
    tp->save_suspend_to (m_thread_suspend);

    gdb::unique_xmalloc_ptr<gdb_byte> siginfo_data;

    if (gdbarch_get_siginfo_type_p (gdbarch))
      {
	struct type *type = gdbarch_get_siginfo_type (gdbarch);
	size_t len = TYPE_LENGTH (type);

	siginfo_data.reset ((gdb_byte *) xmalloc (len));

	if (target_read (current_inferior ()->top_target (),
			 TARGET_OBJECT_SIGNAL_INFO, NULL,
			 siginfo_data.get (), 0, len) != len)
	  {
	    /* Errors ignored.  */
	    siginfo_data.reset (nullptr);
	  }
      }

    if (siginfo_data)
      {
	m_siginfo_gdbarch = gdbarch;
	m_siginfo_data = std::move (siginfo_data);
      }
  }

  /* Return a pointer to the stored register state.  */

  readonly_detached_regcache *registers () const
  {
    return m_registers.get ();
  }

  /* Restores the stored state into GDBARCH, TP, and REGCACHE.  */

  void restore (struct gdbarch *gdbarch,
		struct thread_info *tp,
		struct regcache *regcache) const
  {
    tp->restore_suspend_from (m_thread_suspend);

    if (m_siginfo_gdbarch == gdbarch)
      {
	struct type *type = gdbarch_get_siginfo_type (gdbarch);

	/* Errors ignored.  */
	target_write (current_inferior ()->top_target (),
		      TARGET_OBJECT_SIGNAL_INFO, NULL,
		      m_siginfo_data.get (), 0, TYPE_LENGTH (type));
      }

    /* The inferior can be gone if the user types "print exit(0)"
       (and perhaps other times).  */
    if (target_has_execution ())
      /* NB: The register write goes through to the target.  */
      regcache->restore (registers ());
  }

private:
  /* How the current thread stopped before the inferior function call was
     executed.  */
  struct thread_suspend_state m_thread_suspend;

  /* The registers before the inferior function call was executed.  */
  std::unique_ptr<readonly_detached_regcache> m_registers;

  /* Format of SIGINFO_DATA or NULL if it is not present.  */
  struct gdbarch *m_siginfo_gdbarch = nullptr;

  /* The inferior format depends on SIGINFO_GDBARCH and it has a length of
     TYPE_LENGTH (gdbarch_get_siginfo_type ()).  For different gdbarch the
     content would be invalid.  */
  gdb::unique_xmalloc_ptr<gdb_byte> m_siginfo_data;
};

infcall_suspend_state_up
save_infcall_suspend_state ()
{
  struct thread_info *tp = inferior_thread ();
  struct regcache *regcache = get_current_regcache ();
  struct gdbarch *gdbarch = regcache->arch ();

  infcall_suspend_state_up inf_state
    (new struct infcall_suspend_state (gdbarch, tp, regcache));

  /* Having saved the current state, adjust the thread state, discarding
     any stop signal information.  The stop signal is not useful when
     starting an inferior function call, and run_inferior_call will not use
     the signal due to its `proceed' call with GDB_SIGNAL_0.  */
  tp->set_stop_signal (GDB_SIGNAL_0);

  return inf_state;
}

/* Restore inferior session state to INF_STATE.  */

void
restore_infcall_suspend_state (struct infcall_suspend_state *inf_state)
{
  struct thread_info *tp = inferior_thread ();
  struct regcache *regcache = get_current_regcache ();
  struct gdbarch *gdbarch = regcache->arch ();

  inf_state->restore (gdbarch, tp, regcache);
  discard_infcall_suspend_state (inf_state);
}

void
discard_infcall_suspend_state (struct infcall_suspend_state *inf_state)
{
  delete inf_state;
}

readonly_detached_regcache *
get_infcall_suspend_state_regcache (struct infcall_suspend_state *inf_state)
{
  return inf_state->registers ();
}

/* infcall_control_state contains state regarding gdb's control of the
   inferior itself like stepping control.  It also contains session state like
   the user's currently selected frame.  */

struct infcall_control_state
{
  struct thread_control_state thread_control;
  struct inferior_control_state inferior_control;

  /* Other fields:  */
  enum stop_stack_kind stop_stack_dummy = STOP_NONE;
  int stopped_by_random_signal = 0;

  /* ID and level of the selected frame when the inferior function
     call was made.  */
  struct frame_id selected_frame_id {};
  int selected_frame_level = -1;
};

/* Save all of the information associated with the inferior<==>gdb
   connection.  */

infcall_control_state_up
save_infcall_control_state ()
{
  infcall_control_state_up inf_status (new struct infcall_control_state);
  struct thread_info *tp = inferior_thread ();
  struct inferior *inf = current_inferior ();

  inf_status->thread_control = tp->control;
  inf_status->inferior_control = inf->control;

  tp->control.step_resume_breakpoint = NULL;
  tp->control.exception_resume_breakpoint = NULL;

  /* Save original bpstat chain to INF_STATUS; replace it in TP with copy of
     chain.  If caller's caller is walking the chain, they'll be happier if we
     hand them back the original chain when restore_infcall_control_state is
     called.  */
  tp->control.stop_bpstat = bpstat_copy (tp->control.stop_bpstat);

  /* Other fields:  */
  inf_status->stop_stack_dummy = stop_stack_dummy;
  inf_status->stopped_by_random_signal = stopped_by_random_signal;

  save_selected_frame (&inf_status->selected_frame_id,
		       &inf_status->selected_frame_level);

  return inf_status;
}

/* Restore inferior session state to INF_STATUS.  */

void
restore_infcall_control_state (struct infcall_control_state *inf_status)
{
  struct thread_info *tp = inferior_thread ();
  struct inferior *inf = current_inferior ();

  if (tp->control.step_resume_breakpoint)
    tp->control.step_resume_breakpoint->disposition = disp_del_at_next_stop;

  if (tp->control.exception_resume_breakpoint)
    tp->control.exception_resume_breakpoint->disposition
      = disp_del_at_next_stop;

  /* Handle the bpstat_copy of the chain.  */
  bpstat_clear (&tp->control.stop_bpstat);

  tp->control = inf_status->thread_control;
  inf->control = inf_status->inferior_control;

  /* Other fields:  */
  stop_stack_dummy = inf_status->stop_stack_dummy;
  stopped_by_random_signal = inf_status->stopped_by_random_signal;

  if (target_has_stack ())
    {
      restore_selected_frame (inf_status->selected_frame_id,
			      inf_status->selected_frame_level);
    }

  delete inf_status;
}

void
discard_infcall_control_state (struct infcall_control_state *inf_status)
{
  if (inf_status->thread_control.step_resume_breakpoint)
    inf_status->thread_control.step_resume_breakpoint->disposition
      = disp_del_at_next_stop;

  if (inf_status->thread_control.exception_resume_breakpoint)
    inf_status->thread_control.exception_resume_breakpoint->disposition
      = disp_del_at_next_stop;

  /* See save_infcall_control_state for info on stop_bpstat.  */
  bpstat_clear (&inf_status->thread_control.stop_bpstat);

  delete inf_status;
}

/* See infrun.h.  */

void
clear_exit_convenience_vars (void)
{
  clear_internalvar (lookup_internalvar ("_exitsignal"));
  clear_internalvar (lookup_internalvar ("_exitcode"));
}


/* User interface for reverse debugging:
   Set exec-direction / show exec-direction commands
   (returns error unless target implements to_set_exec_direction method).  */

enum exec_direction_kind execution_direction = EXEC_FORWARD;
static const char exec_forward[] = "forward";
static const char exec_reverse[] = "reverse";
static const char *exec_direction = exec_forward;
static const char *const exec_direction_names[] = {
  exec_forward,
  exec_reverse,
  NULL
};

static void
set_exec_direction_func (const char *args, int from_tty,
			 struct cmd_list_element *cmd)
{
  if (target_can_execute_reverse ())
    {
      if (!strcmp (exec_direction, exec_forward))
	execution_direction = EXEC_FORWARD;
      else if (!strcmp (exec_direction, exec_reverse))
	execution_direction = EXEC_REVERSE;
    }
  else
    {
      exec_direction = exec_forward;
      error (_("Target does not support this operation."));
    }
}

static void
show_exec_direction_func (struct ui_file *out, int from_tty,
			  struct cmd_list_element *cmd, const char *value)
{
  switch (execution_direction) {
  case EXEC_FORWARD:
    fprintf_filtered (out, _("Forward.\n"));
    break;
  case EXEC_REVERSE:
    fprintf_filtered (out, _("Reverse.\n"));
    break;
  default:
    internal_error (__FILE__, __LINE__,
		    _("bogus execution_direction value: %d"),
		    (int) execution_direction);
  }
}

static void
show_schedule_multiple (struct ui_file *file, int from_tty,
			struct cmd_list_element *c, const char *value)
{
  fprintf_filtered (file, _("Resuming the execution of threads "
			    "of all processes is %s.\n"), value);
}

/* Implementation of `siginfo' variable.  */

static const struct internalvar_funcs siginfo_funcs =
{
  siginfo_make_value,
  NULL,
  NULL
};

/* Callback for infrun's target events source.  This is marked when a
   thread has a pending status to process.  */

static void
infrun_async_inferior_event_handler (gdb_client_data data)
{
  clear_async_event_handler (infrun_async_inferior_event_token);
  inferior_event_handler (INF_REG_EVENT);
}

#if GDB_SELF_TEST
namespace selftests
{

/* Verify that when two threads with the same ptid exist (from two different
   targets) and one of them changes ptid, we only update inferior_ptid if
   it is appropriate.  */

static void
infrun_thread_ptid_changed ()
{
  gdbarch *arch = current_inferior ()->gdbarch;

  /* The thread which inferior_ptid represents changes ptid.  */
  {
    scoped_restore_current_pspace_and_thread restore;

    scoped_mock_context<test_target_ops> target1 (arch);
    scoped_mock_context<test_target_ops> target2 (arch);

    ptid_t old_ptid (111, 222);
    ptid_t new_ptid (111, 333);

    target1.mock_inferior.pid = old_ptid.pid ();
    target1.mock_thread.ptid = old_ptid;
    target1.mock_inferior.ptid_thread_map.clear ();
    target1.mock_inferior.ptid_thread_map[old_ptid] = &target1.mock_thread;

    target2.mock_inferior.pid = old_ptid.pid ();
    target2.mock_thread.ptid = old_ptid;
    target2.mock_inferior.ptid_thread_map.clear ();
    target2.mock_inferior.ptid_thread_map[old_ptid] = &target2.mock_thread;

    auto restore_inferior_ptid = make_scoped_restore (&inferior_ptid, old_ptid);
    set_current_inferior (&target1.mock_inferior);

    thread_change_ptid (&target1.mock_target, old_ptid, new_ptid);

    gdb_assert (inferior_ptid == new_ptid);
  }

  /* A thread with the same ptid as inferior_ptid, but from another target,
     changes ptid.  */
  {
    scoped_restore_current_pspace_and_thread restore;

    scoped_mock_context<test_target_ops> target1 (arch);
    scoped_mock_context<test_target_ops> target2 (arch);

    ptid_t old_ptid (111, 222);
    ptid_t new_ptid (111, 333);

    target1.mock_inferior.pid = old_ptid.pid ();
    target1.mock_thread.ptid = old_ptid;
    target1.mock_inferior.ptid_thread_map.clear ();
    target1.mock_inferior.ptid_thread_map[old_ptid] = &target1.mock_thread;

    target2.mock_inferior.pid = old_ptid.pid ();
    target2.mock_thread.ptid = old_ptid;
    target2.mock_inferior.ptid_thread_map.clear ();
    target2.mock_inferior.ptid_thread_map[old_ptid] = &target2.mock_thread;

    auto restore_inferior_ptid = make_scoped_restore (&inferior_ptid, old_ptid);
    set_current_inferior (&target2.mock_inferior);

    thread_change_ptid (&target1.mock_target, old_ptid, new_ptid);

    gdb_assert (inferior_ptid == old_ptid);
  }
}

} /* namespace selftests */

#endif /* GDB_SELF_TEST */

void _initialize_infrun ();
void
_initialize_infrun ()
{
  struct cmd_list_element *c;

  /* Register extra event sources in the event loop.  */
  infrun_async_inferior_event_token
    = create_async_event_handler (infrun_async_inferior_event_handler, NULL,
				  "infrun");

  cmd_list_element *info_signals_cmd
    = add_info ("signals", info_signals_command, _("\
What debugger does when program gets various signals.\n\
Specify a signal as argument to print info on that signal only."));
  add_info_alias ("handle", info_signals_cmd, 0);

  c = add_com ("handle", class_run, handle_command, _("\
Specify how to handle signals.\n\
Usage: handle SIGNAL [ACTIONS]\n\
Args are signals and actions to apply to those signals.\n\
If no actions are specified, the current settings for the specified signals\n\
will be displayed instead.\n\
\n\
Symbolic signals (e.g. SIGSEGV) are recommended but numeric signals\n\
from 1-15 are allowed for compatibility with old versions of GDB.\n\
Numeric ranges may be specified with the form LOW-HIGH (e.g. 1-5).\n\
The special arg \"all\" is recognized to mean all signals except those\n\
used by the debugger, typically SIGTRAP and SIGINT.\n\
\n\
Recognized actions include \"stop\", \"nostop\", \"print\", \"noprint\",\n\
\"pass\", \"nopass\", \"ignore\", or \"noignore\".\n\
Stop means reenter debugger if this signal happens (implies print).\n\
Print means print a message if this signal happens.\n\
Pass means let program see this signal; otherwise program doesn't know.\n\
Ignore is a synonym for nopass and noignore is a synonym for pass.\n\
Pass and Stop may be combined.\n\
\n\
Multiple signals may be specified.  Signal numbers and signal names\n\
may be interspersed with actions, with the actions being performed for\n\
all signals cumulatively specified."));
  set_cmd_completer (c, handle_completer);

  if (!dbx_commands)
    stop_command = add_cmd ("stop", class_obscure,
			    not_just_help_class_command, _("\
There is no `stop' command, but you can set a hook on `stop'.\n\
This allows you to set a list of commands to be run each time execution\n\
of the program stops."), &cmdlist);

  add_setshow_boolean_cmd
    ("infrun", class_maintenance, &debug_infrun,
     _("Set inferior debugging."),
     _("Show inferior debugging."),
     _("When non-zero, inferior specific debugging is enabled."),
     NULL, show_debug_infrun, &setdebuglist, &showdebuglist);

  add_setshow_boolean_cmd ("non-stop", no_class,
			   &non_stop_1, _("\
Set whether gdb controls the inferior in non-stop mode."), _("\
Show whether gdb controls the inferior in non-stop mode."), _("\
When debugging a multi-threaded program and this setting is\n\
off (the default, also called all-stop mode), when one thread stops\n\
(for a breakpoint, watchpoint, exception, or similar events), GDB stops\n\
all other threads in the program while you interact with the thread of\n\
interest.  When you continue or step a thread, you can allow the other\n\
threads to run, or have them remain stopped, but while you inspect any\n\
thread's state, all threads stop.\n\
\n\
In non-stop mode, when one thread stops, other threads can continue\n\
to run freely.  You'll be able to step each thread independently,\n\
leave it stopped or free to run as needed."),
			   set_non_stop,
			   show_non_stop,
			   &setlist,
			   &showlist);

  for (size_t i = 0; i < GDB_SIGNAL_LAST; i++)
    {
      signal_stop[i] = 1;
      signal_print[i] = 1;
      signal_program[i] = 1;
      signal_catch[i] = 0;
    }

  /* Signals caused by debugger's own actions should not be given to
     the program afterwards.

     Do not deliver GDB_SIGNAL_TRAP by default, except when the user
     explicitly specifies that it should be delivered to the target
     program.  Typically, that would occur when a user is debugging a
     target monitor on a simulator: the target monitor sets a
     breakpoint; the simulator encounters this breakpoint and halts
     the simulation handing control to GDB; GDB, noting that the stop
     address doesn't map to any known breakpoint, returns control back
     to the simulator; the simulator then delivers the hardware
     equivalent of a GDB_SIGNAL_TRAP to the program being
     debugged.  */
  signal_program[GDB_SIGNAL_TRAP] = 0;
  signal_program[GDB_SIGNAL_INT] = 0;

  /* Signals that are not errors should not normally enter the debugger.  */
  signal_stop[GDB_SIGNAL_ALRM] = 0;
  signal_print[GDB_SIGNAL_ALRM] = 0;
  signal_stop[GDB_SIGNAL_VTALRM] = 0;
  signal_print[GDB_SIGNAL_VTALRM] = 0;
  signal_stop[GDB_SIGNAL_PROF] = 0;
  signal_print[GDB_SIGNAL_PROF] = 0;
  signal_stop[GDB_SIGNAL_CHLD] = 0;
  signal_print[GDB_SIGNAL_CHLD] = 0;
  signal_stop[GDB_SIGNAL_IO] = 0;
  signal_print[GDB_SIGNAL_IO] = 0;
  signal_stop[GDB_SIGNAL_POLL] = 0;
  signal_print[GDB_SIGNAL_POLL] = 0;
  signal_stop[GDB_SIGNAL_URG] = 0;
  signal_print[GDB_SIGNAL_URG] = 0;
  signal_stop[GDB_SIGNAL_WINCH] = 0;
  signal_print[GDB_SIGNAL_WINCH] = 0;
  signal_stop[GDB_SIGNAL_PRIO] = 0;
  signal_print[GDB_SIGNAL_PRIO] = 0;

  /* These signals are used internally by user-level thread
     implementations.  (See signal(5) on Solaris.)  Like the above
     signals, a healthy program receives and handles them as part of
     its normal operation.  */
  signal_stop[GDB_SIGNAL_LWP] = 0;
  signal_print[GDB_SIGNAL_LWP] = 0;
  signal_stop[GDB_SIGNAL_WAITING] = 0;
  signal_print[GDB_SIGNAL_WAITING] = 0;
  signal_stop[GDB_SIGNAL_CANCEL] = 0;
  signal_print[GDB_SIGNAL_CANCEL] = 0;
  signal_stop[GDB_SIGNAL_LIBRT] = 0;
  signal_print[GDB_SIGNAL_LIBRT] = 0;

  /* Update cached state.  */
  signal_cache_update (-1);

  add_setshow_zinteger_cmd ("stop-on-solib-events", class_support,
			    &stop_on_solib_events, _("\
Set stopping for shared library events."), _("\
Show stopping for shared library events."), _("\
If nonzero, gdb will give control to the user when the dynamic linker\n\
notifies gdb of shared library events.  The most common event of interest\n\
to the user would be loading/unloading of a new library."),
			    set_stop_on_solib_events,
			    show_stop_on_solib_events,
			    &setlist, &showlist);

  add_setshow_enum_cmd ("follow-fork-mode", class_run,
			follow_fork_mode_kind_names,
			&follow_fork_mode_string, _("\
Set debugger response to a program call of fork or vfork."), _("\
Show debugger response to a program call of fork or vfork."), _("\
A fork or vfork creates a new process.  follow-fork-mode can be:\n\
  parent  - the original process is debugged after a fork\n\
  child   - the new process is debugged after a fork\n\
The unfollowed process will continue to run.\n\
By default, the debugger will follow the parent process."),
			NULL,
			show_follow_fork_mode_string,
			&setlist, &showlist);

  add_setshow_enum_cmd ("follow-exec-mode", class_run,
			follow_exec_mode_names,
			&follow_exec_mode_string, _("\
Set debugger response to a program call of exec."), _("\
Show debugger response to a program call of exec."), _("\
An exec call replaces the program image of a process.\n\
\n\
follow-exec-mode can be:\n\
\n\
  new - the debugger creates a new inferior and rebinds the process\n\
to this new inferior.  The program the process was running before\n\
the exec call can be restarted afterwards by restarting the original\n\
inferior.\n\
\n\
  same - the debugger keeps the process bound to the same inferior.\n\
The new executable image replaces the previous executable loaded in\n\
the inferior.  Restarting the inferior after the exec call restarts\n\
the executable the process was running after the exec call.\n\
\n\
By default, the debugger will use the same inferior."),
			NULL,
			show_follow_exec_mode_string,
			&setlist, &showlist);

  add_setshow_enum_cmd ("scheduler-locking", class_run, 
			scheduler_enums, &scheduler_mode, _("\
Set mode for locking scheduler during execution."), _("\
Show mode for locking scheduler during execution."), _("\
off    == no locking (threads may preempt at any time)\n\
on     == full locking (no thread except the current thread may run)\n\
	  This applies to both normal execution and replay mode.\n\
step   == scheduler locked during stepping commands (step, next, stepi, nexti).\n\
	  In this mode, other threads may run during other commands.\n\
	  This applies to both normal execution and replay mode.\n\
replay == scheduler locked in replay mode and unlocked during normal execution."),
			set_schedlock_func,	/* traps on target vector */
			show_scheduler_mode,
			&setlist, &showlist);

  add_setshow_boolean_cmd ("schedule-multiple", class_run, &sched_multi, _("\
Set mode for resuming threads of all processes."), _("\
Show mode for resuming threads of all processes."), _("\
When on, execution commands (such as 'continue' or 'next') resume all\n\
threads of all processes.  When off (which is the default), execution\n\
commands only resume the threads of the current process.  The set of\n\
threads that are resumed is further refined by the scheduler-locking\n\
mode (see help set scheduler-locking)."),
			   NULL,
			   show_schedule_multiple,
			   &setlist, &showlist);

  add_setshow_boolean_cmd ("step-mode", class_run, &step_stop_if_no_debug, _("\
Set mode of the step operation."), _("\
Show mode of the step operation."), _("\
When set, doing a step over a function without debug line information\n\
will stop at the first instruction of that function. Otherwise, the\n\
function is skipped and the step command stops at a different source line."),
			   NULL,
			   show_step_stop_if_no_debug,
			   &setlist, &showlist);

  add_setshow_auto_boolean_cmd ("displaced-stepping", class_run,
				&can_use_displaced_stepping, _("\
Set debugger's willingness to use displaced stepping."), _("\
Show debugger's willingness to use displaced stepping."), _("\
If on, gdb will use displaced stepping to step over breakpoints if it is\n\
supported by the target architecture.  If off, gdb will not use displaced\n\
stepping to step over breakpoints, even if such is supported by the target\n\
architecture.  If auto (which is the default), gdb will use displaced stepping\n\
if the target architecture supports it and non-stop mode is active, but will not\n\
use it in all-stop mode (see help set non-stop)."),
				NULL,
				show_can_use_displaced_stepping,
				&setlist, &showlist);

  add_setshow_enum_cmd ("exec-direction", class_run, exec_direction_names,
			&exec_direction, _("Set direction of execution.\n\
Options are 'forward' or 'reverse'."),
			_("Show direction of execution (forward/reverse)."),
			_("Tells gdb whether to execute forward or backward."),
			set_exec_direction_func, show_exec_direction_func,
			&setlist, &showlist);

  /* Set/show detach-on-fork: user-settable mode.  */

  add_setshow_boolean_cmd ("detach-on-fork", class_run, &detach_fork, _("\
Set whether gdb will detach the child of a fork."), _("\
Show whether gdb will detach the child of a fork."), _("\
Tells gdb whether to detach the child of a fork."),
			   NULL, NULL, &setlist, &showlist);

  /* Set/show disable address space randomization mode.  */

  add_setshow_boolean_cmd ("disable-randomization", class_support,
			   &disable_randomization, _("\
Set disabling of debuggee's virtual address space randomization."), _("\
Show disabling of debuggee's virtual address space randomization."), _("\
When this mode is on (which is the default), randomization of the virtual\n\
address space is disabled.  Standalone programs run with the randomization\n\
enabled by default on some platforms."),
			   &set_disable_randomization,
			   &show_disable_randomization,
			   &setlist, &showlist);

  /* ptid initializations */
  inferior_ptid = null_ptid;
  target_last_wait_ptid = minus_one_ptid;

  gdb::observers::thread_ptid_changed.attach (infrun_thread_ptid_changed,
					      "infrun");
  gdb::observers::thread_stop_requested.attach (infrun_thread_stop_requested,
						"infrun");
  gdb::observers::thread_exit.attach (infrun_thread_thread_exit, "infrun");
  gdb::observers::inferior_exit.attach (infrun_inferior_exit, "infrun");
  gdb::observers::inferior_execd.attach (infrun_inferior_execd, "infrun");

  /* Explicitly create without lookup, since that tries to create a
     value with a void typed value, and when we get here, gdbarch
     isn't initialized yet.  At this point, we're quite sure there
     isn't another convenience variable of the same name.  */
  create_internalvar_type_lazy ("_siginfo", &siginfo_funcs, NULL);

  add_setshow_boolean_cmd ("observer", no_class,
			   &observer_mode_1, _("\
Set whether gdb controls the inferior in observer mode."), _("\
Show whether gdb controls the inferior in observer mode."), _("\
In observer mode, GDB can get data from the inferior, but not\n\
affect its execution.  Registers and memory may not be changed,\n\
breakpoints may not be set, and the program cannot be interrupted\n\
or signalled."),
			   set_observer_mode,
			   show_observer_mode,
			   &setlist,
			   &showlist);

#if GDB_SELF_TEST
  selftests::register_test ("infrun_thread_ptid_changed",
			    selftests::infrun_thread_ptid_changed);
#endif
}<|MERGE_RESOLUTION|>--- conflicted
+++ resolved
@@ -481,13 +481,8 @@
 	  switch_to_no_thread ();
 	  child_inf->symfile_flags = SYMFILE_NO_READ;
 	  child_inf->push_target (parent_inf->process_target ());
-<<<<<<< HEAD
-	  child_thr
-	    = add_thread_silent (child_inf->process_target (), child_ptid);
-=======
 	  child_thr = add_thread_silent (child_inf->process_target (),
 					 child_ptid);
->>>>>>> 66b3b362
 
 	  /* If this is a vfork child, then the address-space is
 	     shared with the parent.  */
@@ -656,16 +651,6 @@
     }
 
   target_follow_fork (child_ptid, fork_kind, follow_child, detach_fork);
-
-  /* If we ended up creating a new inferior, call post_create_inferior to inform
-     the various subcomponents.  */
-  if (child_thr != nullptr)
-    {
-      scoped_restore_current_thread restore;
-      switch_to_thread (child_thr);
-
-      post_create_inferior (0);
-    }
 
   /* If we ended up creating a new inferior, call post_create_inferior to inform
      the various subcomponents.  */
