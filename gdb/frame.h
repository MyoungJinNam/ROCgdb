/* Definitions for dealing with stack frames, for GDB, the GNU debugger.

   Copyright (C) 1986-2020 Free Software Foundation, Inc.
   Copyright (C) 2019-2020 Advanced Micro Devices, Inc. All rights reserved.

   This file is part of GDB.

   This program is free software; you can redistribute it and/or modify
   it under the terms of the GNU General Public License as published by
   the Free Software Foundation; either version 3 of the License, or
   (at your option) any later version.

   This program is distributed in the hope that it will be useful,
   but WITHOUT ANY WARRANTY; without even the implied warranty of
   MERCHANTABILITY or FITNESS FOR A PARTICULAR PURPOSE.  See the
   GNU General Public License for more details.

   You should have received a copy of the GNU General Public License
   along with this program.  If not, see <http://www.gnu.org/licenses/>.  */

#if !defined (FRAME_H)
#define FRAME_H 1

/* The following is the intended naming schema for frame functions.
   It isn't 100% consistent, but it is approaching that.  Frame naming
   schema:

   Prefixes:

   get_frame_WHAT...(): Get WHAT from the THIS frame (functionally
   equivalent to THIS->next->unwind->what)

   frame_unwind_WHAT...(): Unwind THIS frame's WHAT from the NEXT
   frame.

   frame_unwind_caller_WHAT...(): Unwind WHAT for NEXT stack frame's
   real caller.  Any inlined functions in NEXT's stack frame are
   skipped.  Use these to ignore any potentially inlined functions,
   e.g. inlined into the first instruction of a library trampoline.

   get_stack_frame_WHAT...(): Get WHAT for THIS frame, but if THIS is
   inlined, skip to the containing stack frame.

   put_frame_WHAT...(): Put a value into this frame (unsafe, need to
   invalidate the frame / regcache afterwards) (better name more
   strongly hinting at its unsafeness)

   safe_....(): Safer version of various functions, doesn't throw an
   error (leave this for later?).  Returns true / non-NULL if the request
   succeeds, false / NULL otherwise.

   Suffixes:

   void /frame/_WHAT(): Read WHAT's value into the buffer parameter.

   ULONGEST /frame/_WHAT_unsigned(): Return an unsigned value (the
   alternative is *frame_unsigned_WHAT).

   LONGEST /frame/_WHAT_signed(): Return WHAT signed value.

   What:

   /frame/_memory* (frame, coreaddr, len [, buf]): Extract/return
   *memory.

   /frame/_register* (frame, regnum [, buf]): extract/return register.

   CORE_ADDR /frame/_{pc,sp,...} (frame): Resume address, innner most
   stack *address, ...

   */

#include "language.h"
#include "cli/cli-option.h"

struct symtab_and_line;
struct frame_unwind;
struct frame_base;
struct block;
struct gdbarch;
struct ui_file;
struct ui_out;
struct frame_print_options;

/* Status of a given frame's stack.  */

enum frame_id_stack_status
{
  /* Stack address is invalid.  E.g., this frame is the outermost
     (i.e., _start), and the stack hasn't been setup yet.  */
  FID_STACK_INVALID = 0,

  /* Stack address is valid, and is found in the stack_addr field.  */
  FID_STACK_VALID = 1,

  /* Sentinel frame.  */
  FID_STACK_SENTINEL = 2,

  /* Stack address is unavailable.  I.e., there's a valid stack, but
     we don't know where it is (because memory or registers we'd
     compute it from were not collected).  */
  FID_STACK_UNAVAILABLE = -1
};

/* The frame object.  */

struct frame_info;

/* The frame object's ID.  This provides a per-frame unique identifier
   that can be used to relocate a `struct frame_info' after a target
   resume or a frame cache destruct.  It of course assumes that the
   inferior hasn't unwound the stack past that frame.  */

struct frame_id
{
  /* The frame's stack address.  This shall be constant through out
     the lifetime of a frame.  Note that this requirement applies to
     not just the function body, but also the prologue and (in theory
     at least) the epilogue.  Since that value needs to fall either on
     the boundary, or within the frame's address range, the frame's
     outer-most address (the inner-most address of the previous frame)
     is used.  Watch out for all the legacy targets that still use the
     function pointer register or stack pointer register.  They are
     wrong.

     This field is valid only if frame_id.stack_status is
     FID_STACK_VALID.  It will be 0 for other
     FID_STACK_... statuses.  */
  CORE_ADDR stack_addr;

  /* The frame's code address.  This shall be constant through out the
     lifetime of the frame.  While the PC (a.k.a. resume address)
     changes as the function is executed, this code address cannot.
     Typically, it is set to the address of the entry point of the
     frame's function (as returned by get_frame_func).

     For inlined functions (INLINE_DEPTH != 0), this is the address of
     the first executed instruction in the block corresponding to the
     inlined function.

     This field is valid only if code_addr_p is true.  Otherwise, this
     frame is considered to have a wildcard code address, i.e. one that
     matches every address value in frame comparisons.  */
  CORE_ADDR code_addr;

  /* The frame's special address.  This shall be constant through out the
     lifetime of the frame.  This is used for architectures that may have
     frames that do not change the stack but are still distinct and have 
     some form of distinct identifier (e.g. the ia64 which uses a 2nd 
     stack for registers).  This field is treated as unordered - i.e. will
     not be used in frame ordering comparisons.

     This field is valid only if special_addr_p is true.  Otherwise, this
     frame is considered to have a wildcard special address, i.e. one that
     matches every address value in frame comparisons.  */
  CORE_ADDR special_addr;

  /* Flags to indicate the above fields have valid contents.  */
  ENUM_BITFIELD(frame_id_stack_status) stack_status : 3;
  unsigned int code_addr_p : 1;
  unsigned int special_addr_p : 1;

  /* It is non-zero for a frame made up by GDB without stack data
     representation in inferior, such as INLINE_FRAME or TAILCALL_FRAME.
     Caller of inlined function will have it zero, each more inner called frame
     will have it increasingly one, two etc.  Similarly for TAILCALL_FRAME.  */
  int artificial_depth;
};

/* Save and restore the currently selected frame.  */

class scoped_restore_selected_frame
{
public:
  /* Save the currently selected frame.  */
  scoped_restore_selected_frame ();

  /* Restore the currently selected frame.  */
  ~scoped_restore_selected_frame ();

  DISABLE_COPY_AND_ASSIGN (scoped_restore_selected_frame);

private:

  /* The ID of the previously selected frame.  */
  struct frame_id m_fid;
};

/* Methods for constructing and comparing Frame IDs.  */

/* For convenience.  All fields are zero.  This means "there is no frame".  */
extern const struct frame_id null_frame_id;

/* Sentinel frame.  */
extern const struct frame_id sentinel_frame_id;

/* This means "there is no frame ID, but there is a frame".  It should be
   replaced by best-effort frame IDs for the outermost frame, somehow.
   The implementation is only special_addr_p, and possibly
   artificial_depth, set.  */
extern const struct frame_id outer_frame_id;

/* Flag to control debugging.  */

extern unsigned int frame_debug;

/* Construct a frame ID.  The first parameter is the frame's constant
   stack address (typically the outer-bound), and the second the
   frame's constant code address (typically the entry point).
   The special identifier address is set to indicate a wild card.  */
extern struct frame_id frame_id_build (CORE_ADDR stack_addr,
				       CORE_ADDR code_addr);

/* Construct a special frame ID.  The first parameter is the frame's constant
   stack address (typically the outer-bound), the second is the
   frame's constant code address (typically the entry point),
   and the third parameter is the frame's special identifier address.  */
extern struct frame_id frame_id_build_special (CORE_ADDR stack_addr,
					       CORE_ADDR code_addr,
					       CORE_ADDR special_addr);

/* Construct a frame ID representing a frame where the stack address
   exists, but is unavailable.  CODE_ADDR is the frame's constant code
   address (typically the entry point).  The special identifier
   address is set to indicate a wild card.  */
extern struct frame_id frame_id_build_unavailable_stack (CORE_ADDR code_addr);

/* Construct a frame ID representing a frame where the stack address
   exists, but is unavailable.  CODE_ADDR is the frame's constant code
   address (typically the entry point).  SPECIAL_ADDR is the special
   identifier address.  */
extern struct frame_id
  frame_id_build_unavailable_stack_special (CORE_ADDR code_addr,
					    CORE_ADDR special_addr);

/* Construct a wild card frame ID.  The parameter is the frame's constant
   stack address (typically the outer-bound).  The code address as well
   as the special identifier address are set to indicate wild cards.  */
extern struct frame_id frame_id_build_wild (CORE_ADDR stack_addr);

<<<<<<< HEAD
/* Returns non-zero when L is a valid frame (a valid frame has a
   non-zero .base).  The outermost frame and any frames inlined into it
   are valid even without an ID.  */
extern int frame_id_p (struct frame_id l);
=======
/* Returns true when L is a valid frame.  */
extern bool frame_id_p (frame_id l);
>>>>>>> b7563b24

/* Returns true when L is a valid frame representing a frame made up by GDB
   without stack data representation in inferior, such as INLINE_FRAME or
   TAILCALL_FRAME.  */
extern bool frame_id_artificial_p (frame_id l);

/* Returns true when L and R identify the same frame.  */
extern bool frame_id_eq (frame_id l, frame_id r);

/* Write the internal representation of a frame ID on the specified
   stream.  */
extern void fprint_frame_id (struct ui_file *file, struct frame_id id);


/* Frame types.  Some are real, some are signal trampolines, and some
   are completely artificial (dummy).  */

enum frame_type
{
  /* A true stack frame, created by the target program during normal
     execution.  */
  NORMAL_FRAME,
  /* A fake frame, created by GDB when performing an inferior function
     call.  */
  DUMMY_FRAME,
  /* A frame representing an inlined function, associated with an
     upcoming (prev, outer, older) NORMAL_FRAME.  */
  INLINE_FRAME,
  /* A virtual frame of a tail call - see dwarf2_tailcall_frame_unwind.  */
  TAILCALL_FRAME,
  /* In a signal handler, various OSs handle this in various ways.
     The main thing is that the frame may be far from normal.  */
  SIGTRAMP_FRAME,
  /* Fake frame representing a cross-architecture call.  */
  ARCH_FRAME,
  /* Sentinel or registers frame.  This frame obtains register values
     direct from the inferior's registers.  */
  SENTINEL_FRAME
};

/* For every stopped thread, GDB tracks two frames: current and
   selected.  Current frame is the inner most frame of the selected
   thread.  Selected frame is the one being examined by the GDB
   CLI (selected using `up', `down', ...).  The frames are created
   on-demand (via get_prev_frame()) and then held in a frame cache.  */
/* FIXME: cagney/2002-11-28: Er, there is a lie here.  If you do the
   sequence: `thread 1; up; thread 2; thread 1' you lose thread 1's
   selected frame.  At present GDB only tracks the selected frame of
   the current thread.  But be warned, that might change.  */
/* FIXME: cagney/2002-11-14: At any time, only one thread's selected
   and current frame can be active.  Switching threads causes gdb to
   discard all that cached frame information.  Ulgh!  Instead, current
   and selected frame should be bound to a thread.  */

/* On demand, create the inner most frame using information found in
   the inferior.  If the inner most frame can't be created, throw an
   error.  */
extern struct frame_info *get_current_frame (void);

/* Does the current target interface have enough state to be able to
   query the current inferior for frame info, and is the inferior in a
   state where that is possible?  */
extern bool has_stack_frames ();

/* Invalidates the frame cache (this function should have been called
   invalidate_cached_frames).

   FIXME: cagney/2002-11-28: There should be two methods: one that
   reverts the thread's selected frame back to current frame (for when
   the inferior resumes) and one that does not (for when the user
   modifies the target invalidating the frame cache).  */
extern void reinit_frame_cache (void);

/* On demand, create the selected frame and then return it.  If the
   selected frame can not be created, this function prints then throws
   an error.  When MESSAGE is non-NULL, use it for the error message,
   otherwise use a generic error message.  */
/* FIXME: cagney/2002-11-28: At present, when there is no selected
   frame, this function always returns the current (inner most) frame.
   It should instead, when a thread has previously had its frame
   selected (but not resumed) and the frame cache invalidated, find
   and then return that thread's previously selected frame.  */
extern struct frame_info *get_selected_frame (const char *message);

/* If there is a selected frame, return it.  Otherwise, return NULL.  */
extern struct frame_info *get_selected_frame_if_set (void);

/* Select a specific frame.  NULL, apparently implies re-select the
   inner most frame.  */
extern void select_frame (struct frame_info *);

/* Given a FRAME, return the next (more inner, younger) or previous
   (more outer, older) frame.  */
extern struct frame_info *get_prev_frame (struct frame_info *);
extern struct frame_info *get_next_frame (struct frame_info *);

/* Like get_next_frame(), but allows return of the sentinel frame.  NULL
   is never returned.  */
extern struct frame_info *get_next_frame_sentinel_okay (struct frame_info *);

/* Return a "struct frame_info" corresponding to the frame that called
   THIS_FRAME.  Returns NULL if there is no such frame.

   Unlike get_prev_frame, this function always tries to unwind the
   frame.  */
extern struct frame_info *get_prev_frame_always (struct frame_info *);

/* Given a frame's ID, relocate the frame.  Returns NULL if the frame
   is not found.  */
extern struct frame_info *frame_find_by_id (struct frame_id id);

/* Given a frame's ID, find the previous frame's ID.  Returns null_frame_id
   if the frame is not found.  */
extern struct frame_id get_prev_frame_id_by_id (struct frame_id id);

/* Base attributes of a frame: */

/* The frame's `resume' address.  Where the program will resume in
   this frame.

   This replaced: frame->pc; */
extern CORE_ADDR get_frame_pc (struct frame_info *);

/* Same as get_frame_pc, but return a boolean indication of whether
   the PC is actually available, instead of throwing an error.  */

extern bool get_frame_pc_if_available (frame_info *frame, CORE_ADDR *pc);

/* An address (not necessarily aligned to an instruction boundary)
   that falls within THIS frame's code block.

   When a function call is the last statement in a block, the return
   address for the call may land at the start of the next block.
   Similarly, if a no-return function call is the last statement in
   the function, the return address may end up pointing beyond the
   function, and possibly at the start of the next function.

   These methods make an allowance for this.  For call frames, this
   function returns the frame's PC-1 which "should" be an address in
   the frame's block.  */

extern CORE_ADDR get_frame_address_in_block (struct frame_info *this_frame);

/* Same as get_frame_address_in_block, but returns a boolean
   indication of whether the frame address is determinable (when the
   PC is unavailable, it will not be), instead of possibly throwing an
   error trying to read an unavailable PC.  */

extern bool get_frame_address_in_block_if_available (frame_info *this_frame,
						     CORE_ADDR *pc);

/* The frame's inner-most bound.  AKA the stack-pointer.  Confusingly
   known as top-of-stack.  */

extern CORE_ADDR get_frame_sp (struct frame_info *);

/* Following on from the `resume' address.  Return the entry point
   address of the function containing that resume address, or zero if
   that function isn't known.  */
extern CORE_ADDR get_frame_func (struct frame_info *fi);

/* Same as get_frame_func, but returns a boolean indication of whether
   the frame function is determinable (when the PC is unavailable, it
   will not be), instead of possibly throwing an error trying to read
   an unavailable PC.  */

extern bool get_frame_func_if_available (frame_info *fi, CORE_ADDR *);

/* Closely related to the resume address, various symbol table
   attributes that are determined by the PC.  Note that for a normal
   frame, the PC refers to the resume address after the return, and
   not the call instruction.  In such a case, the address is adjusted
   so that it (approximately) identifies the call site (and not the
   return site).

   NOTE: cagney/2002-11-28: The frame cache could be used to cache the
   computed value.  Working on the assumption that the bottle-neck is
   in the single step code, and that code causes the frame cache to be
   constantly flushed, caching things in a frame is probably of little
   benefit.  As they say `show us the numbers'.

   NOTE: cagney/2002-11-28: Plenty more where this one came from:
   find_frame_block(), find_frame_partial_function(),
   find_frame_symtab(), find_frame_function().  Each will need to be
   carefully considered to determine if the real intent was for it to
   apply to the PC or the adjusted PC.  */
extern symtab_and_line find_frame_sal (frame_info *frame);

/* Set the current source and line to the location given by frame
   FRAME, if possible.  */

void set_current_sal_from_frame (struct frame_info *);

/* Return the frame base (what ever that is) (DEPRECATED).

   Old code was trying to use this single method for two conflicting
   purposes.  Such code needs to be updated to use either of:

   get_frame_id: A low level frame unique identifier, that consists of
   both a stack and a function address, that can be used to uniquely
   identify a frame.  This value is determined by the frame's
   low-level unwinder, the stack part [typically] being the
   top-of-stack of the previous frame, and the function part being the
   function's start address.  Since the correct identification of a
   frameless function requires both a stack and function address,
   the old get_frame_base method was not sufficient.

   get_frame_base_address: get_frame_locals_address:
   get_frame_args_address: A set of high-level debug-info dependant
   addresses that fall within the frame.  These addresses almost
   certainly will not match the stack address part of a frame ID (as
   returned by get_frame_base).

   This replaced: frame->frame; */

extern CORE_ADDR get_frame_base (struct frame_info *);

/* Return the per-frame unique identifer.  Can be used to relocate a
   frame after a frame cache flush (and other similar operations).  If
   FI is NULL, return the null_frame_id.

   NOTE: kettenis/20040508: These functions return a structure.  On
   platforms where structures are returned in static storage (vax,
   m68k), this may trigger compiler bugs in code like:

   if (frame_id_eq (get_frame_id (l), get_frame_id (r)))

   where the return value from the first get_frame_id (l) gets
   overwritten by the second get_frame_id (r).  Please avoid writing
   code like this.  Use code like:

   struct frame_id id = get_frame_id (l);
   if (frame_id_eq (id, get_frame_id (r)))

   instead, since that avoids the bug.  */
extern struct frame_id get_frame_id (struct frame_info *fi);
extern struct frame_id get_stack_frame_id (struct frame_info *fi);
extern struct frame_id frame_unwind_caller_id (struct frame_info *next_frame);

/* Assuming that a frame is `normal', return its base-address, or 0 if
   the information isn't available.  NOTE: This address is really only
   meaningful to the frame's high-level debug info.  */
extern CORE_ADDR get_frame_base_address (struct frame_info *);

/* Assuming that a frame is `normal', return the base-address of the
   local variables, or 0 if the information isn't available.  NOTE:
   This address is really only meaningful to the frame's high-level
   debug info.  Typically, the argument and locals share a single
   base-address.  */
extern CORE_ADDR get_frame_locals_address (struct frame_info *);

/* Assuming that a frame is `normal', return the base-address of the
   parameter list, or 0 if that information isn't available.  NOTE:
   This address is really only meaningful to the frame's high-level
   debug info.  Typically, the argument and locals share a single
   base-address.  */
extern CORE_ADDR get_frame_args_address (struct frame_info *);

/* The frame's level: 0 for innermost, 1 for its caller, ...; or -1
   for an invalid frame).  */
extern int frame_relative_level (struct frame_info *fi);

/* Return the frame's type.  */

extern enum frame_type get_frame_type (struct frame_info *);

/* Return the frame's program space.  */
extern struct program_space *get_frame_program_space (struct frame_info *);

/* Unwind THIS frame's program space from the NEXT frame.  */
extern struct program_space *frame_unwind_program_space (struct frame_info *);

class address_space;

/* Return the frame's address space.  */
extern const address_space *get_frame_address_space (struct frame_info *);

/* For frames where we can not unwind further, describe why.  */

enum unwind_stop_reason
  {
#define SET(name, description) name,
#define FIRST_ENTRY(name) UNWIND_FIRST = name,
#define LAST_ENTRY(name) UNWIND_LAST = name,
#define FIRST_ERROR(name) UNWIND_FIRST_ERROR = name,

#include "unwind_stop_reasons.def"
#undef SET
#undef FIRST_ENTRY
#undef LAST_ENTRY
#undef FIRST_ERROR
  };

/* Return the reason why we can't unwind past this frame.  */

enum unwind_stop_reason get_frame_unwind_stop_reason (struct frame_info *);

/* Translate a reason code to an informative string.  This converts the
   generic stop reason codes into a generic string describing the code.
   For a possibly frame specific string explaining the stop reason, use
   FRAME_STOP_REASON_STRING instead.  */

const char *unwind_stop_reason_to_string (enum unwind_stop_reason);

/* Return a possibly frame specific string explaining why the unwind
   stopped here.  E.g., if unwinding tripped on a memory error, this
   will return the error description string, which includes the address
   that we failed to access.  If there's no specific reason stored for
   a frame then a generic reason string will be returned.

   Should only be called for frames that don't have a previous frame.  */

const char *frame_stop_reason_string (struct frame_info *);

/* Unwind the stack frame so that the value of REGNUM, in the previous
   (up, older) frame is returned.  If VALUEP is NULL, don't
   fetch/compute the value.  Instead just return the location of the
   value.  */
extern void frame_register_unwind (frame_info *frame, int regnum,
				   int *optimizedp, int *unavailablep,
				   enum lval_type *lvalp,
				   CORE_ADDR *addrp, int *realnump,
				   gdb_byte *valuep);

/* Fetch a register from this, or unwind a register from the next
   frame.  Note that the get_frame methods are wrappers to
   frame->next->unwind.  They all [potentially] throw an error if the
   fetch fails.  The value methods never return NULL, but usually
   do return a lazy value.  */

extern void frame_unwind_register (frame_info *next_frame,
				   int regnum, gdb_byte *buf);
extern void get_frame_register (struct frame_info *frame,
				int regnum, gdb_byte *buf);

struct value *frame_unwind_register_value (frame_info *next_frame,
					   int regnum);
struct value *get_frame_register_value (struct frame_info *frame,
					int regnum);

extern LONGEST frame_unwind_register_signed (frame_info *next_frame,
					     int regnum);
extern LONGEST get_frame_register_signed (struct frame_info *frame,
					  int regnum);
extern ULONGEST frame_unwind_register_unsigned (frame_info *frame,
						int regnum);
extern ULONGEST get_frame_register_unsigned (struct frame_info *frame,
					     int regnum);

/* Read a register from this, or unwind a register from the next
   frame.  Note that the read_frame methods are wrappers to
   get_frame_register_value, that do not throw if the result is
   optimized out or unavailable.  */

extern bool read_frame_register_unsigned (frame_info *frame,
					  int regnum, ULONGEST *val);

/* Get the value of the register that belongs to this FRAME.  This
   function is a wrapper to the call sequence ``frame_register_unwind
   (get_next_frame (FRAME))''.  As per frame_register_unwind(), if
   VALUEP is NULL, the registers value is not fetched/computed.  */

extern void frame_register (struct frame_info *frame, int regnum,
			    int *optimizedp, int *unavailablep,
			    enum lval_type *lvalp,
			    CORE_ADDR *addrp, int *realnump,
			    gdb_byte *valuep);

/* The reverse.  Store a register value relative to the specified
   frame.  Note: this call makes the frame's state undefined.  The
   register and frame caches must be flushed.  */
extern void put_frame_register (struct frame_info *frame, int regnum,
				const gdb_byte *buf, LONGEST offset = 0);

/* Read LEN bytes from one or multiple registers starting with REGNUM
   in frame FRAME, starting at OFFSET, into BUF.  If the register
   contents are optimized out or unavailable, set *OPTIMIZEDP,
   *UNAVAILABLEP accordingly.  */
extern bool get_frame_register_bytes (frame_info *frame, int regnum,
				      CORE_ADDR offset, int len,
				      gdb_byte *myaddr,
				      int *optimizedp, int *unavailablep);

/* Write LEN bytes to one or multiple registers starting with REGNUM
   in frame FRAME, starting at OFFSET, into BUF.  */
extern void put_frame_register_bytes (struct frame_info *frame, int regnum,
				      CORE_ADDR offset, int len,
				      const gdb_byte *myaddr);

/* Unwind the PC.  Strictly speaking return the resume address of the
   calling frame.  For GDB, `pc' is the resume address and not a
   specific register.  */

extern CORE_ADDR frame_unwind_caller_pc (struct frame_info *frame);

/* Discard the specified frame.  Restoring the registers to the state
   of the caller.  */
extern void frame_pop (struct frame_info *frame);

/* Return memory from the specified frame.  A frame knows its thread /
   LWP and hence can find its way down to a target.  The assumption
   here is that the current and previous frame share a common address
   space.

   If the memory read fails, these methods throw an error.

   NOTE: cagney/2003-06-03: Should there be unwind versions of these
   methods?  That isn't clear.  Can code, for instance, assume that
   this and the previous frame's memory or architecture are identical?
   If architecture / memory changes are always separated by special
   adaptor frames this should be ok.  */

extern void get_frame_memory (struct frame_info *this_frame, CORE_ADDR addr,
			      gdb_byte *buf, int len);
extern LONGEST get_frame_memory_signed (struct frame_info *this_frame,
					CORE_ADDR memaddr, int len);
extern ULONGEST get_frame_memory_unsigned (struct frame_info *this_frame,
					   CORE_ADDR memaddr, int len);

/* Same as above, but return true zero when the entire memory read
   succeeds, false otherwise.  */
extern bool safe_frame_unwind_memory (frame_info *this_frame, CORE_ADDR addr,
				      gdb_byte *buf, int len);

/* Return this frame's architecture.  */
extern struct gdbarch *get_frame_arch (struct frame_info *this_frame);

/* Return the previous frame's architecture.  */
extern struct gdbarch *frame_unwind_arch (frame_info *next_frame);

/* Return the previous frame's architecture, skipping inline functions.  */
extern struct gdbarch *frame_unwind_caller_arch (struct frame_info *frame);


/* Values for the source flag to be used in print_frame_info ().
   For all the cases below, the address is never printed if
   'set print address' is off.  When 'set print address' is on,
   the address is printed if the program counter is not at the
   beginning of the source line of the frame
   and PRINT_WHAT is != LOC_AND_ADDRESS.  */
enum print_what
  {
    /* Print only the address, source line, like in stepi.  */
    SRC_LINE = -1,
    /* Print only the location, i.e. level, address,
       function, args (as controlled by 'set print frame-arguments'),
       file, line, line num.  */
    LOCATION,
    /* Print both of the above.  */
    SRC_AND_LOC,
    /* Print location only, print the address even if the program counter
       is at the beginning of the source line.  */
    LOC_AND_ADDRESS,
    /* Print only level and function,
       i.e. location only, without address, file, line, line num.  */
    SHORT_LOCATION
  };

/* Allocate zero initialized memory from the frame cache obstack.
   Appendices to the frame info (such as the unwind cache) should
   allocate memory using this method.  */

extern void *frame_obstack_zalloc (unsigned long size);
#define FRAME_OBSTACK_ZALLOC(TYPE) \
  ((TYPE *) frame_obstack_zalloc (sizeof (TYPE)))
#define FRAME_OBSTACK_CALLOC(NUMBER,TYPE) \
  ((TYPE *) frame_obstack_zalloc ((NUMBER) * sizeof (TYPE)))

class readonly_detached_regcache;
/* Create a regcache, and copy the frame's registers into it.  */
std::unique_ptr<readonly_detached_regcache> frame_save_as_regcache
    (struct frame_info *this_frame);

extern const struct block *get_frame_block (struct frame_info *,
					    CORE_ADDR *addr_in_block);

/* Return the `struct block' that belongs to the selected thread's
   selected frame.  If the inferior has no state, return NULL.

   NOTE: cagney/2002-11-29:

   No state?  Does the inferior have any execution state (a core file
   does, an executable does not).  At present the code tests
   `target_has_stack' but I'm left wondering if it should test
   `target_has_registers' or, even, a merged target_has_state.

   Should it look at the most recently specified SAL?  If the target
   has no state, should this function try to extract a block from the
   most recently selected SAL?  That way `list foo' would give it some
   sort of reference point.  Then again, perhaps that would confuse
   things.

   Calls to this function can be broken down into two categories: Code
   that uses the selected block as an additional, but optional, data
   point; Code that uses the selected block as a prop, when it should
   have the relevant frame/block/pc explicitly passed in.

   The latter can be eliminated by correctly parameterizing the code,
   the former though is more interesting.  Per the "address" command,
   it occurs in the CLI code and makes it possible for commands to
   work, even when the inferior has no state.  */

extern const struct block *get_selected_block (CORE_ADDR *addr_in_block);

extern struct symbol *get_frame_function (struct frame_info *);

extern CORE_ADDR get_pc_function_start (CORE_ADDR);

extern struct frame_info *find_relative_frame (struct frame_info *, int *);

/* Wrapper over print_stack_frame modifying current_uiout with UIOUT for
   the function call.  */

extern void print_stack_frame_to_uiout (struct ui_out *uiout,
					struct frame_info *, int print_level,
					enum print_what print_what,
					int set_current_sal);

extern void print_stack_frame (struct frame_info *, int print_level,
			       enum print_what print_what,
			       int set_current_sal);

extern void print_frame_info (const frame_print_options &fp_opts,
			      struct frame_info *, int print_level,
			      enum print_what print_what, int args,
			      int set_current_sal);

extern struct frame_info *block_innermost_frame (const struct block *);

extern bool deprecated_frame_register_read (frame_info *frame, int regnum,
					    gdb_byte *buf);

/* From stack.c.  */

/* The possible choices of "set print frame-arguments".  */
extern const char print_frame_arguments_all[];
extern const char print_frame_arguments_scalars[];
extern const char print_frame_arguments_none[];

/* The possible choices of "set print frame-info".  */
extern const char print_frame_info_auto[];
extern const char print_frame_info_source_line[];
extern const char print_frame_info_location[];
extern const char print_frame_info_source_and_location[];
extern const char print_frame_info_location_and_address[];
extern const char print_frame_info_short_location[];

/* The possible choices of "set print entry-values".  */
extern const char print_entry_values_no[];
extern const char print_entry_values_only[];
extern const char print_entry_values_preferred[];
extern const char print_entry_values_if_needed[];
extern const char print_entry_values_both[];
extern const char print_entry_values_compact[];
extern const char print_entry_values_default[];

/* Data for the frame-printing "set print" settings exposed as command
   options.  */

struct frame_print_options
{
  const char *print_frame_arguments = print_frame_arguments_scalars;
  const char *print_frame_info = print_frame_info_auto;
  const char *print_entry_values = print_entry_values_default;

  /* If true, don't invoke pretty-printers for frame
     arguments.  */
  bool print_raw_frame_arguments;
};

/* The values behind the global "set print ..." settings.  */
extern frame_print_options user_frame_print_options;

/* Inferior function parameter value read in from a frame.  */

struct frame_arg
{
  /* Symbol for this parameter used for example for its name.  */
  struct symbol *sym = nullptr;

  /* Value of the parameter.  It is NULL if ERROR is not NULL; if both VAL and
     ERROR are NULL this parameter's value should not be printed.  */
  struct value *val = nullptr;

  /* String containing the error message, it is more usually NULL indicating no
     error occured reading this parameter.  */
  gdb::unique_xmalloc_ptr<char> error;

  /* One of the print_entry_values_* entries as appropriate specifically for
     this frame_arg.  It will be different from print_entry_values.  With
     print_entry_values_no this frame_arg should be printed as a normal
     parameter.  print_entry_values_only says it should be printed as entry
     value parameter.  print_entry_values_compact says it should be printed as
     both as a normal parameter and entry values parameter having the same
     value - print_entry_values_compact is not permitted fi ui_out_is_mi_like_p
     (in such case print_entry_values_no and print_entry_values_only is used
     for each parameter kind specifically.  */
  const char *entry_kind = nullptr;
};

extern void read_frame_arg (const frame_print_options &fp_opts,
			    symbol *sym, frame_info *frame,
			    struct frame_arg *argp,
			    struct frame_arg *entryargp);
extern void read_frame_local (struct symbol *sym, struct frame_info *frame,
			      struct frame_arg *argp);

extern void info_args_command (const char *, int);

extern void info_locals_command (const char *, int);

extern void return_command (const char *, int);

/* Set FRAME's unwinder temporarily, so that we can call a sniffer.
   If sniffing fails, the caller should be sure to call
   frame_cleanup_after_sniffer.  */

extern void frame_prepare_for_sniffer (struct frame_info *frame,
				       const struct frame_unwind *unwind);

/* Clean up after a failed (wrong unwinder) attempt to unwind past
   FRAME.  */

extern void frame_cleanup_after_sniffer (struct frame_info *frame);

/* Notes (cagney/2002-11-27, drow/2003-09-06):

   You might think that calls to this function can simply be replaced by a
   call to get_selected_frame().

   Unfortunately, it isn't that easy.

   The relevant code needs to be audited to determine if it is
   possible (or practical) to instead pass the applicable frame in as a
   parameter.  For instance, DEPRECATED_DO_REGISTERS_INFO() relied on
   the deprecated_selected_frame global, while its replacement,
   PRINT_REGISTERS_INFO(), is parameterized with the selected frame.
   The only real exceptions occur at the edge (in the CLI code) where
   user commands need to pick up the selected frame before proceeding.

   There are also some functions called with a NULL frame meaning either "the
   program is not running" or "use the selected frame".

   This is important.  GDB is trying to stamp out the hack:

   saved_frame = deprecated_safe_get_selected_frame ();
   select_frame (...);
   hack_using_global_selected_frame ();
   select_frame (saved_frame);

   Take care!

   This function calls get_selected_frame if the inferior should have a
   frame, or returns NULL otherwise.  */

extern struct frame_info *deprecated_safe_get_selected_frame (void);

/* Create a frame using the specified BASE and PC.  */

extern struct frame_info *create_new_frame (CORE_ADDR base, CORE_ADDR pc);

/* Return true if the frame unwinder for frame FI is UNWINDER; false
   otherwise.  */

extern bool frame_unwinder_is (frame_info *fi, const frame_unwind *unwinder);

/* Return the language of FRAME.  */

extern enum language get_frame_language (struct frame_info *frame);

/* Return the first non-tailcall frame above FRAME or FRAME if it is not a
   tailcall frame.  Return NULL if FRAME is the start of a tailcall-only
   chain.  */

extern struct frame_info *skip_tailcall_frames (struct frame_info *frame);

/* Return the first frame above FRAME or FRAME of which the code is
   writable.  */

extern struct frame_info *skip_unwritable_frames (struct frame_info *frame);

/* Data for the "set backtrace" settings.  */

struct set_backtrace_options
{
  /* Flag to indicate whether backtraces should continue past
     main.  */
  bool backtrace_past_main = false;

  /* Flag to indicate whether backtraces should continue past
     entry.  */
  bool backtrace_past_entry = false;

  /* Upper bound on the number of backtrace levels.  Note this is not
     exposed as a command option, because "backtrace" and "frame
     apply" already have other means to set a frame count limit.  */
  unsigned int backtrace_limit = UINT_MAX;
};

/* The corresponding option definitions.  */
extern const gdb::option::option_def set_backtrace_option_defs[2];

/* The values behind the global "set backtrace ..." settings.  */
extern set_backtrace_options user_set_backtrace_options;

/* Get the number of calls to reinit_frame_cache.  */

unsigned int get_frame_cache_generation ();

/* Mark that the PC value is masked for the previous frame.  */

extern void set_frame_previous_pc_masked (struct frame_info *frame);

/* Get whether the PC value is masked for the given frame.  */

extern bool get_frame_pc_masked (const struct frame_info *frame);


#endif /* !defined (FRAME_H)  */<|MERGE_RESOLUTION|>--- conflicted
+++ resolved
@@ -238,15 +238,10 @@
    as the special identifier address are set to indicate wild cards.  */
 extern struct frame_id frame_id_build_wild (CORE_ADDR stack_addr);
 
-<<<<<<< HEAD
 /* Returns non-zero when L is a valid frame (a valid frame has a
    non-zero .base).  The outermost frame and any frames inlined into it
    are valid even without an ID.  */
-extern int frame_id_p (struct frame_id l);
-=======
-/* Returns true when L is a valid frame.  */
 extern bool frame_id_p (frame_id l);
->>>>>>> b7563b24
 
 /* Returns true when L is a valid frame representing a frame made up by GDB
    without stack data representation in inferior, such as INLINE_FRAME or
