--- conflicted
+++ resolved
@@ -1,10 +1,6 @@
 dnl Autoconf configure script for GDB, the GNU debugger.
-<<<<<<< HEAD
-dnl Copyright (C) 1995-2020 Free Software Foundation, Inc.
-dnl Copyright (C) 2019-2020 Advanced Micro Devices, Inc. All rights reserved.
-=======
 dnl Copyright (C) 1995-2021 Free Software Foundation, Inc.
->>>>>>> ce35d716
+dnl Copyright (C) 2019-2021 Advanced Micro Devices, Inc. All rights reserved.
 dnl
 dnl This file is part of GDB.
 dnl
