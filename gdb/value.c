/* Low level packing and unpacking of values for GDB, the GNU Debugger.

   Copyright (C) 1986-2021 Free Software Foundation, Inc.
   Copyright (C) 2020-2021 Advanced Micro Devices, Inc. All rights reserved.

   This file is part of GDB.

   This program is free software; you can redistribute it and/or modify
   it under the terms of the GNU General Public License as published by
   the Free Software Foundation; either version 3 of the License, or
   (at your option) any later version.

   This program is distributed in the hope that it will be useful,
   but WITHOUT ANY WARRANTY; without even the implied warranty of
   MERCHANTABILITY or FITNESS FOR A PARTICULAR PURPOSE.  See the
   GNU General Public License for more details.

   You should have received a copy of the GNU General Public License
   along with this program.  If not, see <http://www.gnu.org/licenses/>.  */

#include "defs.h"
#include "arch-utils.h"
#include "symtab.h"
#include "gdbtypes.h"
#include "value.h"
#include "gdbcore.h"
#include "command.h"
#include "gdbcmd.h"
#include "target.h"
#include "language.h"
#include "demangle.h"
#include "regcache.h"
#include "block.h"
#include "target-float.h"
#include "objfiles.h"
#include "valprint.h"
#include "cli/cli-decode.h"
#include "extension.h"
#include <ctype.h>
#include "tracepoint.h"
#include "cp-abi.h"
#include "user-regs.h"
#include <algorithm>
#include "completer.h"
#include "gdbsupport/selftest.h"
#include "gdbsupport/array-view.h"
#include "cli/cli-style.h"
#include "expop.h"
#include "inferior.h"

/* Definition of a user function.  */
struct internal_function
{
  /* The name of the function.  It is a bit odd to have this in the
     function itself -- the user might use a differently-named
     convenience variable to hold the function.  */
  char *name;

  /* The handler.  */
  internal_function_fn handler;

  /* User data for the handler.  */
  void *cookie;
};

/* Defines an [OFFSET, OFFSET + LENGTH) range.  */

struct range
{
  /* Lowest offset in the range.  */
  LONGEST offset;

  /* Length of the range.  */
  LONGEST length;

  /* Returns true if THIS is strictly less than OTHER, useful for
     searching.  We keep ranges sorted by offset and coalesce
     overlapping and contiguous ranges, so this just compares the
     starting offset.  */

  bool operator< (const range &other) const
  {
    return offset < other.offset;
  }

  /* Returns true if THIS is equal to OTHER.  */
  bool operator== (const range &other) const
  {
    return offset == other.offset && length == other.length;
  }
};

/* Returns true if the ranges defined by [offset1, offset1+len1) and
   [offset2, offset2+len2) overlap.  */

static int
ranges_overlap (LONGEST offset1, LONGEST len1,
		LONGEST offset2, LONGEST len2)
{
  ULONGEST h, l;

  l = std::max (offset1, offset2);
  h = std::min (offset1 + len1, offset2 + len2);
  return (l < h);
}

/* Returns true if RANGES contains any range that overlaps [OFFSET,
   OFFSET+LENGTH).  */

static int
ranges_contain (const std::vector<range> &ranges, LONGEST offset,
		LONGEST length)
{
  range what;

  what.offset = offset;
  what.length = length;

  /* We keep ranges sorted by offset and coalesce overlapping and
     contiguous ranges, so to check if a range list contains a given
     range, we can do a binary search for the position the given range
     would be inserted if we only considered the starting OFFSET of
     ranges.  We call that position I.  Since we also have LENGTH to
     care for (this is a range afterall), we need to check if the
     _previous_ range overlaps the I range.  E.g.,

	 R
	 |---|
       |---|    |---|  |------| ... |--|
       0        1      2            N

       I=1

     In the case above, the binary search would return `I=1', meaning,
     this OFFSET should be inserted at position 1, and the current
     position 1 should be pushed further (and before 2).  But, `0'
     overlaps with R.

     Then we need to check if the I range overlaps the I range itself.
     E.g.,

	      R
	      |---|
       |---|    |---|  |-------| ... |--|
       0        1      2             N

       I=1
  */


  auto i = std::lower_bound (ranges.begin (), ranges.end (), what);

  if (i > ranges.begin ())
    {
      const struct range &bef = *(i - 1);

      if (ranges_overlap (bef.offset, bef.length, offset, length))
	return 1;
    }

  if (i < ranges.end ())
    {
      const struct range &r = *i;

      if (ranges_overlap (r.offset, r.length, offset, length))
	return 1;
    }

  return 0;
}

static struct cmd_list_element *functionlist;

/* Note that the fields in this structure are arranged to save a bit
   of memory.  */

struct value
{
  explicit value (struct type *type_)
    : modifiable (1),
      lazy (1),
      initialized (1),
      stack (0),
      is_zero (false),
      type (type_),
      enclosing_type (type_)
  {
  }

  ~value ()
  {
    if (VALUE_LVAL (this) == lval_computed)
      {
	const struct lval_funcs *funcs = location.computed.funcs;

	if (funcs->free_closure)
	  funcs->free_closure (this);
      }
    else if (VALUE_LVAL (this) == lval_xcallable)
      delete location.xm_worker;
  }

  DISABLE_COPY_AND_ASSIGN (value);

  /* Type of value; either not an lval, or one of the various
     different possible kinds of lval.  */
  enum lval_type lval = not_lval;

  /* Is it modifiable?  Only relevant if lval != not_lval.  */
  unsigned int modifiable : 1;

  /* If zero, contents of this value are in the contents field.  If
     nonzero, contents are in inferior.  If the lval field is lval_memory,
     the contents are in inferior memory at location.address plus offset.
     The lval field may also be lval_register.

     WARNING: This field is used by the code which handles watchpoints
     (see breakpoint.c) to decide whether a particular value can be
     watched by hardware watchpoints.  If the lazy flag is set for
     some member of a value chain, it is assumed that this member of
     the chain doesn't need to be watched as part of watching the
     value itself.  This is how GDB avoids watching the entire struct
     or array when the user wants to watch a single struct member or
     array element.  If you ever change the way lazy flag is set and
     reset, be sure to consider this use as well!  */
  unsigned int lazy : 1;

  /* If value is a variable, is it initialized or not.  */
  unsigned int initialized : 1;

  /* If value is from the stack.  If this is set, read_stack will be
     used instead of read_memory to enable extra caching.  */
  unsigned int stack : 1;

  /* True if this is a zero value, created by 'value_zero'; false
     otherwise.  */
  bool is_zero : 1;

  /* Location of value (if lval).  */
  union
  {
    /* If lval == lval_memory, this is the address in the inferior  */
    CORE_ADDR address;

    /*If lval == lval_register, the value is from a register.  */
    struct
    {
      /* Register number.  */
      int regnum;
      /* Frame ID of "next" frame to which a register value is relative.
	 If the register value is found relative to frame F, then the
	 frame id of F->next will be stored in next_frame_id.  */
      struct frame_id next_frame_id;
    } reg;

    /* Pointer to internal variable.  */
    struct internalvar *internalvar;

    /* Pointer to xmethod worker.  */
    struct xmethod_worker *xm_worker;

    /* If lval == lval_computed, this is a set of function pointers
       to use to access and describe the value, and a closure pointer
       for them to use.  */
    struct
    {
      /* Functions to call.  */
      const struct lval_funcs *funcs;

      /* Closure for those functions to use.  */
      void *closure;
    } computed;
  } location {};

  /* Describes offset of a value within lval of a structure in target
     addressable memory units.  Note also the member embedded_offset
     below.  */
  LONGEST offset = 0;

  /* Only used for bitfields; number of bits contained in them.  */
  LONGEST bitsize = 0;

  /* Only used for bitfields; position of start of field.  For
     little-endian targets, it is the position of the LSB.  For
     big-endian targets, it is the position of the MSB.  */
  LONGEST bitpos = 0;

  /* The number of references to this value.  When a value is created,
     the value chain holds a reference, so REFERENCE_COUNT is 1.  If
     release_value is called, this value is removed from the chain but
     the caller of release_value now has a reference to this value.
     The caller must arrange for a call to value_free later.  */
  int reference_count = 1;

  /* Only used for bitfields; the containing value.  This allows a
     single read from the target when displaying multiple
     bitfields.  */
  value_ref_ptr parent;

  /* Type of the value.  */
  struct type *type;

  /* If a value represents a C++ object, then the `type' field gives
     the object's compile-time type.  If the object actually belongs
     to some class derived from `type', perhaps with other base
     classes and additional members, then `type' is just a subobject
     of the real thing, and the full object is probably larger than
     `type' would suggest.

     If `type' is a dynamic class (i.e. one with a vtable), then GDB
     can actually determine the object's run-time type by looking at
     the run-time type information in the vtable.  When this
     information is available, we may elect to read in the entire
     object, for several reasons:

     - When printing the value, the user would probably rather see the
     full object, not just the limited portion apparent from the
     compile-time type.

     - If `type' has virtual base classes, then even printing `type'
     alone may require reaching outside the `type' portion of the
     object to wherever the virtual base class has been stored.

     When we store the entire object, `enclosing_type' is the run-time
     type -- the complete object -- and `embedded_offset' is the
     offset of `type' within that larger type, in target addressable memory
     units.  The value_contents() macro takes `embedded_offset' into account,
     so most GDB code continues to see the `type' portion of the value, just
     as the inferior would.

     If `type' is a pointer to an object, then `enclosing_type' is a
     pointer to the object's run-time type, and `pointed_to_offset' is
     the offset in target addressable memory units from the full object
     to the pointed-to object -- that is, the value `embedded_offset' would
     have if we followed the pointer and fetched the complete object.
     (I don't really see the point.  Why not just determine the
     run-time type when you indirect, and avoid the special case?  The
     contents don't matter until you indirect anyway.)

     If we're not doing anything fancy, `enclosing_type' is equal to
     `type', and `embedded_offset' is zero, so everything works
     normally.  */
  struct type *enclosing_type;
  LONGEST embedded_offset = 0;
  LONGEST pointed_to_offset = 0;

  /* Actual contents of the value.  Target byte-order.  NULL or not
     valid if lazy is nonzero.  */
  gdb::unique_xmalloc_ptr<gdb_byte> contents;

  /* Unavailable ranges in CONTENTS.  We mark unavailable ranges,
     rather than available, since the common and default case is for a
     value to be available.  This is filled in at value read time.
     The unavailable ranges are tracked in bits.  Note that a contents
     bit that has been optimized out doesn't really exist in the
     program, so it can't be marked unavailable either.  */
  std::vector<range> unavailable;

  /* Likewise, but for optimized out contents (a chunk of the value of
     a variable that does not actually exist in the program).  If LVAL
     is lval_register, this is a register ($pc, $sp, etc., never a
     program variable) that has not been saved in the frame.  Not
     saved registers and optimized-out program variables values are
     treated pretty much the same, except not-saved registers have a
     different string representation and related error strings.  */
  std::vector<range> optimized_out;
};

/* See value.h.  */

struct gdbarch *
get_value_arch (const struct value *value)
{
  return value_type (value)->arch ();
}

int
value_bits_available (const struct value *value, LONGEST offset, LONGEST length)
{
  gdb_assert (!value->lazy);

  return !ranges_contain (value->unavailable, offset, length);
}

int
value_bytes_available (const struct value *value,
		       LONGEST offset, LONGEST length)
{
  return value_bits_available (value,
			       offset * TARGET_CHAR_BIT,
			       length * TARGET_CHAR_BIT);
}

int
value_bits_any_optimized_out (const struct value *value, int bit_offset, int bit_length)
{
  gdb_assert (!value->lazy);

  return ranges_contain (value->optimized_out, bit_offset, bit_length);
}

int
value_entirely_available (struct value *value)
{
  /* We can only tell whether the whole value is available when we try
     to read it.  */
  if (value->lazy)
    value_fetch_lazy (value);

  if (value->unavailable.empty ())
    return 1;
  return 0;
}

/* Returns true if VALUE is entirely covered by RANGES.  If the value
   is lazy, it'll be read now.  Note that RANGE is a pointer to
   pointer because reading the value might change *RANGE.  */

static int
value_entirely_covered_by_range_vector (struct value *value,
					const std::vector<range> &ranges)
{
  /* We can only tell whether the whole value is optimized out /
     unavailable when we try to read it.  */
  if (value->lazy)
    value_fetch_lazy (value);

  if (ranges.size () == 1)
    {
      const struct range &t = ranges[0];

      if (t.offset == 0
	  && t.length == (TARGET_CHAR_BIT
			  * TYPE_LENGTH (value_enclosing_type (value))))
	return 1;
    }

  return 0;
}

int
value_entirely_unavailable (struct value *value)
{
  return value_entirely_covered_by_range_vector (value, value->unavailable);
}

int
value_entirely_optimized_out (struct value *value)
{
  return value_entirely_covered_by_range_vector (value, value->optimized_out);
}

/* Insert into the vector pointed to by VECTORP the bit range starting of
   OFFSET bits, and extending for the next LENGTH bits.  */

static void
insert_into_bit_range_vector (std::vector<range> *vectorp,
			      LONGEST offset, LONGEST length)
{
  range newr;

  /* Insert the range sorted.  If there's overlap or the new range
     would be contiguous with an existing range, merge.  */

  newr.offset = offset;
  newr.length = length;

  /* Do a binary search for the position the given range would be
     inserted if we only considered the starting OFFSET of ranges.
     Call that position I.  Since we also have LENGTH to care for
     (this is a range afterall), we need to check if the _previous_
     range overlaps the I range.  E.g., calling R the new range:

       #1 - overlaps with previous

	   R
	   |-...-|
	 |---|     |---|  |------| ... |--|
	 0         1      2            N

	 I=1

     In the case #1 above, the binary search would return `I=1',
     meaning, this OFFSET should be inserted at position 1, and the
     current position 1 should be pushed further (and become 2).  But,
     note that `0' overlaps with R, so we want to merge them.

     A similar consideration needs to be taken if the new range would
     be contiguous with the previous range:

       #2 - contiguous with previous

	    R
	    |-...-|
	 |--|       |---|  |------| ... |--|
	 0          1      2            N

	 I=1

     If there's no overlap with the previous range, as in:

       #3 - not overlapping and not contiguous

	       R
	       |-...-|
	  |--|         |---|  |------| ... |--|
	  0            1      2            N

	 I=1

     or if I is 0:

       #4 - R is the range with lowest offset

	  R
	 |-...-|
		 |--|       |---|  |------| ... |--|
		 0          1      2            N

	 I=0

     ... we just push the new range to I.

     All the 4 cases above need to consider that the new range may
     also overlap several of the ranges that follow, or that R may be
     contiguous with the following range, and merge.  E.g.,

       #5 - overlapping following ranges

	  R
	 |------------------------|
		 |--|       |---|  |------| ... |--|
		 0          1      2            N

	 I=0

       or:

	    R
	    |-------|
	 |--|       |---|  |------| ... |--|
	 0          1      2            N

	 I=1

  */

  auto i = std::lower_bound (vectorp->begin (), vectorp->end (), newr);
  if (i > vectorp->begin ())
    {
      struct range &bef = *(i - 1);

      if (ranges_overlap (bef.offset, bef.length, offset, length))
	{
	  /* #1 */
	  ULONGEST l = std::min (bef.offset, offset);
	  ULONGEST h = std::max (bef.offset + bef.length, offset + length);

	  bef.offset = l;
	  bef.length = h - l;
	  i--;
	}
      else if (offset == bef.offset + bef.length)
	{
	  /* #2 */
	  bef.length += length;
	  i--;
	}
      else
	{
	  /* #3 */
	  i = vectorp->insert (i, newr);
	}
    }
  else
    {
      /* #4 */
      i = vectorp->insert (i, newr);
    }

  /* Check whether the ranges following the one we've just added or
     touched can be folded in (#5 above).  */
  if (i != vectorp->end () && i + 1 < vectorp->end ())
    {
      int removed = 0;
      auto next = i + 1;

      /* Get the range we just touched.  */
      struct range &t = *i;
      removed = 0;

      i = next;
      for (; i < vectorp->end (); i++)
	{
	  struct range &r = *i;
	  if (r.offset <= t.offset + t.length)
	    {
	      ULONGEST l, h;

	      l = std::min (t.offset, r.offset);
	      h = std::max (t.offset + t.length, r.offset + r.length);

	      t.offset = l;
	      t.length = h - l;

	      removed++;
	    }
	  else
	    {
	      /* If we couldn't merge this one, we won't be able to
		 merge following ones either, since the ranges are
		 always sorted by OFFSET.  */
	      break;
	    }
	}

      if (removed != 0)
	vectorp->erase (next, next + removed);
    }
}

void
mark_value_bits_unavailable (struct value *value,
			     LONGEST offset, LONGEST length)
{
  insert_into_bit_range_vector (&value->unavailable, offset, length);
}

void
mark_value_bytes_unavailable (struct value *value,
			      LONGEST offset, LONGEST length)
{
  mark_value_bits_unavailable (value,
			       offset * TARGET_CHAR_BIT,
			       length * TARGET_CHAR_BIT);
}

/* Find the first range in RANGES that overlaps the range defined by
   OFFSET and LENGTH, starting at element POS in the RANGES vector,
   Returns the index into RANGES where such overlapping range was
   found, or -1 if none was found.  */

static int
find_first_range_overlap (const std::vector<range> *ranges, int pos,
			  LONGEST offset, LONGEST length)
{
  int i;

  for (i = pos; i < ranges->size (); i++)
    {
      const range &r = (*ranges)[i];
      if (ranges_overlap (r.offset, r.length, offset, length))
	return i;
    }

  return -1;
}

/* Compare LENGTH_BITS of memory at PTR1 + OFFSET1_BITS with the memory at
   PTR2 + OFFSET2_BITS.  Return 0 if the memory is the same, otherwise
   return non-zero.

   It must always be the case that:
     OFFSET1_BITS % TARGET_CHAR_BIT == OFFSET2_BITS % TARGET_CHAR_BIT

   It is assumed that memory can be accessed from:
     PTR + (OFFSET_BITS / TARGET_CHAR_BIT)
   to:
     PTR + ((OFFSET_BITS + LENGTH_BITS + TARGET_CHAR_BIT - 1)
	    / TARGET_CHAR_BIT)  */
static int
memcmp_with_bit_offsets (const gdb_byte *ptr1, size_t offset1_bits,
			 const gdb_byte *ptr2, size_t offset2_bits,
			 size_t length_bits)
{
  gdb_assert (offset1_bits % TARGET_CHAR_BIT
	      == offset2_bits % TARGET_CHAR_BIT);

  if (offset1_bits % TARGET_CHAR_BIT != 0)
    {
      size_t bits;
      gdb_byte mask, b1, b2;

      /* The offset from the base pointers PTR1 and PTR2 is not a complete
	 number of bytes.  A number of bits up to either the next exact
	 byte boundary, or LENGTH_BITS (which ever is sooner) will be
	 compared.  */
      bits = TARGET_CHAR_BIT - offset1_bits % TARGET_CHAR_BIT;
      gdb_assert (bits < sizeof (mask) * TARGET_CHAR_BIT);
      mask = (1 << bits) - 1;

      if (length_bits < bits)
	{
	  mask &= ~(gdb_byte) ((1 << (bits - length_bits)) - 1);
	  bits = length_bits;
	}

      /* Now load the two bytes and mask off the bits we care about.  */
      b1 = *(ptr1 + offset1_bits / TARGET_CHAR_BIT) & mask;
      b2 = *(ptr2 + offset2_bits / TARGET_CHAR_BIT) & mask;

      if (b1 != b2)
	return 1;

      /* Now update the length and offsets to take account of the bits
	 we've just compared.  */
      length_bits -= bits;
      offset1_bits += bits;
      offset2_bits += bits;
    }

  if (length_bits % TARGET_CHAR_BIT != 0)
    {
      size_t bits;
      size_t o1, o2;
      gdb_byte mask, b1, b2;

      /* The length is not an exact number of bytes.  After the previous
	 IF.. block then the offsets are byte aligned, or the
	 length is zero (in which case this code is not reached).  Compare
	 a number of bits at the end of the region, starting from an exact
	 byte boundary.  */
      bits = length_bits % TARGET_CHAR_BIT;
      o1 = offset1_bits + length_bits - bits;
      o2 = offset2_bits + length_bits - bits;

      gdb_assert (bits < sizeof (mask) * TARGET_CHAR_BIT);
      mask = ((1 << bits) - 1) << (TARGET_CHAR_BIT - bits);

      gdb_assert (o1 % TARGET_CHAR_BIT == 0);
      gdb_assert (o2 % TARGET_CHAR_BIT == 0);

      b1 = *(ptr1 + o1 / TARGET_CHAR_BIT) & mask;
      b2 = *(ptr2 + o2 / TARGET_CHAR_BIT) & mask;

      if (b1 != b2)
	return 1;

      length_bits -= bits;
    }

  if (length_bits > 0)
    {
      /* We've now taken care of any stray "bits" at the start, or end of
	 the region to compare, the remainder can be covered with a simple
	 memcmp.  */
      gdb_assert (offset1_bits % TARGET_CHAR_BIT == 0);
      gdb_assert (offset2_bits % TARGET_CHAR_BIT == 0);
      gdb_assert (length_bits % TARGET_CHAR_BIT == 0);

      return memcmp (ptr1 + offset1_bits / TARGET_CHAR_BIT,
		     ptr2 + offset2_bits / TARGET_CHAR_BIT,
		     length_bits / TARGET_CHAR_BIT);
    }

  /* Length is zero, regions match.  */
  return 0;
}

/* Helper struct for find_first_range_overlap_and_match and
   value_contents_bits_eq.  Keep track of which slot of a given ranges
   vector have we last looked at.  */

struct ranges_and_idx
{
  /* The ranges.  */
  const std::vector<range> *ranges;

  /* The range we've last found in RANGES.  Given ranges are sorted,
     we can start the next lookup here.  */
  int idx;
};

/* Helper function for value_contents_bits_eq.  Compare LENGTH bits of
   RP1's ranges starting at OFFSET1 bits with LENGTH bits of RP2's
   ranges starting at OFFSET2 bits.  Return true if the ranges match
   and fill in *L and *H with the overlapping window relative to
   (both) OFFSET1 or OFFSET2.  */

static int
find_first_range_overlap_and_match (struct ranges_and_idx *rp1,
				    struct ranges_and_idx *rp2,
				    LONGEST offset1, LONGEST offset2,
				    LONGEST length, ULONGEST *l, ULONGEST *h)
{
  rp1->idx = find_first_range_overlap (rp1->ranges, rp1->idx,
				       offset1, length);
  rp2->idx = find_first_range_overlap (rp2->ranges, rp2->idx,
				       offset2, length);

  if (rp1->idx == -1 && rp2->idx == -1)
    {
      *l = length;
      *h = length;
      return 1;
    }
  else if (rp1->idx == -1 || rp2->idx == -1)
    return 0;
  else
    {
      const range *r1, *r2;
      ULONGEST l1, h1;
      ULONGEST l2, h2;

      r1 = &(*rp1->ranges)[rp1->idx];
      r2 = &(*rp2->ranges)[rp2->idx];

      /* Get the unavailable windows intersected by the incoming
	 ranges.  The first and last ranges that overlap the argument
	 range may be wider than said incoming arguments ranges.  */
      l1 = std::max (offset1, r1->offset);
      h1 = std::min (offset1 + length, r1->offset + r1->length);

      l2 = std::max (offset2, r2->offset);
      h2 = std::min (offset2 + length, offset2 + r2->length);

      /* Make them relative to the respective start offsets, so we can
	 compare them for equality.  */
      l1 -= offset1;
      h1 -= offset1;

      l2 -= offset2;
      h2 -= offset2;

      /* Different ranges, no match.  */
      if (l1 != l2 || h1 != h2)
	return 0;

      *h = h1;
      *l = l1;
      return 1;
    }
}

/* Helper function for value_contents_eq.  The only difference is that
   this function is bit rather than byte based.

   Compare LENGTH bits of VAL1's contents starting at OFFSET1 bits
   with LENGTH bits of VAL2's contents starting at OFFSET2 bits.
   Return true if the available bits match.  */

static bool
value_contents_bits_eq (const struct value *val1, int offset1,
			const struct value *val2, int offset2,
			int length)
{
  /* Each array element corresponds to a ranges source (unavailable,
     optimized out).  '1' is for VAL1, '2' for VAL2.  */
  struct ranges_and_idx rp1[2], rp2[2];

  /* See function description in value.h.  */
  gdb_assert (!val1->lazy && !val2->lazy);

  /* We shouldn't be trying to compare past the end of the values.  */
  gdb_assert (offset1 + length
	      <= TYPE_LENGTH (val1->enclosing_type) * TARGET_CHAR_BIT);
  gdb_assert (offset2 + length
	      <= TYPE_LENGTH (val2->enclosing_type) * TARGET_CHAR_BIT);

  memset (&rp1, 0, sizeof (rp1));
  memset (&rp2, 0, sizeof (rp2));
  rp1[0].ranges = &val1->unavailable;
  rp2[0].ranges = &val2->unavailable;
  rp1[1].ranges = &val1->optimized_out;
  rp2[1].ranges = &val2->optimized_out;

  while (length > 0)
    {
      ULONGEST l = 0, h = 0; /* init for gcc -Wall */
      int i;

      for (i = 0; i < 2; i++)
	{
	  ULONGEST l_tmp, h_tmp;

	  /* The contents only match equal if the invalid/unavailable
	     contents ranges match as well.  */
	  if (!find_first_range_overlap_and_match (&rp1[i], &rp2[i],
						   offset1, offset2, length,
						   &l_tmp, &h_tmp))
	    return false;

	  /* We're interested in the lowest/first range found.  */
	  if (i == 0 || l_tmp < l)
	    {
	      l = l_tmp;
	      h = h_tmp;
	    }
	}

      /* Compare the available/valid contents.  */
      if (memcmp_with_bit_offsets (val1->contents.get (), offset1,
				   val2->contents.get (), offset2, l) != 0)
	return false;

      length -= h;
      offset1 += h;
      offset2 += h;
    }

  return true;
}

bool
value_contents_eq (const struct value *val1, LONGEST offset1,
		   const struct value *val2, LONGEST offset2,
		   LONGEST length)
{
  return value_contents_bits_eq (val1, offset1 * TARGET_CHAR_BIT,
				 val2, offset2 * TARGET_CHAR_BIT,
				 length * TARGET_CHAR_BIT);
}


/* The value-history records all the values printed by print commands
   during this session.  */

static std::vector<value_ref_ptr> value_history;


/* List of all value objects currently allocated
   (except for those released by calls to release_value)
   This is so they can be freed after each command.  */

static std::vector<value_ref_ptr> all_values;

/* Allocate a lazy value for type TYPE.  Its actual content is
   "lazily" allocated too: the content field of the return value is
   NULL; it will be allocated when it is fetched from the target.  */

struct value *
allocate_value_lazy (struct type *type)
{
  struct value *val;

  /* Call check_typedef on our type to make sure that, if TYPE
     is a TYPE_CODE_TYPEDEF, its length is set to the length
     of the target type instead of zero.  However, we do not
     replace the typedef type by the target type, because we want
     to keep the typedef in order to be able to set the VAL's type
     description correctly.  */
  check_typedef (type);

  val = new struct value (type);

  /* Values start out on the all_values chain.  */
  all_values.emplace_back (val);

  return val;
}

/* The maximum size, in bytes, that GDB will try to allocate for a value.
   The initial value of 64k was not selected for any specific reason, it is
   just a reasonable starting point.  */

static int max_value_size = 65536; /* 64k bytes */

/* It is critical that the MAX_VALUE_SIZE is at least as big as the size of
   LONGEST, otherwise GDB will not be able to parse integer values from the
   CLI; for example if the MAX_VALUE_SIZE could be set to 1 then GDB would
   be unable to parse "set max-value-size 2".

   As we want a consistent GDB experience across hosts with different sizes
   of LONGEST, this arbitrary minimum value was selected, so long as this
   is bigger than LONGEST on all GDB supported hosts we're fine.  */

#define MIN_VALUE_FOR_MAX_VALUE_SIZE 16
gdb_static_assert (sizeof (LONGEST) <= MIN_VALUE_FOR_MAX_VALUE_SIZE);

/* Implement the "set max-value-size" command.  */

static void
set_max_value_size (const char *args, int from_tty,
		    struct cmd_list_element *c)
{
  gdb_assert (max_value_size == -1 || max_value_size >= 0);

  if (max_value_size > -1 && max_value_size < MIN_VALUE_FOR_MAX_VALUE_SIZE)
    {
      max_value_size = MIN_VALUE_FOR_MAX_VALUE_SIZE;
      error (_("max-value-size set too low, increasing to %d bytes"),
	     max_value_size);
    }
}

/* Implement the "show max-value-size" command.  */

static void
show_max_value_size (struct ui_file *file, int from_tty,
		     struct cmd_list_element *c, const char *value)
{
  if (max_value_size == -1)
    fprintf_filtered (file, _("Maximum value size is unlimited.\n"));
  else
    fprintf_filtered (file, _("Maximum value size is %d bytes.\n"),
		      max_value_size);
}

/* Called before we attempt to allocate or reallocate a buffer for the
   contents of a value.  TYPE is the type of the value for which we are
   allocating the buffer.  If the buffer is too large (based on the user
   controllable setting) then throw an error.  If this function returns
   then we should attempt to allocate the buffer.  */

static void
check_type_length_before_alloc (const struct type *type)
{
  ULONGEST length = TYPE_LENGTH (type);

  if (max_value_size > -1 && length > max_value_size)
    {
      if (type->name () != NULL)
	error (_("value of type `%s' requires %s bytes, which is more "
		 "than max-value-size"), type->name (), pulongest (length));
      else
	error (_("value requires %s bytes, which is more than "
		 "max-value-size"), pulongest (length));
    }
}

/* Allocate the contents of VAL if it has not been allocated yet.  */

static void
allocate_value_contents (struct value *val)
{
  if (!val->contents)
    {
      check_type_length_before_alloc (val->enclosing_type);
      val->contents.reset
	((gdb_byte *) xzalloc (TYPE_LENGTH (val->enclosing_type)));
    }
}

/* Allocate a  value  and its contents for type TYPE.  */

struct value *
allocate_value (struct type *type)
{
  struct value *val = allocate_value_lazy (type);

  allocate_value_contents (val);
  val->lazy = 0;
  return val;
}

/* Allocate a  value  that has the correct length
   for COUNT repetitions of type TYPE.  */

struct value *
allocate_repeat_value (struct type *type, int count)
{
  /* Despite the fact that we are really creating an array of TYPE here, we
     use the string lower bound as the array lower bound.  This seems to
     work fine for now.  */
  int low_bound = current_language->string_lower_bound ();
  /* FIXME-type-allocation: need a way to free this type when we are
     done with it.  */
  struct type *array_type
    = lookup_array_range_type (type, low_bound, count + low_bound - 1);

  return allocate_value (array_type);
}

struct value *
allocate_computed_value (struct type *type,
			 const struct lval_funcs *funcs,
			 void *closure)
{
  struct value *v = allocate_value_lazy (type);

  VALUE_LVAL (v) = lval_computed;
  v->location.computed.funcs = funcs;
  v->location.computed.closure = closure;

  return v;
}

/* Allocate NOT_LVAL value for type TYPE being OPTIMIZED_OUT.  */

struct value *
allocate_optimized_out_value (struct type *type)
{
  struct value *retval = allocate_value_lazy (type);

  mark_value_bytes_optimized_out (retval, 0, TYPE_LENGTH (type));
  set_value_lazy (retval, 0);
  return retval;
}

/* Accessor methods.  */

struct type *
value_type (const struct value *value)
{
  return value->type;
}
void
deprecated_set_value_type (struct value *value, struct type *type)
{
  value->type = type;
}

LONGEST
value_offset (const struct value *value)
{
  return value->offset;
}
void
set_value_offset (struct value *value, LONGEST offset)
{
  value->offset = offset;
}

LONGEST
value_bitpos (const struct value *value)
{
  return value->bitpos;
}
void
set_value_bitpos (struct value *value, LONGEST bit)
{
  value->bitpos = bit;
}

LONGEST
value_bitsize (const struct value *value)
{
  return value->bitsize;
}
void
set_value_bitsize (struct value *value, LONGEST bit)
{
  value->bitsize = bit;
}

struct value *
value_parent (const struct value *value)
{
  return value->parent.get ();
}

/* See value.h.  */

void
set_value_parent (struct value *value, struct value *parent)
{
  value->parent = value_ref_ptr::new_reference (parent);
}

gdb::array_view<gdb_byte>
value_contents_raw (struct value *value)
{
  struct gdbarch *arch = get_value_arch (value);
  int unit_size = gdbarch_addressable_memory_unit_size (arch);

  allocate_value_contents (value);

  ULONGEST length = TYPE_LENGTH (value_type (value));
  return gdb::make_array_view
    (value->contents.get () + value->embedded_offset * unit_size, length);
}

gdb::array_view<gdb_byte>
value_contents_all_raw (struct value *value)
{
  allocate_value_contents (value);

  ULONGEST length = TYPE_LENGTH (value_enclosing_type (value));
  return gdb::make_array_view (value->contents.get (), length);
}

struct type *
value_enclosing_type (const struct value *value)
{
  return value->enclosing_type;
}

/* Look at value.h for description.  */

struct type *
value_actual_type (struct value *value, int resolve_simple_types,
		   int *real_type_found)
{
  struct value_print_options opts;
  struct type *result;

  get_user_print_options (&opts);

  if (real_type_found)
    *real_type_found = 0;
  result = value_type (value);
  if (opts.objectprint)
    {
      /* If result's target type is TYPE_CODE_STRUCT, proceed to
	 fetch its rtti type.  */
      if (result->is_pointer_or_reference ()
	  && (check_typedef (TYPE_TARGET_TYPE (result))->code ()
	      == TYPE_CODE_STRUCT)
	  && !value_optimized_out (value))
	{
	  struct type *real_type;

	  real_type = value_rtti_indirect_type (value, NULL, NULL, NULL);
	  if (real_type)
	    {
	      if (real_type_found)
		*real_type_found = 1;
	      result = real_type;
	    }
	}
      else if (resolve_simple_types)
	{
	  if (real_type_found)
	    *real_type_found = 1;
	  result = value_enclosing_type (value);
	}
    }

  return result;
}

void
error_value_optimized_out (void)
{
  throw_error (OPTIMIZED_OUT_ERROR, _("value has been optimized out"));
}

static void
require_not_optimized_out (const struct value *value)
{
  if (!value->optimized_out.empty ())
    {
      if (value->lval == lval_register)
	throw_error (OPTIMIZED_OUT_ERROR,
		     _("register has not been saved in frame"));
      else
	error_value_optimized_out ();
    }
}

static void
require_available (const struct value *value)
{
  if (!value->unavailable.empty ())
    throw_error (NOT_AVAILABLE_ERROR, _("value is not available"));
}

gdb::array_view<const gdb_byte>
value_contents_for_printing (struct value *value)
{
  if (value->lazy)
    value_fetch_lazy (value);

  ULONGEST length = TYPE_LENGTH (value_enclosing_type (value));
  return gdb::make_array_view (value->contents.get (), length);
}

gdb::array_view<const gdb_byte>
value_contents_for_printing_const (const struct value *value)
{
  gdb_assert (!value->lazy);

  ULONGEST length = TYPE_LENGTH (value_enclosing_type (value));
  return gdb::make_array_view (value->contents.get (), length);
}

gdb::array_view<const gdb_byte>
value_contents_all (struct value *value)
{
  gdb::array_view<const gdb_byte> result = value_contents_for_printing (value);
  require_not_optimized_out (value);
  require_available (value);
  return result;
}

/* Copy ranges in SRC_RANGE that overlap [SRC_BIT_OFFSET,
   SRC_BIT_OFFSET+BIT_LENGTH) ranges into *DST_RANGE, adjusted.  */

static void
ranges_copy_adjusted (std::vector<range> *dst_range, int dst_bit_offset,
		      const std::vector<range> &src_range, int src_bit_offset,
		      int bit_length)
{
  for (const range &r : src_range)
    {
      ULONGEST h, l;

      l = std::max (r.offset, (LONGEST) src_bit_offset);
      h = std::min (r.offset + r.length,
		    (LONGEST) src_bit_offset + bit_length);

      if (l < h)
	insert_into_bit_range_vector (dst_range,
				      dst_bit_offset + (l - src_bit_offset),
				      h - l);
    }
}

/* Copy the ranges metadata in SRC that overlaps [SRC_BIT_OFFSET,
   SRC_BIT_OFFSET+BIT_LENGTH) into DST, adjusted.  */

static void
value_ranges_copy_adjusted (struct value *dst, int dst_bit_offset,
			    const struct value *src, int src_bit_offset,
			    int bit_length)
{
  ranges_copy_adjusted (&dst->unavailable, dst_bit_offset,
			src->unavailable, src_bit_offset,
			bit_length);
  ranges_copy_adjusted (&dst->optimized_out, dst_bit_offset,
			src->optimized_out, src_bit_offset,
			bit_length);
}

/* Copy LENGTH target addressable memory units of SRC value's (all) contents
   (value_contents_all) starting at SRC_OFFSET, into DST value's (all)
   contents, starting at DST_OFFSET.  If unavailable contents are
   being copied from SRC, the corresponding DST contents are marked
   unavailable accordingly.  Neither DST nor SRC may be lazy
   values.

   It is assumed the contents of DST in the [DST_OFFSET,
   DST_OFFSET+LENGTH) range are wholly available.  */

static void
value_contents_copy_raw (struct value *dst, LONGEST dst_offset,
			 struct value *src, LONGEST src_offset,
			 LONGEST src_bit_offset, LONGEST length)
{
  LONGEST src_total_bit_offset, dst_total_bit_offset, bit_length;
  struct gdbarch *arch = get_value_arch (src);
  int unit_size = gdbarch_addressable_memory_unit_size (arch);

  /* A lazy DST would make that this copy operation useless, since as
     soon as DST's contents were un-lazied (by a later value_contents
     call, say), the contents would be overwritten.  A lazy SRC would
     mean we'd be copying garbage.  */
  gdb_assert (!dst->lazy && !src->lazy);

  /* The overwritten DST range gets unavailability ORed in, not
     replaced.  Make sure to remember to implement replacing if it
     turns out actually necessary.  */
  gdb_assert (value_bytes_available (dst, dst_offset, length));
  gdb_assert (!value_bits_any_optimized_out (dst,
					     TARGET_CHAR_BIT * dst_offset,
					     TARGET_CHAR_BIT * length));

  /* Copy the data.  */
<<<<<<< HEAD
  bit_length = length * unit_size * HOST_CHAR_BIT;

  if (src_bit_offset)
    {
      bool big_endian = type_byte_order (value_type (dst)) == BFD_ENDIAN_BIG;

      copy_bitwise (value_contents_all_raw (dst).data () + dst_offset * unit_size, 0,
		    value_contents_all_raw (src).data () + src_offset * unit_size,
		    src_bit_offset, bit_length, big_endian);
    }
  else
    memcpy (value_contents_all_raw (dst).data () + dst_offset * unit_size,
	    value_contents_all_raw (src).data () + src_offset * unit_size,
	    length * unit_size);
=======
  gdb::array_view<gdb_byte> dst_contents
    = value_contents_all_raw (dst).slice (dst_offset * unit_size,
					  length * unit_size);
  gdb::array_view<const gdb_byte> src_contents
    = value_contents_all_raw (src).slice (src_offset * unit_size,
					  length * unit_size);
  copy (src_contents, dst_contents);
>>>>>>> 46680d22

  /* Copy the meta-data, adjusted.  */
  src_total_bit_offset = src_offset * unit_size * HOST_CHAR_BIT
			 + src_bit_offset;
  dst_total_bit_offset = dst_offset * unit_size * HOST_CHAR_BIT;

  value_ranges_copy_adjusted (dst, dst_total_bit_offset,
			      src, src_total_bit_offset,
			      bit_length);
}

/* Copy LENGTH bytes of SRC value's (all) contents
   (value_contents_all) starting at SRC_OFFSET byte, into DST value's
   (all) contents, starting at DST_OFFSET.  If unavailable contents
   are being copied from SRC, the corresponding DST contents are
   marked unavailable accordingly.  DST must not be lazy.  If SRC is
   lazy, it will be fetched now.

   It is assumed the contents of DST in the [DST_OFFSET,
   DST_OFFSET+LENGTH) range are wholly available.  */

void
value_contents_copy (struct value *dst, LONGEST dst_offset,
		     struct value *src, LONGEST src_offset,
		     LONGEST src_bit_offset, LONGEST length)
{
  if (src->lazy)
    value_fetch_lazy (src);

  value_contents_copy_raw (dst, dst_offset, src, src_offset,
			   src_bit_offset, length);
}

int
value_lazy (const struct value *value)
{
  return value->lazy;
}

void
set_value_lazy (struct value *value, int val)
{
  value->lazy = val;
}

int
value_stack (const struct value *value)
{
  return value->stack;
}

void
set_value_stack (struct value *value, int val)
{
  value->stack = val;
}

gdb::array_view<const gdb_byte>
value_contents (struct value *value)
{
  gdb::array_view<const gdb_byte> result = value_contents_writeable (value);
  require_not_optimized_out (value);
  require_available (value);
  return result;
}

gdb::array_view<gdb_byte>
value_contents_writeable (struct value *value)
{
  if (value->lazy)
    value_fetch_lazy (value);
  return value_contents_raw (value);
}

int
value_optimized_out (struct value *value)
{
  if (value->lazy)
    {
      /* See if we can compute the result without fetching the
	 value.  */
      if (VALUE_LVAL (value) == lval_memory)
	return false;
      else if (VALUE_LVAL (value) == lval_computed)
	{
	  const struct lval_funcs *funcs = value->location.computed.funcs;

	  if (funcs->is_optimized_out != nullptr)
	    return funcs->is_optimized_out (value);
	}

      /* Fall back to fetching.  */
      try
	{
	  value_fetch_lazy (value);
	}
      catch (const gdb_exception_error &ex)
	{
	  switch (ex.error)
	    {
	    case MEMORY_ERROR:
	    case OPTIMIZED_OUT_ERROR:
	    case NOT_AVAILABLE_ERROR:
	      /* These can normally happen when we try to access an
		 optimized out or unavailable register, either in a
		 physical register or spilled to memory.  */
	      break;
	    default:
	      throw;
	    }
	}
    }

  return !value->optimized_out.empty ();
}

/* Mark contents of VALUE as optimized out, starting at OFFSET bytes, and
   the following LENGTH bytes.  */

void
mark_value_bytes_optimized_out (struct value *value, int offset, int length)
{
  mark_value_bits_optimized_out (value,
				 offset * TARGET_CHAR_BIT,
				 length * TARGET_CHAR_BIT);
}

/* See value.h.  */

void
mark_value_bits_optimized_out (struct value *value,
			       LONGEST offset, LONGEST length)
{
  insert_into_bit_range_vector (&value->optimized_out, offset, length);
}

int
value_bits_synthetic_pointer (const struct value *value,
			      LONGEST offset, LONGEST length)
{
  if (value->lval != lval_computed
      || !value->location.computed.funcs->check_synthetic_pointer)
    return 0;
  return value->location.computed.funcs->check_synthetic_pointer (value,
								  offset,
								  length);
}

LONGEST
value_embedded_offset (const struct value *value)
{
  return value->embedded_offset;
}

void
set_value_embedded_offset (struct value *value, LONGEST val)
{
  value->embedded_offset = val;
}

LONGEST
value_pointed_to_offset (const struct value *value)
{
  return value->pointed_to_offset;
}

void
set_value_pointed_to_offset (struct value *value, LONGEST val)
{
  value->pointed_to_offset = val;
}

const struct lval_funcs *
value_computed_funcs (const struct value *v)
{
  gdb_assert (value_lval_const (v) == lval_computed);

  return v->location.computed.funcs;
}

void *
value_computed_closure (const struct value *v)
{
  gdb_assert (v->lval == lval_computed);

  return v->location.computed.closure;
}

enum lval_type *
deprecated_value_lval_hack (struct value *value)
{
  return &value->lval;
}

enum lval_type
value_lval_const (const struct value *value)
{
  return value->lval;
}

CORE_ADDR
value_address (const struct value *value)
{
  if (value->lval != lval_memory)
    return 0;
  if (value->parent != NULL)
    return value_address (value->parent.get ()) + value->offset;
  if (NULL != TYPE_DATA_LOCATION (value_type (value)))
    {
      gdb_assert (PROP_CONST == TYPE_DATA_LOCATION_KIND (value_type (value)));
      return TYPE_DATA_LOCATION_ADDR (value_type (value));
    }

  return value->location.address + value->offset;
}

CORE_ADDR
value_raw_address (const struct value *value)
{
  if (value->lval != lval_memory)
    return 0;
  return value->location.address;
}

void
set_value_address (struct value *value, CORE_ADDR addr)
{
  gdb_assert (value->lval == lval_memory);
  value->location.address = addr;
}

struct internalvar **
deprecated_value_internalvar_hack (struct value *value)
{
  return &value->location.internalvar;
}

struct frame_id *
deprecated_value_next_frame_id_hack (struct value *value)
{
  gdb_assert (value->lval == lval_register);
  return &value->location.reg.next_frame_id;
}

int *
deprecated_value_regnum_hack (struct value *value)
{
  gdb_assert (value->lval == lval_register);
  return &value->location.reg.regnum;
}

int
deprecated_value_modifiable (const struct value *value)
{
  return value->modifiable;
}

/* Return a mark in the value chain.  All values allocated after the
   mark is obtained (except for those released) are subject to being freed
   if a subsequent value_free_to_mark is passed the mark.  */
struct value *
value_mark (void)
{
  if (all_values.empty ())
    return nullptr;
  return all_values.back ().get ();
}

/* See value.h.  */

void
value_incref (struct value *val)
{
  val->reference_count++;
}

/* Release a reference to VAL, which was acquired with value_incref.
   This function is also called to deallocate values from the value
   chain.  */

void
value_decref (struct value *val)
{
  if (val != nullptr)
    {
      gdb_assert (val->reference_count > 0);
      val->reference_count--;
      if (val->reference_count == 0)
	delete val;
    }
}

/* Free all values allocated since MARK was obtained by value_mark
   (except for those released).  */
void
value_free_to_mark (const struct value *mark)
{
  auto iter = std::find (all_values.begin (), all_values.end (), mark);
  if (iter == all_values.end ())
    all_values.clear ();
  else
    all_values.erase (iter + 1, all_values.end ());
}

/* Remove VAL from the chain all_values
   so it will not be freed automatically.  */

value_ref_ptr
release_value (struct value *val)
{
  if (val == nullptr)
    return value_ref_ptr ();

  std::vector<value_ref_ptr>::reverse_iterator iter;
  for (iter = all_values.rbegin (); iter != all_values.rend (); ++iter)
    {
      if (*iter == val)
	{
	  value_ref_ptr result = *iter;
	  all_values.erase (iter.base () - 1);
	  return result;
	}
    }

  /* We must always return an owned reference.  Normally this happens
     because we transfer the reference from the value chain, but in
     this case the value was not on the chain.  */
  return value_ref_ptr::new_reference (val);
}

/* See value.h.  */

std::vector<value_ref_ptr>
value_release_to_mark (const struct value *mark)
{
  std::vector<value_ref_ptr> result;

  auto iter = std::find (all_values.begin (), all_values.end (), mark);
  if (iter == all_values.end ())
    std::swap (result, all_values);
  else
    {
      std::move (iter + 1, all_values.end (), std::back_inserter (result));
      all_values.erase (iter + 1, all_values.end ());
    }
  std::reverse (result.begin (), result.end ());
  return result;
}

/* Return a copy of the value ARG.
   It contains the same contents, for same memory address,
   but it's a different block of storage.  */

struct value *
value_copy (struct value *arg)
{
  struct type *encl_type = value_enclosing_type (arg);
  struct value *val;

  if (value_lazy (arg))
    val = allocate_value_lazy (encl_type);
  else
    val = allocate_value (encl_type);
  val->type = arg->type;
  VALUE_LVAL (val) = VALUE_LVAL (arg);
  val->location = arg->location;
  val->offset = arg->offset;
  val->bitpos = arg->bitpos;
  val->bitsize = arg->bitsize;
  val->lazy = arg->lazy;
  val->embedded_offset = value_embedded_offset (arg);
  val->pointed_to_offset = arg->pointed_to_offset;
  val->modifiable = arg->modifiable;
  val->stack = arg->stack;
  val->is_zero = arg->is_zero;
  val->initialized = arg->initialized;

  if (!value_lazy (val))
    copy (value_contents_all_raw (arg),
	  value_contents_all_raw (val));

  val->unavailable = arg->unavailable;
  val->optimized_out = arg->optimized_out;
  val->parent = arg->parent;
  if (VALUE_LVAL (val) == lval_computed)
    {
      const struct lval_funcs *funcs = val->location.computed.funcs;

      if (funcs->copy_closure)
	val->location.computed.closure = funcs->copy_closure (val);
    }
  return val;
}

/* Return a "const" and/or "volatile" qualified version of the value V.
   If CNST is true, then the returned value will be qualified with
   "const".
   if VOLTL is true, then the returned value will be qualified with
   "volatile".  */

struct value *
make_cv_value (int cnst, int voltl, struct value *v)
{
  struct type *val_type = value_type (v);
  struct type *enclosing_type = value_enclosing_type (v);
  struct value *cv_val = value_copy (v);

  deprecated_set_value_type (cv_val,
			     make_cv_type (cnst, voltl, val_type, NULL));
  set_value_enclosing_type (cv_val,
			    make_cv_type (cnst, voltl, enclosing_type, NULL));

  return cv_val;
}

/* Return a version of ARG that is non-lvalue.  */

struct value *
value_non_lval (struct value *arg)
{
  if (VALUE_LVAL (arg) != not_lval)
    {
      struct type *enc_type = value_enclosing_type (arg);
      struct value *val = allocate_value (enc_type);

      copy (value_contents_all (arg), value_contents_all_raw (val));
      val->type = arg->type;
      set_value_embedded_offset (val, value_embedded_offset (arg));
      set_value_pointed_to_offset (val, value_pointed_to_offset (arg));
      return val;
    }
   return arg;
}

/* Write contents of V at ADDR and set its lval type to be LVAL_MEMORY.  */

void
value_force_lval (struct value *v, CORE_ADDR addr)
{
  gdb_assert (VALUE_LVAL (v) == not_lval);

  write_memory (addr, value_contents_raw (v).data (), TYPE_LENGTH (value_type (v)));
  v->lval = lval_memory;
  v->location.address = addr;
}

void
set_value_component_location (struct value *component,
			      const struct value *whole)
{
  struct type *type;

  gdb_assert (whole->lval != lval_xcallable);

  if (whole->lval == lval_internalvar)
    VALUE_LVAL (component) = lval_internalvar_component;
  else
    VALUE_LVAL (component) = whole->lval;

  component->location = whole->location;
  if (whole->lval == lval_computed)
    {
      const struct lval_funcs *funcs = whole->location.computed.funcs;

      if (funcs->copy_closure)
	component->location.computed.closure = funcs->copy_closure (whole);
    }

  /* If the WHOLE value has a dynamically resolved location property then
     update the address of the COMPONENT.  */
  type = value_type (whole);
  if (NULL != TYPE_DATA_LOCATION (type)
      && TYPE_DATA_LOCATION_KIND (type) == PROP_CONST)
    set_value_address (component, TYPE_DATA_LOCATION_ADDR (type));

  /* Similarly, if the COMPONENT value has a dynamically resolved location
     property then update its address.  */
  type = value_type (component);
  if (NULL != TYPE_DATA_LOCATION (type)
      && TYPE_DATA_LOCATION_KIND (type) == PROP_CONST)
    {
      /* If the COMPONENT has a dynamic location, and is an
	 lval_internalvar_component, then we change it to a lval_memory.

	 Usually a component of an internalvar is created non-lazy, and has
	 its content immediately copied from the parent internalvar.
	 However, for components with a dynamic location, the content of
	 the component is not contained within the parent, but is instead
	 accessed indirectly.  Further, the component will be created as a
	 lazy value.

	 By changing the type of the component to lval_memory we ensure
	 that value_fetch_lazy can successfully load the component.

         This solution isn't ideal, but a real fix would require values to
         carry around both the parent value contents, and the contents of
         any dynamic fields within the parent.  This is a substantial
         change to how values work in GDB.  */
      if (VALUE_LVAL (component) == lval_internalvar_component)
	{
	  gdb_assert (value_lazy (component));
	  VALUE_LVAL (component) = lval_memory;
	}
      else
	gdb_assert (VALUE_LVAL (component) == lval_memory);
      set_value_address (component, TYPE_DATA_LOCATION_ADDR (type));
    }
}

/* Access to the value history.  */

/* Record a new value in the value history.
   Returns the absolute history index of the entry.  */

int
record_latest_value (struct value *val)
{
  /* We don't want this value to have anything to do with the inferior anymore.
     In particular, "set $1 = 50" should not affect the variable from which
     the value was taken, and fast watchpoints should be able to assume that
     a value on the value history never changes.  */
  if (value_lazy (val))
    value_fetch_lazy (val);
  /* We preserve VALUE_LVAL so that the user can find out where it was fetched
     from.  This is a bit dubious, because then *&$1 does not just return $1
     but the current contents of that location.  c'est la vie...  */
  val->modifiable = 0;

  value_history.push_back (release_value (val));

  return value_history.size ();
}

/* Return a copy of the value in the history with sequence number NUM.  */

struct value *
access_value_history (int num)
{
  int absnum = num;

  if (absnum <= 0)
    absnum += value_history.size ();

  if (absnum <= 0)
    {
      if (num == 0)
	error (_("The history is empty."));
      else if (num == 1)
	error (_("There is only one value in the history."));
      else
	error (_("History does not go back to $$%d."), -num);
    }
  if (absnum > value_history.size ())
    error (_("History has not yet reached $%d."), absnum);

  absnum--;

  return value_copy (value_history[absnum].get ());
}

static void
show_values (const char *num_exp, int from_tty)
{
  int i;
  struct value *val;
  static int num = 1;

  if (num_exp)
    {
      /* "show values +" should print from the stored position.
	 "show values <exp>" should print around value number <exp>.  */
      if (num_exp[0] != '+' || num_exp[1] != '\0')
	num = parse_and_eval_long (num_exp) - 5;
    }
  else
    {
      /* "show values" means print the last 10 values.  */
      num = value_history.size () - 9;
    }

  if (num <= 0)
    num = 1;

  for (i = num; i < num + 10 && i <= value_history.size (); i++)
    {
      struct value_print_options opts;

      val = access_value_history (i);
      printf_filtered (("$%d = "), i);
      get_user_print_options (&opts);
      value_print (val, gdb_stdout, &opts);
      printf_filtered (("\n"));
    }

  /* The next "show values +" should start after what we just printed.  */
  num += 10;

  /* Hitting just return after this command should do the same thing as
     "show values +".  If num_exp is null, this is unnecessary, since
     "show values +" is not useful after "show values".  */
  if (from_tty && num_exp)
    set_repeat_arguments ("+");
}

enum internalvar_kind
{
  /* The internal variable is empty.  */
  INTERNALVAR_VOID,

  /* The value of the internal variable is provided directly as
     a GDB value object.  */
  INTERNALVAR_VALUE,

  /* A fresh value is computed via a call-back routine on every
     access to the internal variable.  */
  INTERNALVAR_MAKE_VALUE,

  /* The internal variable holds a GDB internal convenience function.  */
  INTERNALVAR_FUNCTION,

  /* The variable holds an integer value.  */
  INTERNALVAR_INTEGER,

  /* The variable holds a GDB-provided string.  */
  INTERNALVAR_STRING,
};

union internalvar_data
{
  /* A value object used with INTERNALVAR_VALUE.  */
  struct value *value;

  /* The call-back routine used with INTERNALVAR_MAKE_VALUE.  */
  struct
  {
    /* The functions to call.  */
    const struct internalvar_funcs *functions;

    /* The function's user-data.  */
    void *data;
  } make_value;

  /* The internal function used with INTERNALVAR_FUNCTION.  */
  struct
  {
    struct internal_function *function;
    /* True if this is the canonical name for the function.  */
    int canonical;
  } fn;

  /* An integer value used with INTERNALVAR_INTEGER.  */
  struct
  {
    /* If type is non-NULL, it will be used as the type to generate
       a value for this internal variable.  If type is NULL, a default
       integer type for the architecture is used.  */
    struct type *type;
    LONGEST val;
  } integer;

  /* A string value used with INTERNALVAR_STRING.  */
  char *string;
};

/* Internal variables.  These are variables within the debugger
   that hold values assigned by debugger commands.
   The user refers to them with a '$' prefix
   that does not appear in the variable names stored internally.  */

struct internalvar
{
  struct internalvar *next;
  char *name;

  /* We support various different kinds of content of an internal variable.
     enum internalvar_kind specifies the kind, and union internalvar_data
     provides the data associated with this particular kind.  */

  enum internalvar_kind kind;

  union internalvar_data u;
};

static struct internalvar *internalvars;

/* If the variable does not already exist create it and give it the
   value given.  If no value is given then the default is zero.  */
static void
init_if_undefined_command (const char* args, int from_tty)
{
  struct internalvar *intvar = nullptr;

  /* Parse the expression - this is taken from set_command().  */
  expression_up expr = parse_expression (args);

  /* Validate the expression.
     Was the expression an assignment?
     Or even an expression at all?  */
  if (expr->first_opcode () != BINOP_ASSIGN)
    error (_("Init-if-undefined requires an assignment expression."));

  /* Extract the variable from the parsed expression.  */
  expr::assign_operation *assign
    = dynamic_cast<expr::assign_operation *> (expr->op.get ());
  if (assign != nullptr)
    {
      expr::operation *lhs = assign->get_lhs ();
      expr::internalvar_operation *ivarop
	= dynamic_cast<expr::internalvar_operation *> (lhs);
      if (ivarop != nullptr)
	intvar = ivarop->get_internalvar ();
    }

  if (intvar == nullptr)
    error (_("The first parameter to init-if-undefined "
	     "should be a GDB variable."));

  /* Only evaluate the expression if the lvalue is void.
     This may still fail if the expression is invalid.  */
  if (intvar->kind == INTERNALVAR_VOID)
    evaluate_expression (expr.get ());
}


/* Look up an internal variable with name NAME.  NAME should not
   normally include a dollar sign.

   If the specified internal variable does not exist,
   the return value is NULL.  */

struct internalvar *
lookup_only_internalvar (const char *name)
{
  struct internalvar *var;

  for (var = internalvars; var; var = var->next)
    if (strcmp (var->name, name) == 0)
      return var;

  return NULL;
}

/* Complete NAME by comparing it to the names of internal
   variables.  */

void
complete_internalvar (completion_tracker &tracker, const char *name)
{
  struct internalvar *var;
  int len;

  len = strlen (name);

  for (var = internalvars; var; var = var->next)
    if (strncmp (var->name, name, len) == 0)
      tracker.add_completion (make_unique_xstrdup (var->name));
}

/* Create an internal variable with name NAME and with a void value.
   NAME should not normally include a dollar sign.  */

struct internalvar *
create_internalvar (const char *name)
{
  struct internalvar *var = XNEW (struct internalvar);

  var->name = xstrdup (name);
  var->kind = INTERNALVAR_VOID;
  var->next = internalvars;
  internalvars = var;
  return var;
}

/* Create an internal variable with name NAME and register FUN as the
   function that value_of_internalvar uses to create a value whenever
   this variable is referenced.  NAME should not normally include a
   dollar sign.  DATA is passed uninterpreted to FUN when it is
   called.  CLEANUP, if not NULL, is called when the internal variable
   is destroyed.  It is passed DATA as its only argument.  */

struct internalvar *
create_internalvar_type_lazy (const char *name,
			      const struct internalvar_funcs *funcs,
			      void *data)
{
  struct internalvar *var = create_internalvar (name);

  var->kind = INTERNALVAR_MAKE_VALUE;
  var->u.make_value.functions = funcs;
  var->u.make_value.data = data;
  return var;
}

/* See documentation in value.h.  */

int
compile_internalvar_to_ax (struct internalvar *var,
			   struct agent_expr *expr,
			   struct axs_value *value)
{
  if (var->kind != INTERNALVAR_MAKE_VALUE
      || var->u.make_value.functions->compile_to_ax == NULL)
    return 0;

  var->u.make_value.functions->compile_to_ax (var, expr, value,
					      var->u.make_value.data);
  return 1;
}

/* Look up an internal variable with name NAME.  NAME should not
   normally include a dollar sign.

   If the specified internal variable does not exist,
   one is created, with a void value.  */

struct internalvar *
lookup_internalvar (const char *name)
{
  struct internalvar *var;

  var = lookup_only_internalvar (name);
  if (var)
    return var;

  return create_internalvar (name);
}

/* Return current value of internal variable VAR.  For variables that
   are not inherently typed, use a value type appropriate for GDBARCH.  */

struct value *
value_of_internalvar (struct gdbarch *gdbarch, struct internalvar *var)
{
  struct value *val;
  struct trace_state_variable *tsv;

  /* If there is a trace state variable of the same name, assume that
     is what we really want to see.  */
  tsv = find_trace_state_variable (var->name);
  if (tsv)
    {
      tsv->value_known = target_get_trace_state_variable_value (tsv->number,
								&(tsv->value));
      if (tsv->value_known)
	val = value_from_longest (builtin_type (gdbarch)->builtin_int64,
				  tsv->value);
      else
	val = allocate_value (builtin_type (gdbarch)->builtin_void);
      return val;
    }

  switch (var->kind)
    {
    case INTERNALVAR_VOID:
      val = allocate_value (builtin_type (gdbarch)->builtin_void);
      break;

    case INTERNALVAR_FUNCTION:
      val = allocate_value (builtin_type (gdbarch)->internal_fn);
      break;

    case INTERNALVAR_INTEGER:
      if (!var->u.integer.type)
	val = value_from_longest (builtin_type (gdbarch)->builtin_int,
				  var->u.integer.val);
      else
	val = value_from_longest (var->u.integer.type, var->u.integer.val);
      break;

    case INTERNALVAR_STRING:
      val = value_cstring (var->u.string, strlen (var->u.string),
			   builtin_type (gdbarch)->builtin_char);
      break;

    case INTERNALVAR_VALUE:
      val = value_copy (var->u.value);
      if (value_lazy (val))
	value_fetch_lazy (val);
      break;

    case INTERNALVAR_MAKE_VALUE:
      val = (*var->u.make_value.functions->make_value) (gdbarch, var,
							var->u.make_value.data);
      break;

    default:
      internal_error (__FILE__, __LINE__, _("bad kind"));
    }

  /* Change the VALUE_LVAL to lval_internalvar so that future operations
     on this value go back to affect the original internal variable.

     Do not do this for INTERNALVAR_MAKE_VALUE variables, as those have
     no underlying modifiable state in the internal variable.

     Likewise, if the variable's value is a computed lvalue, we want
     references to it to produce another computed lvalue, where
     references and assignments actually operate through the
     computed value's functions.

     This means that internal variables with computed values
     behave a little differently from other internal variables:
     assignments to them don't just replace the previous value
     altogether.  At the moment, this seems like the behavior we
     want.  */

  if (var->kind != INTERNALVAR_MAKE_VALUE
      && val->lval != lval_computed)
    {
      VALUE_LVAL (val) = lval_internalvar;
      VALUE_INTERNALVAR (val) = var;
    }

  return val;
}

int
get_internalvar_integer (struct internalvar *var, LONGEST *result)
{
  if (var->kind == INTERNALVAR_INTEGER)
    {
      *result = var->u.integer.val;
      return 1;
    }

  if (var->kind == INTERNALVAR_VALUE)
    {
      struct type *type = check_typedef (value_type (var->u.value));

      if (type->code () == TYPE_CODE_INT)
	{
	  *result = value_as_long (var->u.value);
	  return 1;
	}
    }

  return 0;
}

static int
get_internalvar_function (struct internalvar *var,
			  struct internal_function **result)
{
  switch (var->kind)
    {
    case INTERNALVAR_FUNCTION:
      *result = var->u.fn.function;
      return 1;

    default:
      return 0;
    }
}

void
set_internalvar_component (struct internalvar *var,
			   LONGEST offset, LONGEST bitpos,
			   LONGEST bitsize, struct value *newval)
{
  gdb_byte *addr;
  struct gdbarch *arch;
  int unit_size;

  switch (var->kind)
    {
    case INTERNALVAR_VALUE:
      addr = value_contents_writeable (var->u.value).data ();
      arch = get_value_arch (var->u.value);
      unit_size = gdbarch_addressable_memory_unit_size (arch);

      if (bitsize)
	modify_field (value_type (var->u.value), addr + offset,
		      value_as_long (newval), bitpos, bitsize);
      else
	memcpy (addr + offset * unit_size, value_contents (newval).data (),
		TYPE_LENGTH (value_type (newval)));
      break;

    default:
      /* We can never get a component of any other kind.  */
      internal_error (__FILE__, __LINE__, _("set_internalvar_component"));
    }
}

void
set_internalvar (struct internalvar *var, struct value *val)
{
  enum internalvar_kind new_kind;
  union internalvar_data new_data = { 0 };

  if (var->kind == INTERNALVAR_FUNCTION && var->u.fn.canonical)
    error (_("Cannot overwrite convenience function %s"), var->name);

  /* Prepare new contents.  */
  switch (check_typedef (value_type (val))->code ())
    {
    case TYPE_CODE_VOID:
      new_kind = INTERNALVAR_VOID;
      break;

    case TYPE_CODE_INTERNAL_FUNCTION:
      gdb_assert (VALUE_LVAL (val) == lval_internalvar);
      new_kind = INTERNALVAR_FUNCTION;
      get_internalvar_function (VALUE_INTERNALVAR (val),
				&new_data.fn.function);
      /* Copies created here are never canonical.  */
      break;

    default:
      new_kind = INTERNALVAR_VALUE;
      struct value *copy = value_copy (val);
      copy->modifiable = 1;

      /* Force the value to be fetched from the target now, to avoid problems
	 later when this internalvar is referenced and the target is gone or
	 has changed.  */
      if (value_lazy (copy))
	value_fetch_lazy (copy);

      /* Release the value from the value chain to prevent it from being
	 deleted by free_all_values.  From here on this function should not
	 call error () until new_data is installed into the var->u to avoid
	 leaking memory.  */
      new_data.value = release_value (copy).release ();

      /* Internal variables which are created from values with a dynamic
	 location don't need the location property of the origin anymore.
	 The resolved dynamic location is used prior then any other address
	 when accessing the value.
	 If we keep it, we would still refer to the origin value.
	 Remove the location property in case it exist.  */
      value_type (new_data.value)->remove_dyn_prop (DYN_PROP_DATA_LOCATION);

      break;
    }

  /* Clean up old contents.  */
  clear_internalvar (var);

  /* Switch over.  */
  var->kind = new_kind;
  var->u = new_data;
  /* End code which must not call error().  */
}

void
set_internalvar_integer (struct internalvar *var, LONGEST l)
{
  /* Clean up old contents.  */
  clear_internalvar (var);

  var->kind = INTERNALVAR_INTEGER;
  var->u.integer.type = NULL;
  var->u.integer.val = l;
}

void
set_internalvar_string (struct internalvar *var, const char *string)
{
  /* Clean up old contents.  */
  clear_internalvar (var);

  var->kind = INTERNALVAR_STRING;
  var->u.string = xstrdup (string);
}

static void
set_internalvar_function (struct internalvar *var, struct internal_function *f)
{
  /* Clean up old contents.  */
  clear_internalvar (var);

  var->kind = INTERNALVAR_FUNCTION;
  var->u.fn.function = f;
  var->u.fn.canonical = 1;
  /* Variables installed here are always the canonical version.  */
}

void
clear_internalvar (struct internalvar *var)
{
  /* Clean up old contents.  */
  switch (var->kind)
    {
    case INTERNALVAR_VALUE:
      value_decref (var->u.value);
      break;

    case INTERNALVAR_STRING:
      xfree (var->u.string);
      break;

    case INTERNALVAR_MAKE_VALUE:
      if (var->u.make_value.functions->destroy != NULL)
	var->u.make_value.functions->destroy (var->u.make_value.data);
      break;

    default:
      break;
    }

  /* Reset to void kind.  */
  var->kind = INTERNALVAR_VOID;
}

const char *
internalvar_name (const struct internalvar *var)
{
  return var->name;
}

static struct internal_function *
create_internal_function (const char *name,
			  internal_function_fn handler, void *cookie)
{
  struct internal_function *ifn = XNEW (struct internal_function);

  ifn->name = xstrdup (name);
  ifn->handler = handler;
  ifn->cookie = cookie;
  return ifn;
}

const char *
value_internal_function_name (struct value *val)
{
  struct internal_function *ifn;
  int result;

  gdb_assert (VALUE_LVAL (val) == lval_internalvar);
  result = get_internalvar_function (VALUE_INTERNALVAR (val), &ifn);
  gdb_assert (result);

  return ifn->name;
}

struct value *
call_internal_function (struct gdbarch *gdbarch,
			const struct language_defn *language,
			struct value *func, int argc, struct value **argv)
{
  struct internal_function *ifn;
  int result;

  gdb_assert (VALUE_LVAL (func) == lval_internalvar);
  result = get_internalvar_function (VALUE_INTERNALVAR (func), &ifn);
  gdb_assert (result);

  return (*ifn->handler) (gdbarch, language, ifn->cookie, argc, argv);
}

/* The 'function' command.  This does nothing -- it is just a
   placeholder to let "help function NAME" work.  This is also used as
   the implementation of the sub-command that is created when
   registering an internal function.  */
static void
function_command (const char *command, int from_tty)
{
  /* Do nothing.  */
}

/* Helper function that does the work for add_internal_function.  */

static struct cmd_list_element *
do_add_internal_function (const char *name, const char *doc,
			  internal_function_fn handler, void *cookie)
{
  struct internal_function *ifn;
  struct internalvar *var = lookup_internalvar (name);

  ifn = create_internal_function (name, handler, cookie);
  set_internalvar_function (var, ifn);

  return add_cmd (name, no_class, function_command, doc, &functionlist);
}

/* See value.h.  */

void
add_internal_function (const char *name, const char *doc,
		       internal_function_fn handler, void *cookie)
{
  do_add_internal_function (name, doc, handler, cookie);
}

/* See value.h.  */

void
add_internal_function (gdb::unique_xmalloc_ptr<char> &&name,
		       gdb::unique_xmalloc_ptr<char> &&doc,
		       internal_function_fn handler, void *cookie)
{
  struct cmd_list_element *cmd
    = do_add_internal_function (name.get (), doc.get (), handler, cookie);
  doc.release ();
  cmd->doc_allocated = 1;
  name.release ();
  cmd->name_allocated = 1;
}

/* Update VALUE before discarding OBJFILE.  COPIED_TYPES is used to
   prevent cycles / duplicates.  */

void
preserve_one_value (struct value *value, struct objfile *objfile,
		    htab_t copied_types)
{
  if (value->type->objfile_owner () == objfile)
    value->type = copy_type_recursive (objfile, value->type, copied_types);

  if (value->enclosing_type->objfile_owner () == objfile)
    value->enclosing_type = copy_type_recursive (objfile,
						 value->enclosing_type,
						 copied_types);
}

/* Likewise for internal variable VAR.  */

static void
preserve_one_internalvar (struct internalvar *var, struct objfile *objfile,
			  htab_t copied_types)
{
  switch (var->kind)
    {
    case INTERNALVAR_INTEGER:
      if (var->u.integer.type
	  && var->u.integer.type->objfile_owner () == objfile)
	var->u.integer.type
	  = copy_type_recursive (objfile, var->u.integer.type, copied_types);
      break;

    case INTERNALVAR_VALUE:
      preserve_one_value (var->u.value, objfile, copied_types);
      break;
    }
}

/* Update the internal variables and value history when OBJFILE is
   discarded; we must copy the types out of the objfile.  New global types
   will be created for every convenience variable which currently points to
   this objfile's types, and the convenience variables will be adjusted to
   use the new global types.  */

void
preserve_values (struct objfile *objfile)
{
  struct internalvar *var;

  /* Create the hash table.  We allocate on the objfile's obstack, since
     it is soon to be deleted.  */
  htab_up copied_types = create_copied_types_hash (objfile);

  for (const value_ref_ptr &item : value_history)
    preserve_one_value (item.get (), objfile, copied_types.get ());

  for (var = internalvars; var; var = var->next)
    preserve_one_internalvar (var, objfile, copied_types.get ());

  preserve_ext_lang_values (objfile, copied_types.get ());
}

static void
show_convenience (const char *ignore, int from_tty)
{
  struct gdbarch *gdbarch = get_current_arch ();
  struct internalvar *var;
  int varseen = 0;
  struct value_print_options opts;

  get_user_print_options (&opts);
  for (var = internalvars; var; var = var->next)
    {

      if (!varseen)
	{
	  varseen = 1;
	}
      printf_filtered (("$%s = "), var->name);

      try
	{
	  struct value *val;

	  val = value_of_internalvar (gdbarch, var);
	  value_print (val, gdb_stdout, &opts);
	}
      catch (const gdb_exception_error &ex)
	{
	  fprintf_styled (gdb_stdout, metadata_style.style (),
			  _("<error: %s>"), ex.what ());
	}

      printf_filtered (("\n"));
    }
  if (!varseen)
    {
      /* This text does not mention convenience functions on purpose.
	 The user can't create them except via Python, and if Python support
	 is installed this message will never be printed ($_streq will
	 exist).  */
      printf_unfiltered (_("No debugger convenience variables now defined.\n"
			   "Convenience variables have "
			   "names starting with \"$\";\n"
			   "use \"set\" as in \"set "
			   "$foo = 5\" to define them.\n"));
    }
}


/* See value.h.  */

struct value *
value_from_xmethod (xmethod_worker_up &&worker)
{
  struct value *v;

  v = allocate_value (builtin_type (target_gdbarch ())->xmethod);
  v->lval = lval_xcallable;
  v->location.xm_worker = worker.release ();
  v->modifiable = 0;

  return v;
}

/* Return the type of the result of TYPE_CODE_XMETHOD value METHOD.  */

struct type *
result_type_of_xmethod (struct value *method, gdb::array_view<value *> argv)
{
  gdb_assert (value_type (method)->code () == TYPE_CODE_XMETHOD
	      && method->lval == lval_xcallable && !argv.empty ());

  return method->location.xm_worker->get_result_type (argv[0], argv.slice (1));
}

/* Call the xmethod corresponding to the TYPE_CODE_XMETHOD value METHOD.  */

struct value *
call_xmethod (struct value *method, gdb::array_view<value *> argv)
{
  gdb_assert (value_type (method)->code () == TYPE_CODE_XMETHOD
	      && method->lval == lval_xcallable && !argv.empty ());

  return method->location.xm_worker->invoke (argv[0], argv.slice (1));
}

/* Extract a value as a C number (either long or double).
   Knows how to convert fixed values to double, or
   floating values to long.
   Does not deallocate the value.  */

LONGEST
value_as_long (struct value *val)
{
  /* This coerces arrays and functions, which is necessary (e.g.
     in disassemble_command).  It also dereferences references, which
     I suspect is the most logical thing to do.  */
  val = coerce_array (val);
  return unpack_long (value_type (val), value_contents (val).data ());
}

/* Extract a value as a C pointer.  Does not deallocate the value.
   Note that val's type may not actually be a pointer; value_as_long
   handles all the cases.  */
CORE_ADDR
value_as_address (struct value *val)
{
  struct gdbarch *gdbarch = value_type (val)->arch ();

  /* Assume a CORE_ADDR can fit in a LONGEST (for now).  Not sure
     whether we want this to be true eventually.  */
#if 0
  /* gdbarch_addr_bits_remove is wrong if we are being called for a
     non-address (e.g. argument to "signal", "info break", etc.), or
     for pointers to char, in which the low bits *are* significant.  */
  return gdbarch_addr_bits_remove (gdbarch, value_as_long (val));
#else

  /* There are several targets (IA-64, PowerPC, and others) which
     don't represent pointers to functions as simply the address of
     the function's entry point.  For example, on the IA-64, a
     function pointer points to a two-word descriptor, generated by
     the linker, which contains the function's entry point, and the
     value the IA-64 "global pointer" register should have --- to
     support position-independent code.  The linker generates
     descriptors only for those functions whose addresses are taken.

     On such targets, it's difficult for GDB to convert an arbitrary
     function address into a function pointer; it has to either find
     an existing descriptor for that function, or call malloc and
     build its own.  On some targets, it is impossible for GDB to
     build a descriptor at all: the descriptor must contain a jump
     instruction; data memory cannot be executed; and code memory
     cannot be modified.

     Upon entry to this function, if VAL is a value of type `function'
     (that is, TYPE_CODE (VALUE_TYPE (val)) == TYPE_CODE_FUNC), then
     value_address (val) is the address of the function.  This is what
     you'll get if you evaluate an expression like `main'.  The call
     to COERCE_ARRAY below actually does all the usual unary
     conversions, which includes converting values of type `function'
     to `pointer to function'.  This is the challenging conversion
     discussed above.  Then, `unpack_long' will convert that pointer
     back into an address.

     So, suppose the user types `disassemble foo' on an architecture
     with a strange function pointer representation, on which GDB
     cannot build its own descriptors, and suppose further that `foo'
     has no linker-built descriptor.  The address->pointer conversion
     will signal an error and prevent the command from running, even
     though the next step would have been to convert the pointer
     directly back into the same address.

     The following shortcut avoids this whole mess.  If VAL is a
     function, just return its address directly.  */
  if (value_type (val)->code () == TYPE_CODE_FUNC
      || value_type (val)->code () == TYPE_CODE_METHOD)
    return value_address (val);

  val = coerce_array (val);

  /* Some architectures (e.g. Harvard), map instruction and data
     addresses onto a single large unified address space.  For
     instance: An architecture may consider a large integer in the
     range 0x10000000 .. 0x1000ffff to already represent a data
     addresses (hence not need a pointer to address conversion) while
     a small integer would still need to be converted integer to
     pointer to address.  Just assume such architectures handle all
     integer conversions in a single function.  */

  /* JimB writes:

     I think INTEGER_TO_ADDRESS is a good idea as proposed --- but we
     must admonish GDB hackers to make sure its behavior matches the
     compiler's, whenever possible.

     In general, I think GDB should evaluate expressions the same way
     the compiler does.  When the user copies an expression out of
     their source code and hands it to a `print' command, they should
     get the same value the compiler would have computed.  Any
     deviation from this rule can cause major confusion and annoyance,
     and needs to be justified carefully.  In other words, GDB doesn't
     really have the freedom to do these conversions in clever and
     useful ways.

     AndrewC pointed out that users aren't complaining about how GDB
     casts integers to pointers; they are complaining that they can't
     take an address from a disassembly listing and give it to `x/i'.
     This is certainly important.

     Adding an architecture method like integer_to_address() certainly
     makes it possible for GDB to "get it right" in all circumstances
     --- the target has complete control over how things get done, so
     people can Do The Right Thing for their target without breaking
     anyone else.  The standard doesn't specify how integers get
     converted to pointers; usually, the ABI doesn't either, but
     ABI-specific code is a more reasonable place to handle it.  */

  if (!value_type (val)->is_pointer_or_reference ()
      && gdbarch_integer_to_address_p (gdbarch))
    return gdbarch_integer_to_address (gdbarch, value_type (val),
				       value_contents (val).data (),
				       ARCH_ADDR_SPACE_ID_DEFAULT);

  return unpack_long (value_type (val), value_contents (val).data ());
#endif
}

/* Unpack raw data (copied from debugee, target byte order) at VALADDR
   as a long, or as a double, assuming the raw data is described
   by type TYPE.  Knows how to convert different sizes of values
   and can convert between fixed and floating point.  We don't assume
   any alignment for the raw data.  Return value is in host byte order.

   If you want functions and arrays to be coerced to pointers, and
   references to be dereferenced, call value_as_long() instead.

   C++: It is assumed that the front-end has taken care of
   all matters concerning pointers to members.  A pointer
   to member which reaches here is considered to be equivalent
   to an INT (or some size).  After all, it is only an offset.  */

LONGEST
unpack_long (struct type *type, const gdb_byte *valaddr)
{
  if (is_fixed_point_type (type))
    type = type->fixed_point_type_base_type ();

  enum bfd_endian byte_order = type_byte_order (type);
  enum type_code code = type->code ();
  int len = TYPE_LENGTH (type);
  int nosign = type->is_unsigned ();

  switch (code)
    {
    case TYPE_CODE_TYPEDEF:
      return unpack_long (check_typedef (type), valaddr);
    case TYPE_CODE_ENUM:
    case TYPE_CODE_FLAGS:
    case TYPE_CODE_BOOL:
    case TYPE_CODE_INT:
    case TYPE_CODE_CHAR:
    case TYPE_CODE_RANGE:
    case TYPE_CODE_MEMBERPTR:
      {
	LONGEST result;

	if (type->bit_size_differs_p ())
	  {
	    unsigned bit_off = type->bit_offset ();
	    unsigned bit_size = type->bit_size ();
	    if (bit_size == 0)
	      {
		/* unpack_bits_as_long doesn't handle this case the
		   way we'd like, so handle it here.  */
		result = 0;
	      }
	    else
	      result = unpack_bits_as_long (type, valaddr, bit_off, bit_size);
	  }
	else
	  {
	    if (nosign)
	      result = extract_unsigned_integer (valaddr, len, byte_order);
	    else
	      result = extract_signed_integer (valaddr, len, byte_order);
	  }
	if (code == TYPE_CODE_RANGE)
	  result += type->bounds ()->bias;
	return result;
      }

    case TYPE_CODE_FLT:
    case TYPE_CODE_DECFLOAT:
      return target_float_to_longest (valaddr, type);

    case TYPE_CODE_FIXED_POINT:
      {
	gdb_mpq vq;
	vq.read_fixed_point (gdb::make_array_view (valaddr, len),
			     byte_order, nosign,
			     type->fixed_point_scaling_factor ());

	gdb_mpz vz;
	mpz_tdiv_q (vz.val, mpq_numref (vq.val), mpq_denref (vq.val));
	return vz.as_integer<LONGEST> ();
      }

    case TYPE_CODE_PTR:
    case TYPE_CODE_REF:
    case TYPE_CODE_RVALUE_REF:
      /* Assume a CORE_ADDR can fit in a LONGEST (for now).  Not sure
	 whether we want this to be true eventually.  */
      return extract_typed_address (valaddr, type);

    default:
      error (_("Value can't be converted to integer."));
    }
}

/* Unpack raw data (copied from debugee, target byte order) at VALADDR
   as a CORE_ADDR, assuming the raw data is described by type TYPE.
   We don't assume any alignment for the raw data.  Return value is in
   host byte order.

   If you want functions and arrays to be coerced to pointers, and
   references to be dereferenced, call value_as_address() instead.

   C++: It is assumed that the front-end has taken care of
   all matters concerning pointers to members.  A pointer
   to member which reaches here is considered to be equivalent
   to an INT (or some size).  After all, it is only an offset.  */

CORE_ADDR
unpack_pointer (struct type *type, const gdb_byte *valaddr)
{
  /* Assume a CORE_ADDR can fit in a LONGEST (for now).  Not sure
     whether we want this to be true eventually.  */
  return unpack_long (type, valaddr);
}

bool
is_floating_value (struct value *val)
{
  struct type *type = check_typedef (value_type (val));

  if (is_floating_type (type))
    {
      if (!target_float_is_valid (value_contents (val).data (), type))
	error (_("Invalid floating value found in program."));
      return true;
    }

  return false;
}


/* Get the value of the FIELDNO'th field (which must be static) of
   TYPE.  */

struct value *
value_static_field (struct type *type, int fieldno)
{
  struct value *retval;

  switch (type->field (fieldno).loc_kind ())
    {
    case FIELD_LOC_KIND_PHYSADDR:
      retval = value_at_lazy (type->field (fieldno).type (),
			      type->field (fieldno).loc_physaddr ());
      break;
    case FIELD_LOC_KIND_PHYSNAME:
    {
      const char *phys_name = type->field (fieldno).loc_physname ();
      /* type->field (fieldno).name (); */
      struct block_symbol sym = lookup_symbol (phys_name, 0, VAR_DOMAIN, 0);

      if (sym.symbol == NULL)
	{
	  /* With some compilers, e.g. HP aCC, static data members are
	     reported as non-debuggable symbols.  */
	  struct bound_minimal_symbol msym
	    = lookup_minimal_symbol (phys_name, NULL, NULL);
	  struct type *field_type = type->field (fieldno).type ();

	  if (!msym.minsym)
	    retval = allocate_optimized_out_value (field_type);
	  else
	    retval = value_at_lazy (field_type, BMSYMBOL_VALUE_ADDRESS (msym));
	}
      else
	retval = value_of_variable (sym.symbol, sym.block);
      break;
    }
    default:
      gdb_assert_not_reached ("unexpected field location kind");
    }

  return retval;
}

/* Change the enclosing type of a value object VAL to NEW_ENCL_TYPE.
   You have to be careful here, since the size of the data area for the value
   is set by the length of the enclosing type.  So if NEW_ENCL_TYPE is bigger
   than the old enclosing type, you have to allocate more space for the
   data.  */

void
set_value_enclosing_type (struct value *val, struct type *new_encl_type)
{
  if (TYPE_LENGTH (new_encl_type) > TYPE_LENGTH (value_enclosing_type (val)))
    {
      check_type_length_before_alloc (new_encl_type);
      val->contents
	.reset ((gdb_byte *) xrealloc (val->contents.release (),
				       TYPE_LENGTH (new_encl_type)));
    }

  val->enclosing_type = new_encl_type;
}

/* Given a value ARG1 (offset by OFFSET bytes)
   of a struct or union type ARG_TYPE,
   extract and return the value of one of its (non-static) fields.
   FIELDNO says which field.  */

struct value *
value_primitive_field (struct value *arg1, LONGEST offset,
		       int fieldno, struct type *arg_type)
{
  struct value *v;
  struct type *type;
  struct gdbarch *arch = get_value_arch (arg1);
  int unit_size = gdbarch_addressable_memory_unit_size (arch);

  arg_type = check_typedef (arg_type);
  type = arg_type->field (fieldno).type ();

  /* Call check_typedef on our type to make sure that, if TYPE
     is a TYPE_CODE_TYPEDEF, its length is set to the length
     of the target type instead of zero.  However, we do not
     replace the typedef type by the target type, because we want
     to keep the typedef in order to be able to print the type
     description correctly.  */
  check_typedef (type);

  if (TYPE_FIELD_BITSIZE (arg_type, fieldno))
    {
      /* Handle packed fields.

	 Create a new value for the bitfield, with bitpos and bitsize
	 set.  If possible, arrange offset and bitpos so that we can
	 do a single aligned read of the size of the containing type.
	 Otherwise, adjust offset to the byte containing the first
	 bit.  Assume that the address, offset, and embedded offset
	 are sufficiently aligned.  */

      LONGEST bitpos = arg_type->field (fieldno).loc_bitpos ();
      LONGEST container_bitsize = TYPE_LENGTH (type) * 8;

      v = allocate_value_lazy (type);
      v->bitsize = TYPE_FIELD_BITSIZE (arg_type, fieldno);
      if ((bitpos % container_bitsize) + v->bitsize <= container_bitsize
	  && TYPE_LENGTH (type) <= (int) sizeof (LONGEST))
	v->bitpos = bitpos % container_bitsize;
      else
	v->bitpos = bitpos % 8;
      v->offset = (value_embedded_offset (arg1)
		   + offset
		   + (bitpos - v->bitpos) / 8);
      set_value_parent (v, arg1);
      if (!value_lazy (arg1))
	value_fetch_lazy (v);
    }
  else if (fieldno < TYPE_N_BASECLASSES (arg_type))
    {
      /* This field is actually a base subobject, so preserve the
	 entire object's contents for later references to virtual
	 bases, etc.  */
      LONGEST boffset;

      /* Lazy register values with offsets are not supported.  */
      if (VALUE_LVAL (arg1) == lval_register && value_lazy (arg1))
	value_fetch_lazy (arg1);

      /* We special case virtual inheritance here because this
	 requires access to the contents, which we would rather avoid
	 for references to ordinary fields of unavailable values.  */
      if (BASETYPE_VIA_VIRTUAL (arg_type, fieldno))
	boffset = baseclass_offset (arg_type, fieldno,
				    value_contents (arg1).data (),
				    value_embedded_offset (arg1),
				    value_address (arg1),
				    arg1);
      else
	boffset = arg_type->field (fieldno).loc_bitpos () / 8;

      if (value_lazy (arg1))
	v = allocate_value_lazy (value_enclosing_type (arg1));
      else
	{
	  v = allocate_value (value_enclosing_type (arg1));
	  value_contents_copy_raw (v, 0, arg1, 0, 0,
				   TYPE_LENGTH (value_enclosing_type (arg1)));
	}
      v->type = type;
      v->offset = value_offset (arg1);
      v->embedded_offset = offset + value_embedded_offset (arg1) + boffset;
    }
  else if (NULL != TYPE_DATA_LOCATION (type))
    {
      /* Field is a dynamic data member.  */

      gdb_assert (0 == offset);
      /* We expect an already resolved data location.  */
      gdb_assert (PROP_CONST == TYPE_DATA_LOCATION_KIND (type));
      /* For dynamic data types defer memory allocation
	 until we actual access the value.  */
      v = allocate_value_lazy (type);
    }
  else
    {
      /* Plain old data member */
      offset += (arg_type->field (fieldno).loc_bitpos ()
		 / (HOST_CHAR_BIT * unit_size));

      /* Lazy register values with offsets are not supported.  */
      if (VALUE_LVAL (arg1) == lval_register && value_lazy (arg1))
	value_fetch_lazy (arg1);

      if (value_lazy (arg1))
	v = allocate_value_lazy (type);
      else
	{
	  v = allocate_value (type);
	  value_contents_copy_raw (v, value_embedded_offset (v),
				   arg1, value_embedded_offset (arg1) + offset,
				   0, type_length_units (type));
	}
      v->offset = (value_offset (arg1) + offset
		   + value_embedded_offset (arg1));
    }
  set_value_component_location (v, arg1);
  return v;
}

/* Given a value ARG1 of a struct or union type,
   extract and return the value of one of its (non-static) fields.
   FIELDNO says which field.  */

struct value *
value_field (struct value *arg1, int fieldno)
{
  return value_primitive_field (arg1, 0, fieldno, value_type (arg1));
}

/* Return a non-virtual function as a value.
   F is the list of member functions which contains the desired method.
   J is an index into F which provides the desired method.

   We only use the symbol for its address, so be happy with either a
   full symbol or a minimal symbol.  */

struct value *
value_fn_field (struct value **arg1p, struct fn_field *f,
		int j, struct type *type,
		LONGEST offset)
{
  struct value *v;
  struct type *ftype = TYPE_FN_FIELD_TYPE (f, j);
  const char *physname = TYPE_FN_FIELD_PHYSNAME (f, j);
  struct symbol *sym;
  struct bound_minimal_symbol msym;

  sym = lookup_symbol (physname, 0, VAR_DOMAIN, 0).symbol;
  if (sym != NULL)
    {
      memset (&msym, 0, sizeof (msym));
    }
  else
    {
      gdb_assert (sym == NULL);
      msym = lookup_bound_minimal_symbol (physname);
      if (msym.minsym == NULL)
	return NULL;
    }

  v = allocate_value (ftype);
  VALUE_LVAL (v) = lval_memory;
  if (sym)
    {
      set_value_address (v, BLOCK_ENTRY_PC (SYMBOL_BLOCK_VALUE (sym)));
    }
  else
    {
      /* The minimal symbol might point to a function descriptor;
	 resolve it to the actual code address instead.  */
      struct objfile *objfile = msym.objfile;
      struct gdbarch *gdbarch = objfile->arch ();

      set_value_address (v,
	gdbarch_convert_from_func_ptr_addr
	   (gdbarch, BMSYMBOL_VALUE_ADDRESS (msym),
	    current_inferior ()->top_target ()));
    }

  if (arg1p)
    {
      if (type != value_type (*arg1p))
	*arg1p = value_ind (value_cast (lookup_pointer_type (type),
					value_addr (*arg1p)));

      /* Move the `this' pointer according to the offset.
	 VALUE_OFFSET (*arg1p) += offset; */
    }

  return v;
}



/* See value.h.  */

LONGEST
unpack_bits_as_long (struct type *field_type, const gdb_byte *valaddr,
		     LONGEST bitpos, LONGEST bitsize)
{
  enum bfd_endian byte_order = type_byte_order (field_type);
  ULONGEST val;
  ULONGEST valmask;
  int lsbcount;
  LONGEST bytes_read;
  LONGEST read_offset;

  /* Read the minimum number of bytes required; there may not be
     enough bytes to read an entire ULONGEST.  */
  field_type = check_typedef (field_type);
  if (bitsize)
    bytes_read = ((bitpos % 8) + bitsize + 7) / 8;
  else
    {
      bytes_read = TYPE_LENGTH (field_type);
      bitsize = 8 * bytes_read;
    }

  read_offset = bitpos / 8;

  val = extract_unsigned_integer (valaddr + read_offset,
				  bytes_read, byte_order);

  /* Extract bits.  See comment above.  */

  if (byte_order == BFD_ENDIAN_BIG)
    lsbcount = (bytes_read * 8 - bitpos % 8 - bitsize);
  else
    lsbcount = (bitpos % 8);
  val >>= lsbcount;

  /* If the field does not entirely fill a LONGEST, then zero the sign bits.
     If the field is signed, and is negative, then sign extend.  */

  if (bitsize < 8 * (int) sizeof (val))
    {
      valmask = (((ULONGEST) 1) << bitsize) - 1;
      val &= valmask;
      if (!field_type->is_unsigned ())
	{
	  if (val & (valmask ^ (valmask >> 1)))
	    {
	      val |= ~valmask;
	    }
	}
    }

  return val;
}

/* Unpack a field FIELDNO of the specified TYPE, from the object at
   VALADDR + EMBEDDED_OFFSET.  VALADDR points to the contents of
   ORIGINAL_VALUE, which must not be NULL.  See
   unpack_value_bits_as_long for more details.  */

int
unpack_value_field_as_long (struct type *type, const gdb_byte *valaddr,
			    LONGEST embedded_offset, int fieldno,
			    const struct value *val, LONGEST *result)
{
  int bitpos = type->field (fieldno).loc_bitpos ();
  int bitsize = TYPE_FIELD_BITSIZE (type, fieldno);
  struct type *field_type = type->field (fieldno).type ();
  int bit_offset;

  gdb_assert (val != NULL);

  bit_offset = embedded_offset * TARGET_CHAR_BIT + bitpos;
  if (value_bits_any_optimized_out (val, bit_offset, bitsize)
      || !value_bits_available (val, bit_offset, bitsize))
    return 0;

  *result = unpack_bits_as_long (field_type, valaddr + embedded_offset,
				 bitpos, bitsize);
  return 1;
}

/* Unpack a field FIELDNO of the specified TYPE, from the anonymous
   object at VALADDR.  See unpack_bits_as_long for more details.  */

LONGEST
unpack_field_as_long (struct type *type, const gdb_byte *valaddr, int fieldno)
{
  int bitpos = type->field (fieldno).loc_bitpos ();
  int bitsize = TYPE_FIELD_BITSIZE (type, fieldno);
  struct type *field_type = type->field (fieldno).type ();

  return unpack_bits_as_long (field_type, valaddr, bitpos, bitsize);
}

/* Unpack a bitfield of BITSIZE bits found at BITPOS in the object at
   VALADDR + EMBEDDEDOFFSET that has the type of DEST_VAL and store
   the contents in DEST_VAL, zero or sign extending if the type of
   DEST_VAL is wider than BITSIZE.  VALADDR points to the contents of
   VAL.  If the VAL's contents required to extract the bitfield from
   are unavailable/optimized out, DEST_VAL is correspondingly
   marked unavailable/optimized out.  */

void
unpack_value_bitfield (struct value *dest_val,
		       LONGEST bitpos, LONGEST bitsize,
		       const gdb_byte *valaddr, LONGEST embedded_offset,
		       const struct value *val)
{
  enum bfd_endian byte_order;
  int src_bit_offset;
  int dst_bit_offset;
  struct type *field_type = value_type (dest_val);

  byte_order = type_byte_order (field_type);

  /* First, unpack and sign extend the bitfield as if it was wholly
     valid.  Optimized out/unavailable bits are read as zero, but
     that's OK, as they'll end up marked below.  If the VAL is
     wholly-invalid we may have skipped allocating its contents,
     though.  See allocate_optimized_out_value.  */
  if (valaddr != NULL)
    {
      LONGEST num;

      num = unpack_bits_as_long (field_type, valaddr + embedded_offset,
				 bitpos, bitsize);
      store_signed_integer (value_contents_raw (dest_val).data (),
			    TYPE_LENGTH (field_type), byte_order, num);
    }

  /* Now copy the optimized out / unavailability ranges to the right
     bits.  */
  src_bit_offset = embedded_offset * TARGET_CHAR_BIT + bitpos;
  if (byte_order == BFD_ENDIAN_BIG)
    dst_bit_offset = TYPE_LENGTH (field_type) * TARGET_CHAR_BIT - bitsize;
  else
    dst_bit_offset = 0;
  value_ranges_copy_adjusted (dest_val, dst_bit_offset,
			      val, src_bit_offset, bitsize);
}

/* Return a new value with type TYPE, which is FIELDNO field of the
   object at VALADDR + EMBEDDEDOFFSET.  VALADDR points to the contents
   of VAL.  If the VAL's contents required to extract the bitfield
   from are unavailable/optimized out, the new value is
   correspondingly marked unavailable/optimized out.  */

struct value *
value_field_bitfield (struct type *type, int fieldno,
		      const gdb_byte *valaddr,
		      LONGEST embedded_offset, const struct value *val)
{
  int bitpos = type->field (fieldno).loc_bitpos ();
  int bitsize = TYPE_FIELD_BITSIZE (type, fieldno);
  struct value *res_val = allocate_value (type->field (fieldno).type ());

  unpack_value_bitfield (res_val, bitpos, bitsize,
			 valaddr, embedded_offset, val);

  return res_val;
}

/* Modify the value of a bitfield.  ADDR points to a block of memory in
   target byte order; the bitfield starts in the byte pointed to.  FIELDVAL
   is the desired value of the field, in host byte order.  BITPOS and BITSIZE
   indicate which bits (in target bit order) comprise the bitfield.
   Requires 0 < BITSIZE <= lbits, 0 <= BITPOS % 8 + BITSIZE <= lbits, and
   0 <= BITPOS, where lbits is the size of a LONGEST in bits.  */

void
modify_field (struct type *type, gdb_byte *addr,
	      LONGEST fieldval, LONGEST bitpos, LONGEST bitsize)
{
  enum bfd_endian byte_order = type_byte_order (type);
  ULONGEST oword;
  ULONGEST mask = (ULONGEST) -1 >> (8 * sizeof (ULONGEST) - bitsize);
  LONGEST bytesize;

  /* Normalize BITPOS.  */
  addr += bitpos / 8;
  bitpos %= 8;

  /* If a negative fieldval fits in the field in question, chop
     off the sign extension bits.  */
  if ((~fieldval & ~(mask >> 1)) == 0)
    fieldval &= mask;

  /* Warn if value is too big to fit in the field in question.  */
  if (0 != (fieldval & ~mask))
    {
      /* FIXME: would like to include fieldval in the message, but
	 we don't have a sprintf_longest.  */
      warning (_("Value does not fit in %s bits."), plongest (bitsize));

      /* Truncate it, otherwise adjoining fields may be corrupted.  */
      fieldval &= mask;
    }

  /* Ensure no bytes outside of the modified ones get accessed as it may cause
     false valgrind reports.  */

  bytesize = (bitpos + bitsize + 7) / 8;
  oword = extract_unsigned_integer (addr, bytesize, byte_order);

  /* Shifting for bit field depends on endianness of the target machine.  */
  if (byte_order == BFD_ENDIAN_BIG)
    bitpos = bytesize * 8 - bitpos - bitsize;

  oword &= ~(mask << bitpos);
  oword |= fieldval << bitpos;

  store_unsigned_integer (addr, bytesize, byte_order, oword);
}

/* Pack NUM into BUF using a target format of TYPE.  */

void
pack_long (gdb_byte *buf, struct type *type, LONGEST num)
{
  enum bfd_endian byte_order = type_byte_order (type);
  LONGEST len;

  type = check_typedef (type);
  len = TYPE_LENGTH (type);

  switch (type->code ())
    {
    case TYPE_CODE_RANGE:
      num -= type->bounds ()->bias;
      /* Fall through.  */
    case TYPE_CODE_INT:
    case TYPE_CODE_CHAR:
    case TYPE_CODE_ENUM:
    case TYPE_CODE_FLAGS:
    case TYPE_CODE_BOOL:
    case TYPE_CODE_MEMBERPTR:
      if (type->bit_size_differs_p ())
	{
	  unsigned bit_off = type->bit_offset ();
	  unsigned bit_size = type->bit_size ();
	  num &= ((ULONGEST) 1 << bit_size) - 1;
	  num <<= bit_off;
	}
      store_signed_integer (buf, len, byte_order, num);
      break;

    case TYPE_CODE_REF:
    case TYPE_CODE_RVALUE_REF:
    case TYPE_CODE_PTR:
      store_typed_address (buf, type, (CORE_ADDR) num);
      break;

    case TYPE_CODE_FLT:
    case TYPE_CODE_DECFLOAT:
      target_float_from_longest (buf, type, num);
      break;

    default:
      error (_("Unexpected type (%d) encountered for integer constant."),
	     type->code ());
    }
}


/* Pack NUM into BUF using a target format of TYPE.  */

void
pack_unsigned_long (gdb_byte *buf, struct type *type, ULONGEST num)
{
  LONGEST len;
  enum bfd_endian byte_order;

  type = check_typedef (type);
  len = TYPE_LENGTH (type);
  byte_order = type_byte_order (type);

  switch (type->code ())
    {
    case TYPE_CODE_INT:
    case TYPE_CODE_CHAR:
    case TYPE_CODE_ENUM:
    case TYPE_CODE_FLAGS:
    case TYPE_CODE_BOOL:
    case TYPE_CODE_RANGE:
    case TYPE_CODE_MEMBERPTR:
      if (type->bit_size_differs_p ())
	{
	  unsigned bit_off = type->bit_offset ();
	  unsigned bit_size = type->bit_size ();
	  num &= ((ULONGEST) 1 << bit_size) - 1;
	  num <<= bit_off;
	}
      store_unsigned_integer (buf, len, byte_order, num);
      break;

    case TYPE_CODE_REF:
    case TYPE_CODE_RVALUE_REF:
    case TYPE_CODE_PTR:
      store_typed_address (buf, type, (CORE_ADDR) num);
      break;

    case TYPE_CODE_FLT:
    case TYPE_CODE_DECFLOAT:
      target_float_from_ulongest (buf, type, num);
      break;

    default:
      error (_("Unexpected type (%d) encountered "
	       "for unsigned integer constant."),
	     type->code ());
    }
}


/* Create a value of type TYPE that is zero, and return it.  */

struct value *
value_zero (struct type *type, enum lval_type lv)
{
  struct value *val = allocate_value_lazy (type);

  VALUE_LVAL (val) = (lv == lval_computed ? not_lval : lv);
  val->is_zero = true;
  return val;
}

/* Convert C numbers into newly allocated values.  */

struct value *
value_from_longest (struct type *type, LONGEST num)
{
  struct value *val = allocate_value (type);

  pack_long (value_contents_raw (val).data (), type, num);
  return val;
}


/* Convert C unsigned numbers into newly allocated values.  */

struct value *
value_from_ulongest (struct type *type, ULONGEST num)
{
  struct value *val = allocate_value (type);

  pack_unsigned_long (value_contents_raw (val).data (), type, num);

  return val;
}


/* Create a value representing a pointer of type TYPE to the address
   ADDR.  */

struct value *
value_from_pointer (struct type *type, CORE_ADDR addr)
{
  struct value *val = allocate_value (type);

  store_typed_address (value_contents_raw (val).data (),
		       check_typedef (type), addr);
  return val;
}

/* Create and return a value object of TYPE containing the value D.  The
   TYPE must be of TYPE_CODE_FLT, and must be large enough to hold D once
   it is converted to target format.  */

struct value *
value_from_host_double (struct type *type, double d)
{
  struct value *value = allocate_value (type);
  gdb_assert (type->code () == TYPE_CODE_FLT);
  target_float_from_host_double (value_contents_raw (value).data (),
				 value_type (value), d);
  return value;
}

/* Create a value of type TYPE whose contents come from VALADDR, if it
   is non-null, and whose memory address (in the inferior) is
   ADDRESS.  The type of the created value may differ from the passed
   type TYPE.  Make sure to retrieve values new type after this call.
   Note that TYPE is not passed through resolve_dynamic_type; this is
   a special API intended for use only by Ada.  */

struct value *
value_from_contents_and_address_unresolved (struct type *type,
					    const gdb_byte *valaddr,
					    CORE_ADDR address)
{
  struct value *v;

  if (valaddr == NULL)
    v = allocate_value_lazy (type);
  else
    v = value_from_contents (type, valaddr);
  VALUE_LVAL (v) = lval_memory;
  set_value_address (v, address);
  return v;
}

/* Create a value of type TYPE whose contents come from VALADDR, if it
   is non-null, and whose memory address (in the inferior) is
   ADDRESS.  The type of the created value may differ from the passed
   type TYPE.  Make sure to retrieve values new type after this call.  */

struct value *
value_from_contents_and_address (struct type *type,
				 const gdb_byte *valaddr,
				 CORE_ADDR address)
{
  gdb::array_view<const gdb_byte> view;
  if (valaddr != nullptr)
    view = gdb::make_array_view (valaddr, TYPE_LENGTH (type));
  struct type *resolved_type = resolve_dynamic_type (type, view, address);
  struct type *resolved_type_no_typedef = check_typedef (resolved_type);
  struct value *v;

  if (valaddr == NULL)
    v = allocate_value_lazy (resolved_type);
  else
    v = value_from_contents (resolved_type, valaddr);
  if (TYPE_DATA_LOCATION (resolved_type_no_typedef) != NULL
      && TYPE_DATA_LOCATION_KIND (resolved_type_no_typedef) == PROP_CONST)
    address = TYPE_DATA_LOCATION_ADDR (resolved_type_no_typedef);
  VALUE_LVAL (v) = lval_memory;
  set_value_address (v, address);
  return v;
}

/* Create a value of type TYPE holding the contents CONTENTS.
   The new value is `not_lval'.  */

struct value *
value_from_contents (struct type *type, const gdb_byte *contents)
{
  struct value *result;

  result = allocate_value (type);
  memcpy (value_contents_raw (result).data (), contents, TYPE_LENGTH (type));
  return result;
}

/* Extract a value from the history file.  Input will be of the form
   $digits or $$digits.  See block comment above 'write_dollar_variable'
   for details.  */

struct value *
value_from_history_ref (const char *h, const char **endp)
{
  int index, len;

  if (h[0] == '$')
    len = 1;
  else
    return NULL;

  if (h[1] == '$')
    len = 2;

  /* Find length of numeral string.  */
  for (; isdigit (h[len]); len++)
    ;

  /* Make sure numeral string is not part of an identifier.  */
  if (h[len] == '_' || isalpha (h[len]))
    return NULL;

  /* Now collect the index value.  */
  if (h[1] == '$')
    {
      if (len == 2)
	{
	  /* For some bizarre reason, "$$" is equivalent to "$$1", 
	     rather than to "$$0" as it ought to be!  */
	  index = -1;
	  *endp += len;
	}
      else
	{
	  char *local_end;

	  index = -strtol (&h[2], &local_end, 10);
	  *endp = local_end;
	}
    }
  else
    {
      if (len == 1)
	{
	  /* "$" is equivalent to "$0".  */
	  index = 0;
	  *endp += len;
	}
      else
	{
	  char *local_end;

	  index = strtol (&h[1], &local_end, 10);
	  *endp = local_end;
	}
    }

  return access_value_history (index);
}

/* Get the component value (offset by OFFSET bytes) of a struct or
   union WHOLE.  Component's type is TYPE.  */

struct value *
value_from_component (struct value *whole, struct type *type, LONGEST offset)
{
  struct value *v;

  if (VALUE_LVAL (whole) == lval_memory && value_lazy (whole))
    v = allocate_value_lazy (type);
  else
    {
      v = allocate_value (type);
      value_contents_copy (v, value_embedded_offset (v),
			   whole, value_embedded_offset (whole) + offset,
			   0, type_length_units (type));
    }
  v->offset = value_offset (whole) + offset + value_embedded_offset (whole);
  set_value_component_location (v, whole);

  return v;
}

struct value *
coerce_ref_if_computed (const struct value *arg)
{
  const struct lval_funcs *funcs;

  if (!TYPE_IS_REFERENCE (check_typedef (value_type (arg))))
    return NULL;

  if (value_lval_const (arg) != lval_computed)
    return NULL;

  funcs = value_computed_funcs (arg);
  if (funcs->coerce_ref == NULL)
    return NULL;

  return funcs->coerce_ref (arg);
}

/* Look at value.h for description.  */

struct value *
readjust_indirect_value_type (struct value *value, struct type *enc_type,
			      const struct type *original_type,
			      struct value *original_value,
			      CORE_ADDR original_value_address)
{
  gdb_assert (original_type->is_pointer_or_reference ());

  struct type *original_target_type = TYPE_TARGET_TYPE (original_type);
  gdb::array_view<const gdb_byte> view;
  struct type *resolved_original_target_type
    = resolve_dynamic_type (original_target_type, view,
			    original_value_address);

  /* Re-adjust type.  */
  deprecated_set_value_type (value, resolved_original_target_type);

  /* Add embedding info.  */
  set_value_enclosing_type (value, enc_type);
  set_value_embedded_offset (value, value_pointed_to_offset (original_value));

  /* We may be pointing to an object of some derived type.  */
  return value_full_object (value, NULL, 0, 0, 0);
}

struct value *
coerce_ref (struct value *arg)
{
  struct type *value_type_arg_tmp = check_typedef (value_type (arg));
  struct value *retval;
  struct type *enc_type;

  retval = coerce_ref_if_computed (arg);
  if (retval)
    return retval;

  if (!TYPE_IS_REFERENCE (value_type_arg_tmp))
    return arg;

  enc_type = check_typedef (value_enclosing_type (arg));
  enc_type = TYPE_TARGET_TYPE (enc_type);

  CORE_ADDR addr = unpack_pointer (value_type (arg), value_contents (arg).data ());
  retval = value_at_lazy (enc_type, addr);
  enc_type = value_type (retval);
  return readjust_indirect_value_type (retval, enc_type, value_type_arg_tmp,
				       arg, addr);
}

struct value *
coerce_array (struct value *arg)
{
  struct type *type;

  arg = coerce_ref (arg);
  type = check_typedef (value_type (arg));

  switch (type->code ())
    {
    case TYPE_CODE_ARRAY:
      if (!type->is_vector () && current_language->c_style_arrays_p ())
	arg = value_coerce_array (arg);
      break;
    case TYPE_CODE_FUNC:
      arg = value_coerce_function (arg);
      break;
    }
  return arg;
}


/* Return the return value convention that will be used for the
   specified type.  */

enum return_value_convention
struct_return_convention (struct gdbarch *gdbarch,
			  struct value *function, struct type *value_type)
{
  enum type_code code = value_type->code ();

  if (code == TYPE_CODE_ERROR)
    error (_("Function return type unknown."));

  /* Probe the architecture for the return-value convention.  */
  return gdbarch_return_value (gdbarch, function, value_type,
			       NULL, NULL, NULL);
}

/* Return true if the function returning the specified type is using
   the convention of returning structures in memory (passing in the
   address as a hidden first parameter).  */

int
using_struct_return (struct gdbarch *gdbarch,
		     struct value *function, struct type *value_type)
{
  if (value_type->code () == TYPE_CODE_VOID)
    /* A void return value is never in memory.  See also corresponding
       code in "print_return_value".  */
    return 0;

  return (struct_return_convention (gdbarch, function, value_type)
	  != RETURN_VALUE_REGISTER_CONVENTION);
}

/* Set the initialized field in a value struct.  */

void
set_value_initialized (struct value *val, int status)
{
  val->initialized = status;
}

/* Return the initialized field in a value struct.  */

int
value_initialized (const struct value *val)
{
  return val->initialized;
}

/* Helper for value_fetch_lazy when the value is a bitfield.  */

static void
value_fetch_lazy_bitfield (struct value *val)
{
  gdb_assert (value_bitsize (val) != 0);

  /* To read a lazy bitfield, read the entire enclosing value.  This
     prevents reading the same block of (possibly volatile) memory once
     per bitfield.  It would be even better to read only the containing
     word, but we have no way to record that just specific bits of a
     value have been fetched.  */
  struct value *parent = value_parent (val);

  if (value_lazy (parent))
    value_fetch_lazy (parent);

  unpack_value_bitfield (val, value_bitpos (val), value_bitsize (val),
			 value_contents_for_printing (parent).data (),
			 value_offset (val), parent);
}

/* Helper for value_fetch_lazy when the value is in memory.  */

static void
value_fetch_lazy_memory (struct value *val)
{
  gdb_assert (VALUE_LVAL (val) == lval_memory);

  CORE_ADDR addr = value_address (val);
  struct type *type = check_typedef (value_enclosing_type (val));

  if (TYPE_LENGTH (type))
    read_value_memory (val, value_bitpos (val), value_stack (val),
		       addr, value_contents_all_raw (val).data (),
		       type_length_units (type));
}

/* Helper for value_fetch_lazy when the value is in a register.  */

static void
value_fetch_lazy_register (struct value *val)
{
  struct frame_info *next_frame;
  int regnum;
  struct type *type = check_typedef (value_type (val));
  struct value *new_val = val, *mark = value_mark ();

  while (VALUE_LVAL (new_val) == lval_register && value_lazy (new_val))
    {
      struct frame_id next_frame_id = VALUE_NEXT_FRAME_ID (new_val);

      next_frame = frame_find_by_id (next_frame_id);
      regnum = VALUE_REGNUM (new_val);

      gdb_assert (next_frame != NULL);

      /* Convertible register routines are used for multi-register
	 values and for interpretation in different types
	 (e.g. float or int from a double register).  Lazy
	 register values should have the register's natural type,
	 so they do not apply.  */
      gdb_assert (!gdbarch_convert_register_p (get_frame_arch (next_frame),
					       regnum, type));

      /* FRAME was obtained, above, via VALUE_NEXT_FRAME_ID.
	 Since a "->next" operation was performed when setting
	 this field, we do not need to perform a "next" operation
	 again when unwinding the register.  That's why
	 frame_unwind_register_value() is called here instead of
	 get_frame_register_value().  */
      new_val = frame_unwind_register_value (next_frame, regnum);

      /* If we get another lazy lval_register value, it means the
	 register is found by reading it from NEXT_FRAME's next frame.
	 frame_unwind_register_value should never return a value with
	 the frame id pointing to NEXT_FRAME.  If it does, it means we
	 either have two consecutive frames with the same frame id
	 in the frame chain, or some code is trying to unwind
	 behind get_prev_frame's back (e.g., a frame unwind
	 sniffer trying to unwind), bypassing its validations.  In
	 any case, it should always be an internal error to end up
	 in this situation.  */
      if (VALUE_LVAL (new_val) == lval_register
	  && value_lazy (new_val)
	  && frame_id_eq (VALUE_NEXT_FRAME_ID (new_val), next_frame_id))
	internal_error (__FILE__, __LINE__,
			_("infinite loop while fetching a register"));
    }

  /* Check if NEW_VALUE is big enough to cover
     the expected VAL type with an offset.  */
  gdb_assert ((TYPE_LENGTH (type) + value_offset (val))
	      <= TYPE_LENGTH (value_type (new_val)));

  /* If it's still lazy (for instance, a saved register on the
     stack), fetch it.  */
  if (value_lazy (new_val))
    value_fetch_lazy (new_val);

  /* Copy the contents and the unavailability/optimized-out
     meta-data from NEW_VAL to VAL.  */
  set_value_lazy (val, 0);
  value_contents_copy (val, value_embedded_offset (val), new_val,
		       value_embedded_offset (new_val) + value_offset (val),
		       value_bitpos (val), type_length_units (type));

  if (frame_debug)
    {
      struct gdbarch *gdbarch;
      struct frame_info *frame;
      frame = frame_find_by_id (VALUE_NEXT_FRAME_ID (val));
      frame = get_prev_frame_always (frame);
      regnum = VALUE_REGNUM (val);
      gdbarch = get_frame_arch (frame);

      string_file debug_file;
      fprintf_unfiltered (&debug_file,
			  "(frame=%d, regnum=%d(%s), ...) ",
			  frame_relative_level (frame), regnum,
			  user_reg_map_regnum_to_name (gdbarch, regnum));

      fprintf_unfiltered (&debug_file, "->");
      if (value_optimized_out (new_val))
	{
	  fprintf_unfiltered (&debug_file, " ");
	  val_print_optimized_out (new_val, &debug_file);
	}
      else
	{
	  int i;
	  gdb::array_view<const gdb_byte> buf = value_contents (new_val);

	  if (VALUE_LVAL (new_val) == lval_register)
	    fprintf_unfiltered (&debug_file, " register=%d",
				VALUE_REGNUM (new_val));
	  else if (VALUE_LVAL (new_val) == lval_memory)
	    fprintf_unfiltered (&debug_file, " address=%s",
				paddress (gdbarch,
					  value_address (new_val)));
	  else
	    fprintf_unfiltered (&debug_file, " computed");

	  fprintf_unfiltered (&debug_file, " bytes=");
	  fprintf_unfiltered (&debug_file, "[");
	  for (i = 0; i < register_size (gdbarch, regnum); i++)
	    fprintf_unfiltered (&debug_file, "%02x", buf[i]);
	  fprintf_unfiltered (&debug_file, "]");
	}

      frame_debug_printf ("%s", debug_file.c_str ());
    }

  /* Dispose of the intermediate values.  This prevents
     watchpoints from trying to watch the saved frame pointer.  */
  value_free_to_mark (mark);
}

/* Load the actual content of a lazy value.  Fetch the data from the
   user's process and clear the lazy flag to indicate that the data in
   the buffer is valid.

   If the value is zero-length, we avoid calling read_memory, which
   would abort.  We mark the value as fetched anyway -- all 0 bytes of
   it.  */

void
value_fetch_lazy (struct value *val)
{
  gdb_assert (value_lazy (val));
  allocate_value_contents (val);
  /* A value is either lazy, or fully fetched.  The
     availability/validity is only established as we try to fetch a
     value.  */
  gdb_assert (val->optimized_out.empty ());
  gdb_assert (val->unavailable.empty ());
  if (val->is_zero)
    {
      /* Nothing.  */
    }
  else if (value_bitsize (val))
    value_fetch_lazy_bitfield (val);
  else if (VALUE_LVAL (val) == lval_memory)
    value_fetch_lazy_memory (val);
  else if (VALUE_LVAL (val) == lval_register)
    value_fetch_lazy_register (val);
  else if (VALUE_LVAL (val) == lval_computed
	   && value_computed_funcs (val)->read != NULL)
    value_computed_funcs (val)->read (val);
  else
    internal_error (__FILE__, __LINE__, _("Unexpected lazy value type."));

  set_value_lazy (val, 0);
}

/* Implementation of the convenience function $_isvoid.  */

static struct value *
isvoid_internal_fn (struct gdbarch *gdbarch,
		    const struct language_defn *language,
		    void *cookie, int argc, struct value **argv)
{
  int ret;

  if (argc != 1)
    error (_("You must provide one argument for $_isvoid."));

  ret = value_type (argv[0])->code () == TYPE_CODE_VOID;

  return value_from_longest (builtin_type (gdbarch)->builtin_int, ret);
}

/* Implementation of the convenience function $_creal.  Extracts the
   real part from a complex number.  */

static struct value *
creal_internal_fn (struct gdbarch *gdbarch,
		   const struct language_defn *language,
		   void *cookie, int argc, struct value **argv)
{
  if (argc != 1)
    error (_("You must provide one argument for $_creal."));

  value *cval = argv[0];
  type *ctype = check_typedef (value_type (cval));
  if (ctype->code () != TYPE_CODE_COMPLEX)
    error (_("expected a complex number"));
  return value_real_part (cval);
}

/* Implementation of the convenience function $_cimag.  Extracts the
   imaginary part from a complex number.  */

static struct value *
cimag_internal_fn (struct gdbarch *gdbarch,
		   const struct language_defn *language,
		   void *cookie, int argc,
		   struct value **argv)
{
  if (argc != 1)
    error (_("You must provide one argument for $_cimag."));

  value *cval = argv[0];
  type *ctype = check_typedef (value_type (cval));
  if (ctype->code () != TYPE_CODE_COMPLEX)
    error (_("expected a complex number"));
  return value_imaginary_part (cval);
}

#if GDB_SELF_TEST
namespace selftests
{

/* Test the ranges_contain function.  */

static void
test_ranges_contain ()
{
  std::vector<range> ranges;
  range r;

  /* [10, 14] */
  r.offset = 10;
  r.length = 5;
  ranges.push_back (r);

  /* [20, 24] */
  r.offset = 20;
  r.length = 5;
  ranges.push_back (r);

  /* [2, 6] */
  SELF_CHECK (!ranges_contain (ranges, 2, 5));
  /* [9, 13] */
  SELF_CHECK (ranges_contain (ranges, 9, 5));
  /* [10, 11] */
  SELF_CHECK (ranges_contain (ranges, 10, 2));
  /* [10, 14] */
  SELF_CHECK (ranges_contain (ranges, 10, 5));
  /* [13, 18] */
  SELF_CHECK (ranges_contain (ranges, 13, 6));
  /* [14, 18] */
  SELF_CHECK (ranges_contain (ranges, 14, 5));
  /* [15, 18] */
  SELF_CHECK (!ranges_contain (ranges, 15, 4));
  /* [16, 19] */
  SELF_CHECK (!ranges_contain (ranges, 16, 4));
  /* [16, 21] */
  SELF_CHECK (ranges_contain (ranges, 16, 6));
  /* [21, 21] */
  SELF_CHECK (ranges_contain (ranges, 21, 1));
  /* [21, 25] */
  SELF_CHECK (ranges_contain (ranges, 21, 5));
  /* [26, 28] */
  SELF_CHECK (!ranges_contain (ranges, 26, 3));
}

/* Check that RANGES contains the same ranges as EXPECTED.  */

static bool
check_ranges_vector (gdb::array_view<const range> ranges,
		     gdb::array_view<const range> expected)
{
  return ranges == expected;
}

/* Test the insert_into_bit_range_vector function.  */

static void
test_insert_into_bit_range_vector ()
{
  std::vector<range> ranges;

  /* [10, 14] */
  {
    insert_into_bit_range_vector (&ranges, 10, 5);
    static const range expected[] = {
      {10, 5}
    };
    SELF_CHECK (check_ranges_vector (ranges, expected));
  }

  /* [10, 14] */
  {
    insert_into_bit_range_vector (&ranges, 11, 4);
    static const range expected = {10, 5};
    SELF_CHECK (check_ranges_vector (ranges, expected));
  }

  /* [10, 14] [20, 24] */
  {
    insert_into_bit_range_vector (&ranges, 20, 5);
    static const range expected[] = {
      {10, 5},
      {20, 5},
    };
    SELF_CHECK (check_ranges_vector (ranges, expected));
  }

  /* [10, 14] [17, 24] */
  {
    insert_into_bit_range_vector (&ranges, 17, 5);
    static const range expected[] = {
      {10, 5},
      {17, 8},
    };
    SELF_CHECK (check_ranges_vector (ranges, expected));
  }

  /* [2, 8] [10, 14] [17, 24] */
  {
    insert_into_bit_range_vector (&ranges, 2, 7);
    static const range expected[] = {
      {2, 7},
      {10, 5},
      {17, 8},
    };
    SELF_CHECK (check_ranges_vector (ranges, expected));
  }

  /* [2, 14] [17, 24] */
  {
    insert_into_bit_range_vector (&ranges, 9, 1);
    static const range expected[] = {
      {2, 13},
      {17, 8},
    };
    SELF_CHECK (check_ranges_vector (ranges, expected));
  }

  /* [2, 14] [17, 24] */
  {
    insert_into_bit_range_vector (&ranges, 9, 1);
    static const range expected[] = {
      {2, 13},
      {17, 8},
    };
    SELF_CHECK (check_ranges_vector (ranges, expected));
  }

  /* [2, 33] */
  {
    insert_into_bit_range_vector (&ranges, 4, 30);
    static const range expected = {2, 32};
    SELF_CHECK (check_ranges_vector (ranges, expected));
  }
}

} /* namespace selftests */
#endif /* GDB_SELF_TEST */

void _initialize_values ();
void
_initialize_values ()
{
  cmd_list_element *show_convenience_cmd
    = add_cmd ("convenience", no_class, show_convenience, _("\
Debugger convenience (\"$foo\") variables and functions.\n\
Convenience variables are created when you assign them values;\n\
thus, \"set $foo=1\" gives \"$foo\" the value 1.  Values may be any type.\n\
\n\
A few convenience variables are given values automatically:\n\
\"$_\"holds the last address examined with \"x\" or \"info lines\",\n\
\"$__\" holds the contents of the last address examined with \"x\"."
#ifdef HAVE_PYTHON
"\n\n\
Convenience functions are defined via the Python API."
#endif
	   ), &showlist);
  add_alias_cmd ("conv", show_convenience_cmd, no_class, 1, &showlist);

  add_cmd ("values", no_set_class, show_values, _("\
Elements of value history around item number IDX (or last ten)."),
	   &showlist);

  add_com ("init-if-undefined", class_vars, init_if_undefined_command, _("\
Initialize a convenience variable if necessary.\n\
init-if-undefined VARIABLE = EXPRESSION\n\
Set an internal VARIABLE to the result of the EXPRESSION if it does not\n\
exist or does not contain a value.  The EXPRESSION is not evaluated if the\n\
VARIABLE is already initialized."));

  add_prefix_cmd ("function", no_class, function_command, _("\
Placeholder command for showing help on convenience functions."),
		  &functionlist, 0, &cmdlist);

  add_internal_function ("_isvoid", _("\
Check whether an expression is void.\n\
Usage: $_isvoid (expression)\n\
Return 1 if the expression is void, zero otherwise."),
			 isvoid_internal_fn, NULL);

  add_internal_function ("_creal", _("\
Extract the real part of a complex number.\n\
Usage: $_creal (expression)\n\
Return the real part of a complex number, the type depends on the\n\
type of a complex number."),
			 creal_internal_fn, NULL);

  add_internal_function ("_cimag", _("\
Extract the imaginary part of a complex number.\n\
Usage: $_cimag (expression)\n\
Return the imaginary part of a complex number, the type depends on the\n\
type of a complex number."),
			 cimag_internal_fn, NULL);

  add_setshow_zuinteger_unlimited_cmd ("max-value-size",
				       class_support, &max_value_size, _("\
Set maximum sized value gdb will load from the inferior."), _("\
Show maximum sized value gdb will load from the inferior."), _("\
Use this to control the maximum size, in bytes, of a value that gdb\n\
will load from the inferior.  Setting this value to 'unlimited'\n\
disables checking.\n\
Setting this does not invalidate already allocated values, it only\n\
prevents future values, larger than this size, from being allocated."),
			    set_max_value_size,
			    show_max_value_size,
			    &setlist, &showlist);
  set_show_commands vsize_limit
    = add_setshow_zuinteger_unlimited_cmd ("varsize-limit", class_support,
					   &max_value_size, _("\
Set the maximum number of bytes allowed in a variable-size object."), _("\
Show the maximum number of bytes allowed in a variable-size object."), _("\
Attempts to access an object whose size is not a compile-time constant\n\
and exceeds this limit will cause an error."),
					   NULL, NULL, &setlist, &showlist);
  deprecate_cmd (vsize_limit.set, "set max-value-size");

#if GDB_SELF_TEST
  selftests::register_test ("ranges_contain", selftests::test_ranges_contain);
  selftests::register_test ("insert_into_bit_range_vector",
			    selftests::test_insert_into_bit_range_vector);
#endif
}

/* See value.h.  */

void
finalize_values ()
{
  all_values.clear ();
}<|MERGE_RESOLUTION|>--- conflicted
+++ resolved
@@ -1346,31 +1346,25 @@
 					     TARGET_CHAR_BIT * dst_offset,
 					     TARGET_CHAR_BIT * length));
 
+  bit_length = length * unit_size * HOST_CHAR_BIT;
+
   /* Copy the data.  */
-<<<<<<< HEAD
-  bit_length = length * unit_size * HOST_CHAR_BIT;
-
-  if (src_bit_offset)
-    {
-      bool big_endian = type_byte_order (value_type (dst)) == BFD_ENDIAN_BIG;
-
-      copy_bitwise (value_contents_all_raw (dst).data () + dst_offset * unit_size, 0,
-		    value_contents_all_raw (src).data () + src_offset * unit_size,
-		    src_bit_offset, bit_length, big_endian);
-    }
-  else
-    memcpy (value_contents_all_raw (dst).data () + dst_offset * unit_size,
-	    value_contents_all_raw (src).data () + src_offset * unit_size,
-	    length * unit_size);
-=======
   gdb::array_view<gdb_byte> dst_contents
     = value_contents_all_raw (dst).slice (dst_offset * unit_size,
 					  length * unit_size);
   gdb::array_view<const gdb_byte> src_contents
     = value_contents_all_raw (src).slice (src_offset * unit_size,
 					  length * unit_size);
-  copy (src_contents, dst_contents);
->>>>>>> 46680d22
+
+  if (src_bit_offset)
+    {
+      bool big_endian = type_byte_order (value_type (dst)) == BFD_ENDIAN_BIG;
+
+      copy_bitwise (dst_contents.data (), 0, src_contents.data (),
+		    src_bit_offset, bit_length, big_endian);
+    }
+  else
+    copy (src_contents, dst_contents);
 
   /* Copy the meta-data, adjusted.  */
   src_total_bit_offset = src_offset * unit_size * HOST_CHAR_BIT
