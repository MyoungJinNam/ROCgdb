--- conflicted
+++ resolved
@@ -66,26 +66,6 @@
 #define ERROR_NO_INFERIOR \
    if (!target_has_execution ()) error (_("The program is not being run."));
 
-<<<<<<< HEAD
-=======
-/* Scratch area where string containing arguments to give to the
-   program will be stored by 'set args'.  As soon as anything is
-   stored, notice_args_set will move it into per-inferior storage.
-   Arguments are separated by spaces.  Empty string (pointer to '\0')
-   means no args.  */
-
-static std::string inferior_args_scratch;
-
-/* Scratch area where the new cwd will be stored by 'set cwd'.  */
-
-static std::string inferior_cwd_scratch;
-
-/* Scratch area where 'set inferior-tty' will store user-provided value.
-   We'll immediate copy it into per-inferior storage.  */
-
-static std::string inferior_io_terminal_scratch;
-
->>>>>>> 1a98bb55
 /* Pid of our debugged inferior, or 0 if no inferior now.
    Since various parts of infrun.c test this to see whether there is a program
    being debugged it should be nonzero (currently 3 is used) for remote
@@ -105,14 +85,14 @@
 /* Setter for the "inferior-tty" setting.  */
 
 static void
-set_inferior_tty (std::string value)
-{
-  current_inferior ()->set_tty (std::move (value));
+set_inferior_tty (const std::string &value)
+{
+  current_inferior ()->set_tty (value);
 }
 
 /* Getter for the "inferior-tty" setting.  */
 
-static std::string
+static const std::string &
 get_inferior_tty ()
 {
   return current_inferior ()->tty ();
@@ -138,14 +118,14 @@
 /* Setter for the "args" setting.  */
 
 static void
-set_args_command (std::string value)
+set_args_command (const std::string &value)
 {
   current_inferior ()->set_args (std::move (value));
 }
 
 /* Getter for the "args" setting.  */
 
-static std::string
+static const std::string &
 get_args ()
 {
   return current_inferior ()->args ();
@@ -162,17 +142,9 @@
 /* Setter for the "cwd" setting.  */
 
 static void
-set_cwd (std::string value)
-{
-  current_inferior ()->set_cwd (std::move (value));
-}
-
-/* Getter for the "cwd" setting.  */
-
-static std::string
-get_cwd ()
-{
-  return current_inferior ()->cwd ();
+set_cwd (const std::string &value)
+{
+  current_inferior ()->set_cwd (value);
 }
 
 /* Handle the 'show cwd' command.  */
@@ -3033,7 +3005,7 @@
 when the inferior is started.  This setting does not affect GDB's current\n\
 working directory."),
 				   set_cwd,
-				   get_cwd,
+				   get_inferior_cwd,
 				   show_cwd_command,
 				   &setlist, &showlist);
   c = lookup_cmd (&cmd_name, setlist, "", NULL, -1, 1);
