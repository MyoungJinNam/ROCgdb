# Copyright (C) 1989-2020 Free Software Foundation, Inc.
# Copyright (C) 2019-2020 Advanced Micro Devices, Inc. All rights reserved.

# This file is part of GDB.

# This program is free software; you can redistribute it and/or modify
# it under the terms of the GNU General Public License as published by
# the Free Software Foundation; either version 3 of the License, or
# (at your option) any later version.
#
# This program is distributed in the hope that it will be useful,
# but WITHOUT ANY WARRANTY; without even the implied warranty of
# MERCHANTABILITY or FITNESS FOR A PARTICULAR PURPOSE.  See the
# GNU General Public License for more details.
#
# You should have received a copy of the GNU General Public License
# along with this program.  If not, see <http://www.gnu.org/licenses/>.

# Please keep lists in this file sorted alphabetically, with one item per line.
# Here are the general guidelines for ordering files and directories:
#
#   - Files come before directories.
#   - The extensions are not taken into account when comparing filenames, except
#     if the filenames are otherwise equal.
#   - A filename that is a prefix of another one comes before.
#   - Underscores and dashes are treated equally, and come before alphanumeric
#     characters.
#
# For example:
#
# SOME_FILES = \
# 	foo.c \
# 	foo.h \
# 	foo-bar.c \
# 	foobar.c \
# 	foo/bar.c

prefix = @prefix@
exec_prefix = @exec_prefix@

host_alias = @host_alias@
target_alias = @target_alias@
program_transform_name = @program_transform_name@
bindir = @bindir@
libdir = @libdir@
tooldir = $(libdir)/$(target_alias)

datadir = @datadir@
localedir = @localedir@
mandir = @mandir@
man1dir = $(mandir)/man1
man2dir = $(mandir)/man2
man3dir = $(mandir)/man3
man4dir = $(mandir)/man4
man5dir = $(mandir)/man5
man6dir = $(mandir)/man6
man7dir = $(mandir)/man7
man8dir = $(mandir)/man8
man9dir = $(mandir)/man9
infodir = @infodir@
datarootdir = @datarootdir@
docdir = @docdir@
htmldir = @htmldir@
pdfdir = @pdfdir@
includedir = @includedir@

install_sh = @install_sh@

# This can be referenced by `LIBINTL' as computed by
# ZW_GNU_GETTEXT_SISTER_DIR.
top_builddir = .

SHELL = @SHELL@
EXEEXT = @EXEEXT@

AWK = @AWK@
LN_S = @LN_S@

INSTALL = @INSTALL@
INSTALL_PROGRAM = @INSTALL_PROGRAM@
INSTALL_SCRIPT = @INSTALL_SCRIPT@
INSTALL_STRIP_PROGRAM = @INSTALL_STRIP_PROGRAM@
INSTALL_DATA = @INSTALL_DATA@

DESTDIR =

AR = @AR@
AR_FLAGS = qv
RANLIB = @RANLIB@
DLLTOOL = @DLLTOOL@
WINDRES = @WINDRES@
MIG = @MIG@
STRIP = @STRIP@

XGETTEXT = @XGETTEXT@
GMSGFMT = @GMSGFMT@
MSGMERGE = msgmerge

PACKAGE = @PACKAGE@
CATALOGS = @CATALOGS@

CC = @CC@
CXX = @CXX@
CXX_DIALECT = @CXX_DIALECT@

# Dependency tracking information.
DEPMODE = @CCDEPMODE@
DEPDIR = @DEPDIR@
depcomp = $(SHELL) $(srcdir)/../depcomp

# Directory containing source files.
srcdir = @srcdir@
VPATH = @srcdir@
top_srcdir = @top_srcdir@

include $(srcdir)/silent-rules.mk

# Note that these are overridden by GNU make-specific code below if
# GNU make is used.  The overrides implement dependency tracking.
COMPILE.pre = $(CXX) -x c++ $(CXX_DIALECT)
COMPILE.post = -c -o $@
POSTCOMPILE = @true

# CXXFLAGS is at the very end on purpose, so that user-supplied flags can
# override internal flags.
COMPILE = $(ECHO_CXX) $(COMPILE.pre) $(INTERNAL_CFLAGS) $(CXXFLAGS) \
	$(COMPILE.post)

YACC = @YACC@

# This is used to rebuild ada-lex.c from ada-lex.l.  If the program is
# not defined, but ada-lex.c is present, compilation will continue,
# possibly with a warning.
FLEX = flex

YLWRAP = $(srcdir)/../ylwrap

# where to find makeinfo, preferably one designed for texinfo-2
MAKEINFO = @MAKEINFO@
MAKEINFOFLAGS = @MAKEINFOFLAGS@
MAKEINFO_EXTRA_FLAGS = @MAKEINFO_EXTRA_FLAGS@
MAKEINFO_CMD = $(MAKEINFO) $(MAKEINFOFLAGS) $(MAKEINFO_EXTRA_FLAGS)

MAKEHTML = $(MAKEINFO_CMD) --html
MAKEHTMLFLAGS =

# Set this up with gcc if you have gnu ld and the loader will print out
# line numbers for undefined references.
#CC_LD = g++ -static
CC_LD = $(CXX) $(CXX_DIALECT)

# Where is our "include" directory?  Typically $(srcdir)/../include.
# This is essentially the header file directory for the library
# routines in libiberty.
INCLUDE_DIR = $(srcdir)/../include
INCLUDE_CFLAGS = -I$(INCLUDE_DIR)

# Where is the "-liberty" library?  Typically in ../libiberty.
LIBIBERTY = ../libiberty/libiberty.a

# Where is the CTF library?  Typically in ../libctf.
LIBCTF = @LIBCTF@
CTF_DEPS = @CTF_DEPS@

# Where is the BFD library?  Typically in ../bfd.
BFD_DIR = ../bfd
BFD = $(BFD_DIR)/libbfd.a
BFD_SRC = $(srcdir)/$(BFD_DIR)
BFD_CFLAGS = -I$(BFD_DIR) -I$(BFD_SRC)

# This is where we get zlib from.  zlibdir is -L../zlib and zlibinc is
# -I../zlib, unless we were configured with --with-system-zlib, in which
# case both are empty.
ZLIB = @zlibdir@ -lz
ZLIBINC = @zlibinc@

# Where is the decnumber library?  Typically in ../libdecnumber.
LIBDECNUMBER_DIR = ../libdecnumber
LIBDECNUMBER = $(LIBDECNUMBER_DIR)/libdecnumber.a
LIBDECNUMBER_SRC = $(srcdir)/$(LIBDECNUMBER_DIR)
LIBDECNUMBER_CFLAGS = -I$(LIBDECNUMBER_DIR) -I$(LIBDECNUMBER_SRC)

# Where is the READLINE library?  Typically in ../readline/readline.
READLINE_DIR = ../readline/readline
READLINE_SRC = $(srcdir)/$(READLINE_DIR)
READLINE = @READLINE@
READLINE_DEPS = @READLINE_DEPS@
READLINE_CFLAGS = @READLINE_CFLAGS@

# Where is expat?  This will be empty if expat was not available.
LIBEXPAT = @LIBEXPAT@

# Where is lzma?  This will be empty if lzma was not available.
LIBLZMA = @LIBLZMA@

# Where is libbabeltrace? This will be empty if libbabeltrace was not
# available.
LIBBABELTRACE = @LIBBABELTRACE@

# Where is libxxhash? This will be empty if libxxhash was not
# available.
LIBXXHASH = @LIBXXHASH@

# Where is libipt?  This will be empty if libipt was not available.
LIBIPT = @LIBIPT@

# Where is libgmp?
LIBGMP = @LIBGMP@

# Where is libmpfr?  This will be empty if libmpfr was not available.
LIBMPFR = @LIBMPFR@

# GNU source highlight library.
SRCHIGH_LIBS = @SRCHIGH_LIBS@
SRCHIGH_CFLAGS = @SRCHIGH_CFLAGS@

WARN_CFLAGS = @WARN_CFLAGS@
WERROR_CFLAGS = @WERROR_CFLAGS@
GDB_WARN_CFLAGS = $(WARN_CFLAGS)
GDB_WERROR_CFLAGS = $(WERROR_CFLAGS)

PTHREAD_CFLAGS = @PTHREAD_CFLAGS@
PTHREAD_LIBS = @PTHREAD_LIBS@

DEBUGINFOD_CFLAGS = @DEBUGINFOD_CFLAGS@
DEBUGINFOD_LIBS = @DEBUGINFOD_LIBS@

RDYNAMIC = @RDYNAMIC@

# Where is the INTL library?  Typically in ../intl.
INTL = @LIBINTL@
INTL_DEPS = @LIBINTL_DEP@
INTL_CFLAGS = @INCINTL@

# Where is the ICONV library?  This will be empty if in libc or not available.
LIBICONV = @LIBICONV@

# Did the user give us a --with-gdb-datadir option?
GDB_DATADIR = @GDB_DATADIR@

# Code signing.
CODESIGN = codesign
CODESIGN_CERT = @CODESIGN_CERT@

# Flags to pass to gdb when invoked with "make run".
GDBFLAGS =

# Helper code from gnulib.
GNULIB_BUILDDIR = ../gnulib
include $(GNULIB_BUILDDIR)/Makefile.gnulib.inc

SUPPORT = ../gdbsupport
LIBSUPPORT = $(SUPPORT)/libgdbsupport.a
INCSUPPORT = -I$(srcdir)/.. -I..

#
# CLI sub directory definitons
#
SUBDIR_CLI_SRCS = \
	cli/cli-cmds.c \
	cli/cli-decode.c \
	cli/cli-dump.c \
	cli/cli-interp.c \
	cli/cli-logging.c \
	cli/cli-option.c \
	cli/cli-script.c \
	cli/cli-setshow.c \
	cli/cli-style.c \
	cli/cli-utils.c

SUBDIR_CLI_OBS = $(patsubst %.c,%.o,$(SUBDIR_CLI_SRCS))

#
# MI sub directory definitons
#
SUBDIR_MI_SRCS = \
	mi/mi-cmd-break.c \
	mi/mi-cmd-catch.c \
	mi/mi-cmd-disas.c \
	mi/mi-cmd-env.c \
	mi/mi-cmd-file.c \
	mi/mi-cmd-info.c \
	mi/mi-cmd-stack.c \
	mi/mi-cmd-target.c \
	mi/mi-cmd-var.c \
	mi/mi-cmds.c \
	mi/mi-console.c \
	mi/mi-getopt.c \
	mi/mi-interp.c \
	mi/mi-main.c \
	mi/mi-out.c \
	mi/mi-parse.c \
	mi/mi-symbol-cmds.c

SUBDIR_MI_OBS = $(patsubst %.c,%.o,$(SUBDIR_MI_SRCS))

SUBDIR_MI_DEPS =
SUBDIR_MI_LDFLAGS =
SUBDIR_MI_CFLAGS =

#
# TUI sub directory definitions
#
SUBDIR_TUI_SRCS = \
	tui/tui.c \
	tui/tui-command.c \
	tui/tui-data.c \
	tui/tui-disasm.c \
	tui/tui-file.c \
	tui/tui-hooks.c \
	tui/tui-interp.c \
	tui/tui-io.c \
	tui/tui-layout.c \
	tui/tui-out.c \
	tui/tui-regs.c \
	tui/tui-source.c \
	tui/tui-stack.c \
	tui/tui-win.c \
	tui/tui-wingeneral.c \
	tui/tui-winsource.c

SUBDIR_TUI_OBS = $(patsubst %.c,%.o,$(SUBDIR_TUI_SRCS))

SUBDIR_TUI_DEPS =
SUBDIR_TUI_LDFLAGS =
SUBDIR_TUI_CFLAGS = -DTUI=1

#
# GCC Compile support sub-directory definitions
#
SUBDIR_GCC_COMPILE_SRCS = \
	compile/compile.c \
	compile/compile-c-support.c \
	compile/compile-c-symbols.c \
	compile/compile-c-types.c \
	compile/compile-cplus-symbols.c \
	compile/compile-cplus-types.c \
	compile/compile-loc2c.c \
	compile/compile-object-load.c \
	compile/compile-object-run.c

SUBDIR_GCC_COMPILE_OBS = $(patsubst %.c,%.o,$(filter %.c,$(SUBDIR_GCC_COMPILE_SRCS)))

#
# Guile sub directory definitons for guile support.
#
SUBDIR_GUILE_SRCS = \
	guile/guile.c \
	guile/scm-arch.c \
	guile/scm-auto-load.c \
	guile/scm-block.c \
	guile/scm-breakpoint.c \
	guile/scm-cmd.c \
	guile/scm-disasm.c \
	guile/scm-exception.c \
	guile/scm-frame.c \
	guile/scm-gsmob.c \
	guile/scm-iterator.c \
	guile/scm-lazy-string.c \
	guile/scm-math.c \
	guile/scm-objfile.c \
	guile/scm-param.c \
	guile/scm-ports.c \
	guile/scm-pretty-print.c \
	guile/scm-progspace.c \
	guile/scm-safe-call.c \
	guile/scm-string.c \
	guile/scm-symbol.c \
	guile/scm-symtab.c \
	guile/scm-type.c \
	guile/scm-utils.c \
	guile/scm-value.c

SUBDIR_GUILE_OBS = $(patsubst %.c,%.o,$(SUBDIR_GUILE_SRCS))

SUBDIR_GUILE_DEPS =
SUBDIR_GUILE_LDFLAGS =
SUBDIR_GUILE_CFLAGS =

#
# python sub directory definitons
#
SUBDIR_PYTHON_SRCS = \
	python/py-arch.c \
	python/py-auto-load.c \
	python/py-block.c \
	python/py-bpevent.c \
	python/py-breakpoint.c \
	python/py-cmd.c \
	python/py-continueevent.c \
	python/py-event.c \
	python/py-evtregistry.c \
	python/py-evts.c \
	python/py-exitedevent.c \
	python/py-finishbreakpoint.c \
	python/py-frame.c \
	python/py-framefilter.c \
	python/py-function.c \
	python/py-gdb-readline.c \
	python/py-inferior.c \
	python/py-infevents.c \
	python/py-infthread.c \
	python/py-instruction.c \
	python/py-lazy-string.c \
	python/py-linetable.c \
	python/py-newobjfileevent.c \
	python/py-objfile.c \
	python/py-param.c \
	python/py-prettyprint.c \
	python/py-progspace.c \
	python/py-record.c \
	python/py-record-btrace.c \
	python/py-record-full.c \
	python/py-registers.c \
	python/py-signalevent.c \
	python/py-stopevent.c \
	python/py-symbol.c \
	python/py-symtab.c \
	python/py-threadevent.c \
	python/py-tui.c \
	python/py-type.c \
	python/py-unwind.c \
	python/py-utils.c \
	python/py-value.c \
	python/py-varobj.c \
	python/py-xmethods.c \
	python/python.c

SUBDIR_PYTHON_OBS = $(patsubst %.c,%.o,$(SUBDIR_PYTHON_SRCS))

SUBDIR_PYTHON_DEPS =
SUBDIR_PYTHON_LDFLAGS =
SUBDIR_PYTHON_CFLAGS =

SELFTESTS_SRCS = \
	disasm-selftests.c \
	gdbarch-selftests.c \
	selftest-arch.c \
	unittests/array-view-selftests.c \
	unittests/child-path-selftests.c \
	unittests/cli-utils-selftests.c \
	unittests/command-def-selftests.c \
	unittests/common-utils-selftests.c \
	unittests/copy_bitwise-selftests.c \
	unittests/enum-flags-selftests.c \
	unittests/environ-selftests.c \
	unittests/filtered_iterator-selftests.c \
	unittests/format_pieces-selftests.c \
	unittests/function-view-selftests.c \
	unittests/gmp-utils-selftests.c \
	unittests/lookup_name_info-selftests.c \
	unittests/memory-map-selftests.c \
	unittests/memrange-selftests.c \
	unittests/offset-type-selftests.c \
	unittests/observable-selftests.c \
	unittests/optional-selftests.c \
	unittests/parse-connection-spec-selftests.c \
	unittests/ptid-selftests.c \
	unittests/main-thread-selftests.c \
	unittests/mkdir-recursive-selftests.c \
	unittests/rsp-low-selftests.c \
	unittests/scoped_fd-selftests.c \
	unittests/scoped_mmap-selftests.c \
	unittests/scoped_restore-selftests.c \
	unittests/search-memory-selftests.c \
	unittests/string_view-selftests.c \
	unittests/style-selftests.c \
	unittests/tracepoint-selftests.c \
	unittests/tui-selftests.c \
	unittests/unpack-selftests.c \
	unittests/utils-selftests.c \
	unittests/vec-utils-selftests.c \
	unittests/xml-utils-selftests.c

SELFTESTS_OBS = $(patsubst %.c,%.o,$(SELFTESTS_SRCS))

SUBDIR_TARGET_SRCS = target/waitstatus.c
SUBDIR_TARGET_OBS = $(patsubst %.c,%.o,$(SUBDIR_TARGET_SRCS))


# Opcodes currently live in one of two places.  Either they are in the
# opcode library, typically ../opcodes, or they are in a header file
# in INCLUDE_DIR.
# Where is the "-lopcodes" library, with (some of) the opcode tables and
# disassemblers?
OPCODES_DIR = ../opcodes
OPCODES_SRC = $(srcdir)/$(OPCODES_DIR)
OPCODES = $(OPCODES_DIR)/libopcodes.a
# Where are the other opcode tables which only have header file
# versions?
OP_INCLUDE = $(INCLUDE_DIR)/opcode
# See TOP_CFLAGS as well.
OPCODES_CFLAGS = -I$(OP_INCLUDE)

# Allow includes like "opcodes/mumble.h".
TOP_CFLAGS = -I$(top_srcdir)/..

# The simulator is usually nonexistent; targets that include one
# should set this to list all the .o or .a files to be linked in.
SIM = @SIM@

WIN32LIBS = @WIN32LIBS@

# Tcl et al cflags and libraries
TCL = @TCL_LIBRARY@
TCL_CFLAGS = @TCL_INCLUDE@
GDBTKLIBS = @GDBTKLIBS@
# Extra flags that the GDBTK files need:
GDBTK_CFLAGS = @GDBTK_CFLAGS@

TK = @TK_LIBRARY@
TK_CFLAGS = @TK_INCLUDE@

X11_CFLAGS = @TK_XINCLUDES@
X11_LDFLAGS =
X11_LIBS =

WIN32LDAPP = @WIN32LDAPP@

LIBGUI = @LIBGUI@
GUI_CFLAGS_X = @GUI_CFLAGS_X@
IDE_CFLAGS = $(GUI_CFLAGS_X) $(IDE_CFLAGS_X)

ALL_TCL_CFLAGS = $(TCL_CFLAGS) $(TK_CFLAGS)

# The version of gdbtk we're building. This should be kept
# in sync with GDBTK_VERSION and friends in gdbtk.h.
GDBTK_VERSION = 1.0
GDBTK_LIBRARY = $(datadir)/insight$(GDBTK_VERSION)

# Gdbtk requires an absolute path to the source directory or
# the testsuite won't run properly.
GDBTK_SRC_DIR = @GDBTK_SRC_DIR@

SUBDIR_GDBTK_OBS = \
	gdbtk.o \
	gdbtk-bp.o \
	gdbtk-cmds.o \
	gdbtk-hooks.o \
	gdbtk-interp.o \
	gdbtk-register.o \
	gdbtk-stack.o \
	gdbtk-varobj.o \
	gdbtk-wrapper.o

SUBDIR_GDBTK_SRCS = \
	gdbtk/generic/gdbtk.c \
	gdbtk/generic/gdbtk-bp.c \
	gdbtk/generic/gdbtk-cmds.c \
	gdbtk/generic/gdbtk-hooks.c \
	gdbtk/generic/gdbtk-interp.c \
	gdbtk/generic/gdbtk-main.c \
	gdbtk/generic/gdbtk-register.c \
	gdbtk/generic/gdbtk-stack.c \
	gdbtk/generic/gdbtk-varobj.c \
	gdbtk/generic/gdbtk-wrapper.c

SUBDIR_GDBTK_DEPS = $(LIBGUI) $(TCL_DEPS) $(TK_DEPS)
SUBDIR_GDBTK_LDFLAGS =
SUBDIR_GDBTK_CFLAGS = -DGDBTK

CONFIG_OBS = @CONFIG_OBS@
CONFIG_SRCS = @CONFIG_SRCS@
CONFIG_DEPS = @CONFIG_DEPS@
CONFIG_LDFLAGS = @CONFIG_LDFLAGS@
ENABLE_CFLAGS = @ENABLE_CFLAGS@
CONFIG_ALL = @CONFIG_ALL@
CONFIG_CLEAN = @CONFIG_CLEAN@
CONFIG_INSTALL = @CONFIG_INSTALL@
CONFIG_UNINSTALL = @CONFIG_UNINSTALL@
HAVE_NATIVE_GCORE_TARGET = @HAVE_NATIVE_GCORE_TARGET@

CONFIG_SRC_SUBDIR = arch cli dwarf2 mi compile tui unittests guile python \
	target nat
CONFIG_DEP_SUBDIR = $(addsuffix /$(DEPDIR),$(CONFIG_SRC_SUBDIR))

# -I. for config files.
# -I$(srcdir) for gdb internal headers.
# -I$(srcdir)/config for more generic config files.

# It is also possible that you will need to add -I/usr/include/sys if
# your system doesn't have fcntl.h in /usr/include (which is where it
# should be according to Posix).
DEFS = @DEFS@
GDB_CFLAGS = -I. -I$(srcdir) -I$(srcdir)/config \
	-DLOCALEDIR="\"$(localedir)\"" $(DEFS)

# MH_CFLAGS, if defined, has host-dependent CFLAGS from the config directory.
GLOBAL_CFLAGS = $(MH_CFLAGS)

PROFILE_CFLAGS = @PROFILE_CFLAGS@

# These are specifically reserved for setting from the command line
# when running make.  I.E.: "make CFLAGS=-Wmissing-prototypes".
CFLAGS = @CFLAGS@
CXXFLAGS = @CXXFLAGS@
CPPFLAGS = @CPPFLAGS@

# Set by configure, for e.g. expat.  Python installations are such that
# C headers are included using their basename (for example, we #include
# <Python.h> rather than, say, <python/Python.h>).  Since the file names
# are sometimes a little generic, we think that the risk of collision
# with other header files is high.  If that happens, we try to mitigate
# a bit the consequences by putting the Python includes last in the list.
INTERNAL_CPPFLAGS = $(CPPFLAGS) @GUILE_CPPFLAGS@ @PYTHON_CPPFLAGS@ \
	@LARGEFILE_CPPFLAGS@

# INTERNAL_CFLAGS is the aggregate of all other *CFLAGS macros.
INTERNAL_CFLAGS_BASE = \
	$(GLOBAL_CFLAGS) $(PROFILE_CFLAGS) \
	$(GDB_CFLAGS) $(OPCODES_CFLAGS) $(READLINE_CFLAGS) $(ZLIBINC) \
	$(BFD_CFLAGS) $(INCLUDE_CFLAGS) $(LIBDECNUMBER_CFLAGS) \
	$(INTL_CFLAGS) $(INCGNU) $(INCSUPPORT) $(ENABLE_CFLAGS) \
	$(INTERNAL_CPPFLAGS) $(SRCHIGH_CFLAGS) $(TOP_CFLAGS) $(PTHREAD_CFLAGS) \
	$(DEBUGINFOD_CFLAGS)
INTERNAL_WARN_CFLAGS = $(INTERNAL_CFLAGS_BASE) $(GDB_WARN_CFLAGS)
INTERNAL_CFLAGS = $(INTERNAL_WARN_CFLAGS) $(GDB_WERROR_CFLAGS)

# LDFLAGS is specifically reserved for setting from the command line
# when running make.
LDFLAGS = @LDFLAGS@

# Profiling options need to go here to work.
# I think it's perfectly reasonable for a user to set -pg in CFLAGS
# and have it work; that's why CFLAGS is here.
# PROFILE_CFLAGS is _not_ included, however, because we use monstartup.
INTERNAL_LDFLAGS = \
	$(CXXFLAGS) $(GLOBAL_CFLAGS) $(MH_LDFLAGS) \
	$(LDFLAGS) $(CONFIG_LDFLAGS) $(PTHREAD_CFLAGS)

# Libraries and corresponding dependencies for compiling gdb.
# XM_CLIBS, defined in *config files, have host-dependent libs.
# LIBIBERTY appears twice on purpose.
CLIBS = $(SIM) $(READLINE) $(OPCODES) $(LIBCTF) $(BFD) $(ZLIB) \
        $(LIBSUPPORT) $(INTL) $(LIBIBERTY) $(LIBDECNUMBER) \
	$(XM_CLIBS) $(GDBTKLIBS) \
	@LIBS@ @GUILE_LIBS@ @PYTHON_LIBS@ @ROCM_DBGAPI_LIBS@ \
	$(LIBEXPAT) $(LIBLZMA) $(LIBBABELTRACE) $(LIBIPT) \
	$(WIN32LIBS) $(LIBGNU) $(LIBGNU_EXTRA_LIBS) $(LIBICONV) \
	$(LIBMPFR) $(LIBGMP) $(SRCHIGH_LIBS) $(LIBXXHASH) $(PTHREAD_LIBS) \
	$(DEBUGINFOD_LIBS)
CDEPS = $(NAT_CDEPS) $(SIM) $(BFD) $(READLINE_DEPS) $(CTF_DEPS) \
	$(OPCODES) $(INTL_DEPS) $(LIBIBERTY) $(CONFIG_DEPS) $(LIBGNU) \
	$(LIBSUPPORT)

DIST = gdb

RUNTEST = runtest
RUNTESTFLAGS =

# XML files to build in to GDB.
XMLFILES = \
	$(srcdir)/features/btrace.dtd \
	$(srcdir)/features/btrace-conf.dtd \
	$(srcdir)/features/gdb-target.dtd \
	$(srcdir)/features/library-list.dtd \
	$(srcdir)/features/library-list-aix.dtd \
	$(srcdir)/features/library-list-svr4.dtd \
	$(srcdir)/features/osdata.dtd \
	$(srcdir)/features/threads.dtd \
	$(srcdir)/features/traceframe-info.dtd \
	$(srcdir)/features/xinclude.dtd

# Build the ser-*.o files the host supports.  This includes ser-unix.o
# for any system that supports a POSIX interface to the serial port.
# See configure.ac.
SER_HARDWIRE = @SER_HARDWIRE@

# This is remote-sim.o if a simulator is to be linked in.
SIM_OBS = @SIM_OBS@

# Target-dependent object files.
TARGET_OBS = @TARGET_OBS@

# All target-dependent objects files that require 64-bit CORE_ADDR
# (used with --enable-targets=all --enable-64-bit-bfd).
ALL_64_TARGET_OBS = \
	aarch64-fbsd-tdep.o \
	aarch64-linux-tdep.o \
	aarch64-newlib-tdep.o \
	aarch64-ravenscar-thread.o \
	aarch64-tdep.o \
	alpha-bsd-tdep.o \
	alpha-linux-tdep.o \
	alpha-mdebug-tdep.o \
	alpha-netbsd-tdep.o \
	alpha-obsd-tdep.o \
	alpha-tdep.o \
	amd64-darwin-tdep.o \
	amd64-dicos-tdep.o \
	amd64-fbsd-tdep.o \
	amd64-linux-tdep.o \
	amd64-netbsd-tdep.o \
	amd64-obsd-tdep.o \
	amd64-ravenscar-thread.o \
	amd64-sol2-tdep.o \
	amd64-tdep.o \
	amd64-windows-tdep.o \
	arch/aarch64.o \
	arch/aarch64-insn.o \
	arch/amd64.o \
	ia64-linux-tdep.o \
	ia64-tdep.o \
	ia64-vms-tdep.o \
	mips64-obsd-tdep.o \
	sparc64-fbsd-tdep.o \
	sparc64-linux-tdep.o \
	sparc64-netbsd-tdep.o \
	sparc64-obsd-tdep.o \
	sparc64-sol2-tdep.o \
	sparc64-tdep.o

# All other target-dependent objects files (used with --enable-targets=all).
ALL_TARGET_OBS = \
	aarch32-tdep.o \
	arc-linux-tdep.o \
	arc-tdep.o \
	arch/aarch32.o \
	arch/arc.o \
	arch/arm.o \
	arch/arm-get-next-pcs.o \
	arch/arm-linux.o \
	arch/i386.o \
	arch/ppc-linux-common.o \
	arch/riscv.o \
	arm-bsd-tdep.o \
	arm-fbsd-tdep.o \
	arm-linux-tdep.o \
	arm-netbsd-tdep.o \
	arm-obsd-tdep.o \
	arm-pikeos-tdep.o \
	arm-symbian-tdep.o \
	arm-tdep.o \
	arm-wince-tdep.o \
	avr-tdep.o \
	bfin-linux-tdep.o \
	bfin-tdep.o \
	bpf-tdep.o \
	bsd-uthread.o \
	cris-linux-tdep.o \
	cris-tdep.o \
	csky-linux-tdep.o \
	csky-tdep.o \
	dicos-tdep.o \
	fbsd-tdep.o \
	frv-linux-tdep.o \
	frv-tdep.o \
	ft32-tdep.o \
	glibc-tdep.o \
	h8300-tdep.o \
	hppa-bsd-tdep.o \
	hppa-linux-tdep.o \
	hppa-netbsd-tdep.o \
	hppa-obsd-tdep.o \
	hppa-tdep.o \
	i386-bsd-tdep.o \
	i386-darwin-tdep.o \
	i386-dicos-tdep.o \
	i386-fbsd-tdep.o \
	i386-gnu-tdep.o \
	i386-go32-tdep.o \
	i386-linux-tdep.o \
	i386-netbsd-tdep.o \
	i386-nto-tdep.o \
	i386-obsd-tdep.o \
	i386-sol2-tdep.o \
	i386-tdep.o \
	i386-windows-tdep.o \
	i387-tdep.o \
	iq2000-tdep.o \
	linux-record.o \
	linux-tdep.o \
	lm32-tdep.o \
	m32c-tdep.o \
	m32r-linux-tdep.o \
	m32r-tdep.o \
	m68hc11-tdep.o \
	m68k-bsd-tdep.o \
	m68k-linux-tdep.o \
	m68k-tdep.o \
	mep-tdep.o \
	microblaze-linux-tdep.o \
	microblaze-tdep.o \
	mips-fbsd-tdep.o \
	mips-linux-tdep.o \
	mips-netbsd-tdep.o \
	mips-sde-tdep.o \
	mips-tdep.o \
	mn10300-linux-tdep.o \
	mn10300-tdep.o \
	moxie-tdep.o \
	msp430-tdep.o \
	netbsd-tdep.o \
	nds32-tdep.o \
	nios2-linux-tdep.o \
	nios2-tdep.o \
	nto-tdep.o \
	obsd-tdep.o \
	or1k-linux-tdep.o \
	or1k-tdep.o \
	ppc-fbsd-tdep.o \
	ppc-linux-tdep.o \
	ppc-netbsd-tdep.o \
	ppc-obsd-tdep.o \
	ppc-ravenscar-thread.o \
	ppc-sysv-tdep.o \
	ppc64-tdep.o \
	ravenscar-thread.o \
	riscv-fbsd-tdep.o \
	riscv-linux-tdep.o \
	riscv-ravenscar-thread.o \
	riscv-tdep.o \
	rl78-tdep.o \
	rs6000-aix-tdep.o \
	rs6000-lynx178-tdep.o \
	rs6000-tdep.o \
	rx-tdep.o \
	s12z-tdep.o \
	s390-linux-tdep.o \
	s390-tdep.o \
	score-tdep.o \
	sh-linux-tdep.o \
	sh-netbsd-tdep.o \
	sh-tdep.o \
	sol2-tdep.o \
	solib-aix.o \
	solib-darwin.o \
	solib-dsbt.o \
	solib-frv.o \
	solib-svr4.o \
	sparc-linux-tdep.o \
	sparc-netbsd-tdep.o \
	sparc-obsd-tdep.o \
	sparc-ravenscar-thread.o \
	sparc-sol2-tdep.o \
	sparc-tdep.o \
	symfile-mem.o \
	tic6x-linux-tdep.o \
	tic6x-tdep.o \
	tilegx-linux-tdep.o \
	tilegx-tdep.o \
	v850-tdep.o \
	vax-netbsd-tdep.o \
	vax-tdep.o \
	windows-tdep.o \
	x86-tdep.o \
	xcoffread.o \
	xstormy16-tdep.o \
	xtensa-config.o \
	xtensa-linux-tdep.o \
	xtensa-tdep.o

# The following native-target dependent variables are defined on
# configure.nat.
NAT_FILE = @NAT_FILE@
NATDEPFILES = @NATDEPFILES@
NAT_CDEPS = @NAT_CDEPS@
LOADLIBES = @LOADLIBES@
MH_CFLAGS = @MH_CFLAGS@
XM_CLIBS = @XM_CLIBS@
NAT_GENERATED_FILES = @NAT_GENERATED_FILES@
NM_H = @NM_H@
HAVE_NATIVE_GCORE_HOST = @HAVE_NATIVE_GCORE_HOST@

# Native-target dependent makefile fragment comes in here.
@nat_makefile_frag@

# End of native-target dependent variables.

FLAGS_TO_PASS = \
	"prefix=$(prefix)" \
	"exec_prefix=$(exec_prefix)" \
	"infodir=$(infodir)" \
	"datarootdir=$(datarootdir)" \
	"docdir=$(docdir)" \
	"htmldir=$(htmldir)" \
	"pdfdir=$(pdfdir)" \
	"libdir=$(libdir)" \
	"mandir=$(mandir)" \
	"datadir=$(datadir)" \
	"includedir=$(includedir)" \
	"against=$(against)" \
	"DESTDIR=$(DESTDIR)" \
	"AR=$(AR)" \
	"AR_FLAGS=$(AR_FLAGS)" \
	"CC=$(CC)" \
	"CFLAGS=$(CFLAGS)" \
	"CXX=$(CXX)" \
	"CXX_DIALECT=$(CXX_DIALECT)" \
	"CXXFLAGS=$(CXXFLAGS)" \
	"DLLTOOL=$(DLLTOOL)" \
	"LDFLAGS=$(LDFLAGS)" \
	"RANLIB=$(RANLIB)" \
	"MAKEINFO=$(MAKEINFO)" \
	"MAKEINFOFLAGS=$(MAKEINFOFLAGS)" \
	"MAKEINFO_EXTRA_FLAGS=$(MAKEINFO_EXTRA_FLAGS)" \
	"MAKEHTML=$(MAKEHTML)" \
	"MAKEHTMLFLAGS=$(MAKEHTMLFLAGS)" \
	"INSTALL=$(INSTALL)" \
	"INSTALL_PROGRAM=$(INSTALL_PROGRAM)" \
	"INSTALL_SCRIPT=$(INSTALL_SCRIPT)" \
	"INSTALL_DATA=$(INSTALL_DATA)" \
	"RUNTEST=$(RUNTEST)" \
	"RUNTESTFLAGS=$(RUNTESTFLAGS)"

# Flags that we pass when building the testsuite.

# empty for native, $(target_alias)/ for cross
target_subdir = @target_subdir@

CC_FOR_TARGET = ` \
  if [ -f $${rootme}/../gcc/xgcc ] ; then \
    if [ -f $${rootme}/../$(target_subdir)newlib/Makefile ] ; then \
      echo $${rootme}/../gcc/xgcc -B$${rootme}/../gcc/ -idirafter $${rootme}/$(target_subdir)newlib/targ-include -idirafter $${rootsrc}/../$(target_subdir)newlib/libc/include -nostdinc -B$${rootme}/../$(target_subdir)newlib/; \
    else \
      echo $${rootme}/../gcc/xgcc -B$${rootme}/../gcc/; \
    fi; \
  else \
    if [ "$(host_canonical)" = "$(target_canonical)" ] ; then \
      echo $(CC); \
    else \
      t='$(program_transform_name)'; echo gcc | sed -e '' $$t; \
    fi; \
  fi`

CXX_FOR_TARGET = ` \
  if [ -f $${rootme}/../gcc/xg++ ] ; then \
    if [ -f $${rootme}/../$(target_subdir)newlib/Makefile ] ; then \
      echo $${rootme}/../gcc/xg++ -B$${rootme}/../gcc/ -idirafter $${rootme}/$(target_subdir)newlib/targ-include -idirafter $${rootsrc}/../$(target_subdir)newlib/libc/include -nostdinc -B$${rootme}/../$(target_subdir)newlib/; \
    else \
      echo $${rootme}/../gcc/xg++ -B$${rootme}/../gcc/; \
    fi; \
  else \
    if [ "$(host_canonical)" = "$(target_canonical)" ] ; then \
      echo $(CXX); \
    else \
      t='$(program_transform_name)'; echo g++ | sed -e '' $$t; \
    fi; \
  fi`

# The use of $$(x_FOR_TARGET) reduces the command line length by not
# duplicating the lengthy definition.
TARGET_FLAGS_TO_PASS = \
	"prefix=$(prefix)" \
	"exec_prefix=$(exec_prefix)" \
	"against=$(against)" \
	'CC=$$(CC_FOR_TARGET)' \
	"CC_FOR_TARGET=$(CC_FOR_TARGET)" \
	"CFLAGS=$(CFLAGS)" \
	'CXX=$$(CXX_FOR_TARGET)' \
	"CXX_FOR_TARGET=$(CXX_FOR_TARGET)" \
	"CXXFLAGS=$(CXXFLAGS)" \
	"INSTALL=$(INSTALL)" \
	"INSTALL_PROGRAM=$(INSTALL_PROGRAM)" \
	"INSTALL_DATA=$(INSTALL_DATA)" \
	"MAKEINFO=$(MAKEINFO)" \
	"MAKEHTML=$(MAKEHTML)" \
	"RUNTEST=$(RUNTEST)" \
	"RUNTESTFLAGS=$(RUNTESTFLAGS)" \
	"FORCE_PARALLEL=$(FORCE_PARALLEL)" \
	"TESTS=$(TESTS)"

# All source files that go into linking GDB.

# Files that should wind up in SFILES and whose corresponding .o
# should be in COMMON_OBS.
COMMON_SFILES = \
	ada-lang.c \
	ada-tasks.c \
	ada-typeprint.c \
	ada-valprint.c \
	ada-varobj.c \
	addrmap.c \
	agent.c \
	alloc.c \
	annotate.c \
	arch-utils.c \
	async-event.c \
	auto-load.c \
	auxv.c \
	ax-gdb.c \
	ax-general.c \
	bcache.c \
	bfd-target.c \
	block.c \
	blockframe.c \
	break-catch-sig.c \
	break-catch-syscall.c \
	break-catch-throw.c \
	breakpoint.c \
	btrace.c \
	build-id.c \
	buildsym-legacy.c \
	buildsym.c \
	c-lang.c \
	c-typeprint.c \
	c-valprint.c \
	c-varobj.c \
	charset.c \
	cli-out.c \
	coff-pe-read.c \
	coffread.c \
	complaints.c \
	completer.c \
	continuations.c \
	copying.c \
	corefile.c \
	corelow.c \
	cp-abi.c \
	cp-namespace.c \
	cp-support.c \
	cp-valprint.c \
	ctfread.c \
	d-lang.c \
	d-namespace.c \
	d-valprint.c \
	dbxread.c \
	dcache.c \
	debug.c \
	debuginfod-support.c \
	dictionary.c \
	disasm.c \
	displaced-stepping.c \
	dummy-frame.c \
	dwarf2/abbrev.c \
	dwarf2/attribute.c \
	dwarf2/comp-unit.c \
	dwarf2/dwz.c \
	dwarf2/expr.c \
	dwarf2/frame-tailcall.c \
	dwarf2/frame.c \
	dwarf2/index-cache.c \
	dwarf2/index-common.c \
	dwarf2/index-write.c \
	dwarf2/leb.c \
	dwarf2/line-header.c \
	dwarf2/loc.c \
	dwarf2/macro.c \
	dwarf2/read.c \
	dwarf2/section.c \
	dwarf2/stringify.c \
	eval.c \
	event-top.c \
	exceptions.c \
	exec.c \
	expprint.c \
	extension.c \
	f-lang.c \
	f-typeprint.c \
	f-valprint.c \
	filename-seen-cache.c \
	filesystem.c \
	findcmd.c \
	findvar.c \
	frame.c \
	frame-base.c \
	frame-unwind.c \
	gcore.c \
	gdb-demangle.c \
	gdb_bfd.c \
	gdb_obstack.c \
	gdb_regex.c \
	gdbarch.c \
	gdbtypes.c \
	gmp-utils.c \
	gnu-v2-abi.c \
	gnu-v3-abi.c \
	go-lang.c \
	go-typeprint.c \
	go-valprint.c \
	inf-child.c \
	inf-loop.c \
	infcall.c \
	infcmd.c \
	inferior.c \
	inflow.c \
	infrun.c \
	inline-frame.c \
	interps.c \
	jit.c \
	language.c \
	linespec.c \
	location.c \
	m2-lang.c \
	m2-typeprint.c \
	m2-valprint.c \
	macrocmd.c \
	macroexp.c \
	macroscope.c \
	macrotab.c \
	main.c \
	maint.c \
	maint-test-options.c \
	maint-test-settings.c \
	mdebugread.c \
	mem-break.c \
	memattr.c \
	memory-map.c \
	memrange.c \
	minidebug.c \
	minsyms.c \
	mipsread.c \
	namespace.c \
	objc-lang.c \
	objfiles.c \
	observable.c \
	opencl-lang.c \
	osabi.c \
	osdata.c \
	p-lang.c \
	p-typeprint.c \
	p-valprint.c \
	parse.c \
	printcmd.c \
	probe.c \
	process-stratum-target.c \
	producer.c \
	progspace.c \
	progspace-and-thread.c \
	prologue-value.c \
	psymtab.c \
	record.c \
	record-btrace.c \
	record-full.c \
	regcache.c \
	regcache-dump.c \
	reggroups.c \
	registry.c \
	remote.c \
	remote-fileio.c \
	remote-notif.c \
	reverse.c \
	run-on-main-thread.c \
	rust-lang.c \
	sentinel-frame.c \
	ser-event.c \
	serial.c \
	skip.c \
	solib.c \
	solib-target.c \
	source.c \
	source-cache.c \
	stabsread.c \
	stack.c \
	std-regs.c \
	symfile.c \
	symfile-debug.c \
	symmisc.c \
	symtab.c \
	target.c \
	target-connection.c \
	target-dcache.c \
	target-descriptions.c \
	target-memory.c \
	test-target.c \
	thread.c \
	thread-iter.c \
	tid-parse.c \
	top.c \
	tracectf.c \
	tracefile.c \
	tracefile-tfile.c \
	tracepoint.c \
	trad-frame.c \
	tramp-frame.c \
	target-float.c \
	type-stack.c \
	typeprint.c \
	ui-file.c \
	ui-out.c \
	ui-style.c \
	user-regs.c \
	utils.c \
	valarith.c \
	valops.c \
	valprint.c \
	value.c \
	varobj.c \
	xml-support.c \
	xml-syscall.c \
	xml-tdesc.c

# Links made at configuration time should not be specified here, since
# SFILES is used in building the distribution archive.
SFILES = \
	ada-exp.y \
	arch/i386.c \
	c-exp.y \
	cp-name-parser.y \
	d-exp.y \
	dtrace-probe.c \
	elfread.c \
	f-exp.y \
	gdb.c \
	go-exp.y \
	m2-exp.y \
	p-exp.y \
	proc-service.list \
	rust-exp.y \
	ser-base.c \
	ser-unix.c \
	sol-thread.c \
	stap-probe.c \
	stub-termcap.c \
	symfile-mem.c \
	ui-file.h \
	mi/mi-common.c \
	$(SUBDIR_CLI_SRCS) \
	$(SUBDIR_TARGET_SRCS) \
	$(COMMON_SFILES) \
	$(SUBDIR_GCC_COMPILE_SRCS)

# Header files that need to have srcdir added.  Note that in the cases
# where we use a macro like $(gdbcmd_h), things are carefully arranged
# so that each .h file is listed exactly once (M-x tags-search works
# wrong if TAGS has files twice).  Because this is tricky to get
# right, it is probably easiest just to list .h files here directly.

HFILES_NO_SRCDIR = \
	aarch32-tdep.h \
	aarch64-ravenscar-thread.h \
	aarch64-tdep.h \
	ada-lang.h \
	addrmap.h \
	alpha-bsd-tdep.h \
	alpha-tdep.h \
	amd64-darwin-tdep.h \
	amd64-linux-tdep.h \
	amd64-nat.h \
	amd64-ravenscar-thread.h \
	amd64-tdep.h \
	amdgcn-rocm-tdep.h \
	annotate.h \
	arc-tdep.h \
	arch-utils.h \
	arm-linux-tdep.h \
	arm-netbsd-tdep.h \
	arm-tdep.h \
	async-event.h \
	auto-load.h \
	auxv.h \
	ax.h \
	ax-gdb.h \
	bcache.h \
	bfd-target.h \
	bfin-tdep.h \
	block.h \
	breakpoint.h \
	bsd-kvm.h \
	bsd-uthread.h \
	build-id.h \
	buildsym-legacy.h \
	buildsym.h \
	c-lang.h \
	charset.h \
	charset-list.h \
	cli-out.h \
	coff-pe-read.h \
	command.h \
	complaints.h \
	completer.h \
	cp-abi.h \
	cp-support.h \
	csky-tdep.h \
	d-lang.h \
	darwin-nat.h \
	dcache.h \
	defs.h \
	dicos-tdep.h \
	dictionary.h \
	disasm.h \
	dummy-frame.h \
	dwarf2/frame-tailcall.h \
	dwarf2/frame.h \
	dwarf2/expr.h \
	dwarf2/index-cache.h \
	dwarf2/index-common.h \
	dwarf2/loc.h \
	dwarf2/read.h \
	event-top.h \
	exceptions.h \
	exec.h \
	expression.h \
	extension.h \
	extension-priv.h \
	f-array-walker.h \
	f-lang.h \
	fbsd-nat.h \
	fbsd-tdep.h \
	filesystem.h \
	frame.h \
	frame-base.h \
	frame-unwind.h \
	frv-tdep.h \
	ft32-tdep.h \
	gcore.h \
	gdb_bfd.h \
	gdb_curses.h \
	gdb_expat.h \
	gdb_obstack.h \
	gdb_proc_service.h \
	gdb_regex.h \
	gdb_select.h \
	gdb-stabs.h \
	gdb_vfork.h \
	gdb_wchar.h \
	gdbarch.h \
	gdbcmd.h \
	gdbcore.h \
	gdbthread.h \
	gdbtypes.h \
	glibc-tdep.h \
	gmp-utils.h \
	gnu-nat.h \
	go-lang.h \
	gregset.h \
	hppa-bsd-tdep.h \
	hppa-linux-offsets.h \
	hppa-tdep.h \
	i386-bsd-nat.h \
	i386-darwin-tdep.h \
	i386-linux-nat.h \
	i386-linux-tdep.h \
	i386-tdep.h \
	i387-tdep.h \
	ia64-libunwind-tdep.h \
	ia64-tdep.h \
	inf-child.h \
	inf-loop.h \
	inf-ptrace.h \
	infcall.h \
	inferior.h \
	inflow.h \
	inline-frame.h \
	interps.h \
	jit.h \
	language.h \
	linespec.h \
	linux-fork.h \
	linux-nat.h \
	linux-record.h \
	linux-tdep.h \
	location.h \
	m2-lang.h \
	m32r-tdep.h \
	m68k-tdep.h \
	macroexp.h \
	macroscope.h \
	macrotab.h \
	main.h \
	mdebugread.h \
	memattr.h \
	memory-map.h \
	memrange.h \
	microblaze-tdep.h \
	mips-linux-tdep.h \
	mips-netbsd-tdep.h \
	mips-tdep.h \
	mn10300-tdep.h \
	moxie-tdep.h \
	netbsd-nat.h \
	netbsd-tdep.h \
	nds32-tdep.h \
	nios2-tdep.h \
	nto-tdep.h \
	objc-lang.h \
	objfiles.h \
	obsd-nat.h \
	obsd-tdep.h \
	osabi.h \
	osdata.h \
	p-lang.h \
	parser-defs.h \
	ppc-fbsd-tdep.h \
	ppc-linux-tdep.h \
	ppc-netbsd-tdep.h \
	ppc-obsd-tdep.h \
	ppc-ravenscar-thread.h \
	ppc-tdep.h \
	ppc64-tdep.h \
	probe.h \
	proc-utils.h \
	procfs.h \
	progspace.h \
	progspace-and-thread.h \
	prologue-value.h \
	psympriv.h \
	psymtab.h \
	ravenscar-thread.h \
	record.h \
	record-full.h \
	regcache.h \
	reggroups.h \
	regset.h \
	remote.h \
	remote-fileio.h \
	remote-notif.h \
	riscv-fbsd-tdep.h \
	riscv-ravenscar-thread.h \
	riscv-tdep.h \
	rocm-tdep.h \
	rs6000-aix-tdep.h \
	rs6000-tdep.h \
	run-on-main-thread.h \
	s390-linux-tdep.h \
	s390-tdep.h \
	score-tdep.h \
	selftest-arch.h \
	sentinel-frame.h \
	ser-base.h \
	ser-event.h \
	ser-tcp.h \
	ser-unix.h \
	serial.h \
	sh-tdep.h \
	sim-regno.h \
	skip.h \
	sol2-tdep.h \
	solib.h \
	solib-aix.h \
	solib-darwin.h \
	solib-svr4.h \
	solib-target.h \
	solist.h \
	source.h \
	source-cache.h \
	sparc-nat.h \
	sparc-ravenscar-thread.h \
	sparc-tdep.h \
	sparc64-tdep.h \
	stabsread.h \
	stack.h \
	stap-probe.h \
	symfile.h \
	symtab.h \
	target.h \
	target-dcache.h \
	target-descriptions.h \
	terminal.h \
	tid-parse.h \
	top.h \
	tracectf.h \
	tracefile.h \
	tracepoint.h \
	trad-frame.h \
	target-float.h \
	tramp-frame.h \
	type-stack.h \
	typeprint.h \
	ui-file.h \
	ui-out.h \
	ui-style.h \
	user-regs.h \
	utils.h \
	valprint.h \
	value.h \
	varobj.h \
	varobj-iter.h \
	vax-tdep.h \
	windows-nat.h \
	windows-tdep.h \
	x86-bsd-nat.h \
	x86-linux-nat.h \
	x86-nat.h \
	xcoffread.h \
	xml-builtin.h \
	xml-support.h \
	xml-syscall.h \
	xml-tdesc.h \
	xtensa-tdep.h \
	arch/aarch32.h \
	arch/aarch64.h \
	arch/aarch64-insn.h \
	arch/arc.h \
	arch/arm.h \
	arch/i386.h \
	arch/ppc-linux-common.h \
	arch/ppc-linux-tdesc.h \
	arch/riscv.h \
	cli/cli-cmds.h \
	cli/cli-decode.h \
	cli/cli-script.h \
	cli/cli-setshow.h \
	cli/cli-style.h \
	cli/cli-utils.h \
	compile/compile.h \
	compile/compile-c.h \
	compile/compile-cplus.h \
	compile/compile-internal.h \
	compile/compile-object-load.h \
	compile/compile-object-run.h \
	compile/gcc-c-plugin.h \
	compile/gcc-cp-plugin.h \
	config/nm-linux.h \
	config/nm-nto.h \
	config/djgpp/langinfo.h \
	config/djgpp/nl_types.h \
	config/i386/nm-i386gnu.h \
	config/sparc/nm-sol2.h \
	mi/mi-cmds.h \
	mi/mi-common.h \
	mi/mi-console.h \
	mi/mi-getopt.h \
	mi/mi-main.h \
	mi/mi-out.h \
	mi/mi-parse.h \
	nat/aarch64-linux.h \
	nat/aarch64-linux-hw-point.h \
	nat/aarch64-sve-linux-ptrace.h \
	nat/amd64-linux-siginfo.h \
	nat/gdb_ptrace.h \
	nat/gdb_thread_db.h \
	nat/fork-inferior.h \
	nat/linux-btrace.h \
	nat/linux-namespaces.h \
	nat/linux-nat.h \
	nat/linux-osdata.h \
	nat/linux-personality.h \
	nat/linux-ptrace.h \
	nat/linux-waitpid.h \
	nat/mips-linux-watch.h \
	nat/ppc-linux.h \
	nat/x86-cpuid.h \
	nat/x86-dregs.h \
	nat/x86-gcc-cpuid.h \
	nat/x86-linux.h \
	nat/x86-linux-dregs.h \
	python/py-event.h \
	python/py-events.h \
	python/py-stopevent.h \
	python/python.h \
	python/python-internal.h \
	regformats/regdef.h \
	target/resume.h \
	target/target.h \
	target/wait.h \
	target/waitstatus.h \
	tui/tui.h \
	tui/tui-command.h \
	tui/tui-data.h \
	tui/tui-disasm.h \
	tui/tui-file.h \
	tui/tui-hooks.h \
	tui/tui-io.h \
	tui/tui-layout.h \
	tui/tui-out.h \
	tui/tui-regs.h \
	tui/tui-source.h \
	tui/tui-stack.h \
	tui/tui-win.h \
	tui/tui-wingeneral.h \
	tui/tui-winsource.h \
	x86-tdep.h

# Header files that already have srcdir in them, or which are in objdir.

HFILES_WITH_SRCDIR = \
	../bfd/bfd.h \
	jit-reader.h

# {X,T,NAT}DEPFILES are something of a pain in that it's hard to
# default their values the way we do for SER_HARDWIRE; in the future
# maybe much of the stuff now in {X,T,NAT}DEPFILES will go into other
# variables analogous to SER_HARDWIRE which get defaulted in this
# Makefile.in

DEPFILES = $(TARGET_OBS) $(SER_HARDWIRE) $(NATDEPFILES) $(SIM_OBS)

SOURCES = $(SFILES) $(ALLDEPFILES) $(YYFILES) $(CONFIG_SRCS)
# Don't include YYFILES (*.c) because we already include *.y in SFILES,
# and it's more useful to see it in the .y file.
TAGFILES_NO_SRCDIR = $(SFILES) $(HFILES_NO_SRCDIR) $(ALLDEPFILES) \
	$(CONFIG_SRCS)
TAGFILES_WITH_SRCDIR = $(HFILES_WITH_SRCDIR)

COMMON_OBS = $(DEPFILES) $(CONFIG_OBS) $(YYOBJ) \
	mi/mi-common.o \
	version.o \
	xml-builtin.o \
	$(patsubst %.c,%.o,$(COMMON_SFILES)) \
	$(SUBDIR_CLI_OBS) \
	$(SUBDIR_TARGET_OBS) \
	$(SUBDIR_GCC_COMPILE_OBS)

SUBDIRS = doc @subdirs@ data-directory
CLEANDIRS = $(SUBDIRS)

# List of subdirectories in the build tree that must exist.
# This is used to force build failures in existing trees when
# a new directory is added.
# The format here is for the `case' shell command.
REQUIRED_SUBDIRS = doc | testsuite | data-directory

# Parser intermediate files.
YYFILES = \
	ada-exp.c \
	ada-lex.c \
	c-exp.c \
	cp-name-parser.c \
	d-exp.c \
	f-exp.c \
	go-exp.c \
	m2-exp.c \
	p-exp.c \
	rust-exp.c

# ada-lex.c is included by another file, so it shouldn't wind up as a
# .o itself.
YYOBJ = $(filter-out ada-lex.o,$(patsubst %.c,%.o,$(YYFILES)))

# Things which need to be built when making a distribution.

DISTSTUFF = $(YYFILES)


# All generated files which can be included by another file.
generated_files = \
	ada-lex.c \
	config.h \
	jit-reader.h \
	$(NAT_GENERATED_FILES) \
	$(NM_H)

# Flags needed to compile Python code
PYTHON_CFLAGS = @PYTHON_CFLAGS@

all: gdb$(EXEEXT) $(CONFIG_ALL) gdb-gdb.py gdb-gdb.gdb
	@$(MAKE) $(FLAGS_TO_PASS) DO=all "DODIRS=`echo $(SUBDIRS) | sed 's/testsuite//'`" subdir_do

# Rule for compiling .c files in the top-level gdb directory.
# The order-only dependencies ensure that we create the build subdirectories.
%.o: %.c | $(CONFIG_DEP_SUBDIR)
	$(COMPILE) $<
	$(POSTCOMPILE)

$(CONFIG_DEP_SUBDIR):
	$(SHELL) $(srcdir)/../mkinstalldirs $@

# Python files need special flags.
python/%.o: INTERNAL_CFLAGS += $(PYTHON_CFLAGS)

# Rules for compiling .c files in the various source subdirectories.
%.o: $(srcdir)/gdbtk/generic/%.c
	$(COMPILE) $(all_gdbtk_cflags) $<
	$(POSTCOMPILE)

installcheck:

# The check target can not use subdir_do, because subdir_do does not
# use TARGET_FLAGS_TO_PASS.
check: force
	@if [ -f testsuite/Makefile ]; then \
	  rootme=`pwd`; export rootme; \
	  rootsrc=`cd $(srcdir); pwd`; export rootsrc; \
	  cd testsuite; \
	  $(MAKE) $(TARGET_FLAGS_TO_PASS) check; \
	else true; fi

check-perf: force
	@if [ -f testsuite/Makefile ]; then \
	  rootme=`pwd`; export rootme; \
	  rootsrc=`cd $(srcdir); pwd`; export rootsrc; \
	  cd testsuite; \
	  $(MAKE) $(TARGET_FLAGS_TO_PASS) check-perf; \
	else true; fi

check-read1: force
	@if [ -f testsuite/Makefile ]; then \
	  rootme=`pwd`; export rootme; \
	  rootsrc=`cd $(srcdir); pwd`; export rootsrc; \
	  cd testsuite; \
	  $(MAKE) $(TARGET_FLAGS_TO_PASS) check-read1; \
	else true; fi

check-parallel: force
	@if [ -f testsuite/Makefile ]; then \
	  rootme=`pwd`; export rootme; \
	  rootsrc=`cd $(srcdir); pwd`; export rootsrc; \
	  cd testsuite; \
	  $(MAKE) $(TARGET_FLAGS_TO_PASS) check-parallel; \
	else true; fi

# The idea is to parallelize testing of multilibs, for example:
#   make -j3 check//sh-hms-sim/{-m1,-m2,-m3,-m3e,-m4}/{,-nofpu}
# will run 3 concurrent sessions of check, eventually testing all 10
# combinations.  GNU make is required for the % pattern to work, as is
# a shell that expands alternations within braces.  If GNU make is not
# used, this rule will harmlessly fail to match.  Used FORCE_PARALLEL to
# prevent serialized checking due to the passed RUNTESTFLAGS.
# FIXME: use config.status --config not --version, when available.
check//%: force
	@if [ -f testsuite/config.status ]; then \
	  rootme=`pwd`; export rootme; \
	  rootsrc=`cd $(srcdir); pwd`; export rootsrc; \
	  target=`echo "$@" | sed 's,//.*,,'`; \
	  variant=`echo "$@" | sed 's,^[^/]*//,,'`; \
	  vardots=`echo "$$variant" | sed 's,/,.,g'`; \
	  testdir=testsuite.$$vardots; \
	  if [ ! -f $$testdir/Makefile ] && [ -f testsuite/config.status ]; then \
	    configargs=`cd testsuite && ./config.status --version | \
	      sed -n -e 's,"$$,,' -e 's,^ *with options ",,p'`; \
	    $(SHELL) $(srcdir)/../mkinstalldirs $$testdir && \
	    (cd $$testdir && \
	     eval $(SHELL) "\"\$$rootsrc/testsuite/configure\" $$configargs" \
			   "\"--srcdir=\$$rootsrc/testsuite\"" \
	     ); \
	  else :; fi && cd $$testdir && \
	  $(MAKE) $(TARGET_FLAGS_TO_PASS) \
	    RUNTESTFLAGS="--target_board=$$variant $(RUNTESTFLAGS)" \
	    FORCE_PARALLEL=$(if $(FORCE_PARALLEL),1,$(if $(RUNTESTFLAGS),,1)) \
	    "$$target"; \
	else true; fi

# The set of headers checked by 'check-headers' by default.
CHECK_HEADERS = $(HFILES_NO_SRCDIR)

# Try to compile each header in isolation, thus ensuring headers are
# self-contained.
#
# Defaults to checking all $HFILES_NO_SRCDIR headers.
#
# Do:
#
#    make check-headers CHECK_HEADERS="header.h list.h"
#
# to check specific headers.
#
check-headers:
	@echo Checking headers.
	for i in $(CHECK_HEADERS) ; do \
		$(CXX) $(CXX_DIALECT) -x c++-header -c -fsyntax-only \
		$(INTERNAL_CFLAGS) $(CXXFLAGS) -include defs.h $(srcdir)/$$i ; \
	done
.PHONY: check-headers

info install-info clean-info dvi pdf install-pdf html install-html: force
	@$(MAKE) $(FLAGS_TO_PASS) DO=$@ "DODIRS=$(SUBDIRS)" subdir_do

# Traditionally "install" depends on "all".  But it may be useful
# not to; for example, if the user has made some trivial change to a
# source file and doesn't care about rebuilding or just wants to save the
# time it takes for make to check that all is up to date.
# install-only is intended to address that need.
install: all
	@$(MAKE) $(FLAGS_TO_PASS) install-only

install-only: $(CONFIG_INSTALL)
	transformed_name=`t='$(program_transform_name)'; \
			  echo gdb | sed -e "$$t"` ; \
		if test "x$$transformed_name" = x; then \
		  transformed_name=gdb ; \
		else \
		  true ; \
		fi ; \
		$(SHELL) $(srcdir)/../mkinstalldirs $(DESTDIR)$(bindir) ; \
		$(INSTALL_PROGRAM_ENV) $(INSTALL_PROGRAM) gdb$(EXEEXT) \
			$(DESTDIR)$(bindir)/$$transformed_name$(EXEEXT) ; \
		$(SHELL) $(srcdir)/../mkinstalldirs $(DESTDIR)$(includedir)/gdb ; \
		$(INSTALL_DATA) jit-reader.h $(DESTDIR)$(includedir)/gdb/jit-reader.h
	if test "x$(HAVE_NATIVE_GCORE_TARGET)$(HAVE_NATIVE_GCORE_HOST)" != x; \
	then \
	  transformed_name=`t='$(program_transform_name)'; \
			    echo gcore | sed -e "$$t"` ; \
		  if test "x$$transformed_name" = x; then \
		    transformed_name=gcore ; \
		  else \
		    true ; \
		  fi ; \
		  $(SHELL) $(srcdir)/../mkinstalldirs $(DESTDIR)$(bindir) ; \
		  $(INSTALL_SCRIPT) gcore \
			  $(DESTDIR)$(bindir)/$$transformed_name; \
	fi
	transformed_name=`t='$(program_transform_name)'; \
			  echo gdb-add-index | sed -e "$$t"` ; \
	if test "x$$transformed_name" = x; then \
	  transformed_name=gdb-add-index ; \
	else \
	  true ; \
	fi ; \
	$(INSTALL_SCRIPT) $(srcdir)/contrib/gdb-add-index.sh \
		$(DESTDIR)$(bindir)/$$transformed_name
	@$(MAKE) DO=install "DODIRS=$(SUBDIRS)" $(FLAGS_TO_PASS) subdir_do

install-strip:
	$(MAKE) $(FLAGS_TO_PASS) INSTALL_PROGRAM="$(INSTALL_STRIP_PROGRAM)" \
	  install_sh_PROGRAM="$(INSTALL_STRIP_PROGRAM)" INSTALL_STRIP_FLAG=-s \
	  `test -z '$(STRIP)' || \
	    echo "INSTALL_PROGRAM_ENV=STRIPPROG='$(STRIP)'"` install-only

install-guile:
	$(SHELL) $(srcdir)/../mkinstalldirs $(DESTDIR)$(GDB_DATADIR)/guile/gdb

install-python:
	$(SHELL) $(srcdir)/../mkinstalldirs $(DESTDIR)$(GDB_DATADIR)/python/gdb

uninstall: force $(CONFIG_UNINSTALL)
	transformed_name=`t='$(program_transform_name)'; \
			  echo gdb | sed -e $$t` ; \
		if test "x$$transformed_name" = x; then \
		  transformed_name=gdb ; \
		else \
		  true ; \
		fi ; \
		rm -f $(DESTDIR)$(bindir)/$$transformed_name$(EXEEXT) \
		      $(DESTDIR)$(man1dir)/$$transformed_name.1
	if test "x$(HAVE_NATIVE_GCORE_TARGET)$(HAVE_NATIVE_GCORE_HOST)" != x; \
	then \
	  transformed_name=`t='$(program_transform_name)'; \
			    echo gcore | sed -e "$$t"` ; \
		  if test "x$$transformed_name" = x; then \
		    transformed_name=gcore ; \
		  else \
		    true ; \
		  fi ; \
		  rm -f $(DESTDIR)$(bindir)/$$transformed_name; \
	fi
	@$(MAKE) DO=uninstall "DODIRS=$(SUBDIRS)" $(FLAGS_TO_PASS) subdir_do

# The C++ name parser can be built standalone for testing.
test-cp-name-parser.o: cp-name-parser.c
	$(COMPILE) -DTEST_CPNAMES cp-name-parser.c
	$(POSTCOMPILE)

test-cp-name-parser$(EXEEXT): test-cp-name-parser.o $(LIBIBERTY)
	$(ECHO_CXXLD) $(CC_LD) $(INTERNAL_LDFLAGS) \
		-o test-cp-name-parser$(EXEEXT) test-cp-name-parser.o \
		$(LIBIBERTY)

# We do this by grepping through sources.  If that turns out to be too slow,
# maybe we could just require every .o file to have an initialization routine
# of a given name (top.o -> _initialize_top, etc.).
#
# Formatting conventions:  The name of the _initialize_* routines must start
# in column zero, and must not be inside #if.
#
# Note that the set of files with init functions might change, or the names
# of the functions might change, so this files needs to depend on all the
# source files that will be linked into gdb.  However, due to the way
# this Makefile has generally been written, we do this indirectly, by
# computing the list of source files from the list of object files.

INIT_FILES = \
	$(patsubst %.o,%.c, \
	  $(patsubst %-exp.o,%-exp.y, \
	    $(filter-out init.o version.o %_S.o %_U.o,\
	      $(COMMON_OBS))))

init.c: stamp-init; @true
stamp-init: $(INIT_FILES) config.status
	@$(ECHO_INIT_C) echo "Making init.c"
	@rm -f init.c-tmp init.l-tmp
	@touch init.c-tmp
	@-for f in $(INIT_FILES); do \
	    sed -n -e 's/^_initialize_\([a-z_0-9A-Z]*\).*/\1/p' \
	        $(srcdir)/$$f 2>/dev/null; \
	done > init.l-tmp
	@echo '/* Do not modify this file.  */' >>init.c-tmp
	@echo '/* It is created automatically by the Makefile.  */'>>init.c-tmp
	@echo '#include "defs.h"      /* For initialize_file_ftype.  */' >>init.c-tmp
	@echo 'extern void initialize_all_files(void);' >>init.c-tmp
	@sed -e 's/\(.*\)/extern initialize_file_ftype _initialize_\1;/' <init.l-tmp >>init.c-tmp
	@echo 'void' >>init.c-tmp
	@echo 'initialize_all_files (void)' >>init.c-tmp
	@echo '{' >>init.c-tmp
	@sed -e 's/\(.*\)/  _initialize_\1 ();/' <init.l-tmp >>init.c-tmp
	@echo '}' >>init.c-tmp
	@$(SHELL) $(srcdir)/../move-if-change init.c-tmp init.c
	@echo stamp > stamp-init

.PRECIOUS: init.c

# Create a library of the gdb object files and build GDB by linking
# against that.
#
# init.o is very important.  It pulls in the rest of GDB.
LIBGDB_OBS = $(sort $(COMMON_OBS)) init.o
libgdb.a: $(LIBGDB_OBS)
	-rm -f libgdb.a
	$(AR) q libgdb.a $(LIBGDB_OBS)
	$(RANLIB) libgdb.a

# Removing the old gdb first works better if it is running, at least on SunOS.
gdb$(EXEEXT): gdb.o $(LIBGDB_OBS) $(CDEPS) $(TDEPLIBS)
	$(SILENCE) rm -f gdb$(EXEEXT)
	$(ECHO_CXXLD) $(CC_LD) $(INTERNAL_LDFLAGS) $(WIN32LDAPP) \
		-o gdb$(EXEEXT) gdb.o $(LIBGDB_OBS) \
		$(TDEPLIBS) $(TUI_LIBRARY) $(CLIBS) $(LOADLIBES)
ifneq ($(CODESIGN_CERT),)
	$(ECHO_SIGN) $(CODESIGN) -s $(CODESIGN_CERT) gdb$(EXEEXT)
endif

# Convenience rule to handle recursion.
.PHONY: all-data-directory
all-data-directory: data-directory/Makefile
	@$(MAKE) $(FLAGS_TO_PASS) DO=all DODIRS=data-directory subdir_do

# This is useful when debugging GDB, because some Unix's don't let you run GDB
# on itself without copying the executable.  So "make gdb1" will make
# gdb and put a copy in gdb1, and you can run it with "gdb gdb1".
# Removing gdb1 before the copy is the right thing if gdb1 is open
# in another process.
gdb1$(EXEEXT): gdb$(EXEEXT)
	rm -f gdb1$(EXEEXT)
	cp gdb$(EXEEXT) gdb1$(EXEEXT)

# Put the proper machine-specific files first, so M-. on a machine
# specific routine gets the one for the correct machine.  (FIXME: those
# files go in twice; we should be removing them from the main list).

# TAGS depends on all the files that go into it so you can rebuild TAGS
# with `make TAGS' and not have to say `rm TAGS' first.

GDB_NM_FILE = @GDB_NM_FILE@
TAGS: $(TAGFILES_NO_SRCDIR) $(TAGFILES_WITH_SRCDIR)
	@echo Making TAGS
	etags `(test -n "$(GDB_NM_FILE)" && echo "$(srcdir)/$(GDB_NM_FILE)")` \
	`(for i in $(DEPFILES) $(TAGFILES_NO_SRCDIR); do \
		echo $(srcdir)/$$i ; \
	done ; for i in $(TAGFILES_WITH_SRCDIR); do \
		echo $$i ; \
	done) | sed -e 's/\.o$$/\.c/'` \
	`find $(srcdir)/config -name '*.h' -print`

tags: TAGS

clean mostlyclean: $(CONFIG_CLEAN)
	@$(MAKE) $(FLAGS_TO_PASS) DO=clean "DODIRS=$(CLEANDIRS)" subdir_do
	rm -f *.o *.a *~ init.c-tmp init.l-tmp version.c-tmp
	rm -f init.c stamp-init version.c stamp-version
	rm -f gdb$(EXEEXT) core make.log
	rm -f gdb[0-9]$(EXEEXT)
	rm -f test-cp-name-parser$(EXEEXT)
	rm -f xml-builtin.c stamp-xml
	rm -f $(DEPDIR)/*
	for i in $(CONFIG_SRC_SUBDIR); do \
		rm -f $$i/*.o;	\
		rm -f $$i/$(DEPDIR)/*; \
	done

# This used to depend on c-exp.c m2-exp.c TAGS
# I believe this is wrong; the makefile standards for distclean just
# describe removing files; the only sort of "re-create a distribution"
# functionality described is if the distributed files are unmodified.
distclean: clean
	@$(MAKE) $(FLAGS_TO_PASS) DO=distclean "DODIRS=$(CLEANDIRS)" subdir_do
	rm -f nm.h config.status config.h stamp-h b jit-reader.h
	rm -f gdb-gdb.py gdb-gdb.gdb
	rm -f y.output yacc.acts yacc.tmp y.tab.h
	rm -f config.log config.cache
	rm -f Makefile
	rm -rf $(DEPDIR)
	for i in $(CONFIG_SRC_SUBDIR); do \
		if test -d $$i/$(DEPDIR); then rmdir $$i/$(DEPDIR); fi \
	done

maintainer-clean: local-maintainer-clean do-maintainer-clean distclean
realclean: maintainer-clean

local-maintainer-clean:
	@echo "This command is intended for maintainers to use;"
	@echo "it deletes files that may require special tools to rebuild."
	rm -f c-exp.c \
		cp-name-parser.c \
		ada-lex.c ada-exp.c \
		d-exp.c f-exp.c go-exp.c m2-exp.c p-exp.c rust-exp.c
	rm -f TAGS
	rm -f $(YYFILES)
	rm -f nm.h config.status

do-maintainer-clean:
	@$(MAKE) $(FLAGS_TO_PASS) DO=maintainer-clean "DODIRS=$(CLEANDIRS)" \
		subdir_do

diststuff: $(DISTSTUFF) $(PACKAGE).pot $(CATALOGS)
	cd doc; $(MAKE) $(MFLAGS) diststuff

subdir_do: force
	@for i in $(DODIRS); do \
		case $$i in \
		$(REQUIRED_SUBDIRS)) \
			if [ ! -f ./$$i/Makefile ] ; then \
				echo "Missing $$i/Makefile" >&2 ; \
				exit 1 ; \
			fi ;; \
		esac ; \
		if [ -f ./$$i/Makefile ] ; then \
			if (cd ./$$i; \
				$(MAKE) $(FLAGS_TO_PASS) $(DO)) ; then true ; \
			else exit 1 ; fi ; \
		else true ; fi ; \
	done

Makefile: Makefile.in config.status
	$(SHELL) config.status $@

data-directory/Makefile: data-directory/Makefile.in config.status
	$(SHELL) config.status $@

.PHONY: run
run: Makefile
	./gdb$(EXEEXT) --data-directory=`pwd`/data-directory $(GDBFLAGS)

jit-reader.h: $(srcdir)/jit-reader.in
	$(SHELL) config.status $@

gcore: $(srcdir)/gcore.in
	$(SHELL) config.status $@

gdb-gdb.py: $(srcdir)/gdb-gdb.py.in
	$(SHELL) config.status $@

gdb-gdb.gdb: $(srcdir)/gdb-gdb.gdb.in
	$(SHELL) config.status $@

config.h: stamp-h ; @true
stamp-h: $(srcdir)/config.in config.status
	$(SHELL) config.status config.h

nm.h: stamp-nmh ; @true
stamp-nmh: config.status
	$(SHELL) config.status nm.h

config.status: $(srcdir)/configure configure.nat configure.tgt configure.host ../bfd/development.sh
	$(SHELL) config.status --recheck

ACLOCAL = aclocal
ACLOCAL_AMFLAGS = -I ../config

# Keep these in sync with the includes in acinclude.m4.
aclocal_m4_deps = \
	configure.ac \
	acx_configure_dir.m4 \
	transform.m4 \
	../bfd/bfd.m4 \
	../config/acinclude.m4 \
	../config/enable.m4 \
	../config/plugins.m4 \
	../config/lead-dot.m4 \
	../config/override.m4 \
	../config/largefile.m4 \
	../config/gettext-sister.m4 \
	../config/lib-ld.m4 \
	../config/lib-prefix.m4 \
	../config/lib-link.m4 \
	../config/acx.m4 \
	../config/tcl.m4 \
	../config/depstand.m4 \
	../config/lcmessage.m4 \
	../config/codeset.m4 \
	../config/zlib.m4 \
	../config/ax_pthread.m4

$(srcdir)/aclocal.m4: @MAINTAINER_MODE_TRUE@ $(aclocal_m4_deps)
	cd $(srcdir) && $(ACLOCAL) $(ACLOCAL_AMFLAGS)

AUTOCONF = autoconf
configure_deps = $(srcdir)/configure.ac $(srcdir)/aclocal.m4
$(srcdir)/configure: @MAINTAINER_MODE_TRUE@ $(configure_deps)
	cd $(srcdir) && $(AUTOCONF)

AUTOHEADER = autoheader
$(srcdir)/config.in: @MAINTAINER_MODE_TRUE@ $(configure_deps)
	cd $(srcdir) && $(AUTOHEADER)
	rm -f stamp-h
	touch $@

# automatic rebuilding in automake-generated Makefiles requires
# this rule in the toplevel Makefile, which, with GNU make, causes
# the desired updates through the implicit regeneration of the Makefile
# and all of its prerequisites.
am--refresh:
	@:

force:

# Documentation!
# GDB QUICK REFERENCE (TeX dvi file, CM fonts)
doc/refcard.dvi:
	cd doc; $(MAKE) refcard.dvi $(FLAGS_TO_PASS)

# GDB QUICK REFERENCE (PostScript output, common PS fonts)
doc/refcard.ps:
	cd doc; $(MAKE) refcard.ps $(FLAGS_TO_PASS)

# GDB MANUAL: TeX dvi file
doc/gdb.dvi:
	cd doc; $(MAKE) gdb.dvi $(FLAGS_TO_PASS)

# GDB MANUAL: info file
doc/gdb.info:
	cd doc; $(MAKE) gdb.info $(FLAGS_TO_PASS)

# Make copying.c from COPYING
$(srcdir)/copying.c: @MAINTAINER_MODE_TRUE@ $(srcdir)/../COPYING3 $(srcdir)/copying.awk
	awk -f $(srcdir)/copying.awk \
		< $(srcdir)/../COPYING3 > $(srcdir)/copying.tmp
	mv $(srcdir)/copying.tmp $(srcdir)/copying.c

version.c: stamp-version; @true
# Note that the obvious names for the temp file are taken by
# create-version.sh.
stamp-version: Makefile version.in $(srcdir)/../bfd/version.h $(srcdir)/../gdbsupport/create-version.sh
	$(ECHO_GEN) $(SHELL) $(srcdir)/../gdbsupport/create-version.sh $(srcdir) \
	    $(host_alias) $(target_alias) version-t.t
	@$(SHELL) $(srcdir)/../move-if-change version-t.t version.c
	@echo stamp > stamp-version


gdb.cxref: $(SFILES)
	cxref -I. $(SFILES) >gdb.cxref

force_update:

# GNU Make has an annoying habit of putting *all* the Makefile variables
# into the environment, unless you include this target as a circumvention.
# Rumor is that this will be fixed (and this target can be removed)
# in GNU Make 4.0.
.NOEXPORT:

# GNU Make 3.63 has a different problem: it keeps tacking command line
# overrides onto the definition of $(MAKE).  This variable setting
# will remove them.
MAKEOVERRIDES =

ALLDEPFILES = \
	aarch32-tdep.c \
	aarch64-fbsd-nat.c \
	aarch64-fbsd-tdep.c \
	aarch64-linux-nat.c \
	aarch64-linux-tdep.c \
	aarch64-newlib-tdep.c \
	aarch64-ravenscar-thread.c \
	aarch64-tdep.c \
	aix-thread.c \
	alpha-bsd-nat.c \
	alpha-bsd-tdep.c \
	alpha-linux-nat.c \
	alpha-linux-tdep.c \
	alpha-mdebug-tdep.c \
	alpha-netbsd-tdep.c \
	alpha-obsd-tdep.c \
	alpha-tdep.c \
	amd64-bsd-nat.c \
	amd64-darwin-tdep.c \
	amd64-dicos-tdep.c \
	amd64-fbsd-nat.c \
	amd64-fbsd-tdep.c \
	amd64-linux-nat.c \
	amd64-linux-tdep.c \
	amd64-nat.c \
	amd64-netbsd-nat.c \
	amd64-netbsd-tdep.c \
	amd64-obsd-nat.c \
	amd64-obsd-tdep.c \
	amd64-ravenscar-thread.c \
	amd64-sol2-tdep.c \
	amd64-tdep.c \
<<<<<<< HEAD
	amdgcn-rocm-tdep.c \
=======
	arc-linux-nat.c \
>>>>>>> 9423103f
	arc-tdep.c \
	arm.c \
	arm-bsd-tdep.c \
	arm-fbsd-nat.c \
	arm-fbsd-tdep.c \
	arm-get-next-pcs.c \
	arm-linux.c \
	arm-linux-nat.c \
	arm-linux-tdep.c \
	arm-netbsd-nat.c \
	arm-netbsd-tdep.c \
	arm-obsd-tdep.c \
	arm-symbian-tdep.c \
	arm-tdep.c \
	avr-tdep.c \
	bfin-linux-tdep.c \
	bfin-tdep.c \
	bpf-tdep.c \
	bsd-kvm.c \
	bsd-uthread.c \
	csky-linux-tdep.c \
	csky-tdep.c \
	darwin-nat.c \
	dicos-tdep.c \
	fbsd-nat.c \
	fbsd-tdep.c \
	fork-child.c \
	ft32-tdep.c \
	glibc-tdep.c \
	go32-nat.c \
	h8300-tdep.c \
	hppa-bsd-tdep.c \
	hppa-linux-nat.c \
	hppa-linux-tdep.c \
	hppa-netbsd-nat.c \
	hppa-netbsd-tdep.c \
	hppa-obsd-nat.c \
	hppa-obsd-tdep.c \
	hppa-tdep.c \
	i386-bsd-nat.c \
	i386-bsd-tdep.c \
	i386-darwin-nat.c \
	i386-darwin-tdep.c \
	i386-dicos-tdep.c \
	i386-fbsd-nat.c \
	i386-fbsd-tdep.c \
	i386-gnu-nat.c \
	i386-gnu-tdep.c \
	i386-linux-nat.c \
	i386-linux-tdep.c \
	i386-netbsd-nat.c \
	i386-netbsd-tdep.c \
	i386-obsd-nat.c \
	i386-obsd-tdep.c \
	i386-sol2-nat.c \
	i386-sol2-tdep.c \
	i386-tdep.c \
	i386-windows-tdep.c \
	i387-tdep.c \
	ia64-libunwind-tdep.c \
	ia64-linux-nat.c \
	ia64-linux-tdep.c \
	ia64-tdep.c \
	ia64-vms-tdep.c \
	inf-ptrace.c \
	linux-fork.c \
	linux-record.c \
	linux-tdep.c \
	lm32-tdep.c \
	m32r-linux-nat.c \
	m32r-linux-tdep.c \
	m32r-tdep.c \
	m68hc11-tdep.c \
	m68k-bsd-nat.c \
	m68k-bsd-tdep.c \
	m68k-linux-nat.c \
	m68k-linux-tdep.c \
	m68k-tdep.c \
	microblaze-linux-tdep.c \
	microblaze-tdep.c \
	mingw-hdep.c \
	mips-fbsd-nat.c \
	mips-fbsd-tdep.c \
	mips-linux-nat.c \
	mips-linux-tdep.c \
	mips-netbsd-nat.c \
	mips-netbsd-tdep.c \
	mips-sde-tdep.c \
	mips-tdep.c \
	mips64-obsd-nat.c \
	mips64-obsd-tdep.c \
	msp430-tdep.c \
	netbsd-nat.c \
	netbsd-tdep.c \
	nds32-tdep.c \
	nios2-linux-tdep.c \
	nios2-tdep.c \
	obsd-nat.c \
	obsd-tdep.c \
	posix-hdep.c \
	ppc-fbsd-nat.c \
	ppc-fbsd-tdep.c \
	ppc-linux-nat.c \
	ppc-linux-tdep.c \
	ppc-netbsd-nat.c \
	ppc-netbsd-tdep.c \
	ppc-obsd-nat.c \
	ppc-obsd-tdep.c \
	ppc-ravenscar-thread.c \
	ppc-sysv-tdep.c \
	ppc64-tdep.c \
	procfs.c \
	ravenscar-thread.c \
	remote-sim.c \
	riscv-fbsd-nat.c \
	riscv-fbsd-tdep.c \
	riscv-linux-nat.c \
	riscv-linux-tdep.c \
	riscv-ravenscar-thread.c \
	riscv-tdep.c \
	rocm-tdep.c \
	rl78-tdep.c \
	rs6000-lynx178-tdep.c \
	rs6000-nat.c \
	rs6000-tdep.c \
	rx-tdep.c \
	s390-linux-nat.c \
	s390-linux-tdep.c \
	s390-tdep.c \
	score-tdep.c \
	ser-go32.c \
	ser-mingw.c \
	ser-pipe.c \
	ser-tcp.c \
	ser-uds.c \
	sh-netbsd-nat.c \
	sh-netbsd-tdep.c \
	sh-tdep.c \
	sol2-tdep.c \
	solib-aix.c \
	solib-rocm.c \
	solib-svr4.c \
	sparc-linux-nat.c \
	sparc-linux-tdep.c \
	sparc-nat.c \
	sparc-netbsd-nat.c \
	sparc-netbsd-tdep.c \
	sparc-obsd-tdep.c \
	sparc-ravenscar-thread.c \
	sparc-sol2-nat.c \
	sparc-sol2-tdep.c \
	sparc-tdep.c \
	sparc64-fbsd-nat.c \
	sparc64-fbsd-tdep.c \
	sparc64-linux-nat.c \
	sparc64-linux-tdep.c \
	sparc64-nat.c \
	sparc64-netbsd-nat.c \
	sparc64-netbsd-tdep.c \
	sparc64-obsd-nat.c \
	sparc64-obsd-tdep.c \
	sparc64-sol2-tdep.c \
	sparc64-tdep.c \
	tilegx-linux-nat.c \
	tilegx-linux-tdep.c \
	tilegx-tdep.c \
	v850-tdep.c \
	vax-bsd-nat.c \
	vax-netbsd-tdep.c \
	vax-tdep.c \
	windows-nat.c \
	windows-tdep.c \
	x86-nat.c \
	x86-tdep.c \
	xcoffread.c \
	xstormy16-tdep.c \
	xtensa-config.c \
	xtensa-linux-nat.c \
	xtensa-linux-tdep.c \
	xtensa-tdep.c \
	xtensa-xtregs.c

# Some files need explicit build rules (due to -Werror problems) or due
# to sub-directory fun 'n' games.

# ada-exp.c can appear in srcdir, for releases; or in ., for
# development builds.
ADA_EXP_C = `if test -f ada-exp.c; then echo ada-exp.c; else echo $(srcdir)/ada-exp.c; fi`

ada-exp.o: ada-exp.c
	$(COMPILE) $(ADA_EXP_C)
	$(POSTCOMPILE)

# Message files.  Based on code in gcc/Makefile.in.

# Rules for generating translated message descriptions.  Disabled by
# autoconf if the tools are not available.

.PHONY: all-po install-po uninstall-po clean-po update-po $(PACKAGE).pot

all-po: $(CATALOGS)

# This notation should be acceptable to all Make implementations used
# by people who are interested in updating .po files.
update-po: $(CATALOGS:.gmo=.pox)

# N.B. We do not attempt to copy these into $(srcdir).  The snapshot
# script does that.
%.gmo: %.po
	-test -d po || mkdir po
	$(GMSGFMT) --statistics -o $@ $<

# The new .po has to be gone over by hand, so we deposit it into
# build/po with a different extension.  If build/po/$(PACKAGE).pot
# exists, use it (it was just created), else use the one in srcdir.
%.pox: %.po
	-test -d po || mkdir po
	$(MSGMERGE) $< `if test -f po/$(PACKAGE).pot; \
			then echo po/$(PACKAGE).pot; \
			else echo $(srcdir)/po/$(PACKAGE).pot; fi` -o $@

# This rule has to look for .gmo modules in both srcdir and the cwd,
# and has to check that we actually have a catalog for each language,
# in case they weren't built or included with the distribution.
install-po:
	$(SHELL) $(srcdir)/../mkinstalldirs $(DESTDIR)$(datadir)
	cats="$(CATALOGS)"; for cat in $$cats; do \
	  lang=`basename $$cat | sed 's/\.gmo$$//'`; \
	  if [ -f $$cat ]; then :; \
	  elif [ -f $(srcdir)/$$cat ]; then cat=$(srcdir)/$$cat; \
	  else continue; \
	  fi; \
	  dir=$(localedir)/$$lang/LC_MESSAGES; \
	  echo $(SHELL) $(srcdir)/../mkinstalldirs $(DESTDIR)$$dir; \
	  $(SHELL) $(srcdir)/../mkinstalldirs $(DESTDIR)$$dir || exit 1; \
	  echo $(INSTALL_DATA) $$cat $(DESTDIR)$$dir/$(PACKAGE).mo; \
	  $(INSTALL_DATA) $$cat $(DESTDIR)$$dir/$(PACKAGE).mo; \
	done
uninstall-po:
	cats="$(CATALOGS)"; for cat in $$cats; do \
	  lang=`basename $$cat | sed 's/\.gmo$$//'`; \
	  if [ -f $$cat ]; then :; \
	  elif [ -f $(srcdir)/$$cat ]; then cat=$(srcdir)/$$cat; \
	  else continue; \
	  fi; \
	  dir=$(localedir)/$$lang/LC_MESSAGES; \
	  rm -f $(DESTDIR)$$dir/$(PACKAGE).mo; \
	done
# Delete po/*.gmo only if we are not building in the source directory.
clean-po:
	-if [ ! -f Makefile.in ]; then rm -f po/*.gmo; fi

# Rule for regenerating the message template (gdb.pot).  Instead of
# forcing everyone to edit POTFILES.in, which proved impractical, this
# rule has no dependencies and always regenerates gdb.pot.  This is
# relatively harmless since the .po files do not directly depend on
# it.  The .pot file is left in the build directory.  Since GDB's
# Makefile lacks a cannonical list of sources (missing xm, tm and nm
# files) force this rule.
$(PACKAGE).pot: po/$(PACKAGE).pot
po/$(PACKAGE).pot: force
	-test -d po || mkdir po
	sh -e $(srcdir)/po/gdbtext $(XGETTEXT) $(PACKAGE) . $(srcdir)


#
# YACC/LEX dependencies
#
# LANG-exp.c is generated in objdir from LANG-exp.y if it doesn't
# exist in srcdir, then compiled in objdir to LANG-exp.o.  If we
# said LANG-exp.c rather than ./c-exp.c some makes would
# sometimes re-write it into $(srcdir)/c-exp.c.  Remove bogus
# decls for malloc/realloc/free which conflict with everything else.
# Strictly speaking c-exp.c should therefore depend on
# Makefile.in, but that was a pretty big annoyance.

%.c: %.y
	$(ECHO_YACC) $(SHELL) $(YLWRAP) $< y.tab.c $@.tmp -- \
		$(YACC) $(YFLAGS) || (rm -f $@.tmp; false)
	@sed -e '/extern.*malloc/d' \
	     -e '/extern.*realloc/d' \
	     -e '/extern.*free/d' \
	     -e '/include.*malloc.h/d' \
	     -e 's/\([^x]\)malloc/\1xmalloc/g' \
	     -e 's/\([^x]\)realloc/\1xrealloc/g' \
	     -e 's/\([ \t;,(]\)free\([ \t]*[&(),]\)/\1xfree\2/g' \
	     -e 's/\([ \t;,(]\)free$$/\1xfree/g' \
	     -e '/^#line.*y.tab.c/d' \
	     -e 's/YY_NULL/YY_NULLPTR/g' \
	  < $@.tmp > $@.new && \
	  rm -f $@.tmp && \
	  mv $@.new $@
%.c: %.l
	$(ECHO_LEX) $(FLEX) -t $<  \
	    | sed -e '/extern.*malloc/d' \
	        -e '/extern.*realloc/d' \
	        -e '/extern.*free/d' \
	        -e '/include.*malloc.h/d' \
	        -e 's/\([^x]\)malloc/\1xmalloc/g' \
	        -e 's/\([^x]\)realloc/\1xrealloc/g' \
	        -e 's/\([ \t;,(]\)free\([ \t]*[&(),]\)/\1xfree\2/g' \
	        -e 's/\([ \t;,(]\)free$$/\1xfree/g' \
		-e 's/yy_flex_xrealloc/yyxrealloc/g' \
	      > $@.new && \
	    mv $@.new $@

.PRECIOUS: ada-lex.c

# XML rules

xml-builtin.c: stamp-xml; @true
stamp-xml: $(srcdir)/features/feature_to_c.sh Makefile $(XMLFILES)
	$(SILENCE) rm -f xml-builtin.tmp
	$(ECHO_GEN_XML_BUILTIN) AWK="$(AWK)" \
	  $(SHELL) $(srcdir)/features/feature_to_c.sh \
	  xml-builtin.tmp $(XMLFILES)
	$(SILENCE) $(SHELL) $(srcdir)/../move-if-change xml-builtin.tmp xml-builtin.c
	$(SILENCE) echo stamp > stamp-xml

.PRECIOUS: xml-builtin.c

#
# GDBTK sub-directory
#

all-gdbtk: insight$(EXEEXT)

install-gdbtk:
	transformed_name=`t='$(program_transform_name)'; \
		  echo insight | sed -e $$t` ; \
	if test "x$$transformed_name" = x; then \
	  transformed_name=insight ; \
	else \
	  true ; \
	fi ; \
	$(SHELL) $(srcdir)/../mkinstalldirs $(DESTDIR)$(bindir); \
	$(INSTALL_PROGRAM_ENV) $(INSTALL_PROGRAM) insight$(EXEEXT) \
		$(DESTDIR)$(bindir)/$$transformed_name$(EXEEXT) ; \
	$(SHELL) $(srcdir)/../mkinstalldirs \
		$(DESTDIR)$(GDBTK_LIBRARY) ; \
	$(SHELL) $(srcdir)/../mkinstalldirs \
		$(DESTDIR)$(libdir)/insight$(GDBTK_VERSION) ; \
	$(INSTALL_DATA) $(srcdir)/gdbtk/plugins/plugins.tcl \
		$(DESTDIR)$(libdir)/insight$(GDBTK_VERSION)/plugins.tcl ; \
	$(SHELL) $(srcdir)/../mkinstalldirs \
		$(DESTDIR)$(GDBTK_LIBRARY)/images \
		$(DESTDIR)$(GDBTK_LIBRARY)/images2 ; \
	$(SHELL) $(srcdir)/../mkinstalldirs \
		$(DESTDIR)$(GDBTK_LIBRARY)/help \
		$(DESTDIR)$(GDBTK_LIBRARY)/help/images \
		$(DESTDIR)$(GDBTK_LIBRARY)/help/trace ; \
	cd $(srcdir)/gdbtk/library ; \
	for i in *.tcl *.itcl *.ith *.itb images/*.gif images2/*.gif images/icons.txt images2/icons.txt tclIndex help/*.html  help/trace/*.html help/trace/index.toc help/images/*.gif help/images/*.png; \
	  do \
		$(INSTALL_DATA) $$i $(DESTDIR)$(GDBTK_LIBRARY)/$$i ; \
	  done ;

uninstall-gdbtk:
	transformed_name=`t='$(program_transform_name)'; \
		  echo insight | sed -e $$t` ; \
	if test "x$$transformed_name" = x; then \
		transformed_name=insight ; \
	else \
		true ; \
	fi ; \
	rm -f $(DESTDIR)$(bindir)/$$transformed_name$(EXEEXT) ; \
	rm -rf $(DESTDIR)$(GDBTK_LIBRARY)

clean-gdbtk:
	rm -f insight$(EXEEXT)

# Removing the old gdb first works better if it is running, at least on SunOS.
insight$(EXEEXT): gdbtk-main.o libgdb.a $(CDEPS) $(TDEPLIBS)
	rm -f insight$(EXEEXT)
	$(ECHO_CXXLD) $(CC_LD) $(INTERNAL_LDFLAGS) $(WIN32LDAPP) \
		-o insight$(EXEEXT) gdbtk-main.o libgdb.a \
		$(TDEPLIBS) $(TUI_LIBRARY) $(CLIBS) $(LOADLIBES)

gdbres.o: $(srcdir)/gdbtk/gdb.rc $(srcdir)/gdbtk/gdbtool.ico
	$(WINDRES) --include $(srcdir)/gdbtk $(srcdir)/gdbtk/gdb.rc gdbres.o

all_gdbtk_cflags = $(IDE_CFLAGS) $(ITCL_CFLAGS) \
		$(ITK_CFLAGS) $(TCL_CFLAGS) $(TK_CFLAGS) $(X11_CFLAGS) \
		$(GDBTK_CFLAGS) \
		-DGDBTK_LIBRARY=\"$(GDBTK_LIBRARY)\" \
		-DSRC_DIR=\"$(GDBTK_SRC_DIR)\"

#
# Dependency tracking.
#

ifeq ($(DEPMODE),depmode=gcc3)
# Note that we put the dependencies into a .Tpo file, then move them
# into place if the compile succeeds.  We need this because gcc does
# not atomically write the dependency output file.
override COMPILE.post = -c -o $@ -MT $@ -MMD -MP \
	-MF $(@D)/$(DEPDIR)/$(basename $(@F)).Tpo
override POSTCOMPILE = @mv $(@D)/$(DEPDIR)/$(basename $(@F)).Tpo \
	$(@D)/$(DEPDIR)/$(basename $(@F)).Po
else
override COMPILE.pre = source='$<' object='$@' libtool=no \
	DEPDIR=$(DEPDIR) $(DEPMODE) $(depcomp) \
	$(CXX) -x c++ $(CXX_DIALECT)
# depcomp handles atomicity for us, so we don't need a postcompile
# step.
override POSTCOMPILE =
endif

# A list of all the objects we might care about in this build, for
# dependency tracking.
all_object_files = gdb.o $(LIBGDB_OBS) gdbtk-main.o \
	test-cp-name-parser.o

# All the .deps files to include.
all_deps_files = $(foreach dep,$(patsubst %.o,%.Po,$(all_object_files)),\
    $(dir $(dep))/$(DEPDIR)/$(notdir $(dep)))

# Ensure that generated files are created early.  Use order-only
# dependencies if available.  They require GNU make 3.80 or newer,
# and the .VARIABLES variable was introduced at the same time.
ifdef .VARIABLES
$(all_object_files): | $(generated_files)
else
$(all_object_files) : $(generated_files)
endif

# Dependencies.
-include $(all_deps_files)

# Disable implicit make rules.
include $(srcdir)/disable-implicit-rules.mk

### end of the gdb Makefile.in.<|MERGE_RESOLUTION|>--- conflicted
+++ resolved
@@ -2155,11 +2155,8 @@
 	amd64-ravenscar-thread.c \
 	amd64-sol2-tdep.c \
 	amd64-tdep.c \
-<<<<<<< HEAD
 	amdgcn-rocm-tdep.c \
-=======
 	arc-linux-nat.c \
->>>>>>> 9423103f
 	arc-tdep.c \
 	arm.c \
 	arm-bsd-tdep.c \
