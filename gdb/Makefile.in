--- conflicted
+++ resolved
@@ -1,9 +1,5 @@
-<<<<<<< HEAD
-# Copyright (C) 1989-2019 Free Software Foundation, Inc.
+# Copyright (C) 1989-2020 Free Software Foundation, Inc.
 # Copyright (C) 2019 Advanced Micro Devices, Inc. All rights reserved.
-=======
-# Copyright (C) 1989-2020 Free Software Foundation, Inc.
->>>>>>> a7e3d08a
 
 # This file is part of GDB.
 
