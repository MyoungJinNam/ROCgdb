--- conflicted
+++ resolved
@@ -1561,7 +1561,7 @@
 	    error (_("Attempt to assign to an unmodifiable value."));
 
 	  struct value *from_value = allocate_value (reg_type);
-	  memcpy (value_contents_raw (from_value), myaddr,
+	  memcpy (value_contents_raw (from_value).data (), myaddr,
 		  TYPE_LENGTH (reg_type));
 
 	  set_value_offset (value, added_offset + offset);
@@ -1577,18 +1577,10 @@
 	{
 	  gdb_assert (value != NULL);
 
-<<<<<<< HEAD
-	  memcpy ((char *) value_contents_writeable (value) + offset,
-		  myaddr, curr_len);
-	  put_frame_register (frame, regnum, value_contents_raw (value),
-			      added_offset);
-=======
 	  memcpy ((char *) value_contents_writeable (value).data () + offset,
 		  myaddr, curr_len);
-	  put_frame_register (frame, regnum,
-			      value_contents_raw (value).data ());
-	  release_value (value);
->>>>>>> 3976e96a
+	  put_frame_register (frame, regnum, value_contents_raw (value).data (),
+			      added_offset);
 	}
 
       if (value != NULL)
