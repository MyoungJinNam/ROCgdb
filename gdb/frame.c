/* Cache and manage frames for GDB, the GNU debugger.

   Copyright (C) 1986-2020 Free Software Foundation, Inc.
   Copyright (C) 2019-2020 Advanced Micro Devices, Inc. All rights reserved.

   This file is part of GDB.

   This program is free software; you can redistribute it and/or modify
   it under the terms of the GNU General Public License as published by
   the Free Software Foundation; either version 3 of the License, or
   (at your option) any later version.

   This program is distributed in the hope that it will be useful,
   but WITHOUT ANY WARRANTY; without even the implied warranty of
   MERCHANTABILITY or FITNESS FOR A PARTICULAR PURPOSE.  See the
   GNU General Public License for more details.

   You should have received a copy of the GNU General Public License
   along with this program.  If not, see <http://www.gnu.org/licenses/>.  */

#include "defs.h"
#include "frame.h"
#include "target.h"
#include "value.h"
#include "inferior.h"	/* for inferior_ptid */
#include "regcache.h"
#include "user-regs.h"
#include "gdb_obstack.h"
#include "dummy-frame.h"
#include "sentinel-frame.h"
#include "gdbcore.h"
#include "annotate.h"
#include "language.h"
#include "frame-unwind.h"
#include "frame-base.h"
#include "command.h"
#include "gdbcmd.h"
#include "observable.h"
#include "objfiles.h"
#include "gdbthread.h"
#include "block.h"
#include "inline-frame.h"
#include "tracepoint.h"
#include "hashtab.h"
#include "valprint.h"
#include "cli/cli-option.h"

/* The sentinel frame terminates the innermost end of the frame chain.
   If unwound, it returns the information needed to construct an
   innermost frame.

   The current frame, which is the innermost frame, can be found at
   sentinel_frame->prev.  */

static struct frame_info *sentinel_frame;

/* Number of calls to reinit_frame_cache.  */
static unsigned int frame_cache_generation = 0;

/* See frame.h.  */

unsigned int
get_frame_cache_generation ()
{
  return frame_cache_generation;
}

/* The values behind the global "set backtrace ..." settings.  */
set_backtrace_options user_set_backtrace_options;

static struct frame_info *get_prev_frame_raw (struct frame_info *this_frame);
static const char *frame_stop_reason_symbol_string (enum unwind_stop_reason reason);

/* Status of some values cached in the frame_info object.  */

enum cached_copy_status
{
  /* Value is unknown.  */
  CC_UNKNOWN,

  /* We have a value.  */
  CC_VALUE,

  /* Value was not saved.  */
  CC_NOT_SAVED,

  /* Value is unavailable.  */
  CC_UNAVAILABLE
};

enum class frame_id_status
{
  /* Frame id is not computed.  */
  NOT_COMPUTED = 0,

  /* Frame id is being computed (compute_frame_id is active).  */
  COMPUTING,

  /* Frame id has been computed.  */
  COMPUTED,
};

/* We keep a cache of stack frames, each of which is a "struct
   frame_info".  The innermost one gets allocated (in
   wait_for_inferior) each time the inferior stops; sentinel_frame
   points to it.  Additional frames get allocated (in get_prev_frame)
   as needed, and are chained through the next and prev fields.  Any
   time that the frame cache becomes invalid (most notably when we
   execute something, but also if we change how we interpret the
   frames (e.g. "set heuristic-fence-post" in mips-tdep.c, or anything
   which reads new symbols)), we should call reinit_frame_cache.  */

struct frame_info
{
  /* Level of this frame.  The inner-most (youngest) frame is at level
     0.  As you move towards the outer-most (oldest) frame, the level
     increases.  This is a cached value.  It could just as easily be
     computed by counting back from the selected frame to the inner
     most frame.  */
  /* NOTE: cagney/2002-04-05: Perhaps a level of ``-1'' should be
     reserved to indicate a bogus frame - one that has been created
     just to keep GDB happy (GDB always needs a frame).  For the
     moment leave this as speculation.  */
  int level;

  /* The frame's program space.  */
  struct program_space *pspace;

  /* The frame's address space.  */
  const address_space *aspace;

  /* The frame's low-level unwinder and corresponding cache.  The
     low-level unwinder is responsible for unwinding register values
     for the previous frame.  The low-level unwind methods are
     selected based on the presence, or otherwise, of register unwind
     information such as CFI.  */
  void *prologue_cache;
  const struct frame_unwind *unwind;

  /* Cached copy of the previous frame's architecture.  */
  struct
  {
    bool p;
    struct gdbarch *arch;
  } prev_arch;

  /* Cached copy of the previous frame's resume address.  */
  struct {
    cached_copy_status status;
    /* Did VALUE require unmasking when being read.  */
    bool masked;
    CORE_ADDR value;
  } prev_pc;

  /* Cached copy of the previous frame's function address.  */
  struct
  {
    CORE_ADDR addr;
    cached_copy_status status;
  } prev_func;

  /* This frame's ID.  */
  struct
  {
    frame_id_status p;
    struct frame_id value;
  } this_id;

  /* The frame's high-level base methods, and corresponding cache.
     The high level base methods are selected based on the frame's
     debug info.  */
  const struct frame_base *base;
  void *base_cache;

  /* Pointers to the next (down, inner, younger) and previous (up,
     outer, older) frame_info's in the frame cache.  */
  struct frame_info *next; /* down, inner, younger */
  bool prev_p;
  struct frame_info *prev; /* up, outer, older */

  /* The reason why we could not set PREV, or UNWIND_NO_REASON if we
     could.  Only valid when PREV_P is set.  */
  enum unwind_stop_reason stop_reason;

  /* A frame specific string describing the STOP_REASON in more detail.
     Only valid when PREV_P is set, but even then may still be NULL.  */
  const char *stop_string;
};

/* See frame.h.  */

void
set_frame_previous_pc_masked (struct frame_info *frame)
{
  frame->prev_pc.masked = true;
}

/* See frame.h.  */

bool
get_frame_pc_masked (const struct frame_info *frame)
{
  gdb_assert (frame->next != nullptr);
  gdb_assert (frame->next->prev_pc.status == CC_VALUE);

  return frame->next->prev_pc.masked;
}

/* A frame stash used to speed up frame lookups.  Create a hash table
   to stash frames previously accessed from the frame cache for
   quicker subsequent retrieval.  The hash table is emptied whenever
   the frame cache is invalidated.  */

static htab_t frame_stash;

/* Internal function to calculate a hash from the frame_id addresses,
   using as many valid addresses as possible.  Frames below level 0
   are not stored in the hash table.  */

static hashval_t
frame_addr_hash (const void *ap)
{
  const struct frame_info *frame = (const struct frame_info *) ap;
  const struct frame_id f_id = frame->this_id.value;
  hashval_t hash = 0;

  gdb_assert (f_id.stack_status != FID_STACK_INVALID
	      || f_id.code_addr_p
	      || f_id.special_addr_p);

  if (f_id.stack_status == FID_STACK_VALID)
    hash = iterative_hash (&f_id.stack_addr,
			   sizeof (f_id.stack_addr), hash);
  if (f_id.code_addr_p)
    hash = iterative_hash (&f_id.code_addr,
			   sizeof (f_id.code_addr), hash);
  if (f_id.special_addr_p)
    hash = iterative_hash (&f_id.special_addr,
			   sizeof (f_id.special_addr), hash);

  return hash;
}

/* Internal equality function for the hash table.  This function
   defers equality operations to frame_id_eq.  */

static int
frame_addr_hash_eq (const void *a, const void *b)
{
  const struct frame_info *f_entry = (const struct frame_info *) a;
  const struct frame_info *f_element = (const struct frame_info *) b;

  return frame_id_eq (f_entry->this_id.value,
		      f_element->this_id.value);
}

/* Internal function to create the frame_stash hash table.  100 seems
   to be a good compromise to start the hash table at.  */

static void
frame_stash_create (void)
{
  frame_stash = htab_create (100,
			     frame_addr_hash,
			     frame_addr_hash_eq,
			     NULL);
}

/* Internal function to add a frame to the frame_stash hash table.
   Returns false if a frame with the same ID was already stashed, true
   otherwise.  */

static bool
frame_stash_add (frame_info *frame)
{
  /* Do not try to stash the sentinel frame.  */
  gdb_assert (frame->level >= 0);

  frame_info **slot = (struct frame_info **) htab_find_slot (frame_stash,
							     frame, INSERT);

  /* If we already have a frame in the stack with the same id, we
     either have a stack cycle (corrupted stack?), or some bug
     elsewhere in GDB.  In any case, ignore the duplicate and return
     an indication to the caller.  */
  if (*slot != nullptr)
    return false;

  *slot = frame;
  return true;
}

/* Internal function to search the frame stash for an entry with the
   given frame ID.  If found, return that frame.  Otherwise return
   NULL.  */

static struct frame_info *
frame_stash_find (struct frame_id id)
{
  struct frame_info dummy;
  struct frame_info *frame;

  dummy.this_id.value = id;
  frame = (struct frame_info *) htab_find (frame_stash, &dummy);
  return frame;
}

/* Internal function to invalidate the frame stash by removing all
   entries in it.  This only occurs when the frame cache is
   invalidated.  */

static void
frame_stash_invalidate (void)
{
  htab_empty (frame_stash);
}

/* See frame.h  */
scoped_restore_selected_frame::scoped_restore_selected_frame ()
{
  m_fid = get_frame_id (get_selected_frame (NULL));
}

/* See frame.h  */
scoped_restore_selected_frame::~scoped_restore_selected_frame ()
{
  frame_info *frame = frame_find_by_id (m_fid);
  if (frame == NULL)
    warning (_("Unable to restore previously selected frame."));
  else
    select_frame (frame);
}

/* Flag to control debugging.  */

unsigned int frame_debug;
static void
show_frame_debug (struct ui_file *file, int from_tty,
		  struct cmd_list_element *c, const char *value)
{
  fprintf_filtered (file, _("Frame debugging is %s.\n"), value);
}

/* Implementation of "show backtrace past-main".  */

static void
show_backtrace_past_main (struct ui_file *file, int from_tty,
			  struct cmd_list_element *c, const char *value)
{
  fprintf_filtered (file,
		    _("Whether backtraces should "
		      "continue past \"main\" is %s.\n"),
		    value);
}

/* Implementation of "show backtrace past-entry".  */

static void
show_backtrace_past_entry (struct ui_file *file, int from_tty,
			   struct cmd_list_element *c, const char *value)
{
  fprintf_filtered (file, _("Whether backtraces should continue past the "
			    "entry point of a program is %s.\n"),
		    value);
}

/* Implementation of "show backtrace limit".  */

static void
show_backtrace_limit (struct ui_file *file, int from_tty,
		      struct cmd_list_element *c, const char *value)
{
  fprintf_filtered (file,
		    _("An upper bound on the number "
		      "of backtrace levels is %s.\n"),
		    value);
}


static void
fprint_field (struct ui_file *file, const char *name, int p, CORE_ADDR addr)
{
  if (p)
    fprintf_unfiltered (file, "%s=%s", name, hex_string (addr));
  else
    fprintf_unfiltered (file, "!%s", name);
}

void
fprint_frame_id (struct ui_file *file, struct frame_id id)
{
  fprintf_unfiltered (file, "{");

  if (id.stack_status == FID_STACK_INVALID)
    fprintf_unfiltered (file, "!stack");
  else if (id.stack_status == FID_STACK_UNAVAILABLE)
    fprintf_unfiltered (file, "stack=<unavailable>");
  else if (id.stack_status == FID_STACK_SENTINEL)
    fprintf_unfiltered (file, "stack=<sentinel>");
  else if (id.stack_status == FID_STACK_OUTER)
    fprintf_unfiltered (file, "stack=<outer>");
  else
    fprintf_unfiltered (file, "stack=%s", hex_string (id.stack_addr));

  fprintf_unfiltered (file, ",");

  fprint_field (file, "code", id.code_addr_p, id.code_addr);
  fprintf_unfiltered (file, ",");

  fprint_field (file, "special", id.special_addr_p, id.special_addr);

  if (id.artificial_depth)
    fprintf_unfiltered (file, ",artificial=%d", id.artificial_depth);

  fprintf_unfiltered (file, "}");
}

static void
fprint_frame_type (struct ui_file *file, enum frame_type type)
{
  switch (type)
    {
    case NORMAL_FRAME:
      fprintf_unfiltered (file, "NORMAL_FRAME");
      return;
    case DUMMY_FRAME:
      fprintf_unfiltered (file, "DUMMY_FRAME");
      return;
    case INLINE_FRAME:
      fprintf_unfiltered (file, "INLINE_FRAME");
      return;
    case TAILCALL_FRAME:
      fprintf_unfiltered (file, "TAILCALL_FRAME");
      return;
    case SIGTRAMP_FRAME:
      fprintf_unfiltered (file, "SIGTRAMP_FRAME");
      return;
    case ARCH_FRAME:
      fprintf_unfiltered (file, "ARCH_FRAME");
      return;
    case SENTINEL_FRAME:
      fprintf_unfiltered (file, "SENTINEL_FRAME");
      return;
    default:
      fprintf_unfiltered (file, "<unknown type>");
      return;
    };
}

static void
fprint_frame (struct ui_file *file, struct frame_info *fi)
{
  if (fi == NULL)
    {
      fprintf_unfiltered (file, "<NULL frame>");
      return;
    }

  fprintf_unfiltered (file, "{");
  fprintf_unfiltered (file, "level=%d", fi->level);
  fprintf_unfiltered (file, ",");

  fprintf_unfiltered (file, "type=");
  if (fi->unwind != NULL)
    fprint_frame_type (file, fi->unwind->type);
  else
    fprintf_unfiltered (file, "<unknown>");
  fprintf_unfiltered (file, ",");

  fprintf_unfiltered (file, "unwind=");
  if (fi->unwind != NULL)
    gdb_print_host_address (fi->unwind, file);
  else
    fprintf_unfiltered (file, "<unknown>");
  fprintf_unfiltered (file, ",");

  fprintf_unfiltered (file, "pc=");
  if (fi->next == NULL || fi->next->prev_pc.status == CC_UNKNOWN)
    fprintf_unfiltered (file, "<unknown>");
  else if (fi->next->prev_pc.status == CC_VALUE)
    {
      fprintf_unfiltered (file, "%s", hex_string (fi->next->prev_pc.value));
      if (fi->next->prev_pc.masked)
	fprintf_unfiltered (file, "[PAC]");
    }
  else if (fi->next->prev_pc.status == CC_NOT_SAVED)
    val_print_not_saved (file);
  else if (fi->next->prev_pc.status == CC_UNAVAILABLE)
    val_print_unavailable (file);
  fprintf_unfiltered (file, ",");

  fprintf_unfiltered (file, "id=");
  if (fi->this_id.p == frame_id_status::NOT_COMPUTED)
    fprintf_unfiltered (file, "<not computed>");
  else if (fi->this_id.p == frame_id_status::COMPUTING)
    fprintf_unfiltered (file, "<computing>");
  else
    fprint_frame_id (file, fi->this_id.value);
  fprintf_unfiltered (file, ",");

  fprintf_unfiltered (file, "func=");
  if (fi->next != NULL && fi->next->prev_func.status == CC_VALUE)
    fprintf_unfiltered (file, "%s", hex_string (fi->next->prev_func.addr));
  else
    fprintf_unfiltered (file, "<unknown>");
  fprintf_unfiltered (file, "}");
}

/* Given FRAME, return the enclosing frame as found in real frames read-in from
   inferior memory.  Skip any previous frames which were made up by GDB.
   Return FRAME if FRAME is a non-artificial frame.
   Return NULL if FRAME is the start of an artificial-only chain.  */

static struct frame_info *
skip_artificial_frames (struct frame_info *frame)
{
  /* Note we use get_prev_frame_always, and not get_prev_frame.  The
     latter will truncate the frame chain, leading to this function
     unintentionally returning a null_frame_id (e.g., when the user
     sets a backtrace limit).

     Note that for record targets we may get a frame chain that consists
     of artificial frames only.  */
  while (get_frame_type (frame) == INLINE_FRAME
	 || get_frame_type (frame) == TAILCALL_FRAME)
    {
      frame = get_prev_frame_always (frame);
      if (frame == NULL)
	break;
    }

  return frame;
}

struct frame_info *
skip_unwritable_frames (struct frame_info *frame)
{
  while (gdbarch_code_of_frame_writable (get_frame_arch (frame), frame) == 0)
    {
      frame = get_prev_frame (frame);
      if (frame == NULL)
	break;
    }

  return frame;
}

/* See frame.h.  */

struct frame_info *
skip_tailcall_frames (struct frame_info *frame)
{
  while (get_frame_type (frame) == TAILCALL_FRAME)
    {
      /* Note that for record targets we may get a frame chain that consists of
	 tailcall frames only.  */
      frame = get_prev_frame (frame);
      if (frame == NULL)
	break;
    }

  return frame;
}

/* Compute the frame's uniq ID that can be used to, later, re-find the
   frame.  */

static void
compute_frame_id (struct frame_info *fi)
{
  gdb_assert (fi->this_id.p == frame_id_status::NOT_COMPUTED);

  unsigned int entry_generation = get_frame_cache_generation ();

  try
    {
      /* Mark this frame's id as "being computed.  */
      fi->this_id.p = frame_id_status::COMPUTING;

      if (frame_debug)
	fprintf_unfiltered (gdb_stdlog, "{ compute_frame_id (fi=%d) ",
			    fi->level);

      /* Find the unwinder.  */
      if (fi->unwind == NULL)
	frame_unwind_find_by_frame (fi, &fi->prologue_cache);

      /* Find THIS frame's ID.  */
      /* Default to outermost if no ID is found.  */
      fi->this_id.value = outer_frame_id;
      fi->unwind->this_id (fi, &fi->prologue_cache, &fi->this_id.value);
      gdb_assert (frame_id_p (fi->this_id.value));

      /* Mark this frame's id as "computed".  */
      fi->this_id.p = frame_id_status::COMPUTED;

      if (frame_debug)
	{
	  fprintf_unfiltered (gdb_stdlog, "-> ");
	  fprint_frame_id (gdb_stdlog, fi->this_id.value);
	  fprintf_unfiltered (gdb_stdlog, " }\n");
	}
    }
  catch (const gdb_exception &ex)
    {
      /* On error, revert the frame id status to not computed.  If the frame
         cache generation changed, the frame object doesn't exist anymore, so
	 don't touch it.  */
      if (get_frame_cache_generation () == entry_generation)
	fi->this_id.p = frame_id_status::NOT_COMPUTED;

      throw;
    }
}

/* Return a frame uniq ID that can be used to, later, re-find the
   frame.  */

struct frame_id
get_frame_id (struct frame_info *fi)
{
  if (fi == NULL)
    return null_frame_id;

  /* It's always invalid to try to get a frame's id while it is being
     computed.  */
  gdb_assert (fi->this_id.p != frame_id_status::COMPUTING);

  if (fi->this_id.p == frame_id_status::NOT_COMPUTED)
    {
      /* If we haven't computed the frame id yet, then it must be that
	 this is the current frame.  Compute it now, and stash the
	 result.  The IDs of other frames are computed as soon as
	 they're created, in order to detect cycles.  See
	 get_prev_frame_if_no_cycle.  */
      gdb_assert (fi->level == 0);

      /* Compute.  */
      compute_frame_id (fi);

      /* Since this is the first frame in the chain, this should
	 always succeed.  */
      bool stashed = frame_stash_add (fi);
      gdb_assert (stashed);
    }

  return fi->this_id.value;
}

struct frame_id
get_stack_frame_id (struct frame_info *next_frame)
{
  return get_frame_id (skip_artificial_frames (next_frame));
}

struct frame_id
frame_unwind_caller_id (struct frame_info *next_frame)
{
  struct frame_info *this_frame;

  /* Use get_prev_frame_always, and not get_prev_frame.  The latter
     will truncate the frame chain, leading to this function
     unintentionally returning a null_frame_id (e.g., when a caller
     requests the frame ID of "main()"s caller.  */

  next_frame = skip_artificial_frames (next_frame);
  if (next_frame == NULL)
    return null_frame_id;

  this_frame = get_prev_frame_always (next_frame);
  if (this_frame)
    return get_frame_id (skip_artificial_frames (this_frame));
  else
    return null_frame_id;
}

const struct frame_id null_frame_id = { 0 }; /* All zeros.  */
const struct frame_id sentinel_frame_id = { 0, 0, 0, FID_STACK_SENTINEL, 0, 1, 0 };
const struct frame_id outer_frame_id = { 0, 0, 0, FID_STACK_OUTER, 0, 1, 0 };

struct frame_id
frame_id_build_special (CORE_ADDR stack_addr, CORE_ADDR code_addr,
                        CORE_ADDR special_addr)
{
  struct frame_id id = null_frame_id;

  id.stack_addr = stack_addr;
  id.stack_status = FID_STACK_VALID;
  id.code_addr = code_addr;
  id.code_addr_p = true;
  id.special_addr = special_addr;
  id.special_addr_p = true;
  return id;
}

/* See frame.h.  */

struct frame_id
frame_id_build_unavailable_stack (CORE_ADDR code_addr)
{
  struct frame_id id = null_frame_id;

  id.stack_status = FID_STACK_UNAVAILABLE;
  id.code_addr = code_addr;
  id.code_addr_p = true;
  return id;
}

/* See frame.h.  */

struct frame_id
frame_id_build_unavailable_stack_special (CORE_ADDR code_addr,
					  CORE_ADDR special_addr)
{
  struct frame_id id = null_frame_id;

  id.stack_status = FID_STACK_UNAVAILABLE;
  id.code_addr = code_addr;
  id.code_addr_p = true;
  id.special_addr = special_addr;
  id.special_addr_p = true;
  return id;
}

struct frame_id
frame_id_build (CORE_ADDR stack_addr, CORE_ADDR code_addr)
{
  struct frame_id id = null_frame_id;

  id.stack_addr = stack_addr;
  id.stack_status = FID_STACK_VALID;
  id.code_addr = code_addr;
  id.code_addr_p = true;
  return id;
}

struct frame_id
frame_id_build_wild (CORE_ADDR stack_addr)
{
  struct frame_id id = null_frame_id;

  id.stack_addr = stack_addr;
  id.stack_status = FID_STACK_VALID;
  return id;
}

bool
frame_id_p (frame_id l)
{
  /* The frame is valid iff it has a valid stack address.  */
  bool p = l.stack_status != FID_STACK_INVALID;

<<<<<<< HEAD
  /* outer_frame_id and functions inlined into it are also valid.  */
  if (!p && l.special_addr_p)
    p = true;

=======
>>>>>>> e062fcc8
  if (frame_debug)
    {
      fprintf_unfiltered (gdb_stdlog, "{ frame_id_p (l=");
      fprint_frame_id (gdb_stdlog, l);
      fprintf_unfiltered (gdb_stdlog, ") -> %d }\n", p);
    }

  return p;
}

bool
frame_id_artificial_p (frame_id l)
{
  if (!frame_id_p (l))
    return false;

  return l.artificial_depth != 0;
}

bool
frame_id_eq (frame_id l, frame_id r)
{
  bool eq;

<<<<<<< HEAD
  if (l.stack_status == FID_STACK_INVALID && l.special_addr_p
      && r.stack_status == FID_STACK_INVALID && r.special_addr_p)
    /* The outermost frame marker, and any inline frame markers
       derived from it, are equal to themselves.  This is the dodgy
       thing about outer_frame_id, since between execution steps
       we might step into another function - from which we can't
       unwind either.  More thought required to get rid of
       outer_frame_id.  */
    eq = l.artificial_depth == r.artificial_depth;
  else if (l.stack_status == FID_STACK_INVALID
	   || r.stack_status == FID_STACK_INVALID)
=======
  if (l.stack_status == FID_STACK_INVALID
      || r.stack_status == FID_STACK_INVALID)
>>>>>>> e062fcc8
    /* Like a NaN, if either ID is invalid, the result is false.
       Note that a frame ID is invalid iff it is the null frame ID.  */
    eq = false;
  else if (l.stack_status != r.stack_status || l.stack_addr != r.stack_addr)
    /* If .stack addresses are different, the frames are different.  */
    eq = false;
  else if (l.code_addr_p && r.code_addr_p && l.code_addr != r.code_addr)
    /* An invalid code addr is a wild card.  If .code addresses are
       different, the frames are different.  */
    eq = false;
  else if (l.special_addr_p && r.special_addr_p
	   && l.special_addr != r.special_addr)
    /* An invalid special addr is a wild card (or unused).  Otherwise
       if special addresses are different, the frames are different.  */
    eq = false;
  else if (l.artificial_depth != r.artificial_depth)
    /* If artificial depths are different, the frames must be different.  */
    eq = false;
  else
    /* Frames are equal.  */
    eq = true;

  if (frame_debug)
    {
      fprintf_unfiltered (gdb_stdlog, "{ frame_id_eq (l=");
      fprint_frame_id (gdb_stdlog, l);
      fprintf_unfiltered (gdb_stdlog, ",r=");
      fprint_frame_id (gdb_stdlog, r);
      fprintf_unfiltered (gdb_stdlog, ") -> %d }\n", eq);
    }

  return eq;
}

/* Safety net to check whether frame ID L should be inner to
   frame ID R, according to their stack addresses.

   This method cannot be used to compare arbitrary frames, as the
   ranges of valid stack addresses may be discontiguous (e.g. due
   to sigaltstack).

   However, it can be used as safety net to discover invalid frame
   IDs in certain circumstances.  Assuming that NEXT is the immediate
   inner frame to THIS and that NEXT and THIS are both NORMAL frames:

   * The stack address of NEXT must be inner-than-or-equal to the stack
     address of THIS.

     Therefore, if frame_id_inner (THIS, NEXT) holds, some unwind
     error has occurred.

   * If NEXT and THIS have different stack addresses, no other frame
     in the frame chain may have a stack address in between.

     Therefore, if frame_id_inner (TEST, THIS) holds, but
     frame_id_inner (TEST, NEXT) does not hold, TEST cannot refer
     to a valid frame in the frame chain.

   The sanity checks above cannot be performed when a SIGTRAMP frame
   is involved, because signal handlers might be executed on a different
   stack than the stack used by the routine that caused the signal
   to be raised.  This can happen for instance when a thread exceeds
   its maximum stack size.  In this case, certain compilers implement
   a stack overflow strategy that cause the handler to be run on a
   different stack.  */

static bool
frame_id_inner (struct gdbarch *gdbarch, struct frame_id l, struct frame_id r)
{
  bool inner;

  if (l.stack_status != FID_STACK_VALID || r.stack_status != FID_STACK_VALID)
    /* Like NaN, any operation involving an invalid ID always fails.
       Likewise if either ID has an unavailable stack address.  */
    inner = false;
  else if (l.artificial_depth > r.artificial_depth
	   && l.stack_addr == r.stack_addr
	   && l.code_addr_p == r.code_addr_p
	   && l.special_addr_p == r.special_addr_p
	   && l.special_addr == r.special_addr)
    {
      /* Same function, different inlined functions.  */
      const struct block *lb, *rb;

      gdb_assert (l.code_addr_p && r.code_addr_p);

      lb = block_for_pc (l.code_addr);
      rb = block_for_pc (r.code_addr);

      if (lb == NULL || rb == NULL)
	/* Something's gone wrong.  */
	inner = false;
      else
	/* This will return true if LB and RB are the same block, or
	   if the block with the smaller depth lexically encloses the
	   block with the greater depth.  */
	inner = contained_in (lb, rb);
    }
  else
    /* Only return non-zero when strictly inner than.  Note that, per
       comment in "frame.h", there is some fuzz here.  Frameless
       functions are not strictly inner than (same .stack but
       different .code and/or .special address).  */
    inner = gdbarch_inner_than (gdbarch, l.stack_addr, r.stack_addr);

  if (frame_debug)
    {
      fprintf_unfiltered (gdb_stdlog, "{ frame_id_inner (l=");
      fprint_frame_id (gdb_stdlog, l);
      fprintf_unfiltered (gdb_stdlog, ",r=");
      fprint_frame_id (gdb_stdlog, r);
      fprintf_unfiltered (gdb_stdlog, ") -> %d }\n", inner);
    }

  return inner;
}

struct frame_info *
frame_find_by_id (struct frame_id id)
{
  struct frame_info *frame, *prev_frame;

  /* ZERO denotes the null frame, let the caller decide what to do
     about it.  Should it instead return get_current_frame()?  */
  if (!frame_id_p (id))
    return NULL;

  /* Check for the sentinel frame.  */
  if (frame_id_eq (id, sentinel_frame_id))
    return sentinel_frame;

  /* Try using the frame stash first.  Finding it there removes the need
     to perform the search by looping over all frames, which can be very
     CPU-intensive if the number of frames is very high (the loop is O(n)
     and get_prev_frame performs a series of checks that are relatively
     expensive).  This optimization is particularly useful when this function
     is called from another function (such as value_fetch_lazy, case
     VALUE_LVAL (val) == lval_register) which already loops over all frames,
     making the overall behavior O(n^2).  */
  frame = frame_stash_find (id);
  if (frame)
    return frame;

  for (frame = get_current_frame (); ; frame = prev_frame)
    {
      struct frame_id self = get_frame_id (frame);

      if (frame_id_eq (id, self))
	/* An exact match.  */
	return frame;

      prev_frame = get_prev_frame (frame);
      if (!prev_frame)
	return NULL;

      /* As a safety net to avoid unnecessary backtracing while trying
	 to find an invalid ID, we check for a common situation where
	 we can detect from comparing stack addresses that no other
	 frame in the current frame chain can have this ID.  See the
	 comment at frame_id_inner for details.   */
      if (get_frame_type (frame) == NORMAL_FRAME
	  && !frame_id_inner (get_frame_arch (frame), id, self)
	  && frame_id_inner (get_frame_arch (prev_frame), id,
			     get_frame_id (prev_frame)))
	return NULL;
    }
  return NULL;
}

static CORE_ADDR
frame_unwind_pc (struct frame_info *this_frame)
{
  if (this_frame->prev_pc.status == CC_UNKNOWN)
    {
      struct gdbarch *prev_gdbarch;
      CORE_ADDR pc = 0;
      bool pc_p = false;

      /* The right way.  The `pure' way.  The one true way.  This
	 method depends solely on the register-unwind code to
	 determine the value of registers in THIS frame, and hence
	 the value of this frame's PC (resume address).  A typical
	 implementation is no more than:

	 frame_unwind_register (this_frame, ISA_PC_REGNUM, buf);
	 return extract_unsigned_integer (buf, size of ISA_PC_REGNUM);

	 Note: this method is very heavily dependent on a correct
	 register-unwind implementation, it pays to fix that
	 method first; this method is frame type agnostic, since
	 it only deals with register values, it works with any
	 frame.  This is all in stark contrast to the old
	 FRAME_SAVED_PC which would try to directly handle all the
	 different ways that a PC could be unwound.  */
      prev_gdbarch = frame_unwind_arch (this_frame);

      try
	{
	  pc = gdbarch_unwind_pc (prev_gdbarch, this_frame);
	  pc_p = true;
	}
      catch (const gdb_exception_error &ex)
	{
	  if (ex.error == NOT_AVAILABLE_ERROR)
	    {
	      this_frame->prev_pc.status = CC_UNAVAILABLE;

	      if (frame_debug)
		fprintf_unfiltered (gdb_stdlog,
				    "{ frame_unwind_pc (this_frame=%d)"
				    " -> <unavailable> }\n",
				    this_frame->level);
	    }
	  else if (ex.error == OPTIMIZED_OUT_ERROR)
	    {
	      this_frame->prev_pc.status = CC_NOT_SAVED;

	      if (frame_debug)
		fprintf_unfiltered (gdb_stdlog,
				    "{ frame_unwind_pc (this_frame=%d)"
				    " -> <not saved> }\n",
				    this_frame->level);
	    }
	  else
	    throw;
	}

      if (pc_p)
	{
	  this_frame->prev_pc.value = pc;
	  this_frame->prev_pc.status = CC_VALUE;
	  if (frame_debug)
	    fprintf_unfiltered (gdb_stdlog,
				"{ frame_unwind_pc (this_frame=%d) "
				"-> %s }\n",
				this_frame->level,
				hex_string (this_frame->prev_pc.value));
	}
    }

  if (this_frame->prev_pc.status == CC_VALUE)
    return this_frame->prev_pc.value;
  else if (this_frame->prev_pc.status == CC_UNAVAILABLE)
    throw_error (NOT_AVAILABLE_ERROR, _("PC not available"));
  else if (this_frame->prev_pc.status == CC_NOT_SAVED)
    throw_error (OPTIMIZED_OUT_ERROR, _("PC not saved"));
  else
    internal_error (__FILE__, __LINE__,
		    "unexpected prev_pc status: %d",
		    (int) this_frame->prev_pc.status);
}

CORE_ADDR
frame_unwind_caller_pc (struct frame_info *this_frame)
{
  this_frame = skip_artificial_frames (this_frame);

  /* We must have a non-artificial frame.  The caller is supposed to check
     the result of frame_unwind_caller_id (), which returns NULL_FRAME_ID
     in this case.  */
  gdb_assert (this_frame != NULL);

  return frame_unwind_pc (this_frame);
}

bool
get_frame_func_if_available (frame_info *this_frame, CORE_ADDR *pc)
{
  struct frame_info *next_frame = this_frame->next;

  if (next_frame->prev_func.status == CC_UNKNOWN)
    {
      CORE_ADDR addr_in_block;

      /* Make certain that this, and not the adjacent, function is
         found.  */
      if (!get_frame_address_in_block_if_available (this_frame, &addr_in_block))
	{
	  next_frame->prev_func.status = CC_UNAVAILABLE;
	  if (frame_debug)
	    fprintf_unfiltered (gdb_stdlog,
				"{ get_frame_func (this_frame=%d)"
				" -> unavailable }\n",
				this_frame->level);
	}
      else
	{
	  next_frame->prev_func.status = CC_VALUE;
	  next_frame->prev_func.addr = get_pc_function_start (addr_in_block);
	  if (frame_debug)
	    fprintf_unfiltered (gdb_stdlog,
				"{ get_frame_func (this_frame=%d) -> %s }\n",
				this_frame->level,
				hex_string (next_frame->prev_func.addr));
	}
    }

  if (next_frame->prev_func.status == CC_UNAVAILABLE)
    {
      *pc = -1;
      return false;
    }
  else
    {
      gdb_assert (next_frame->prev_func.status == CC_VALUE);

      *pc = next_frame->prev_func.addr;
      return true;
    }
}

CORE_ADDR
get_frame_func (struct frame_info *this_frame)
{
  CORE_ADDR pc;

  if (!get_frame_func_if_available (this_frame, &pc))
    throw_error (NOT_AVAILABLE_ERROR, _("PC not available"));

  return pc;
}

std::unique_ptr<readonly_detached_regcache>
frame_save_as_regcache (struct frame_info *this_frame)
{
  auto cooked_read = [this_frame] (int regnum, gdb_byte *buf)
    {
      if (!deprecated_frame_register_read (this_frame, regnum, buf))
	return REG_UNAVAILABLE;
      else
	return REG_VALID;
    };

  std::unique_ptr<readonly_detached_regcache> regcache
    (new readonly_detached_regcache (get_frame_arch (this_frame), cooked_read));

  return regcache;
}

void
frame_pop (struct frame_info *this_frame)
{
  struct frame_info *prev_frame;

  if (get_frame_type (this_frame) == DUMMY_FRAME)
    {
      /* Popping a dummy frame involves restoring more than just registers.
	 dummy_frame_pop does all the work.  */
      dummy_frame_pop (get_frame_id (this_frame), inferior_thread ());
      return;
    }

  /* Ensure that we have a frame to pop to.  */
  prev_frame = get_prev_frame_always (this_frame);

  if (!prev_frame)
    error (_("Cannot pop the initial frame."));

  /* Ignore TAILCALL_FRAME type frames, they were executed already before
     entering THISFRAME.  */
  prev_frame = skip_tailcall_frames (prev_frame);

  if (prev_frame == NULL)
    error (_("Cannot find the caller frame."));

  /* Make a copy of all the register values unwound from this frame.
     Save them in a scratch buffer so that there isn't a race between
     trying to extract the old values from the current regcache while
     at the same time writing new values into that same cache.  */
  std::unique_ptr<readonly_detached_regcache> scratch
    = frame_save_as_regcache (prev_frame);

  /* FIXME: cagney/2003-03-16: It should be possible to tell the
     target's register cache that it is about to be hit with a burst
     register transfer and that the sequence of register writes should
     be batched.  The pair target_prepare_to_store() and
     target_store_registers() kind of suggest this functionality.
     Unfortunately, they don't implement it.  Their lack of a formal
     definition can lead to targets writing back bogus values
     (arguably a bug in the target code mind).  */
  /* Now copy those saved registers into the current regcache.  */
  get_current_regcache ()->restore (scratch.get ());

  /* We've made right mess of GDB's local state, just discard
     everything.  */
  reinit_frame_cache ();
}

void
frame_register_unwind (frame_info *next_frame, int regnum,
		       int *optimizedp, int *unavailablep,
		       enum lval_type *lvalp, CORE_ADDR *addrp,
		       int *realnump, gdb_byte *bufferp)
{
  struct value *value;

  /* Require all but BUFFERP to be valid.  A NULL BUFFERP indicates
     that the value proper does not need to be fetched.  */
  gdb_assert (optimizedp != NULL);
  gdb_assert (lvalp != NULL);
  gdb_assert (addrp != NULL);
  gdb_assert (realnump != NULL);
  /* gdb_assert (bufferp != NULL); */

  value = frame_unwind_register_value (next_frame, regnum);

  gdb_assert (value != NULL);

  *optimizedp = value_optimized_out (value);
  *unavailablep = !value_entirely_available (value);
  *lvalp = VALUE_LVAL (value);
  *addrp = value_address (value);
  if (*lvalp == lval_register)
    *realnump = VALUE_REGNUM (value);
  else
    *realnump = -1;

  if (bufferp)
    {
      if (!*optimizedp && !*unavailablep)
	memcpy (bufferp, value_contents_all (value),
		TYPE_LENGTH (value_type (value)));
      else
	memset (bufferp, 0, TYPE_LENGTH (value_type (value)));
    }

  /* Dispose of the new value.  This prevents watchpoints from
     trying to watch the saved frame pointer.  */
  release_value (value);
}

void
frame_register (struct frame_info *frame, int regnum,
		int *optimizedp, int *unavailablep, enum lval_type *lvalp,
		CORE_ADDR *addrp, int *realnump, gdb_byte *bufferp)
{
  /* Require all but BUFFERP to be valid.  A NULL BUFFERP indicates
     that the value proper does not need to be fetched.  */
  gdb_assert (optimizedp != NULL);
  gdb_assert (lvalp != NULL);
  gdb_assert (addrp != NULL);
  gdb_assert (realnump != NULL);
  /* gdb_assert (bufferp != NULL); */

  /* Obtain the register value by unwinding the register from the next
     (more inner frame).  */
  gdb_assert (frame != NULL && frame->next != NULL);
  frame_register_unwind (frame->next, regnum, optimizedp, unavailablep,
			 lvalp, addrp, realnump, bufferp);
}

void
frame_unwind_register (frame_info *next_frame, int regnum, gdb_byte *buf)
{
  int optimized;
  int unavailable;
  CORE_ADDR addr;
  int realnum;
  enum lval_type lval;

  frame_register_unwind (next_frame, regnum, &optimized, &unavailable,
			 &lval, &addr, &realnum, buf);

  if (optimized)
    throw_error (OPTIMIZED_OUT_ERROR,
		 _("Register %d was not saved"), regnum);
  if (unavailable)
    throw_error (NOT_AVAILABLE_ERROR,
		 _("Register %d is not available"), regnum);
}

void
get_frame_register (struct frame_info *frame,
		    int regnum, gdb_byte *buf)
{
  frame_unwind_register (frame->next, regnum, buf);
}

struct value *
frame_unwind_register_value (frame_info *next_frame, int regnum)
{
  struct gdbarch *gdbarch;
  struct value *value;

  gdb_assert (next_frame != NULL);
  gdbarch = frame_unwind_arch (next_frame);

  if (frame_debug)
    {
      fprintf_unfiltered (gdb_stdlog,
			  "{ frame_unwind_register_value "
			  "(frame=%d,regnum=%d(%s),...) ",
			  next_frame->level, regnum,
			  user_reg_map_regnum_to_name (gdbarch, regnum));
    }

  /* Find the unwinder.  */
  if (next_frame->unwind == NULL)
    frame_unwind_find_by_frame (next_frame, &next_frame->prologue_cache);

  /* Ask this frame to unwind its register.  */
  value = next_frame->unwind->prev_register (next_frame,
					     &next_frame->prologue_cache,
					     regnum);

  if (frame_debug)
    {
      fprintf_unfiltered (gdb_stdlog, "->");
      if (value_optimized_out (value))
	{
	  fprintf_unfiltered (gdb_stdlog, " ");
	  val_print_not_saved (gdb_stdlog);
	}
      else
	{
	  if (VALUE_LVAL (value) == lval_register)
	    fprintf_unfiltered (gdb_stdlog, " register=%d",
				VALUE_REGNUM (value));
	  else if (VALUE_LVAL (value) == lval_memory)
	    fprintf_unfiltered (gdb_stdlog, " address=%s",
				paddress (gdbarch,
					  value_address (value)));
	  else
	    fprintf_unfiltered (gdb_stdlog, " computed");

	  if (value_lazy (value))
	    fprintf_unfiltered (gdb_stdlog, " lazy");
	  else
	    {
	      int i;
	      const gdb_byte *buf = value_contents (value);

	      fprintf_unfiltered (gdb_stdlog, " bytes=");
	      fprintf_unfiltered (gdb_stdlog, "[");
	      for (i = 0; i < register_size (gdbarch, regnum); i++)
		fprintf_unfiltered (gdb_stdlog, "%02x", buf[i]);
	      fprintf_unfiltered (gdb_stdlog, "]");
	    }
	}

      fprintf_unfiltered (gdb_stdlog, " }\n");
    }

  return value;
}

struct value *
get_frame_register_value (struct frame_info *frame, int regnum)
{
  return frame_unwind_register_value (frame->next, regnum);
}

LONGEST
frame_unwind_register_signed (frame_info *next_frame, int regnum)
{
  struct gdbarch *gdbarch = frame_unwind_arch (next_frame);
  enum bfd_endian byte_order = gdbarch_byte_order (gdbarch);
  int size = register_size (gdbarch, regnum);
  struct value *value = frame_unwind_register_value (next_frame, regnum);

  gdb_assert (value != NULL);

  if (value_optimized_out (value))
    {
      throw_error (OPTIMIZED_OUT_ERROR,
		   _("Register %d was not saved"), regnum);
    }
  if (!value_entirely_available (value))
    {
      throw_error (NOT_AVAILABLE_ERROR,
		   _("Register %d is not available"), regnum);
    }

  LONGEST r = extract_signed_integer (value_contents_all (value), size,
				      byte_order);

  release_value (value);
  return r;
}

LONGEST
get_frame_register_signed (struct frame_info *frame, int regnum)
{
  return frame_unwind_register_signed (frame->next, regnum);
}

ULONGEST
frame_unwind_register_unsigned (frame_info *next_frame, int regnum)
{
  struct gdbarch *gdbarch = frame_unwind_arch (next_frame);
  enum bfd_endian byte_order = gdbarch_byte_order (gdbarch);
  int size = register_size (gdbarch, regnum);
  struct value *value = frame_unwind_register_value (next_frame, regnum);

  gdb_assert (value != NULL);

  if (value_optimized_out (value))
    {
      throw_error (OPTIMIZED_OUT_ERROR,
		   _("Register %d was not saved"), regnum);
    }
  if (!value_entirely_available (value))
    {
      throw_error (NOT_AVAILABLE_ERROR,
		   _("Register %d is not available"), regnum);
    }

  ULONGEST r = extract_unsigned_integer (value_contents_all (value), size,
					 byte_order);

  release_value (value);
  return r;
}

ULONGEST
get_frame_register_unsigned (struct frame_info *frame, int regnum)
{
  return frame_unwind_register_unsigned (frame->next, regnum);
}

bool
read_frame_register_unsigned (frame_info *frame, int regnum,
			      ULONGEST *val)
{
  struct value *regval = get_frame_register_value (frame, regnum);

  if (!value_optimized_out (regval)
      && value_entirely_available (regval))
    {
      struct gdbarch *gdbarch = get_frame_arch (frame);
      enum bfd_endian byte_order = gdbarch_byte_order (gdbarch);
      int size = register_size (gdbarch, VALUE_REGNUM (regval));

      *val = extract_unsigned_integer (value_contents (regval), size, byte_order);
      return true;
    }

  return false;
}

void
put_frame_register (struct frame_info *frame, int regnum,
		    const gdb_byte *buf, LONGEST offset)
{
  struct gdbarch *gdbarch = get_frame_arch (frame);
  int realnum;
  int optim;
  int unavail;
  enum lval_type lval;
  CORE_ADDR addr;

  frame_register (frame, regnum, &optim, &unavail,
		  &lval, &addr, &realnum, NULL);
  if (optim)
    error (_("Attempt to assign to a register that was not saved."));
  switch (lval)
    {
    case lval_memory:
      {
	write_memory (addr + offset, buf, register_size (gdbarch, regnum));
	break;
      }
    case lval_register:
      {
        /* Register written can be bigger then the value we are writing.  */
	gdb::byte_vector temp_buf (register_size (gdbarch, realnum));
	get_current_regcache ()->cooked_read (realnum, temp_buf.data ());
	memcpy ((char *) temp_buf.data () + offset, buf,
	        register_size (gdbarch, regnum));
	get_current_regcache ()->cooked_write (realnum, temp_buf.data ());
	break;
      }
    default:
      error (_("Attempt to assign to an unmodifiable value."));
    }
}

/* This function is deprecated.  Use get_frame_register_value instead,
   which provides more accurate information.

   Find and return the value of REGNUM for the specified stack frame.
   The number of bytes copied is REGISTER_SIZE (REGNUM).

   Returns 0 if the register value could not be found.  */

bool
deprecated_frame_register_read (frame_info *frame, int regnum,
				gdb_byte *myaddr)
{
  int optimized;
  int unavailable;
  enum lval_type lval;
  CORE_ADDR addr;
  int realnum;

  frame_register (frame, regnum, &optimized, &unavailable,
		  &lval, &addr, &realnum, myaddr);

  return !optimized && !unavailable;
}

bool
get_frame_register_bytes (frame_info *frame, int regnum,
			  CORE_ADDR offset, int len, gdb_byte *myaddr,
			  int *optimizedp, int *unavailablep)
{
  struct gdbarch *gdbarch = get_frame_arch (frame);
  int i;
  int maxsize;
  int numregs;

  /* Skip registers wholly inside of OFFSET.  */
  while (offset >= register_size (gdbarch, regnum))
    {
      offset -= register_size (gdbarch, regnum);
      regnum++;
    }

  /* Ensure that we will not read beyond the end of the register file.
     This can only ever happen if the debug information is bad.  */
  maxsize = -offset;
  numregs = gdbarch_num_cooked_regs (gdbarch);
  for (i = regnum; i < numregs; i++)
    {
      int thissize = register_size (gdbarch, i);

      if (thissize == 0)
	break;	/* This register is not available on this architecture.  */
      maxsize += thissize;
    }
  if (len > maxsize)
    error (_("Bad debug information detected: "
	     "Attempt to read %d bytes from registers."), len);

  /* Copy the data.  */
  while (len > 0)
    {
      int curr_len = register_size (gdbarch, regnum) - offset;

      if (curr_len > len)
	curr_len = len;

      if (curr_len == register_size (gdbarch, regnum))
	{
	  enum lval_type lval;
	  CORE_ADDR addr;
	  int realnum;

	  frame_register (frame, regnum, optimizedp, unavailablep,
			  &lval, &addr, &realnum, myaddr);
	  if (*optimizedp || *unavailablep)
	    return false;
	}
      else
	{
	  struct value *value = frame_unwind_register_value (frame->next,
							     regnum);
	  gdb_assert (value != NULL);
	  *optimizedp = value_optimized_out (value);
	  *unavailablep = !value_entirely_available (value);

	  if (*optimizedp || *unavailablep)
	    {
	      release_value (value);
	      return false;
	    }

	  memcpy (myaddr, value_contents_all (value) + offset, curr_len);
	  release_value (value);
	}

      myaddr += curr_len;
      len -= curr_len;
      offset = 0;
      regnum++;
    }

  *optimizedp = 0;
  *unavailablep = 0;

  return true;
}

void
put_frame_register_bytes (struct frame_info *frame, int regnum,
			  CORE_ADDR offset, int len, const gdb_byte *myaddr)
{
  struct gdbarch *gdbarch = get_frame_arch (frame);

  /* Skip registers wholly inside of OFFSET.  */
  while (offset >= register_size (gdbarch, regnum))
    {
      offset -= register_size (gdbarch, regnum);
      regnum++;
    }

  /* Copy the data.  */
  while (len > 0)
    {
      int curr_len = register_size (gdbarch, regnum) - offset;
      struct value *value = frame_unwind_register_value (frame->next,
							 regnum);
      LONGEST added_offset = value == NULL ? 0 : value_offset (value);

      if (curr_len > len)
	curr_len = len;

      /*  Compute value is a special new case for DWARF 6.
          The problem is that the computed callback mechanism only
          supports a struct value arguments, so we need to make one.  */
      if (value != NULL && VALUE_LVAL (value) == lval_computed)
	{
	  struct value *from_value;
	  const struct lval_funcs *funcs = value_computed_funcs (value);
	  struct type * reg_type = register_type (gdbarch, regnum);

	  if (funcs->write == NULL)
        error (_("Attempt to assign to an unmodifiable value."));

	  from_value = allocate_value (reg_type);
	  memcpy (value_contents_raw (from_value), myaddr,
	          TYPE_LENGTH (reg_type));

	  set_value_offset (value, added_offset + offset);

	  funcs->write (value, from_value);
	  release_value (from_value);
	}
      else if (curr_len == register_size (gdbarch, regnum))
	{
	  put_frame_register (frame, regnum, myaddr, added_offset);
	}
      else
	{
	  gdb_assert (value != NULL);

	  memcpy ((char *) value_contents_writeable (value) + offset,
		  myaddr, curr_len);
	  put_frame_register (frame, regnum, value_contents_raw (value),
			      added_offset);
	}

      if (value != NULL)
        release_value (value);

      myaddr += curr_len;
      len -= curr_len;
      offset = 0;
      regnum++;
    }
}

/* Create a sentinel frame.  */

static struct frame_info *
create_sentinel_frame (struct program_space *pspace, struct regcache *regcache)
{
  struct frame_info *frame = FRAME_OBSTACK_ZALLOC (struct frame_info);

  frame->level = -1;
  frame->pspace = pspace;
  frame->aspace = regcache->aspace ();
  /* Explicitly initialize the sentinel frame's cache.  Provide it
     with the underlying regcache.  In the future additional
     information, such as the frame's thread will be added.  */
  frame->prologue_cache = sentinel_frame_cache (regcache);
  /* For the moment there is only one sentinel frame implementation.  */
  frame->unwind = &sentinel_frame_unwind;
  /* Link this frame back to itself.  The frame is self referential
     (the unwound PC is the same as the pc), so make it so.  */
  frame->next = frame;
  /* The sentinel frame has a special ID.  */
  frame->this_id.p = frame_id_status::COMPUTED;
  frame->this_id.value = sentinel_frame_id;
  if (frame_debug)
    {
      fprintf_unfiltered (gdb_stdlog, "{ create_sentinel_frame (...) -> ");
      fprint_frame (gdb_stdlog, frame);
      fprintf_unfiltered (gdb_stdlog, " }\n");
    }
  return frame;
}

/* Cache for frame addresses already read by gdb.  Valid only while
   inferior is stopped.  Control variables for the frame cache should
   be local to this module.  */

static struct obstack frame_cache_obstack;

void *
frame_obstack_zalloc (unsigned long size)
{
  void *data = obstack_alloc (&frame_cache_obstack, size);

  memset (data, 0, size);
  return data;
}

static struct frame_info *get_prev_frame_always_1 (struct frame_info *this_frame);

struct frame_info *
get_current_frame (void)
{
  struct frame_info *current_frame;

  /* First check, and report, the lack of registers.  Having GDB
     report "No stack!" or "No memory" when the target doesn't even
     have registers is very confusing.  Besides, "printcmd.exp"
     explicitly checks that ``print $pc'' with no registers prints "No
     registers".  */
  if (!target_has_registers)
    error (_("No registers."));
  if (!target_has_stack)
    error (_("No stack."));
  if (!target_has_memory)
    error (_("No memory."));
  /* Traceframes are effectively a substitute for the live inferior.  */
  if (get_traceframe_number () < 0)
    validate_registers_access ();

  if (sentinel_frame == NULL)
    sentinel_frame =
      create_sentinel_frame (current_program_space, get_current_regcache ());

  /* Set the current frame before computing the frame id, to avoid
     recursion inside compute_frame_id, in case the frame's
     unwinder decides to do a symbol lookup (which depends on the
     selected frame's block).

     This call must always succeed.  In particular, nothing inside
     get_prev_frame_always_1 should try to unwind from the
     sentinel frame, because that could fail/throw, and we always
     want to leave with the current frame created and linked in --
     we should never end up with the sentinel frame as outermost
     frame.  */
  current_frame = get_prev_frame_always_1 (sentinel_frame);
  gdb_assert (current_frame != NULL);

  return current_frame;
}

/* The "selected" stack frame is used by default for local and arg
   access.  May be zero, for no selected frame.  */

static struct frame_info *selected_frame;

bool
has_stack_frames ()
{
  if (!target_has_registers || !target_has_stack || !target_has_memory)
    return false;

  /* Traceframes are effectively a substitute for the live inferior.  */
  if (get_traceframe_number () < 0)
    {
      /* No current inferior, no frame.  */
      if (inferior_ptid == null_ptid)
	return false;

      thread_info *tp = inferior_thread ();
      /* Don't try to read from a dead thread.  */
      if (tp->state == THREAD_EXITED)
	return false;

      /* ... or from a spinning thread.  */
      if (tp->executing)
	return false;
    }

  return true;
}

/* Return the selected frame.  Always non-NULL (unless there isn't an
   inferior sufficient for creating a frame) in which case an error is
   thrown.  */

struct frame_info *
get_selected_frame (const char *message)
{
  if (selected_frame == NULL)
    {
      if (message != NULL && !has_stack_frames ())
	error (("%s"), message);
      /* Hey!  Don't trust this.  It should really be re-finding the
	 last selected frame of the currently selected thread.  This,
	 though, is better than nothing.  */
      select_frame (get_current_frame ());
    }
  /* There is always a frame.  */
  gdb_assert (selected_frame != NULL);
  return selected_frame;
}

/* If there is a selected frame, return it.  Otherwise, return NULL.  */

struct frame_info *
get_selected_frame_if_set (void)
{
  return selected_frame;
}

/* This is a variant of get_selected_frame() which can be called when
   the inferior does not have a frame; in that case it will return
   NULL instead of calling error().  */

struct frame_info *
deprecated_safe_get_selected_frame (void)
{
  if (!has_stack_frames ())
    return NULL;
  return get_selected_frame (NULL);
}

/* Select frame FI (or NULL - to invalidate the current frame).  */

void
select_frame (struct frame_info *fi)
{
  selected_frame = fi;
  /* NOTE: cagney/2002-05-04: FI can be NULL.  This occurs when the
     frame is being invalidated.  */

  /* FIXME: kseitz/2002-08-28: It would be nice to call
     selected_frame_level_changed_event() right here, but due to limitations
     in the current interfaces, we would end up flooding UIs with events
     because select_frame() is used extensively internally.

     Once we have frame-parameterized frame (and frame-related) commands,
     the event notification can be moved here, since this function will only
     be called when the user's selected frame is being changed.  */

  /* Ensure that symbols for this frame are read in.  Also, determine the
     source language of this frame, and switch to it if desired.  */
  if (fi)
    {
      CORE_ADDR pc;

      /* We retrieve the frame's symtab by using the frame PC.
	 However we cannot use the frame PC as-is, because it usually
	 points to the instruction following the "call", which is
	 sometimes the first instruction of another function.  So we
	 rely on get_frame_address_in_block() which provides us with a
	 PC which is guaranteed to be inside the frame's code
	 block.  */
      if (get_frame_address_in_block_if_available (fi, &pc))
	{
	  struct compunit_symtab *cust = find_pc_compunit_symtab (pc);

	  if (cust != NULL
	      && compunit_language (cust) != current_language->la_language
	      && compunit_language (cust) != language_unknown
	      && language_mode == language_mode_auto)
	    set_language (compunit_language (cust));
	}
    }
}

/* Create an arbitrary (i.e. address specified by user) or innermost frame.
   Always returns a non-NULL value.  */

struct frame_info *
create_new_frame (CORE_ADDR addr, CORE_ADDR pc)
{
  struct frame_info *fi;

  if (frame_debug)
    {
      fprintf_unfiltered (gdb_stdlog,
			  "{ create_new_frame (addr=%s, pc=%s) ",
			  hex_string (addr), hex_string (pc));
    }

  fi = FRAME_OBSTACK_ZALLOC (struct frame_info);

  fi->next = create_sentinel_frame (current_program_space,
				    get_current_regcache ());

  /* Set/update this frame's cached PC value, found in the next frame.
     Do this before looking for this frame's unwinder.  A sniffer is
     very likely to read this, and the corresponding unwinder is
     entitled to rely that the PC doesn't magically change.  */
  fi->next->prev_pc.value = pc;
  fi->next->prev_pc.status = CC_VALUE;

  /* We currently assume that frame chain's can't cross spaces.  */
  fi->pspace = fi->next->pspace;
  fi->aspace = fi->next->aspace;

  /* Select/initialize both the unwind function and the frame's type
     based on the PC.  */
  frame_unwind_find_by_frame (fi, &fi->prologue_cache);

  fi->this_id.p = frame_id_status::COMPUTED;
  fi->this_id.value = frame_id_build (addr, pc);

  if (frame_debug)
    {
      fprintf_unfiltered (gdb_stdlog, "-> ");
      fprint_frame (gdb_stdlog, fi);
      fprintf_unfiltered (gdb_stdlog, " }\n");
    }

  return fi;
}

/* Return the frame that THIS_FRAME calls (NULL if THIS_FRAME is the
   innermost frame).  Be careful to not fall off the bottom of the
   frame chain and onto the sentinel frame.  */

struct frame_info *
get_next_frame (struct frame_info *this_frame)
{
  if (this_frame->level > 0)
    return this_frame->next;
  else
    return NULL;
}

/* Return the frame that THIS_FRAME calls.  If THIS_FRAME is the
   innermost (i.e. current) frame, return the sentinel frame.  Thus,
   unlike get_next_frame(), NULL will never be returned.  */

struct frame_info *
get_next_frame_sentinel_okay (struct frame_info *this_frame)
{
  gdb_assert (this_frame != NULL);

  /* Note that, due to the manner in which the sentinel frame is
     constructed, this_frame->next still works even when this_frame
     is the sentinel frame.  But we disallow it here anyway because
     calling get_next_frame_sentinel_okay() on the sentinel frame
     is likely a coding error.  */
  gdb_assert (this_frame != sentinel_frame);

  return this_frame->next;
}

/* Observer for the target_changed event.  */

static void
frame_observer_target_changed (struct target_ops *target)
{
  reinit_frame_cache ();
}

/* Flush the entire frame cache.  */

void
reinit_frame_cache (void)
{
  struct frame_info *fi;

  ++frame_cache_generation;

  /* Tear down all frame caches.  */
  for (fi = sentinel_frame; fi != NULL; fi = fi->prev)
    {
      if (fi->prologue_cache && fi->unwind->dealloc_cache)
	fi->unwind->dealloc_cache (fi, fi->prologue_cache);
      if (fi->base_cache && fi->base->unwind->dealloc_cache)
	fi->base->unwind->dealloc_cache (fi, fi->base_cache);
    }

  /* Since we can't really be sure what the first object allocated was.  */
  obstack_free (&frame_cache_obstack, 0);
  obstack_init (&frame_cache_obstack);

  if (sentinel_frame != NULL)
    annotate_frames_invalid ();

  sentinel_frame = NULL;		/* Invalidate cache */
  select_frame (NULL);
  frame_stash_invalidate ();
  if (frame_debug)
    fprintf_unfiltered (gdb_stdlog, "{ reinit_frame_cache () }\n");
}

/* Find where a register is saved (in memory or another register).
   The result of frame_register_unwind is just where it is saved
   relative to this particular frame.  */

static void
frame_register_unwind_location (struct frame_info *this_frame, int regnum,
				int *optimizedp, enum lval_type *lvalp,
				CORE_ADDR *addrp, int *realnump)
{
  gdb_assert (this_frame == NULL || this_frame->level >= 0);

  while (this_frame != NULL)
    {
      int unavailable;

      frame_register_unwind (this_frame, regnum, optimizedp, &unavailable,
			     lvalp, addrp, realnump, NULL);

      if (*optimizedp)
	break;

      if (*lvalp != lval_register)
	break;

      regnum = *realnump;
      this_frame = get_next_frame (this_frame);
    }
}

/* Get the previous raw frame, and check that it is not identical to
   same other frame frame already in the chain.  If it is, there is
   most likely a stack cycle, so we discard it, and mark THIS_FRAME as
   outermost, with UNWIND_SAME_ID stop reason.  Unlike the other
   validity tests, that compare THIS_FRAME and the next frame, we do
   this right after creating the previous frame, to avoid ever ending
   up with two frames with the same id in the frame chain.  */

static struct frame_info *
get_prev_frame_if_no_cycle (struct frame_info *this_frame)
{
  struct frame_info *prev_frame;

  prev_frame = get_prev_frame_raw (this_frame);

  /* Don't compute the frame id of the current frame yet.  Unwinding
     the sentinel frame can fail (e.g., if the thread is gone and we
     can't thus read its registers).  If we let the cycle detection
     code below try to compute a frame ID, then an error thrown from
     within the frame ID computation would result in the sentinel
     frame as outermost frame, which is bogus.  Instead, we'll compute
     the current frame's ID lazily in get_frame_id.  Note that there's
     no point in doing cycle detection when there's only one frame, so
     nothing is lost here.  */
  if (prev_frame->level == 0)
    return prev_frame;

  unsigned int entry_generation = get_frame_cache_generation ();

  try
    {
      compute_frame_id (prev_frame);
      if (!frame_stash_add (prev_frame))
	{
	  /* Another frame with the same id was already in the stash.  We just
	     detected a cycle.  */
	  if (frame_debug)
	    {
	      fprintf_unfiltered (gdb_stdlog, "-> ");
	      fprint_frame (gdb_stdlog, NULL);
	      fprintf_unfiltered (gdb_stdlog, " // this frame has same ID }\n");
	    }
	  this_frame->stop_reason = UNWIND_SAME_ID;
	  /* Unlink.  */
	  prev_frame->next = NULL;
	  this_frame->prev = NULL;
	  prev_frame = NULL;
	}
    }
  catch (const gdb_exception &ex)
    {
      if (get_frame_cache_generation () == entry_generation)
	{
	  prev_frame->next = NULL;
	  this_frame->prev = NULL;
	}

      throw;
    }

  return prev_frame;
}

/* Helper function for get_prev_frame_always, this is called inside a
   TRY_CATCH block.  Return the frame that called THIS_FRAME or NULL if
   there is no such frame.  This may throw an exception.  */

static struct frame_info *
get_prev_frame_always_1 (struct frame_info *this_frame)
{
  struct gdbarch *gdbarch;

  gdb_assert (this_frame != NULL);
  gdbarch = get_frame_arch (this_frame);

  if (frame_debug)
    {
      fprintf_unfiltered (gdb_stdlog, "{ get_prev_frame_always (this_frame=");
      if (this_frame != NULL)
	fprintf_unfiltered (gdb_stdlog, "%d", this_frame->level);
      else
	fprintf_unfiltered (gdb_stdlog, "<NULL>");
      fprintf_unfiltered (gdb_stdlog, ") ");
    }

  /* Only try to do the unwind once.  */
  if (this_frame->prev_p)
    {
      if (frame_debug)
	{
	  fprintf_unfiltered (gdb_stdlog, "-> ");
	  fprint_frame (gdb_stdlog, this_frame->prev);
	  fprintf_unfiltered (gdb_stdlog, " // cached \n");
	}
      return this_frame->prev;
    }

  /* If the frame unwinder hasn't been selected yet, we must do so
     before setting prev_p; otherwise the check for misbehaved
     sniffers will think that this frame's sniffer tried to unwind
     further (see frame_cleanup_after_sniffer).  */
  if (this_frame->unwind == NULL)
    frame_unwind_find_by_frame (this_frame, &this_frame->prologue_cache);

  this_frame->prev_p = true;
  this_frame->stop_reason = UNWIND_NO_REASON;

  /* If we are unwinding from an inline frame, all of the below tests
     were already performed when we unwound from the next non-inline
     frame.  We must skip them, since we can not get THIS_FRAME's ID
     until we have unwound all the way down to the previous non-inline
     frame.  */
  if (get_frame_type (this_frame) == INLINE_FRAME)
    return get_prev_frame_if_no_cycle (this_frame);

  /* Check that this frame is unwindable.  If it isn't, don't try to
     unwind to the prev frame.  */
  this_frame->stop_reason
    = this_frame->unwind->stop_reason (this_frame,
				       &this_frame->prologue_cache);

  if (this_frame->stop_reason != UNWIND_NO_REASON)
    {
      if (frame_debug)
	{
	  enum unwind_stop_reason reason = this_frame->stop_reason;

	  fprintf_unfiltered (gdb_stdlog, "-> ");
	  fprint_frame (gdb_stdlog, NULL);
	  fprintf_unfiltered (gdb_stdlog, " // %s }\n",
			      frame_stop_reason_symbol_string (reason));
	}
      return NULL;
    }

  /* Check that this frame's ID isn't inner to (younger, below, next)
     the next frame.  This happens when a frame unwind goes backwards.
     This check is valid only if this frame and the next frame are NORMAL.
     See the comment at frame_id_inner for details.  */
  if (get_frame_type (this_frame) == NORMAL_FRAME
      && this_frame->next->unwind->type == NORMAL_FRAME
      && frame_id_inner (get_frame_arch (this_frame->next),
			 get_frame_id (this_frame),
			 get_frame_id (this_frame->next)))
    {
      CORE_ADDR this_pc_in_block;
      struct minimal_symbol *morestack_msym;
      const char *morestack_name = NULL;
      
      /* gcc -fsplit-stack __morestack can continue the stack anywhere.  */
      this_pc_in_block = get_frame_address_in_block (this_frame);
      morestack_msym = lookup_minimal_symbol_by_pc (this_pc_in_block).minsym;
      if (morestack_msym)
	morestack_name = morestack_msym->linkage_name ();
      if (!morestack_name || strcmp (morestack_name, "__morestack") != 0)
	{
	  if (frame_debug)
	    {
	      fprintf_unfiltered (gdb_stdlog, "-> ");
	      fprint_frame (gdb_stdlog, NULL);
	      fprintf_unfiltered (gdb_stdlog,
				  " // this frame ID is inner }\n");
	    }
	  this_frame->stop_reason = UNWIND_INNER_ID;
	  return NULL;
	}
    }

  /* Check that this and the next frame do not unwind the PC register
     to the same memory location.  If they do, then even though they
     have different frame IDs, the new frame will be bogus; two
     functions can't share a register save slot for the PC.  This can
     happen when the prologue analyzer finds a stack adjustment, but
     no PC save.

     This check does assume that the "PC register" is roughly a
     traditional PC, even if the gdbarch_unwind_pc method adjusts
     it (we do not rely on the value, only on the unwound PC being
     dependent on this value).  A potential improvement would be
     to have the frame prev_pc method and the gdbarch unwind_pc
     method set the same lval and location information as
     frame_register_unwind.  */
  if (this_frame->level > 0
      && gdbarch_pc_regnum (gdbarch) >= 0
      && get_frame_type (this_frame) == NORMAL_FRAME
      && (get_frame_type (this_frame->next) == NORMAL_FRAME
	  || get_frame_type (this_frame->next) == INLINE_FRAME))
    {
      int optimized, realnum, nrealnum;
      enum lval_type lval, nlval;
      CORE_ADDR addr, naddr;

      frame_register_unwind_location (this_frame,
				      gdbarch_pc_regnum (gdbarch),
				      &optimized, &lval, &addr, &realnum);
      frame_register_unwind_location (get_next_frame (this_frame),
				      gdbarch_pc_regnum (gdbarch),
				      &optimized, &nlval, &naddr, &nrealnum);

      if ((lval == lval_memory && lval == nlval && addr == naddr)
	  || (lval == lval_register && lval == nlval && realnum == nrealnum))
	{
	  if (frame_debug)
	    {
	      fprintf_unfiltered (gdb_stdlog, "-> ");
	      fprint_frame (gdb_stdlog, NULL);
	      fprintf_unfiltered (gdb_stdlog, " // no saved PC }\n");
	    }

	  this_frame->stop_reason = UNWIND_NO_SAVED_PC;
	  this_frame->prev = NULL;
	  return NULL;
	}
    }

  return get_prev_frame_if_no_cycle (this_frame);
}

/* Return a "struct frame_info" corresponding to the frame that called
   THIS_FRAME.  Returns NULL if there is no such frame.

   Unlike get_prev_frame, this function always tries to unwind the
   frame.  */

struct frame_info *
get_prev_frame_always (struct frame_info *this_frame)
{
  struct frame_info *prev_frame = NULL;

  try
    {
      prev_frame = get_prev_frame_always_1 (this_frame);
    }
  catch (const gdb_exception_error &ex)
    {
      if (ex.error == MEMORY_ERROR)
	{
	  this_frame->stop_reason = UNWIND_MEMORY_ERROR;
	  if (ex.message != NULL)
	    {
	      char *stop_string;
	      size_t size;

	      /* The error needs to live as long as the frame does.
	         Allocate using stack local STOP_STRING then assign the
	         pointer to the frame, this allows the STOP_STRING on the
	         frame to be of type 'const char *'.  */
	      size = ex.message->size () + 1;
	      stop_string = (char *) frame_obstack_zalloc (size);
	      memcpy (stop_string, ex.what (), size);
	      this_frame->stop_string = stop_string;
	    }
	  prev_frame = NULL;
	}
      else
	throw;
    }

  return prev_frame;
}

/* Construct a new "struct frame_info" and link it previous to
   this_frame.  */

static struct frame_info *
get_prev_frame_raw (struct frame_info *this_frame)
{
  struct frame_info *prev_frame;

  /* Allocate the new frame but do not wire it in to the frame chain.
     Some (bad) code in INIT_FRAME_EXTRA_INFO tries to look along
     frame->next to pull some fancy tricks (of course such code is, by
     definition, recursive).  Try to prevent it.

     There is no reason to worry about memory leaks, should the
     remainder of the function fail.  The allocated memory will be
     quickly reclaimed when the frame cache is flushed, and the `we've
     been here before' check above will stop repeated memory
     allocation calls.  */
  prev_frame = FRAME_OBSTACK_ZALLOC (struct frame_info);
  prev_frame->level = this_frame->level + 1;

  /* For now, assume we don't have frame chains crossing address
     spaces.  */
  prev_frame->pspace = this_frame->pspace;
  prev_frame->aspace = this_frame->aspace;

  /* Don't yet compute ->unwind (and hence ->type).  It is computed
     on-demand in get_frame_type, frame_register_unwind, and
     get_frame_id.  */

  /* Don't yet compute the frame's ID.  It is computed on-demand by
     get_frame_id().  */

  /* The unwound frame ID is validate at the start of this function,
     as part of the logic to decide if that frame should be further
     unwound, and not here while the prev frame is being created.
     Doing this makes it possible for the user to examine a frame that
     has an invalid frame ID.

     Some very old VAX code noted: [...]  For the sake of argument,
     suppose that the stack is somewhat trashed (which is one reason
     that "info frame" exists).  So, return 0 (indicating we don't
     know the address of the arglist) if we don't know what frame this
     frame calls.  */

  /* Link it in.  */
  this_frame->prev = prev_frame;
  prev_frame->next = this_frame;

  if (frame_debug)
    {
      fprintf_unfiltered (gdb_stdlog, "-> ");
      fprint_frame (gdb_stdlog, prev_frame);
      fprintf_unfiltered (gdb_stdlog, " }\n");
    }

  return prev_frame;
}

/* Debug routine to print a NULL frame being returned.  */

static void
frame_debug_got_null_frame (struct frame_info *this_frame,
			    const char *reason)
{
  if (frame_debug)
    {
      fprintf_unfiltered (gdb_stdlog, "{ get_prev_frame (this_frame=");
      if (this_frame != NULL)
	fprintf_unfiltered (gdb_stdlog, "%d", this_frame->level);
      else
	fprintf_unfiltered (gdb_stdlog, "<NULL>");
      fprintf_unfiltered (gdb_stdlog, ") -> // %s}\n", reason);
    }
}

/* Is this (non-sentinel) frame in the "main"() function?  */

static bool
inside_main_func (frame_info *this_frame)
{
  if (symfile_objfile == nullptr)
    return false;

  bound_minimal_symbol msymbol
    = lookup_minimal_symbol (main_name (), NULL, symfile_objfile);
  if (msymbol.minsym == nullptr)
    return false;

  /* Make certain that the code, and not descriptor, address is
     returned.  */
  CORE_ADDR maddr
    = gdbarch_convert_from_func_ptr_addr (get_frame_arch (this_frame),
					  BMSYMBOL_VALUE_ADDRESS (msymbol),
					  current_top_target ());

  return maddr == get_frame_func (this_frame);
}

/* Test whether THIS_FRAME is inside the process entry point function.  */

static bool
inside_entry_func (frame_info *this_frame)
{
  CORE_ADDR entry_point;

  if (!entry_point_address_query (&entry_point))
    return false;

  return get_frame_func (this_frame) == entry_point;
}

/* Return a structure containing various interesting information about
   the frame that called THIS_FRAME.  Returns NULL if there is entier
   no such frame or the frame fails any of a set of target-independent
   condition that should terminate the frame chain (e.g., as unwinding
   past main()).

   This function should not contain target-dependent tests, such as
   checking whether the program-counter is zero.  */

struct frame_info *
get_prev_frame (struct frame_info *this_frame)
{
  CORE_ADDR frame_pc;
  int frame_pc_p;

  /* There is always a frame.  If this assertion fails, suspect that
     something should be calling get_selected_frame() or
     get_current_frame().  */
  gdb_assert (this_frame != NULL);
  
  /* If this_frame is the current frame, then compute and stash
     its frame id prior to fetching and computing the frame id of the
     previous frame.  Otherwise, the cycle detection code in
     get_prev_frame_if_no_cycle() will not work correctly.  When
     get_frame_id() is called later on, an assertion error will
     be triggered in the event of a cycle between the current
     frame and its previous frame.  */
  if (this_frame->level == 0)
    get_frame_id (this_frame);

  frame_pc_p = get_frame_pc_if_available (this_frame, &frame_pc);

  /* tausq/2004-12-07: Dummy frames are skipped because it doesn't make much
     sense to stop unwinding at a dummy frame.  One place where a dummy
     frame may have an address "inside_main_func" is on HPUX.  On HPUX, the
     pcsqh register (space register for the instruction at the head of the
     instruction queue) cannot be written directly; the only way to set it
     is to branch to code that is in the target space.  In order to implement
     frame dummies on HPUX, the called function is made to jump back to where 
     the inferior was when the user function was called.  If gdb was inside 
     the main function when we created the dummy frame, the dummy frame will 
     point inside the main function.  */
  if (this_frame->level >= 0
      && get_frame_type (this_frame) == NORMAL_FRAME
      && !user_set_backtrace_options.backtrace_past_main
      && frame_pc_p
      && inside_main_func (this_frame))
    /* Don't unwind past main().  Note, this is done _before_ the
       frame has been marked as previously unwound.  That way if the
       user later decides to enable unwinds past main(), that will
       automatically happen.  */
    {
      frame_debug_got_null_frame (this_frame, "inside main func");
      return NULL;
    }

  /* If the user's backtrace limit has been exceeded, stop.  We must
     add two to the current level; one of those accounts for backtrace_limit
     being 1-based and the level being 0-based, and the other accounts for
     the level of the new frame instead of the level of the current
     frame.  */
  if (this_frame->level + 2 > user_set_backtrace_options.backtrace_limit)
    {
      frame_debug_got_null_frame (this_frame, "backtrace limit exceeded");
      return NULL;
    }

  /* If we're already inside the entry function for the main objfile,
     then it isn't valid.  Don't apply this test to a dummy frame -
     dummy frame PCs typically land in the entry func.  Don't apply
     this test to the sentinel frame.  Sentinel frames should always
     be allowed to unwind.  */
  /* NOTE: cagney/2003-07-07: Fixed a bug in inside_main_func() -
     wasn't checking for "main" in the minimal symbols.  With that
     fixed asm-source tests now stop in "main" instead of halting the
     backtrace in weird and wonderful ways somewhere inside the entry
     file.  Suspect that tests for inside the entry file/func were
     added to work around that (now fixed) case.  */
  /* NOTE: cagney/2003-07-15: danielj (if I'm reading it right)
     suggested having the inside_entry_func test use the
     inside_main_func() msymbol trick (along with entry_point_address()
     I guess) to determine the address range of the start function.
     That should provide a far better stopper than the current
     heuristics.  */
  /* NOTE: tausq/2004-10-09: this is needed if, for example, the compiler
     applied tail-call optimizations to main so that a function called 
     from main returns directly to the caller of main.  Since we don't
     stop at main, we should at least stop at the entry point of the
     application.  */
  if (this_frame->level >= 0
      && get_frame_type (this_frame) == NORMAL_FRAME
      && !user_set_backtrace_options.backtrace_past_entry
      && frame_pc_p
      && inside_entry_func (this_frame))
    {
      frame_debug_got_null_frame (this_frame, "inside entry func");
      return NULL;
    }

  /* Assume that the only way to get a zero PC is through something
     like a SIGSEGV or a dummy frame, and hence that NORMAL frames
     will never unwind a zero PC.  */
  if (this_frame->level > 0
      && (get_frame_type (this_frame) == NORMAL_FRAME
	  || get_frame_type (this_frame) == INLINE_FRAME)
      && get_frame_type (get_next_frame (this_frame)) == NORMAL_FRAME
      && frame_pc_p && frame_pc == 0)
    {
      frame_debug_got_null_frame (this_frame, "zero PC");
      return NULL;
    }

  return get_prev_frame_always (this_frame);
}

struct frame_id
get_prev_frame_id_by_id (struct frame_id id)
{
  struct frame_id prev_id;
  struct frame_info *frame;
  
  frame = frame_find_by_id (id);

  if (frame != NULL)
    prev_id = get_frame_id (get_prev_frame (frame));
  else
    prev_id = null_frame_id;

  return prev_id;
}

CORE_ADDR
get_frame_pc (struct frame_info *frame)
{
  gdb_assert (frame->next != NULL);
  return frame_unwind_pc (frame->next);
}

bool
get_frame_pc_if_available (frame_info *frame, CORE_ADDR *pc)
{

  gdb_assert (frame->next != NULL);

  try
    {
      *pc = frame_unwind_pc (frame->next);
    }
  catch (const gdb_exception_error &ex)
    {
      if (ex.error == NOT_AVAILABLE_ERROR)
	return false;
      else
	throw;
    }

  return true;
}

/* Return an address that falls within THIS_FRAME's code block.  */

CORE_ADDR
get_frame_address_in_block (struct frame_info *this_frame)
{
  /* A draft address.  */
  CORE_ADDR pc = get_frame_pc (this_frame);

  struct frame_info *next_frame = this_frame->next;

  /* Calling get_frame_pc returns the resume address for THIS_FRAME.
     Normally the resume address is inside the body of the function
     associated with THIS_FRAME, but there is a special case: when
     calling a function which the compiler knows will never return
     (for instance abort), the call may be the very last instruction
     in the calling function.  The resume address will point after the
     call and may be at the beginning of a different function
     entirely.

     If THIS_FRAME is a signal frame or dummy frame, then we should
     not adjust the unwound PC.  For a dummy frame, GDB pushed the
     resume address manually onto the stack.  For a signal frame, the
     OS may have pushed the resume address manually and invoked the
     handler (e.g. GNU/Linux), or invoked the trampoline which called
     the signal handler - but in either case the signal handler is
     expected to return to the trampoline.  So in both of these
     cases we know that the resume address is executable and
     related.  So we only need to adjust the PC if THIS_FRAME
     is a normal function.

     If the program has been interrupted while THIS_FRAME is current,
     then clearly the resume address is inside the associated
     function.  There are three kinds of interruption: debugger stop
     (next frame will be SENTINEL_FRAME), operating system
     signal or exception (next frame will be SIGTRAMP_FRAME),
     or debugger-induced function call (next frame will be
     DUMMY_FRAME).  So we only need to adjust the PC if
     NEXT_FRAME is a normal function.

     We check the type of NEXT_FRAME first, since it is already
     known; frame type is determined by the unwinder, and since
     we have THIS_FRAME we've already selected an unwinder for
     NEXT_FRAME.

     If the next frame is inlined, we need to keep going until we find
     the real function - for instance, if a signal handler is invoked
     while in an inlined function, then the code address of the
     "calling" normal function should not be adjusted either.  */

  while (get_frame_type (next_frame) == INLINE_FRAME)
    next_frame = next_frame->next;

  if ((get_frame_type (next_frame) == NORMAL_FRAME
       || get_frame_type (next_frame) == TAILCALL_FRAME)
      && (get_frame_type (this_frame) == NORMAL_FRAME
	  || get_frame_type (this_frame) == TAILCALL_FRAME
	  || get_frame_type (this_frame) == INLINE_FRAME))
    return pc - 1;

  return pc;
}

bool
get_frame_address_in_block_if_available (frame_info *this_frame,
					 CORE_ADDR *pc)
{

  try
    {
      *pc = get_frame_address_in_block (this_frame);
    }
  catch (const gdb_exception_error &ex)
    {
      if (ex.error == NOT_AVAILABLE_ERROR)
	return false;
      throw;
    }

  return true;
}

symtab_and_line
find_frame_sal (frame_info *frame)
{
  struct frame_info *next_frame;
  int notcurrent;
  CORE_ADDR pc;

  if (frame_inlined_callees (frame) > 0)
    {
      struct symbol *sym;

      /* If the current frame has some inlined callees, and we have a next
	 frame, then that frame must be an inlined frame.  In this case
	 this frame's sal is the "call site" of the next frame's inlined
	 function, which can not be inferred from get_frame_pc.  */
      next_frame = get_next_frame (frame);
      if (next_frame)
	sym = get_frame_function (next_frame);
      else
	sym = inline_skipped_symbol (inferior_thread ());

      /* If frame is inline, it certainly has symbols.  */
      gdb_assert (sym);

      symtab_and_line sal;
      if (SYMBOL_LINE (sym) != 0)
	{
	  sal.symtab = symbol_symtab (sym);
	  sal.line = SYMBOL_LINE (sym);
	}
      else
	/* If the symbol does not have a location, we don't know where
	   the call site is.  Do not pretend to.  This is jarring, but
	   we can't do much better.  */
	sal.pc = get_frame_pc (frame);

      sal.pspace = get_frame_program_space (frame);
      return sal;
    }

  /* If FRAME is not the innermost frame, that normally means that
     FRAME->pc points at the return instruction (which is *after* the
     call instruction), and we want to get the line containing the
     call (because the call is where the user thinks the program is).
     However, if the next frame is either a SIGTRAMP_FRAME or a
     DUMMY_FRAME, then the next frame will contain a saved interrupt
     PC and such a PC indicates the current (rather than next)
     instruction/line, consequently, for such cases, want to get the
     line containing fi->pc.  */
  if (!get_frame_pc_if_available (frame, &pc))
    return {};

  notcurrent = (pc != get_frame_address_in_block (frame));
  return find_pc_line (pc, notcurrent);
}

/* Per "frame.h", return the ``address'' of the frame.  Code should
   really be using get_frame_id().  */
CORE_ADDR
get_frame_base (struct frame_info *fi)
{
  return get_frame_id (fi).stack_addr;
}

/* High-level offsets into the frame.  Used by the debug info.  */

CORE_ADDR
get_frame_base_address (struct frame_info *fi)
{
  if (get_frame_type (fi) != NORMAL_FRAME)
    return 0;
  if (fi->base == NULL)
    fi->base = frame_base_find_by_frame (fi);
  /* Sneaky: If the low-level unwind and high-level base code share a
     common unwinder, let them share the prologue cache.  */
  if (fi->base->unwind == fi->unwind)
    return fi->base->this_base (fi, &fi->prologue_cache);
  return fi->base->this_base (fi, &fi->base_cache);
}

CORE_ADDR
get_frame_locals_address (struct frame_info *fi)
{
  if (get_frame_type (fi) != NORMAL_FRAME)
    return 0;
  /* If there isn't a frame address method, find it.  */
  if (fi->base == NULL)
    fi->base = frame_base_find_by_frame (fi);
  /* Sneaky: If the low-level unwind and high-level base code share a
     common unwinder, let them share the prologue cache.  */
  if (fi->base->unwind == fi->unwind)
    return fi->base->this_locals (fi, &fi->prologue_cache);
  return fi->base->this_locals (fi, &fi->base_cache);
}

CORE_ADDR
get_frame_args_address (struct frame_info *fi)
{
  if (get_frame_type (fi) != NORMAL_FRAME)
    return 0;
  /* If there isn't a frame address method, find it.  */
  if (fi->base == NULL)
    fi->base = frame_base_find_by_frame (fi);
  /* Sneaky: If the low-level unwind and high-level base code share a
     common unwinder, let them share the prologue cache.  */
  if (fi->base->unwind == fi->unwind)
    return fi->base->this_args (fi, &fi->prologue_cache);
  return fi->base->this_args (fi, &fi->base_cache);
}

/* Return true if the frame unwinder for frame FI is UNWINDER; false
   otherwise.  */

bool
frame_unwinder_is (frame_info *fi, const frame_unwind *unwinder)
{
  if (fi->unwind == nullptr)
    frame_unwind_find_by_frame (fi, &fi->prologue_cache);

  return fi->unwind == unwinder;
}

/* Level of the selected frame: 0 for innermost, 1 for its caller, ...
   or -1 for a NULL frame.  */

int
frame_relative_level (struct frame_info *fi)
{
  if (fi == NULL)
    return -1;
  else
    return fi->level;
}

enum frame_type
get_frame_type (struct frame_info *frame)
{
  if (frame->unwind == NULL)
    /* Initialize the frame's unwinder because that's what
       provides the frame's type.  */
    frame_unwind_find_by_frame (frame, &frame->prologue_cache);
  return frame->unwind->type;
}

struct program_space *
get_frame_program_space (struct frame_info *frame)
{
  return frame->pspace;
}

struct program_space *
frame_unwind_program_space (struct frame_info *this_frame)
{
  gdb_assert (this_frame);

  /* This is really a placeholder to keep the API consistent --- we
     assume for now that we don't have frame chains crossing
     spaces.  */
  return this_frame->pspace;
}

const address_space *
get_frame_address_space (struct frame_info *frame)
{
  return frame->aspace;
}

/* Memory access methods.  */

void
get_frame_memory (struct frame_info *this_frame, CORE_ADDR addr,
		  gdb_byte *buf, int len)
{
  read_memory (addr, buf, len);
}

LONGEST
get_frame_memory_signed (struct frame_info *this_frame, CORE_ADDR addr,
			 int len)
{
  struct gdbarch *gdbarch = get_frame_arch (this_frame);
  enum bfd_endian byte_order = gdbarch_byte_order (gdbarch);

  return read_memory_integer (addr, len, byte_order);
}

ULONGEST
get_frame_memory_unsigned (struct frame_info *this_frame, CORE_ADDR addr,
			   int len)
{
  struct gdbarch *gdbarch = get_frame_arch (this_frame);
  enum bfd_endian byte_order = gdbarch_byte_order (gdbarch);

  return read_memory_unsigned_integer (addr, len, byte_order);
}

bool
safe_frame_unwind_memory (struct frame_info *this_frame,
			  CORE_ADDR addr, gdb_byte *buf, int len)
{
  /* NOTE: target_read_memory returns zero on success!  */
  return target_read_memory (addr, buf, len) == 0;
}

/* Architecture methods.  */

struct gdbarch *
get_frame_arch (struct frame_info *this_frame)
{
  return frame_unwind_arch (this_frame->next);
}

struct gdbarch *
frame_unwind_arch (struct frame_info *next_frame)
{
  if (!next_frame->prev_arch.p)
    {
      struct gdbarch *arch;

      if (next_frame->unwind == NULL)
	frame_unwind_find_by_frame (next_frame, &next_frame->prologue_cache);

      if (next_frame->unwind->prev_arch != NULL)
	arch = next_frame->unwind->prev_arch (next_frame,
					      &next_frame->prologue_cache);
      else
	arch = get_frame_arch (next_frame);

      next_frame->prev_arch.arch = arch;
      next_frame->prev_arch.p = true;
      if (frame_debug)
	fprintf_unfiltered (gdb_stdlog,
			    "{ frame_unwind_arch (next_frame=%d) -> %s }\n",
			    next_frame->level,
			    gdbarch_bfd_arch_info (arch)->printable_name);
    }

  return next_frame->prev_arch.arch;
}

struct gdbarch *
frame_unwind_caller_arch (struct frame_info *next_frame)
{
  next_frame = skip_artificial_frames (next_frame);

  /* We must have a non-artificial frame.  The caller is supposed to check
     the result of frame_unwind_caller_id (), which returns NULL_FRAME_ID
     in this case.  */
  gdb_assert (next_frame != NULL);

  return frame_unwind_arch (next_frame);
}

/* Gets the language of FRAME.  */

enum language
get_frame_language (struct frame_info *frame)
{
  CORE_ADDR pc = 0;
  bool pc_p = false;

  gdb_assert (frame!= NULL);

    /* We determine the current frame language by looking up its
       associated symtab.  To retrieve this symtab, we use the frame
       PC.  However we cannot use the frame PC as is, because it
       usually points to the instruction following the "call", which
       is sometimes the first instruction of another function.  So
       we rely on get_frame_address_in_block(), it provides us with
       a PC that is guaranteed to be inside the frame's code
       block.  */

  try
    {
      pc = get_frame_address_in_block (frame);
      pc_p = true;
    }
  catch (const gdb_exception_error &ex)
    {
      if (ex.error != NOT_AVAILABLE_ERROR)
	throw;
    }

  if (pc_p)
    {
      struct compunit_symtab *cust = find_pc_compunit_symtab (pc);

      if (cust != NULL)
	return compunit_language (cust);
    }

  return language_unknown;
}

/* Stack pointer methods.  */

CORE_ADDR
get_frame_sp (struct frame_info *this_frame)
{
  struct gdbarch *gdbarch = get_frame_arch (this_frame);

  /* NOTE drow/2008-06-28: gdbarch_unwind_sp could be converted to
     operate on THIS_FRAME now.  */
  return gdbarch_unwind_sp (gdbarch, this_frame->next);
}

/* Return the reason why we can't unwind past FRAME.  */

enum unwind_stop_reason
get_frame_unwind_stop_reason (struct frame_info *frame)
{
  /* Fill-in STOP_REASON.  */
  get_prev_frame_always (frame);
  gdb_assert (frame->prev_p);

  return frame->stop_reason;
}

/* Return a string explaining REASON.  */

const char *
unwind_stop_reason_to_string (enum unwind_stop_reason reason)
{
  switch (reason)
    {
#define SET(name, description) \
    case name: return _(description);
#include "unwind_stop_reasons.def"
#undef SET

    default:
      internal_error (__FILE__, __LINE__,
		      "Invalid frame stop reason");
    }
}

const char *
frame_stop_reason_string (struct frame_info *fi)
{
  gdb_assert (fi->prev_p);
  gdb_assert (fi->prev == NULL);

  /* Return the specific string if we have one.  */
  if (fi->stop_string != NULL)
    return fi->stop_string;

  /* Return the generic string if we have nothing better.  */
  return unwind_stop_reason_to_string (fi->stop_reason);
}

/* Return the enum symbol name of REASON as a string, to use in debug
   output.  */

static const char *
frame_stop_reason_symbol_string (enum unwind_stop_reason reason)
{
  switch (reason)
    {
#define SET(name, description) \
    case name: return #name;
#include "unwind_stop_reasons.def"
#undef SET

    default:
      internal_error (__FILE__, __LINE__,
		      "Invalid frame stop reason");
    }
}

/* Clean up after a failed (wrong unwinder) attempt to unwind past
   FRAME.  */

void
frame_cleanup_after_sniffer (struct frame_info *frame)
{
  /* The sniffer should not allocate a prologue cache if it did not
     match this frame.  */
  gdb_assert (frame->prologue_cache == NULL);

  /* No sniffer should extend the frame chain; sniff based on what is
     already certain.  */
  gdb_assert (!frame->prev_p);

  /* The sniffer should not check the frame's ID; that's circular.  */
  gdb_assert (frame->this_id.p != frame_id_status::COMPUTED);

  /* Clear cached fields dependent on the unwinder.

     The previous PC is independent of the unwinder, but the previous
     function is not (see get_frame_address_in_block).  */
  frame->prev_func.status = CC_UNKNOWN;
  frame->prev_func.addr = 0;

  /* Discard the unwinder last, so that we can easily find it if an assertion
     in this function triggers.  */
  frame->unwind = NULL;
}

/* Set FRAME's unwinder temporarily, so that we can call a sniffer.
   If sniffing fails, the caller should be sure to call
   frame_cleanup_after_sniffer.  */

void
frame_prepare_for_sniffer (struct frame_info *frame,
			   const struct frame_unwind *unwind)
{
  gdb_assert (frame->unwind == NULL);
  frame->unwind = unwind;
}

static struct cmd_list_element *set_backtrace_cmdlist;
static struct cmd_list_element *show_backtrace_cmdlist;

/* Definition of the "set backtrace" settings that are exposed as
   "backtrace" command options.  */

using boolean_option_def
  = gdb::option::boolean_option_def<set_backtrace_options>;
using uinteger_option_def
  = gdb::option::uinteger_option_def<set_backtrace_options>;

const gdb::option::option_def set_backtrace_option_defs[] = {

  boolean_option_def {
    "past-main",
    [] (set_backtrace_options *opt) { return &opt->backtrace_past_main; },
    show_backtrace_past_main, /* show_cmd_cb */
    N_("Set whether backtraces should continue past \"main\"."),
    N_("Show whether backtraces should continue past \"main\"."),
    N_("Normally the caller of \"main\" is not of interest, so GDB will terminate\n\
the backtrace at \"main\".  Set this if you need to see the rest\n\
of the stack trace."),
  },

  boolean_option_def {
    "past-entry",
    [] (set_backtrace_options *opt) { return &opt->backtrace_past_entry; },
    show_backtrace_past_entry, /* show_cmd_cb */
    N_("Set whether backtraces should continue past the entry point of a program."),
    N_("Show whether backtraces should continue past the entry point of a program."),
    N_("Normally there are no callers beyond the entry point of a program, so GDB\n\
will terminate the backtrace there.  Set this if you need to see\n\
the rest of the stack trace."),
  },
};

void _initialize_frame ();
void
_initialize_frame ()
{
  obstack_init (&frame_cache_obstack);

  frame_stash_create ();

  gdb::observers::target_changed.attach (frame_observer_target_changed);

  add_basic_prefix_cmd ("backtrace", class_maintenance, _("\
Set backtrace specific variables.\n\
Configure backtrace variables such as the backtrace limit"),
			&set_backtrace_cmdlist, "set backtrace ",
			0/*allow-unknown*/, &setlist);
  add_show_prefix_cmd ("backtrace", class_maintenance, _("\
Show backtrace specific variables.\n\
Show backtrace variables such as the backtrace limit."),
		       &show_backtrace_cmdlist, "show backtrace ",
		       0/*allow-unknown*/, &showlist);

  add_setshow_uinteger_cmd ("limit", class_obscure,
			    &user_set_backtrace_options.backtrace_limit, _("\
Set an upper bound on the number of backtrace levels."), _("\
Show the upper bound on the number of backtrace levels."), _("\
No more than the specified number of frames can be displayed or examined.\n\
Literal \"unlimited\" or zero means no limit."),
			    NULL,
			    show_backtrace_limit,
			    &set_backtrace_cmdlist,
			    &show_backtrace_cmdlist);

  gdb::option::add_setshow_cmds_for_options
    (class_stack, &user_set_backtrace_options,
     set_backtrace_option_defs, &set_backtrace_cmdlist, &show_backtrace_cmdlist);

  /* Debug this files internals.  */
  add_setshow_zuinteger_cmd ("frame", class_maintenance, &frame_debug,  _("\
Set frame debugging."), _("\
Show frame debugging."), _("\
When non-zero, frame specific internal debugging is enabled."),
			     NULL,
			     show_frame_debug,
			     &setdebuglist, &showdebuglist);
}<|MERGE_RESOLUTION|>--- conflicted
+++ resolved
@@ -750,13 +750,6 @@
   /* The frame is valid iff it has a valid stack address.  */
   bool p = l.stack_status != FID_STACK_INVALID;
 
-<<<<<<< HEAD
-  /* outer_frame_id and functions inlined into it are also valid.  */
-  if (!p && l.special_addr_p)
-    p = true;
-
-=======
->>>>>>> e062fcc8
   if (frame_debug)
     {
       fprintf_unfiltered (gdb_stdlog, "{ frame_id_p (l=");
@@ -781,22 +774,8 @@
 {
   bool eq;
 
-<<<<<<< HEAD
-  if (l.stack_status == FID_STACK_INVALID && l.special_addr_p
-      && r.stack_status == FID_STACK_INVALID && r.special_addr_p)
-    /* The outermost frame marker, and any inline frame markers
-       derived from it, are equal to themselves.  This is the dodgy
-       thing about outer_frame_id, since between execution steps
-       we might step into another function - from which we can't
-       unwind either.  More thought required to get rid of
-       outer_frame_id.  */
-    eq = l.artificial_depth == r.artificial_depth;
-  else if (l.stack_status == FID_STACK_INVALID
-	   || r.stack_status == FID_STACK_INVALID)
-=======
   if (l.stack_status == FID_STACK_INVALID
       || r.stack_status == FID_STACK_INVALID)
->>>>>>> e062fcc8
     /* Like a NaN, if either ID is invalid, the result is false.
        Note that a frame ID is invalid iff it is the null frame ID.  */
     eq = false;
