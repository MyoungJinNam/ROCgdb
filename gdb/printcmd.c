/* Print values for GNU debugger GDB.

   Copyright (C) 1986-2020 Free Software Foundation, Inc.

   This file is part of GDB.

   This program is free software; you can redistribute it and/or modify
   it under the terms of the GNU General Public License as published by
   the Free Software Foundation; either version 3 of the License, or
   (at your option) any later version.

   This program is distributed in the hope that it will be useful,
   but WITHOUT ANY WARRANTY; without even the implied warranty of
   MERCHANTABILITY or FITNESS FOR A PARTICULAR PURPOSE.  See the
   GNU General Public License for more details.

   You should have received a copy of the GNU General Public License
   along with this program.  If not, see <http://www.gnu.org/licenses/>.  */

#include "defs.h"
#include "frame.h"
#include "symtab.h"
#include "gdbtypes.h"
#include "value.h"
#include "language.h"
#include "c-lang.h"
#include "expression.h"
#include "gdbcore.h"
#include "gdbcmd.h"
#include "target.h"
#include "breakpoint.h"
#include "demangle.h"
#include "gdb-demangle.h"
#include "valprint.h"
#include "annotate.h"
#include "symfile.h"		/* for overlay functions */
#include "objfiles.h"		/* ditto */
#include "completer.h"		/* for completion functions */
#include "ui-out.h"
#include "block.h"
#include "disasm.h"
#include "target-float.h"
#include "observable.h"
#include "solist.h"
#include "parser-defs.h"
#include "charset.h"
#include "arch-utils.h"
#include "cli/cli-utils.h"
#include "cli/cli-option.h"
#include "cli/cli-script.h"
#include "cli/cli-style.h"
#include "gdbsupport/format.h"
#include "source.h"
#include "gdbsupport/byte-vector.h"
#include "gdbsupport/gdb_optional.h"
#include "safe-ctype.h"

/* Last specified output format.  */

static char last_format = 0;

/* Last specified examination size.  'b', 'h', 'w' or `q'.  */

static char last_size = 'w';

/* Last specified count for the 'x' command.  */

static int last_count;

/* Default address to examine next, and associated architecture.  */

static struct gdbarch *next_gdbarch;
static CORE_ADDR next_address;

/* Number of delay instructions following current disassembled insn.  */

static int branch_delay_insns;

/* Last address examined.  */

static CORE_ADDR last_examine_address;

/* Contents of last address examined.
   This is not valid past the end of the `x' command!  */

static value_ref_ptr last_examine_value;

/* Largest offset between a symbolic value and an address, that will be
   printed as `0x1234 <symbol+offset>'.  */

static unsigned int max_symbolic_offset = UINT_MAX;
static void
show_max_symbolic_offset (struct ui_file *file, int from_tty,
			  struct cmd_list_element *c, const char *value)
{
  fprintf_filtered (file,
		    _("The largest offset that will be "
		      "printed in <symbol+1234> form is %s.\n"),
		    value);
}

/* Append the source filename and linenumber of the symbol when
   printing a symbolic value as `<symbol at filename:linenum>' if set.  */
static bool print_symbol_filename = false;
static void
show_print_symbol_filename (struct ui_file *file, int from_tty,
			    struct cmd_list_element *c, const char *value)
{
  fprintf_filtered (file, _("Printing of source filename and "
			    "line number with <symbol> is %s.\n"),
		    value);
}

/* Number of auto-display expression currently being displayed.
   So that we can disable it if we get a signal within it.
   -1 when not doing one.  */

static int current_display_number;

/* Last allocated display number.  */

static int display_number;

struct display
  {
    display (const char *exp_string_, expression_up &&exp_,
	     const struct format_data &format_, struct program_space *pspace_,
	     const struct block *block_)
      : exp_string (exp_string_),
	exp (std::move (exp_)),
	number (++display_number),
	format (format_),
	pspace (pspace_),
	block (block_),
	enabled_p (true)
    {
    }

    /* The expression as the user typed it.  */
    std::string exp_string;

    /* Expression to be evaluated and displayed.  */
    expression_up exp;

    /* Item number of this auto-display item.  */
    int number;

    /* Display format specified.  */
    struct format_data format;

    /* Program space associated with `block'.  */
    struct program_space *pspace;

    /* Innermost block required by this expression when evaluated.  */
    const struct block *block;

    /* Status of this display (enabled or disabled).  */
    bool enabled_p;
  };

/* Expressions whose values should be displayed automatically each
   time the program stops.  */

static std::vector<std::unique_ptr<struct display>> all_displays;

/* Prototypes for local functions.  */

static void do_one_display (struct display *);


/* Decode a format specification.  *STRING_PTR should point to it.
   OFORMAT and OSIZE are used as defaults for the format and size
   if none are given in the format specification.
   If OSIZE is zero, then the size field of the returned value
   should be set only if a size is explicitly specified by the
   user.
   The structure returned describes all the data
   found in the specification.  In addition, *STRING_PTR is advanced
   past the specification and past all whitespace following it.  */

static struct format_data
decode_format (const char **string_ptr, int oformat, int osize)
{
  struct format_data val;
  const char *p = *string_ptr;

  val.format = '?';
  val.size = '?';
  val.count = 1;
  val.raw = 0;

  if (*p == '-')
    {
      val.count = -1;
      p++;
    }
  if (*p >= '0' && *p <= '9')
    val.count *= atoi (p);
  while (*p >= '0' && *p <= '9')
    p++;

  /* Now process size or format letters that follow.  */

  while (1)
    {
      if (*p == 'b' || *p == 'h' || *p == 'w' || *p == 'g')
	val.size = *p++;
      else if (*p == 'r')
	{
	  val.raw = 1;
	  p++;
	}
      else if (*p >= 'a' && *p <= 'z')
	val.format = *p++;
      else
	break;
    }

  *string_ptr = skip_spaces (p);

  /* Set defaults for format and size if not specified.  */
  if (val.format == '?')
    {
      if (val.size == '?')
	{
	  /* Neither has been specified.  */
	  val.format = oformat;
	  val.size = osize;
	}
      else
	/* If a size is specified, any format makes a reasonable
	   default except 'i'.  */
	val.format = oformat == 'i' ? 'x' : oformat;
    }
  else if (val.size == '?')
    switch (val.format)
      {
      case 'a':
	/* Pick the appropriate size for an address.  This is deferred
	   until do_examine when we know the actual architecture to use.
	   A special size value of 'a' is used to indicate this case.  */
	val.size = osize ? 'a' : osize;
	break;
      case 'f':
	/* Floating point has to be word or giantword.  */
	if (osize == 'w' || osize == 'g')
	  val.size = osize;
	else
	  /* Default it to giantword if the last used size is not
	     appropriate.  */
	  val.size = osize ? 'g' : osize;
	break;
      case 'c':
	/* Characters default to one byte.  */
	val.size = osize ? 'b' : osize;
	break;
      case 's':
	/* Display strings with byte size chars unless explicitly
	   specified.  */
	val.size = '\0';
	break;

      default:
	/* The default is the size most recently specified.  */
	val.size = osize;
      }

  return val;
}

/* Print value VAL on stream according to OPTIONS.
   Do not end with a newline.
   SIZE is the letter for the size of datum being printed.
   This is used to pad hex numbers so they line up.  SIZE is 0
   for print / output and set for examine.  */

static void
print_formatted (struct value *val, int size,
		 const struct value_print_options *options,
		 struct ui_file *stream)
{
  struct type *type = check_typedef (value_type (val));
  int len = TYPE_LENGTH (type);

  if (VALUE_LVAL (val) == lval_memory)
    next_address = value_address (val) + len;

  if (size)
    {
      switch (options->format)
	{
	case 's':
	  {
	    struct type *elttype = value_type (val);

	    next_address = (value_address (val)
			    + val_print_string (elttype, NULL,
						value_address (val), -1,
						stream, options) * len);
	  }
	  return;

	case 'i':
	  /* We often wrap here if there are long symbolic names.  */
	  wrap_here ("    ");
	  next_address = (value_address (val)
			  + gdb_print_insn (get_type_arch (type),
					    value_address (val), stream,
					    &branch_delay_insns));
	  return;
	}
    }

  if (options->format == 0 || options->format == 's'
      || type->code () == TYPE_CODE_VOID
      || type->code () == TYPE_CODE_REF
      || type->code () == TYPE_CODE_ARRAY
      || type->code () == TYPE_CODE_STRING
      || type->code () == TYPE_CODE_STRUCT
      || type->code () == TYPE_CODE_UNION
      || type->code () == TYPE_CODE_NAMESPACE)
    value_print (val, stream, options);
  else
    /* User specified format, so don't look to the type to tell us
       what to do.  */
    value_print_scalar_formatted (val, options, size, stream);
}

/* Return builtin floating point type of same length as TYPE.
   If no such type is found, return TYPE itself.  */
static struct type *
float_type_from_length (struct type *type)
{
  struct gdbarch *gdbarch = get_type_arch (type);
  const struct builtin_type *builtin = builtin_type (gdbarch);

  if (TYPE_LENGTH (type) == TYPE_LENGTH (builtin->builtin_float))
    type = builtin->builtin_float;
  else if (TYPE_LENGTH (type) == TYPE_LENGTH (builtin->builtin_double))
    type = builtin->builtin_double;
  else if (TYPE_LENGTH (type) == TYPE_LENGTH (builtin->builtin_long_double))
    type = builtin->builtin_long_double;

  return type;
}

/* Print a scalar of data of type TYPE, pointed to in GDB by VALADDR,
   according to OPTIONS and SIZE on STREAM.  Formats s and i are not
   supported at this level.  */

void
print_scalar_formatted (const gdb_byte *valaddr, struct type *type,
			const struct value_print_options *options,
			int size, struct ui_file *stream)
{
  struct gdbarch *gdbarch = get_type_arch (type);
  unsigned int len = TYPE_LENGTH (type);
  enum bfd_endian byte_order = type_byte_order (type);

  /* String printing should go through val_print_scalar_formatted.  */
  gdb_assert (options->format != 's');

  /* If the value is a pointer, and pointers and addresses are not the
     same, then at this point, the value's length (in target bytes) is
     gdbarch_addr_bit/TARGET_CHAR_BIT, not TYPE_LENGTH (type).  */
  if (type->code () == TYPE_CODE_PTR)
    len = gdbarch_addr_bit (gdbarch) / TARGET_CHAR_BIT;

  /* If we are printing it as unsigned, truncate it in case it is actually
     a negative signed value (e.g. "print/u (short)-1" should print 65535
     (if shorts are 16 bits) instead of 4294967295).  */
  if (options->format != 'c'
      && (options->format != 'd' || type->is_unsigned ()))
    {
      if (len < TYPE_LENGTH (type) && byte_order == BFD_ENDIAN_BIG)
	valaddr += TYPE_LENGTH (type) - len;
    }

  /* Allow LEN == 0, and in this case, don't assume that VALADDR is
     valid.  */
  const gdb_byte zero = 0;
  if (len == 0)
    {
      len = 1;
      valaddr = &zero;
    }

  if (size != 0 && (options->format == 'x' || options->format == 't'))
    {
      /* Truncate to fit.  */
      unsigned newlen;
      switch (size)
	{
	case 'b':
	  newlen = 1;
	  break;
	case 'h':
	  newlen = 2;
	  break;
	case 'w':
	  newlen = 4;
	  break;
	case 'g':
	  newlen = 8;
	  break;
	default:
	  error (_("Undefined output size \"%c\"."), size);
	}
      if (newlen < len && byte_order == BFD_ENDIAN_BIG)
	valaddr += len - newlen;
      len = newlen;
    }

  /* Historically gdb has printed floats by first casting them to a
     long, and then printing the long.  PR cli/16242 suggests changing
     this to using C-style hex float format.

     Biased range types and sub-word scalar types must also be handled
     here; the value is correctly computed by unpack_long.  */
  gdb::byte_vector converted_bytes;
  /* Some cases below will unpack the value again.  In the biased
     range case, we want to avoid this, so we store the unpacked value
     here for possible use later.  */
  gdb::optional<LONGEST> val_long;
  if (((type->code () == TYPE_CODE_FLT
	|| is_fixed_point_type (type))
       && (options->format == 'o'
	   || options->format == 'x'
	   || options->format == 't'
	   || options->format == 'z'
	   || options->format == 'd'
	   || options->format == 'u'))
      || (type->code () == TYPE_CODE_RANGE && type->bounds ()->bias != 0)
      || type->bit_size_differs_p ())
    {
      val_long.emplace (unpack_long (type, valaddr));
      converted_bytes.resize (TYPE_LENGTH (type));
      store_signed_integer (converted_bytes.data (), TYPE_LENGTH (type),
			    byte_order, *val_long);
      valaddr = converted_bytes.data ();
    }

  /* Printing a non-float type as 'f' will interpret the data as if it were
     of a floating-point type of the same length, if that exists.  Otherwise,
     the data is printed as integer.  */
  char format = options->format;
  if (format == 'f' && type->code () != TYPE_CODE_FLT)
    {
      type = float_type_from_length (type);
      if (type->code () != TYPE_CODE_FLT)
	format = 0;
    }

  switch (format)
    {
    case 'o':
      print_octal_chars (stream, valaddr, len, byte_order);
      break;
    case 'd':
      print_decimal_chars (stream, valaddr, len, true, byte_order);
      break;
    case 'u':
      print_decimal_chars (stream, valaddr, len, false, byte_order);
      break;
    case 0:
      if (type->code () != TYPE_CODE_FLT)
	{
	  print_decimal_chars (stream, valaddr, len, !type->is_unsigned (),
			       byte_order);
	  break;
	}
      /* FALLTHROUGH */
    case 'f':
      print_floating (valaddr, type, stream);
      break;

    case 't':
      print_binary_chars (stream, valaddr, len, byte_order, size > 0);
      break;
    case 'x':
      print_hex_chars (stream, valaddr, len, byte_order, size > 0);
      break;
    case 'z':
      print_hex_chars (stream, valaddr, len, byte_order, true);
      break;
    case 'c':
      {
	struct value_print_options opts = *options;

	if (!val_long.has_value ())
	  val_long.emplace (unpack_long (type, valaddr));

	opts.format = 0;
	if (type->is_unsigned ())
	  type = builtin_type (gdbarch)->builtin_true_unsigned_char;
 	else
	  type = builtin_type (gdbarch)->builtin_true_char;

	value_print (value_from_longest (type, *val_long), stream, &opts);
      }
      break;

    case 'a':
      {
	if (!val_long.has_value ())
	  val_long.emplace (unpack_long (type, valaddr));
	print_address (gdbarch, *val_long, stream);
      }
      break;

    default:
      error (_("Undefined output format \"%c\"."), format);
    }
}

/* Specify default address for `x' command.
   The `info lines' command uses this.  */

void
set_next_address (struct gdbarch *gdbarch, CORE_ADDR addr)
{
  struct type *ptr_type = builtin_type (gdbarch)->builtin_data_ptr;

  next_gdbarch = gdbarch;
  next_address = addr;

  /* Make address available to the user as $_.  */
  set_internalvar (lookup_internalvar ("_"),
		   value_from_pointer (ptr_type, addr));
}

/* Optionally print address ADDR symbolically as <SYMBOL+OFFSET> on STREAM,
   after LEADIN.  Print nothing if no symbolic name is found nearby.
   Optionally also print source file and line number, if available.
   DO_DEMANGLE controls whether to print a symbol in its native "raw" form,
   or to interpret it as a possible C++ name and convert it back to source
   form.  However note that DO_DEMANGLE can be overridden by the specific
   settings of the demangle and asm_demangle variables.  Returns
   non-zero if anything was printed; zero otherwise.  */

int
print_address_symbolic (struct gdbarch *gdbarch, CORE_ADDR addr,
			struct ui_file *stream,
			int do_demangle, const char *leadin)
{
  std::string name, filename;
  int unmapped = 0;
  int offset = 0;
  int line = 0;

  if (build_address_symbolic (gdbarch, addr, do_demangle, false, &name,
			      &offset, &filename, &line, &unmapped))
    return 0;

  fputs_filtered (leadin, stream);
  if (unmapped)
    fputs_filtered ("<*", stream);
  else
    fputs_filtered ("<", stream);
  fputs_styled (name.c_str (), function_name_style.style (), stream);
  if (offset != 0)
    fprintf_filtered (stream, "%+d", offset);

  /* Append source filename and line number if desired.  Give specific
     line # of this addr, if we have it; else line # of the nearest symbol.  */
  if (print_symbol_filename && !filename.empty ())
    {
      fputs_filtered (line == -1 ? " in " : " at ", stream);
      fputs_styled (filename.c_str (), file_name_style.style (), stream);
      if (line != -1)
	fprintf_filtered (stream, ":%d", line);
    }
  if (unmapped)
    fputs_filtered ("*>", stream);
  else
    fputs_filtered (">", stream);

  return 1;
}

/* See valprint.h.  */

int
build_address_symbolic (struct gdbarch *gdbarch,
			CORE_ADDR addr,  /* IN */
			bool do_demangle, /* IN */
			bool prefer_sym_over_minsym, /* IN */
			std::string *name, /* OUT */
			int *offset,     /* OUT */
			std::string *filename, /* OUT */
			int *line,       /* OUT */
			int *unmapped)   /* OUT */
{
  struct bound_minimal_symbol msymbol;
  struct symbol *symbol;
  CORE_ADDR name_location = 0;
  struct obj_section *section = NULL;
  const char *name_temp = "";
  
  /* Let's say it is mapped (not unmapped).  */
  *unmapped = 0;

  /* Determine if the address is in an overlay, and whether it is
     mapped.  */
  if (overlay_debugging)
    {
      section = find_pc_overlay (addr);
      if (pc_in_unmapped_range (addr, section))
	{
	  *unmapped = 1;
	  addr = overlay_mapped_address (addr, section);
	}
    }

  /* Try to find the address in both the symbol table and the minsyms. 
     In most cases, we'll prefer to use the symbol instead of the
     minsym.  However, there are cases (see below) where we'll choose
     to use the minsym instead.  */

  /* This is defective in the sense that it only finds text symbols.  So
     really this is kind of pointless--we should make sure that the
     minimal symbols have everything we need (by changing that we could
     save some memory, but for many debug format--ELF/DWARF or
     anything/stabs--it would be inconvenient to eliminate those minimal
     symbols anyway).  */
  msymbol = lookup_minimal_symbol_by_pc_section (addr, section);
  symbol = find_pc_sect_function (addr, section);

  if (symbol)
    {
      /* If this is a function (i.e. a code address), strip out any
	 non-address bits.  For instance, display a pointer to the
	 first instruction of a Thumb function as <function>; the
	 second instruction will be <function+2>, even though the
	 pointer is <function+3>.  This matches the ISA behavior.  */
      addr = gdbarch_addr_bits_remove (gdbarch, addr);

      name_location = BLOCK_ENTRY_PC (SYMBOL_BLOCK_VALUE (symbol));
      if (do_demangle || asm_demangle)
	name_temp = symbol->print_name ();
      else
	name_temp = symbol->linkage_name ();
    }

  if (msymbol.minsym != NULL
      && MSYMBOL_HAS_SIZE (msymbol.minsym)
      && MSYMBOL_SIZE (msymbol.minsym) == 0
      && MSYMBOL_TYPE (msymbol.minsym) != mst_text
      && MSYMBOL_TYPE (msymbol.minsym) != mst_text_gnu_ifunc
      && MSYMBOL_TYPE (msymbol.minsym) != mst_file_text)
    msymbol.minsym = NULL;

  if (msymbol.minsym != NULL)
    {
      /* Use the minsym if no symbol is found.
      
	 Additionally, use the minsym instead of a (found) symbol if
	 the following conditions all hold:
	   1) The prefer_sym_over_minsym flag is false.
	   2) The minsym address is identical to that of the address under
	      consideration.
	   3) The symbol address is not identical to that of the address
	      under consideration.  */
      if (symbol == NULL ||
	   (!prefer_sym_over_minsym
	    && BMSYMBOL_VALUE_ADDRESS (msymbol) == addr
	    && name_location != addr))
	{
	  /* If this is a function (i.e. a code address), strip out any
	     non-address bits.  For instance, display a pointer to the
	     first instruction of a Thumb function as <function>; the
	     second instruction will be <function+2>, even though the
	     pointer is <function+3>.  This matches the ISA behavior.  */
	  if (MSYMBOL_TYPE (msymbol.minsym) == mst_text
	      || MSYMBOL_TYPE (msymbol.minsym) == mst_text_gnu_ifunc
	      || MSYMBOL_TYPE (msymbol.minsym) == mst_file_text
	      || MSYMBOL_TYPE (msymbol.minsym) == mst_solib_trampoline)
	    addr = gdbarch_addr_bits_remove (gdbarch, addr);

	  symbol = 0;
	  name_location = BMSYMBOL_VALUE_ADDRESS (msymbol);
	  if (do_demangle || asm_demangle)
	    name_temp = msymbol.minsym->print_name ();
	  else
	    name_temp = msymbol.minsym->linkage_name ();
	}
    }
  if (symbol == NULL && msymbol.minsym == NULL)
    return 1;

  /* If the nearest symbol is too far away, don't print anything symbolic.  */

  /* For when CORE_ADDR is larger than unsigned int, we do math in
     CORE_ADDR.  But when we detect unsigned wraparound in the
     CORE_ADDR math, we ignore this test and print the offset,
     because addr+max_symbolic_offset has wrapped through the end
     of the address space back to the beginning, giving bogus comparison.  */
  if (addr > name_location + max_symbolic_offset
      && name_location + max_symbolic_offset > name_location)
    return 1;

  *offset = (LONGEST) addr - name_location;

  *name = name_temp;

  if (print_symbol_filename)
    {
      struct symtab_and_line sal;

      sal = find_pc_sect_line (addr, section, 0);

      if (sal.symtab)
	{
	  *filename = symtab_to_filename_for_display (sal.symtab);
	  *line = sal.line;
	}
    }
  return 0;
}


/* Print address ADDR symbolically on STREAM.
   First print it as a number.  Then perhaps print
   <SYMBOL + OFFSET> after the number.  */

void
print_address (struct gdbarch *gdbarch,
	       CORE_ADDR addr, struct ui_file *stream)
{
  fputs_styled (paddress (gdbarch, addr), address_style.style (), stream);
  print_address_symbolic (gdbarch, addr, stream, asm_demangle, " ");
}

/* Return a prefix for instruction address:
   "=> " for current instruction, else "   ".  */

const char *
pc_prefix (CORE_ADDR addr)
{
  if (has_stack_frames ())
    {
      struct frame_info *frame;
      CORE_ADDR pc;

      frame = get_selected_frame (NULL);
      if (get_frame_pc_if_available (frame, &pc) && pc == addr)
	return "=> ";
    }
  return "   ";
}

/* Print address ADDR symbolically on STREAM.  Parameter DEMANGLE
   controls whether to print the symbolic name "raw" or demangled.
   Return non-zero if anything was printed; zero otherwise.  */

int
print_address_demangle (const struct value_print_options *opts,
			struct gdbarch *gdbarch, CORE_ADDR addr,
			struct ui_file *stream, int do_demangle)
{
  if (opts->addressprint)
    {
      fputs_styled (paddress (gdbarch, addr), address_style.style (), stream);
      print_address_symbolic (gdbarch, addr, stream, do_demangle, " ");
    }
  else
    {
      return print_address_symbolic (gdbarch, addr, stream, do_demangle, "");
    }
  return 1;
}


/* Find the address of the instruction that is INST_COUNT instructions before
   the instruction at ADDR.
   Since some architectures have variable-length instructions, we can't just
   simply subtract INST_COUNT * INSN_LEN from ADDR.  Instead, we use line
   number information to locate the nearest known instruction boundary,
   and disassemble forward from there.  If we go out of the symbol range
   during disassembling, we return the lowest address we've got so far and
   set the number of instructions read to INST_READ.  */

static CORE_ADDR
find_instruction_backward (struct gdbarch *gdbarch, CORE_ADDR addr,
			   int inst_count, int *inst_read)
{
  /* The vector PCS is used to store instruction addresses within
     a pc range.  */
  CORE_ADDR loop_start, loop_end, p;
  std::vector<CORE_ADDR> pcs;
  struct symtab_and_line sal;

  *inst_read = 0;
  loop_start = loop_end = addr;

  /* In each iteration of the outer loop, we get a pc range that ends before
     LOOP_START, then we count and store every instruction address of the range
     iterated in the loop.
     If the number of instructions counted reaches INST_COUNT, return the
     stored address that is located INST_COUNT instructions back from ADDR.
     If INST_COUNT is not reached, we subtract the number of counted
     instructions from INST_COUNT, and go to the next iteration.  */
  do
    {
      pcs.clear ();
      sal = find_pc_sect_line (loop_start, NULL, 1);
      if (sal.line <= 0)
	{
	  /* We reach here when line info is not available.  In this case,
	     we print a message and just exit the loop.  The return value
	     is calculated after the loop.  */
	  printf_filtered (_("No line number information available "
			     "for address "));
	  wrap_here ("  ");
	  print_address (gdbarch, loop_start - 1, gdb_stdout);
	  printf_filtered ("\n");
	  break;
	}

      loop_end = loop_start;
      loop_start = sal.pc;

      /* This loop pushes instruction addresses in the range from
	 LOOP_START to LOOP_END.  */
      for (p = loop_start; p < loop_end;)
	{
	  pcs.push_back (p);
	  p += gdb_insn_length (gdbarch, p);
	}

      inst_count -= pcs.size ();
      *inst_read += pcs.size ();
    }
  while (inst_count > 0);

  /* After the loop, the vector PCS has instruction addresses of the last
     source line we processed, and INST_COUNT has a negative value.
     We return the address at the index of -INST_COUNT in the vector for
     the reason below.
     Let's assume the following instruction addresses and run 'x/-4i 0x400e'.
       Line X of File
	  0x4000
	  0x4001
	  0x4005
       Line Y of File
	  0x4009
	  0x400c
       => 0x400e
	  0x4011
     find_instruction_backward is called with INST_COUNT = 4 and expected to
     return 0x4001.  When we reach here, INST_COUNT is set to -1 because
     it was subtracted by 2 (from Line Y) and 3 (from Line X).  The value
     4001 is located at the index 1 of the last iterated line (= Line X),
     which is simply calculated by -INST_COUNT.
     The case when the length of PCS is 0 means that we reached an area for
     which line info is not available.  In such case, we return LOOP_START,
     which was the lowest instruction address that had line info.  */
  p = pcs.size () > 0 ? pcs[-inst_count] : loop_start;

  /* INST_READ includes all instruction addresses in a pc range.  Need to
     exclude the beginning part up to the address we're returning.  That
     is, exclude {0x4000} in the example above.  */
  if (inst_count < 0)
    *inst_read += inst_count;

  return p;
}

/* Backward read LEN bytes of target memory from address MEMADDR + LEN,
   placing the results in GDB's memory from MYADDR + LEN.  Returns
   a count of the bytes actually read.  */

static int
read_memory_backward (struct gdbarch *gdbarch,
		      CORE_ADDR memaddr, gdb_byte *myaddr, int len)
{
  int errcode;
  int nread;      /* Number of bytes actually read.  */

  /* First try a complete read.  */
  errcode = target_read_memory (memaddr, myaddr, len);
  if (errcode == 0)
    {
      /* Got it all.  */
      nread = len;
    }
  else
    {
      /* Loop, reading one byte at a time until we get as much as we can.  */
      memaddr += len;
      myaddr += len;
      for (nread = 0; nread < len; ++nread)
	{
	  errcode = target_read_memory (--memaddr, --myaddr, 1);
	  if (errcode != 0)
	    {
	      /* The read was unsuccessful, so exit the loop.  */
	      printf_filtered (_("Cannot access memory at address %s\n"),
			       paddress (gdbarch, memaddr));
	      break;
	    }
	}
    }
  return nread;
}

/* Returns true if X (which is LEN bytes wide) is the number zero.  */

static int
integer_is_zero (const gdb_byte *x, int len)
{
  int i = 0;

  while (i < len && x[i] == 0)
    ++i;
  return (i == len);
}

/* Find the start address of a string in which ADDR is included.
   Basically we search for '\0' and return the next address,
   but if OPTIONS->PRINT_MAX is smaller than the length of a string,
   we stop searching and return the address to print characters as many as
   PRINT_MAX from the string.  */

static CORE_ADDR
find_string_backward (struct gdbarch *gdbarch,
		      CORE_ADDR addr, int count, int char_size,
		      const struct value_print_options *options,
		      int *strings_counted)
{
  const int chunk_size = 0x20;
  int read_error = 0;
  int chars_read = 0;
  int chars_to_read = chunk_size;
  int chars_counted = 0;
  int count_original = count;
  CORE_ADDR string_start_addr = addr;

  gdb_assert (char_size == 1 || char_size == 2 || char_size == 4);
  gdb::byte_vector buffer (chars_to_read * char_size);
  while (count > 0 && read_error == 0)
    {
      int i;

      addr -= chars_to_read * char_size;
      chars_read = read_memory_backward (gdbarch, addr, buffer.data (),
					 chars_to_read * char_size);
      chars_read /= char_size;
      read_error = (chars_read == chars_to_read) ? 0 : 1;
      /* Searching for '\0' from the end of buffer in backward direction.  */
      for (i = 0; i < chars_read && count > 0 ; ++i, ++chars_counted)
	{
	  int offset = (chars_to_read - i - 1) * char_size;

	  if (integer_is_zero (&buffer[offset], char_size)
	      || chars_counted == options->print_max)
	    {
	      /* Found '\0' or reached print_max.  As OFFSET is the offset to
		 '\0', we add CHAR_SIZE to return the start address of
		 a string.  */
	      --count;
	      string_start_addr = addr + offset + char_size;
	      chars_counted = 0;
	    }
	}
    }

  /* Update STRINGS_COUNTED with the actual number of loaded strings.  */
  *strings_counted = count_original - count;

  if (read_error != 0)
    {
      /* In error case, STRING_START_ADDR is pointing to the string that
	 was last successfully loaded.  Rewind the partially loaded string.  */
      string_start_addr -= chars_counted * char_size;
    }

  return string_start_addr;
}

/* Examine data at address ADDR in format FMT.
   Fetch it from memory and print on gdb_stdout.  */

static void
do_examine (struct format_data fmt, struct gdbarch *gdbarch, CORE_ADDR addr)
{
  char format = 0;
  char size;
  int count = 1;
  struct type *val_type = NULL;
  int i;
  int maxelts;
  struct value_print_options opts;
  int need_to_update_next_address = 0;
  CORE_ADDR addr_rewound = 0;

  format = fmt.format;
  size = fmt.size;
  count = fmt.count;
  next_gdbarch = gdbarch;
  next_address = addr;

  /* Instruction format implies fetch single bytes
     regardless of the specified size.
     The case of strings is handled in decode_format, only explicit
     size operator are not changed to 'b'.  */
  if (format == 'i')
    size = 'b';

  if (size == 'a')
    {
      /* Pick the appropriate size for an address.  */
      if (gdbarch_ptr_bit (next_gdbarch) == 64)
	size = 'g';
      else if (gdbarch_ptr_bit (next_gdbarch) == 32)
	size = 'w';
      else if (gdbarch_ptr_bit (next_gdbarch) == 16)
	size = 'h';
      else
	/* Bad value for gdbarch_ptr_bit.  */
	internal_error (__FILE__, __LINE__,
			_("failed internal consistency check"));
    }

  if (size == 'b')
    val_type = builtin_type (next_gdbarch)->builtin_int8;
  else if (size == 'h')
    val_type = builtin_type (next_gdbarch)->builtin_int16;
  else if (size == 'w')
    val_type = builtin_type (next_gdbarch)->builtin_int32;
  else if (size == 'g')
    val_type = builtin_type (next_gdbarch)->builtin_int64;

  if (format == 's')
    {
      struct type *char_type = NULL;

      /* Search for "char16_t"  or "char32_t" types or fall back to 8-bit char
	 if type is not found.  */
      if (size == 'h')
	char_type = builtin_type (next_gdbarch)->builtin_char16;
      else if (size == 'w')
	char_type = builtin_type (next_gdbarch)->builtin_char32;
      if (char_type)
	val_type = char_type;
      else
	{
	  if (size != '\0' && size != 'b')
	    warning (_("Unable to display strings with "
		       "size '%c', using 'b' instead."), size);
	  size = 'b';
	  val_type = builtin_type (next_gdbarch)->builtin_int8;
	}
    }

  maxelts = 8;
  if (size == 'w')
    maxelts = 4;
  if (size == 'g')
    maxelts = 2;
  if (format == 's' || format == 'i')
    maxelts = 1;

  get_formatted_print_options (&opts, format);

  if (count < 0)
    {
      /* This is the negative repeat count case.
	 We rewind the address based on the given repeat count and format,
	 then examine memory from there in forward direction.  */

      count = -count;
      if (format == 'i')
	{
	  next_address = find_instruction_backward (gdbarch, addr, count,
						    &count);
	}
      else if (format == 's')
	{
	  next_address = find_string_backward (gdbarch, addr, count,
					       TYPE_LENGTH (val_type),
					       &opts, &count);
	}
      else
	{
	  next_address = addr - count * TYPE_LENGTH (val_type);
	}

      /* The following call to print_formatted updates next_address in every
	 iteration.  In backward case, we store the start address here
	 and update next_address with it before exiting the function.  */
      addr_rewound = (format == 's'
		      ? next_address - TYPE_LENGTH (val_type)
		      : next_address);
      need_to_update_next_address = 1;
    }

  /* Print as many objects as specified in COUNT, at most maxelts per line,
     with the address of the next one at the start of each line.  */

  while (count > 0)
    {
      QUIT;
      if (format == 'i')
	fputs_filtered (pc_prefix (next_address), gdb_stdout);
      print_address (next_gdbarch, next_address, gdb_stdout);
      printf_filtered (":");
      for (i = maxelts;
	   i > 0 && count > 0;
	   i--, count--)
	{
	  printf_filtered ("\t");
	  /* Note that print_formatted sets next_address for the next
	     object.  */
	  last_examine_address = next_address;

	  /* The value to be displayed is not fetched greedily.
	     Instead, to avoid the possibility of a fetched value not
	     being used, its retrieval is delayed until the print code
	     uses it.  When examining an instruction stream, the
	     disassembler will perform its own memory fetch using just
	     the address stored in LAST_EXAMINE_VALUE.  FIXME: Should
	     the disassembler be modified so that LAST_EXAMINE_VALUE
	     is left with the byte sequence from the last complete
	     instruction fetched from memory?  */
	  last_examine_value
	    = release_value (value_at_lazy (val_type, next_address));

	  print_formatted (last_examine_value.get (), size, &opts, gdb_stdout);

	  /* Display any branch delay slots following the final insn.  */
	  if (format == 'i' && count == 1)
	    count += branch_delay_insns;
	}
      printf_filtered ("\n");
    }

  if (need_to_update_next_address)
    next_address = addr_rewound;
}

static void
validate_format (struct format_data fmt, const char *cmdname)
{
  if (fmt.size != 0)
    error (_("Size letters are meaningless in \"%s\" command."), cmdname);
  if (fmt.count != 1)
    error (_("Item count other than 1 is meaningless in \"%s\" command."),
	   cmdname);
  if (fmt.format == 'i')
    error (_("Format letter \"%c\" is meaningless in \"%s\" command."),
	   fmt.format, cmdname);
}

/* Parse print command format string into *OPTS and update *EXPP.
   CMDNAME should name the current command.  */

void
print_command_parse_format (const char **expp, const char *cmdname,
			    value_print_options *opts)
{
  const char *exp = *expp;

  /* opts->raw value might already have been set by 'set print raw-values'
     or by using 'print -raw-values'.
     So, do not set opts->raw to 0, only set it to 1 if /r is given.  */
  if (exp && *exp == '/')
    {
      format_data fmt;

      exp++;
      fmt = decode_format (&exp, last_format, 0);
      validate_format (fmt, cmdname);
      last_format = fmt.format;

      opts->format = fmt.format;
      opts->raw = opts->raw || fmt.raw;
    }
  else
    {
      opts->format = 0;
    }

  *expp = exp;
}

/* See valprint.h.  */

void
print_value (value *val, const value_print_options &opts)
{
  int histindex = record_latest_value (val);

  annotate_value_history_begin (histindex, value_type (val));

  printf_filtered ("$%d = ", histindex);

  annotate_value_history_value ();

  print_formatted (val, 0, &opts, gdb_stdout);
  printf_filtered ("\n");

  annotate_value_history_end ();
}

/* Implementation of the "print" and "call" commands.  */

static void
print_command_1 (const char *args, int voidprint)
{
  struct value *val;
  value_print_options print_opts;

  get_user_print_options (&print_opts);
  /* Override global settings with explicit options, if any.  */
  auto group = make_value_print_options_def_group (&print_opts);
  gdb::option::process_options
    (&args, gdb::option::PROCESS_OPTIONS_REQUIRE_DELIMITER, group);

  print_command_parse_format (&args, "print", &print_opts);

  const char *exp = args;

  if (exp != nullptr && *exp)
    {
      expression_up expr = parse_expression (exp);
      val = evaluate_expression (expr.get ());
    }
  else
    val = access_value_history (0);

  if (voidprint || (val && value_type (val) &&
		    value_type (val)->code () != TYPE_CODE_VOID))
    print_value (val, print_opts);
}

/* Called from command completion function to skip over /FMT
   specifications, allowing the rest of the line to be completed.  Returns
   true if the /FMT is at the end of the current line and there is nothing
   left to complete, otherwise false is returned.

   In either case *ARGS can be updated to point after any part of /FMT that
   is present.

   This function is designed so that trying to complete '/' will offer no
   completions, the user needs to insert the format specification
   themselves.  Trying to complete '/FMT' (where FMT is any non-empty set
   of alpha-numeric characters) will cause readline to insert a single
   space, setting the user up to enter the expression.  */

static bool
skip_over_slash_fmt (completion_tracker &tracker, const char **args)
{
  const char *text = *args;

  if (text[0] == '/')
    {
      bool in_fmt;
      tracker.set_use_custom_word_point (true);

      if (ISALNUM (text[1]) || ISSPACE (text[1]))
	{
	  /* Skip over the actual format specification.  */
	  while (*text != '\0' && !ISSPACE (*text))
	    ++text;

	  if (*text == '\0')
	    {
	      in_fmt = true;
	      tracker.add_completion (make_unique_xstrdup (text));
	    }
	  else
	    {
	      in_fmt = false;
	      while (ISSPACE (*text))
		++text;
	    }
	}
      else if (text[1] == '\0')
	{
	  in_fmt = true;
	  ++text;
	}

      tracker.advance_custom_word_point_by (text - *args);
      *args = text;
      return in_fmt;
    }

  return false;
}

/* See valprint.h.  */

void
print_command_completer (struct cmd_list_element *ignore,
			 completion_tracker &tracker,
			 const char *text, const char * /*word*/)
{
  const auto group = make_value_print_options_def_group (nullptr);
  if (gdb::option::complete_options
      (tracker, &text, gdb::option::PROCESS_OPTIONS_REQUIRE_DELIMITER, group))
    return;

  if (skip_over_slash_fmt (tracker, &text))
    return;

  const char *word = advance_to_expression_complete_word_point (tracker, text);
  expression_completer (ignore, tracker, text, word);
}

static void
print_command (const char *exp, int from_tty)
{
  print_command_1 (exp, 1);
}

/* Same as print, except it doesn't print void results.  */
static void
call_command (const char *exp, int from_tty)
{
  print_command_1 (exp, 0);
}

/* Implementation of the "output" command.  */

void
output_command (const char *exp, int from_tty)
{
  char format = 0;
  struct value *val;
  struct format_data fmt;
  struct value_print_options opts;

  fmt.size = 0;
  fmt.raw = 0;

  if (exp && *exp == '/')
    {
      exp++;
      fmt = decode_format (&exp, 0, 0);
      validate_format (fmt, "output");
      format = fmt.format;
    }

  expression_up expr = parse_expression (exp);

  val = evaluate_expression (expr.get ());

  annotate_value_begin (value_type (val));

  get_formatted_print_options (&opts, format);
  opts.raw = fmt.raw;
  print_formatted (val, fmt.size, &opts, gdb_stdout);

  annotate_value_end ();

  wrap_here ("");
  gdb_flush (gdb_stdout);
}

static void
set_command (const char *exp, int from_tty)
{
  expression_up expr = parse_expression (exp);

  if (expr->nelts >= 1)
    switch (expr->elts[0].opcode)
      {
      case UNOP_PREINCREMENT:
      case UNOP_POSTINCREMENT:
      case UNOP_PREDECREMENT:
      case UNOP_POSTDECREMENT:
      case BINOP_ASSIGN:
      case BINOP_ASSIGN_MODIFY:
      case BINOP_COMMA:
	break;
      default:
	warning
	  (_("Expression is not an assignment (and might have no effect)"));
      }

  evaluate_expression (expr.get ());
}

static void
info_symbol_command (const char *arg, int from_tty)
{
  struct minimal_symbol *msymbol;
  struct obj_section *osect;
  CORE_ADDR addr, sect_addr;
  int matches = 0;
  unsigned int offset;

  if (!arg)
    error_no_arg (_("address"));

  addr = parse_and_eval_address (arg);
  for (objfile *objfile : current_program_space->objfiles ())
    ALL_OBJFILE_OSECTIONS (objfile, osect)
      {
	/* Only process each object file once, even if there's a separate
	   debug file.  */
	if (objfile->separate_debug_objfile_backlink)
	  continue;

	sect_addr = overlay_mapped_address (addr, osect);

	if (obj_section_addr (osect) <= sect_addr
	    && sect_addr < obj_section_endaddr (osect)
	    && (msymbol
		= lookup_minimal_symbol_by_pc_section (sect_addr,
						       osect).minsym))
	  {
	    const char *obj_name, *mapped, *sec_name, *msym_name;
	    const char *loc_string;

	    matches = 1;
	    offset = sect_addr - MSYMBOL_VALUE_ADDRESS (objfile, msymbol);
	    mapped = section_is_mapped (osect) ? _("mapped") : _("unmapped");
	    sec_name = osect->the_bfd_section->name;
	    msym_name = msymbol->print_name ();

	    /* Don't print the offset if it is zero.
	       We assume there's no need to handle i18n of "sym + offset".  */
	    std::string string_holder;
	    if (offset)
	      {
		string_holder = string_printf ("%s + %u", msym_name, offset);
		loc_string = string_holder.c_str ();
	      }
	    else
	      loc_string = msym_name;

	    gdb_assert (osect->objfile && objfile_name (osect->objfile));
	    obj_name = objfile_name (osect->objfile);

	    if (current_program_space->multi_objfile_p ())
	      if (pc_in_unmapped_range (addr, osect))
		if (section_is_overlay (osect))
		  printf_filtered (_("%s in load address range of "
				     "%s overlay section %s of %s\n"),
				   loc_string, mapped, sec_name, obj_name);
		else
		  printf_filtered (_("%s in load address range of "
				     "section %s of %s\n"),
				   loc_string, sec_name, obj_name);
	      else
		if (section_is_overlay (osect))
		  printf_filtered (_("%s in %s overlay section %s of %s\n"),
				   loc_string, mapped, sec_name, obj_name);
		else
		  printf_filtered (_("%s in section %s of %s\n"),
				   loc_string, sec_name, obj_name);
	    else
	      if (pc_in_unmapped_range (addr, osect))
		if (section_is_overlay (osect))
		  printf_filtered (_("%s in load address range of %s overlay "
				     "section %s\n"),
				   loc_string, mapped, sec_name);
		else
		  printf_filtered
		    (_("%s in load address range of section %s\n"),
		     loc_string, sec_name);
	      else
		if (section_is_overlay (osect))
		  printf_filtered (_("%s in %s overlay section %s\n"),
				   loc_string, mapped, sec_name);
		else
		  printf_filtered (_("%s in section %s\n"),
				   loc_string, sec_name);
	  }
      }
  if (matches == 0)
    printf_filtered (_("No symbol matches %s.\n"), arg);
}

static void
info_address_command (const char *exp, int from_tty)
{
  struct gdbarch *gdbarch;
  int regno;
  struct symbol *sym;
  struct bound_minimal_symbol msymbol;
  long val;
  struct obj_section *section;
  CORE_ADDR load_addr, context_pc = 0;
  struct field_of_this_result is_a_field_of_this;

  if (exp == 0)
    error (_("Argument required."));

  sym = lookup_symbol (exp, get_selected_block (&context_pc), VAR_DOMAIN,
		       &is_a_field_of_this).symbol;
  if (sym == NULL)
    {
      if (is_a_field_of_this.type != NULL)
	{
	  printf_filtered ("Symbol \"");
	  fprintf_symbol_filtered (gdb_stdout, exp,
				   current_language->la_language, DMGL_ANSI);
	  printf_filtered ("\" is a field of the local class variable ");
	  if (current_language->la_language == language_objc)
	    printf_filtered ("`self'\n");	/* ObjC equivalent of "this" */
	  else
	    printf_filtered ("`this'\n");
	  return;
	}

      msymbol = lookup_bound_minimal_symbol (exp);

      if (msymbol.minsym != NULL)
	{
	  struct objfile *objfile = msymbol.objfile;

	  gdbarch = objfile->arch ();
	  load_addr = BMSYMBOL_VALUE_ADDRESS (msymbol);

	  printf_filtered ("Symbol \"");
	  fprintf_symbol_filtered (gdb_stdout, exp,
				   current_language->la_language, DMGL_ANSI);
	  printf_filtered ("\" is at ");
	  fputs_styled (paddress (gdbarch, load_addr), address_style.style (),
			gdb_stdout);
	  printf_filtered (" in a file compiled without debugging");
	  section = MSYMBOL_OBJ_SECTION (objfile, msymbol.minsym);
	  if (section_is_overlay (section))
	    {
	      load_addr = overlay_unmapped_address (load_addr, section);
	      printf_filtered (",\n -- loaded at ");
	      fputs_styled (paddress (gdbarch, load_addr),
			    address_style.style (),
			    gdb_stdout);
	      printf_filtered (" in overlay section %s",
			       section->the_bfd_section->name);
	    }
	  printf_filtered (".\n");
	}
      else
	error (_("No symbol \"%s\" in current context."), exp);
      return;
    }

  printf_filtered ("Symbol \"");
  fprintf_symbol_filtered (gdb_stdout, sym->print_name (),
			   current_language->la_language, DMGL_ANSI);
  printf_filtered ("\" is ");
  val = SYMBOL_VALUE (sym);
  if (SYMBOL_OBJFILE_OWNED (sym))
    section = SYMBOL_OBJ_SECTION (symbol_objfile (sym), sym);
  else
    section = NULL;
  gdbarch = symbol_arch (sym);

  if (SYMBOL_COMPUTED_OPS (sym) != NULL)
    {
      SYMBOL_COMPUTED_OPS (sym)->describe_location (sym, context_pc,
						    gdb_stdout);
      printf_filtered (".\n");
      return;
    }

  switch (SYMBOL_CLASS (sym))
    {
    case LOC_CONST:
    case LOC_CONST_BYTES:
      printf_filtered ("constant");
      break;

    case LOC_LABEL:
      printf_filtered ("a label at address ");
      load_addr = SYMBOL_VALUE_ADDRESS (sym);
      fputs_styled (paddress (gdbarch, load_addr), address_style.style (),
		    gdb_stdout);
      if (section_is_overlay (section))
	{
	  load_addr = overlay_unmapped_address (load_addr, section);
	  printf_filtered (",\n -- loaded at ");
	  fputs_styled (paddress (gdbarch, load_addr), address_style.style (),
			gdb_stdout);
	  printf_filtered (" in overlay section %s",
			   section->the_bfd_section->name);
	}
      break;

    case LOC_COMPUTED:
      gdb_assert_not_reached (_("LOC_COMPUTED variable missing a method"));

    case LOC_REGISTER:
      /* GDBARCH is the architecture associated with the objfile the symbol
	 is defined in; the target architecture may be different, and may
	 provide additional registers.  However, we do not know the target
	 architecture at this point.  We assume the objfile architecture
	 will contain all the standard registers that occur in debug info
	 in that objfile.  */
      regno = SYMBOL_REGISTER_OPS (sym)->register_number (sym, gdbarch);

      if (SYMBOL_IS_ARGUMENT (sym))
	printf_filtered (_("an argument in register %s"),
			 gdbarch_register_name (gdbarch, regno));
      else
	printf_filtered (_("a variable in register %s"),
			 gdbarch_register_name (gdbarch, regno));
      break;

    case LOC_STATIC:
      printf_filtered (_("static storage at address "));
      load_addr = SYMBOL_VALUE_ADDRESS (sym);
      fputs_styled (paddress (gdbarch, load_addr), address_style.style (),
		    gdb_stdout);
      if (section_is_overlay (section))
	{
	  load_addr = overlay_unmapped_address (load_addr, section);
	  printf_filtered (_(",\n -- loaded at "));
	  fputs_styled (paddress (gdbarch, load_addr), address_style.style (),
			gdb_stdout);
	  printf_filtered (_(" in overlay section %s"),
			   section->the_bfd_section->name);
	}
      break;

    case LOC_REGPARM_ADDR:
      /* Note comment at LOC_REGISTER.  */
      regno = SYMBOL_REGISTER_OPS (sym)->register_number (sym, gdbarch);
      printf_filtered (_("address of an argument in register %s"),
		       gdbarch_register_name (gdbarch, regno));
      break;

    case LOC_ARG:
      printf_filtered (_("an argument at offset %ld"), val);
      break;

    case LOC_LOCAL:
      printf_filtered (_("a local variable at frame offset %ld"), val);
      break;

    case LOC_REF_ARG:
      printf_filtered (_("a reference argument at offset %ld"), val);
      break;

    case LOC_TYPEDEF:
      printf_filtered (_("a typedef"));
      break;

    case LOC_BLOCK:
      printf_filtered (_("a function at address "));
      load_addr = BLOCK_ENTRY_PC (SYMBOL_BLOCK_VALUE (sym));
      fputs_styled (paddress (gdbarch, load_addr), address_style.style (),
		    gdb_stdout);
      if (section_is_overlay (section))
	{
	  load_addr = overlay_unmapped_address (load_addr, section);
	  printf_filtered (_(",\n -- loaded at "));
	  fputs_styled (paddress (gdbarch, load_addr), address_style.style (),
			gdb_stdout);
	  printf_filtered (_(" in overlay section %s"),
			   section->the_bfd_section->name);
	}
      break;

    case LOC_UNRESOLVED:
      {
	struct bound_minimal_symbol msym;

	msym = lookup_bound_minimal_symbol (sym->linkage_name ());
	if (msym.minsym == NULL)
	  printf_filtered ("unresolved");
	else
	  {
	    section = MSYMBOL_OBJ_SECTION (msym.objfile, msym.minsym);

	    if (section
		&& (section->the_bfd_section->flags & SEC_THREAD_LOCAL) != 0)
	      {
		load_addr = MSYMBOL_VALUE_RAW_ADDRESS (msym.minsym);
		printf_filtered (_("a thread-local variable at offset %s "
				   "in the thread-local storage for `%s'"),
				 paddress (gdbarch, load_addr),
				 objfile_name (section->objfile));
	      }
	    else
	      {
		load_addr = BMSYMBOL_VALUE_ADDRESS (msym);
		printf_filtered (_("static storage at address "));
		fputs_styled (paddress (gdbarch, load_addr),
			      address_style.style (), gdb_stdout);
		if (section_is_overlay (section))
		  {
		    load_addr = overlay_unmapped_address (load_addr, section);
		    printf_filtered (_(",\n -- loaded at "));
		    fputs_styled (paddress (gdbarch, load_addr),
				  address_style.style (),
				  gdb_stdout);
		    printf_filtered (_(" in overlay section %s"),
				     section->the_bfd_section->name);
		  }
	      }
	  }
      }
      break;

    case LOC_OPTIMIZED_OUT:
      printf_filtered (_("optimized out"));
      break;

    default:
      printf_filtered (_("of unknown (botched) type"));
      break;
    }
  printf_filtered (".\n");
}


static void
x_command (const char *exp, int from_tty)
{
  struct format_data fmt;
  struct value *val;

  fmt.format = last_format ? last_format : 'x';
  fmt.size = last_size;
  fmt.count = 1;
  fmt.raw = 0;

  /* If there is no expression and no format, use the most recent
     count.  */
  if (exp == nullptr && last_count > 0)
    fmt.count = last_count;

  if (exp && *exp == '/')
    {
      const char *tmp = exp + 1;

      fmt = decode_format (&tmp, last_format, last_size);
      exp = (char *) tmp;
    }

  last_count = fmt.count;

  /* If we have an expression, evaluate it and use it as the address.  */

  if (exp != 0 && *exp != 0)
    {
      expression_up expr = parse_expression (exp);
      /* Cause expression not to be there any more if this command is
	 repeated with Newline.  But don't clobber a user-defined
	 command's definition.  */
      if (from_tty)
	set_repeat_arguments ("");
      val = evaluate_expression (expr.get ());
      if (TYPE_IS_REFERENCE (value_type (val)))
	val = coerce_ref (val);
      /* In rvalue contexts, such as this, functions are coerced into
	 pointers to functions.  This makes "x/i main" work.  */
      if (value_type (val)->code () == TYPE_CODE_FUNC
	   && VALUE_LVAL (val) == lval_memory)
	next_address = value_address (val);
      else
	next_address = value_as_address (val);

      next_gdbarch = expr->gdbarch;
    }

  if (!next_gdbarch)
    error_no_arg (_("starting display address"));

  do_examine (fmt, next_gdbarch, next_address);

  /* If the examine succeeds, we remember its size and format for next
     time.  Set last_size to 'b' for strings.  */
  if (fmt.format == 's')
    last_size = 'b';
  else
    last_size = fmt.size;
  last_format = fmt.format;

  /* Set a couple of internal variables if appropriate.  */
  if (last_examine_value != nullptr)
    {
      /* Make last address examined available to the user as $_.  Use
	 the correct pointer type.  */
      struct type *pointer_type
	= lookup_pointer_type (value_type (last_examine_value.get ()));
      set_internalvar (lookup_internalvar ("_"),
		       value_from_pointer (pointer_type,
					   last_examine_address));

      /* Make contents of last address examined available to the user
	 as $__.  If the last value has not been fetched from memory
	 then don't fetch it now; instead mark it by voiding the $__
	 variable.  */
      if (value_lazy (last_examine_value.get ()))
	clear_internalvar (lookup_internalvar ("__"));
      else
	set_internalvar (lookup_internalvar ("__"), last_examine_value.get ());
    }
}

/* Command completion for the 'display' and 'x' commands.  */

static void
display_and_x_command_completer (struct cmd_list_element *ignore,
				 completion_tracker &tracker,
				 const char *text, const char * /*word*/)
{
  if (skip_over_slash_fmt (tracker, &text))
    return;

  const char *word = advance_to_expression_complete_word_point (tracker, text);
  expression_completer (ignore, tracker, text, word);
}



/* Add an expression to the auto-display chain.
   Specify the expression.  */

static void
display_command (const char *arg, int from_tty)
{
  struct format_data fmt;
  struct display *newobj;
  const char *exp = arg;

  if (exp == 0)
    {
      do_displays ();
      return;
    }

  if (*exp == '/')
    {
      exp++;
      fmt = decode_format (&exp, 0, 0);
      if (fmt.size && fmt.format == 0)
	fmt.format = 'x';
      if (fmt.format == 'i' || fmt.format == 's')
	fmt.size = 'b';
    }
  else
    {
      fmt.format = 0;
      fmt.size = 0;
      fmt.count = 0;
      fmt.raw = 0;
    }

  innermost_block_tracker tracker;
  expression_up expr = parse_expression (exp, &tracker);

  newobj = new display (exp, std::move (expr), fmt,
			current_program_space, tracker.block ());
  all_displays.emplace_back (newobj);

  if (from_tty)
    do_one_display (newobj);

  dont_repeat ();
}

/* Clear out the display_chain.  Done when new symtabs are loaded,
   since this invalidates the types stored in many expressions.  */

void
clear_displays ()
{
  all_displays.clear ();
}

/* Delete the auto-display DISPLAY.  */

static void
delete_display (struct display *display)
{
  gdb_assert (display != NULL);

  auto iter = std::find_if (all_displays.begin (),
			    all_displays.end (),
			    [=] (const std::unique_ptr<struct display> &item)
			    {
			      return item.get () == display;
			    });
  gdb_assert (iter != all_displays.end ());
  all_displays.erase (iter);
}

/* Call FUNCTION on each of the displays whose numbers are given in
   ARGS.  DATA is passed unmodified to FUNCTION.  */

static void
map_display_numbers (const char *args,
		     gdb::function_view<void (struct display *)> function)
{
  int num;

  if (args == NULL)
    error_no_arg (_("one or more display numbers"));

  number_or_range_parser parser (args);

  while (!parser.finished ())
    {
      const char *p = parser.cur_tok ();

      num = parser.get_number ();
      if (num == 0)
	warning (_("bad display number at or near '%s'"), p);
      else
	{
	  auto iter = std::find_if (all_displays.begin (),
				    all_displays.end (),
				    [=] (const std::unique_ptr<display> &item)
				    {
				      return item->number == num;
				    });
	  if (iter == all_displays.end ())
	    printf_unfiltered (_("No display number %d.\n"), num);
	  else
	    function (iter->get ());
	}
    }
}

/* "undisplay" command.  */

static void
undisplay_command (const char *args, int from_tty)
{
  if (args == NULL)
    {
      if (query (_("Delete all auto-display expressions? ")))
	clear_displays ();
      dont_repeat ();
      return;
    }

  map_display_numbers (args, delete_display);
  dont_repeat ();
}

/* Display a single auto-display.  
   Do nothing if the display cannot be printed in the current context,
   or if the display is disabled.  */

static void
do_one_display (struct display *d)
{
  int within_current_scope;

  if (!d->enabled_p)
    return;

  /* The expression carries the architecture that was used at parse time.
     This is a problem if the expression depends on architecture features
     (e.g. register numbers), and the current architecture is now different.
     For example, a display statement like "display/i $pc" is expected to
     display the PC register of the current architecture, not the arch at
     the time the display command was given.  Therefore, we re-parse the
     expression if the current architecture has changed.  */
  if (d->exp != NULL && d->exp->gdbarch != get_current_arch ())
    {
      d->exp.reset ();
      d->block = NULL;
    }

  if (d->exp == NULL)
    {

      try
	{
	  innermost_block_tracker tracker;
	  d->exp = parse_expression (d->exp_string.c_str (), &tracker);
	  d->block = tracker.block ();
	}
      catch (const gdb_exception &ex)
	{
	  /* Can't re-parse the expression.  Disable this display item.  */
	  d->enabled_p = false;
	  warning (_("Unable to display \"%s\": %s"),
		   d->exp_string.c_str (), ex.what ());
	  return;
	}
    }

  if (d->block)
    {
      if (d->pspace == current_program_space)
	within_current_scope = contained_in (get_selected_block (0), d->block,
					     true);
      else
	within_current_scope = 0;
    }
  else
    within_current_scope = 1;
  if (!within_current_scope)
    return;

  scoped_restore save_display_number
    = make_scoped_restore (&current_display_number, d->number);

  annotate_display_begin ();
  printf_filtered ("%d", d->number);
  annotate_display_number_end ();
  printf_filtered (": ");
  if (d->format.size)
    {

      annotate_display_format ();

      printf_filtered ("x/");
      if (d->format.count != 1)
	printf_filtered ("%d", d->format.count);
      printf_filtered ("%c", d->format.format);
      if (d->format.format != 'i' && d->format.format != 's')
	printf_filtered ("%c", d->format.size);
      printf_filtered (" ");

      annotate_display_expression ();

      puts_filtered (d->exp_string.c_str ());
      annotate_display_expression_end ();

      if (d->format.count != 1 || d->format.format == 'i')
	printf_filtered ("\n");
      else
	printf_filtered ("  ");

      annotate_display_value ();

      try
	{
	  struct value *val;
	  CORE_ADDR addr;

	  val = evaluate_expression (d->exp.get ());
	  addr = value_as_address (val);
	  if (d->format.format == 'i')
	    addr = gdbarch_addr_bits_remove (d->exp->gdbarch, addr);
	  do_examine (d->format, d->exp->gdbarch, addr);
	}
      catch (const gdb_exception_error &ex)
	{
	  fprintf_filtered (gdb_stdout, _("%p[<error: %s>%p]\n"),
			    metadata_style.style ().ptr (), ex.what (),
			    nullptr);
	}
    }
  else
    {
      struct value_print_options opts;

      annotate_display_format ();

      if (d->format.format)
	printf_filtered ("/%c ", d->format.format);

      annotate_display_expression ();

      puts_filtered (d->exp_string.c_str ());
      annotate_display_expression_end ();

      printf_filtered (" = ");

      annotate_display_expression ();

      get_formatted_print_options (&opts, d->format.format);
      opts.raw = d->format.raw;

      try
	{
	  struct value *val;

	  val = evaluate_expression (d->exp.get ());
	  print_formatted (val, d->format.size, &opts, gdb_stdout);
	}
      catch (const gdb_exception_error &ex)
	{
	  fprintf_styled (gdb_stdout, metadata_style.style (),
			  _("<error: %s>"), ex.what ());
	}

      printf_filtered ("\n");
    }

  annotate_display_end ();

  gdb_flush (gdb_stdout);
}

/* Display all of the values on the auto-display chain which can be
   evaluated in the current scope.  */

void
do_displays (void)
{
  for (auto &d : all_displays)
    do_one_display (d.get ());
}

/* Delete the auto-display which we were in the process of displaying.
   This is done when there is an error or a signal.  */

void
disable_display (int num)
{
  for (auto &d : all_displays)
    if (d->number == num)
      {
	d->enabled_p = false;
	return;
      }
  printf_unfiltered (_("No display number %d.\n"), num);
}

void
disable_current_display (void)
{
  if (current_display_number >= 0)
    {
      disable_display (current_display_number);
      fprintf_unfiltered (gdb_stderr,
			  _("Disabling display %d to "
			    "avoid infinite recursion.\n"),
			  current_display_number);
    }
  current_display_number = -1;
}

static void
info_display_command (const char *ignore, int from_tty)
{
  if (all_displays.empty ())
    printf_unfiltered (_("There are no auto-display expressions now.\n"));
  else
    printf_filtered (_("Auto-display expressions now in effect:\n\
Num Enb Expression\n"));

  for (auto &d : all_displays)
    {
      printf_filtered ("%d:   %c  ", d->number, "ny"[(int) d->enabled_p]);
      if (d->format.size)
	printf_filtered ("/%d%c%c ", d->format.count, d->format.size,
			 d->format.format);
      else if (d->format.format)
	printf_filtered ("/%c ", d->format.format);
      puts_filtered (d->exp_string.c_str ());
      if (d->block && !contained_in (get_selected_block (0), d->block, true))
	printf_filtered (_(" (cannot be evaluated in the current context)"));
      printf_filtered ("\n");
    }
}

/* Implementation of both the "disable display" and "enable display"
   commands.  ENABLE decides what to do.  */

static void
enable_disable_display_command (const char *args, int from_tty, bool enable)
{
  if (args == NULL)
    {
      for (auto &d : all_displays)
	d->enabled_p = enable;
      return;
    }

  map_display_numbers (args,
		       [=] (struct display *d)
		       {
			 d->enabled_p = enable;
		       });
}

/* The "enable display" command.  */

static void
enable_display_command (const char *args, int from_tty)
{
  enable_disable_display_command (args, from_tty, true);
}

/* The "disable display" command.  */

static void
disable_display_command (const char *args, int from_tty)
{
  enable_disable_display_command (args, from_tty, false);
}

/* display_chain items point to blocks and expressions.  Some expressions in
   turn may point to symbols.
   Both symbols and blocks are obstack_alloc'd on objfile_stack, and are
   obstack_free'd when a shared library is unloaded.
   Clear pointers that are about to become dangling.
   Both .exp and .block fields will be restored next time we need to display
   an item by re-parsing .exp_string field in the new execution context.  */

static void
clear_dangling_display_expressions (struct objfile *objfile)
{
  struct program_space *pspace;

  /* With no symbol file we cannot have a block or expression from it.  */
  if (objfile == NULL)
    return;
  pspace = objfile->pspace;
  if (objfile->separate_debug_objfile_backlink)
    {
      objfile = objfile->separate_debug_objfile_backlink;
      gdb_assert (objfile->pspace == pspace);
    }

  for (auto &d : all_displays)
    {
      if (d->pspace != pspace)
	continue;

      struct objfile *bl_objf = nullptr;
      if (d->block != nullptr)
	{
	  bl_objf = block_objfile (d->block);
	  if (bl_objf->separate_debug_objfile_backlink != nullptr)
	    bl_objf = bl_objf->separate_debug_objfile_backlink;
	}

      if (bl_objf == objfile
	  || (d->exp != NULL && exp_uses_objfile (d->exp.get (), objfile)))
	{
	  d->exp.reset ();
	  d->block = NULL;
	}
    }
}


/* Print the value in stack frame FRAME of a variable specified by a
   struct symbol.  NAME is the name to print; if NULL then VAR's print
   name will be used.  STREAM is the ui_file on which to print the
   value.  INDENT specifies the number of indent levels to print
   before printing the variable name.

   This function invalidates FRAME.  */

void
print_variable_and_value (const char *name, struct symbol *var,
			  struct frame_info *frame,
			  struct ui_file *stream, int indent)
{

  if (!name)
    name = var->print_name ();

  fprintf_filtered (stream, "%s%ps = ", n_spaces (2 * indent),
		    styled_string (variable_name_style.style (), name));

  try
    {
      struct value *val;
      struct value_print_options opts;

      /* READ_VAR_VALUE needs a block in order to deal with non-local
	 references (i.e. to handle nested functions).  In this context, we
	 print variables that are local to this frame, so we can avoid passing
	 a block to it.  */
      val = read_var_value (var, NULL, frame);
      get_user_print_options (&opts);
      opts.deref_ref = 1;
      common_val_print (val, stream, indent, &opts, current_language);

      /* common_val_print invalidates FRAME when a pretty printer calls inferior
	 function.  */
      frame = NULL;
    }
  catch (const gdb_exception_error &except)
    {
      fprintf_styled (stream, metadata_style.style (),
		      "<error reading variable %s (%s)>", name,
		      except.what ());
    }

  fprintf_filtered (stream, "\n");
}

/* Subroutine of ui_printf to simplify it.
   Print VALUE to STREAM using FORMAT.
   VALUE is a C-style string either on the target or
   in a GDB internal variable.  */

static void
printf_c_string (struct ui_file *stream, const char *format,
		 struct value *value)
{
  const gdb_byte *str;

  if (value_type (value)->code () != TYPE_CODE_PTR
      && VALUE_LVAL (value) == lval_internalvar
      && c_is_string_type_p (value_type (value)))
    {
      size_t len = TYPE_LENGTH (value_type (value));

      /* Copy the internal var value to TEM_STR and append a terminating null
	 character.  This protects against corrupted C-style strings that lack
	 the terminating null char.  It also allows Ada-style strings (not
	 null terminated) to be printed without problems.  */
      gdb_byte *tem_str = (gdb_byte *) alloca (len + 1);

      memcpy (tem_str, value_contents (value), len);
      tem_str [len] = 0;
      str = tem_str;
    }
  else
    {
      CORE_ADDR tem = value_as_address (value);;

      if (tem == 0)
	{
	  DIAGNOSTIC_PUSH
	  DIAGNOSTIC_IGNORE_FORMAT_NONLITERAL
	  fprintf_filtered (stream, format, "(null)");
	  DIAGNOSTIC_POP
	  return;
	}

      /* This is a %s argument.  Find the length of the string.  */
      size_t len;

      for (len = 0;; len++)
	{
	  gdb_byte c;

	  QUIT;
	  read_memory (tem + len, &c, 1);
	  if (c == 0)
	    break;
	}

      /* Copy the string contents into a string inside GDB.  */
      gdb_byte *tem_str = (gdb_byte *) alloca (len + 1);

      if (len != 0)
	read_memory (tem, tem_str, len);
      tem_str[len] = 0;
      str = tem_str;
    }

  DIAGNOSTIC_PUSH
  DIAGNOSTIC_IGNORE_FORMAT_NONLITERAL
  fprintf_filtered (stream, format, (char *) str);
  DIAGNOSTIC_POP
}

/* Subroutine of ui_printf to simplify it.
   Print VALUE to STREAM using FORMAT.
   VALUE is a wide C-style string on the target or
   in a GDB internal variable.  */

static void
printf_wide_c_string (struct ui_file *stream, const char *format,
		      struct value *value)
{
  const gdb_byte *str;
  size_t len;
  struct gdbarch *gdbarch = get_type_arch (value_type (value));
  struct type *wctype = lookup_typename (current_language,
					 "wchar_t", NULL, 0);
  int wcwidth = TYPE_LENGTH (wctype);

  if (VALUE_LVAL (value) == lval_internalvar
      && c_is_string_type_p (value_type (value)))
    {
      str = value_contents (value);
      len = TYPE_LENGTH (value_type (value));
    }
  else
    {
      CORE_ADDR tem = value_as_address (value);

      if (tem == 0)
	{
	  DIAGNOSTIC_PUSH
	  DIAGNOSTIC_IGNORE_FORMAT_NONLITERAL
	  fprintf_filtered (stream, format, "(null)");
	  DIAGNOSTIC_POP
	  return;
	}

      /* This is a %s argument.  Find the length of the string.  */
      enum bfd_endian byte_order = gdbarch_byte_order (gdbarch);
      gdb_byte *buf = (gdb_byte *) alloca (wcwidth);

      for (len = 0;; len += wcwidth)
	{
	  QUIT;
	  read_memory (tem + len, buf, wcwidth);
	  if (extract_unsigned_integer (buf, wcwidth, byte_order) == 0)
	    break;
	}

      /* Copy the string contents into a string inside GDB.  */
      gdb_byte *tem_str = (gdb_byte *) alloca (len + wcwidth);

      if (len != 0)
	read_memory (tem, tem_str, len);
      memset (&tem_str[len], 0, wcwidth);
      str = tem_str;
    }

  auto_obstack output;

  convert_between_encodings (target_wide_charset (gdbarch),
			     host_charset (),
			     str, len, wcwidth,
			     &output, translit_char);
  obstack_grow_str0 (&output, "");

  DIAGNOSTIC_PUSH
  DIAGNOSTIC_IGNORE_FORMAT_NONLITERAL
  fprintf_filtered (stream, format, obstack_base (&output));
  DIAGNOSTIC_POP
}

/* Subroutine of ui_printf to simplify it.
   Print VALUE, a floating point value, to STREAM using FORMAT.  */

static void
printf_floating (struct ui_file *stream, const char *format,
		 struct value *value, enum argclass argclass)
{
  /* Parameter data.  */
  struct type *param_type = value_type (value);
  struct gdbarch *gdbarch = get_type_arch (param_type);

  /* Determine target type corresponding to the format string.  */
  struct type *fmt_type;
  switch (argclass)
    {
      case double_arg:
	fmt_type = builtin_type (gdbarch)->builtin_double;
	break;
      case long_double_arg:
	fmt_type = builtin_type (gdbarch)->builtin_long_double;
	break;
      case dec32float_arg:
	fmt_type = builtin_type (gdbarch)->builtin_decfloat;
	break;
      case dec64float_arg:
	fmt_type = builtin_type (gdbarch)->builtin_decdouble;
	break;
      case dec128float_arg:
	fmt_type = builtin_type (gdbarch)->builtin_declong;
	break;
      default:
	gdb_assert_not_reached ("unexpected argument class");
    }

  /* To match the traditional GDB behavior, the conversion is
     done differently depending on the type of the parameter:

     - if the parameter has floating-point type, it's value
       is converted to the target type;

     - otherwise, if the parameter has a type that is of the
       same size as a built-in floating-point type, the value
       bytes are interpreted as if they were of that type, and
       then converted to the target type (this is not done for
       decimal floating-point argument classes);

     - otherwise, if the source value has an integer value,
       it's value is converted to the target type;

     - otherwise, an error is raised.

     In either case, the result of the conversion is a byte buffer
     formatted in the target format for the target type.  */

  if (fmt_type->code () == TYPE_CODE_FLT)
    {
      param_type = float_type_from_length (param_type);
      if (param_type != value_type (value))
	value = value_from_contents (param_type, value_contents (value));
    }

  value = value_cast (fmt_type, value);

  /* Convert the value to a string and print it.  */
  std::string str
    = target_float_to_string (value_contents (value), fmt_type, format);
  fputs_filtered (str.c_str (), stream);
}

/* Subroutine of ui_printf to simplify it.
   Print VALUE, a target pointer, to STREAM using FORMAT.  */

static void
printf_pointer (struct ui_file *stream, const char *format,
		struct value *value)
{
  /* We avoid the host's %p because pointers are too
     likely to be the wrong size.  The only interesting
     modifier for %p is a width; extract that, and then
     handle %p as glibc would: %#x or a literal "(nil)".  */

  const char *p;
  char *fmt, *fmt_p;
#ifdef PRINTF_HAS_LONG_LONG
  long long val = value_as_long (value);
#else
  long val = value_as_long (value);
#endif

  fmt = (char *) alloca (strlen (format) + 5);

  /* Copy up to the leading %.  */
  p = format;
  fmt_p = fmt;
  while (*p)
    {
      int is_percent = (*p == '%');

      *fmt_p++ = *p++;
      if (is_percent)
	{
	  if (*p == '%')
	    *fmt_p++ = *p++;
	  else
	    break;
	}
    }

  if (val != 0)
    *fmt_p++ = '#';

  /* Copy any width or flags.  Only the "-" flag is valid for pointers
     -- see the format_pieces constructor.  */
  while (*p == '-' || (*p >= '0' && *p < '9'))
    *fmt_p++ = *p++;

  gdb_assert (*p == 'p' && *(p + 1) == '\0');
  if (val != 0)
    {
#ifdef PRINTF_HAS_LONG_LONG
      *fmt_p++ = 'l';
#endif
      *fmt_p++ = 'l';
      *fmt_p++ = 'x';
      *fmt_p++ = '\0';
      DIAGNOSTIC_PUSH
      DIAGNOSTIC_IGNORE_FORMAT_NONLITERAL
      fprintf_filtered (stream, fmt, val);
      DIAGNOSTIC_POP
    }
  else
    {
      *fmt_p++ = 's';
      *fmt_p++ = '\0';
      DIAGNOSTIC_PUSH
      DIAGNOSTIC_IGNORE_FORMAT_NONLITERAL
      fprintf_filtered (stream, fmt, "(nil)");
      DIAGNOSTIC_POP
    }
}

/* printf "printf format string" ARG to STREAM.  */

static void
ui_printf (const char *arg, struct ui_file *stream)
{
  const char *s = arg;
  std::vector<struct value *> val_args;

  if (s == 0)
    error_no_arg (_("format-control string and values to print"));

  s = skip_spaces (s);

  /* A format string should follow, enveloped in double quotes.  */
  if (*s++ != '"')
    error (_("Bad format string, missing '\"'."));

  format_pieces fpieces (&s);

  if (*s++ != '"')
    error (_("Bad format string, non-terminated '\"'."));
  
  s = skip_spaces (s);

  if (*s != ',' && *s != 0)
    error (_("Invalid argument syntax"));

  if (*s == ',')
    s++;
  s = skip_spaces (s);

  {
    int nargs_wanted;
    int i;
    const char *current_substring;

    nargs_wanted = 0;
    for (auto &&piece : fpieces)
      if (piece.argclass != literal_piece)
	++nargs_wanted;

    /* Now, parse all arguments and evaluate them.
       Store the VALUEs in VAL_ARGS.  */

    while (*s != '\0')
      {
	const char *s1;

	s1 = s;
	val_args.push_back (parse_to_comma_and_eval (&s1));

	s = s1;
	if (*s == ',')
	  s++;
      }

    if (val_args.size () != nargs_wanted)
      error (_("Wrong number of arguments for specified format-string"));

    /* Now actually print them.  */
    i = 0;
    for (auto &&piece : fpieces)
      {
	current_substring = piece.string;
	switch (piece.argclass)
	  {
	  case string_arg:
	    printf_c_string (stream, current_substring, val_args[i]);
	    break;
	  case wide_string_arg:
	    printf_wide_c_string (stream, current_substring, val_args[i]);
	    break;
	  case wide_char_arg:
	    {
	      struct gdbarch *gdbarch
		= get_type_arch (value_type (val_args[i]));
	      struct type *wctype = lookup_typename (current_language,
						     "wchar_t", NULL, 0);
	      struct type *valtype;
	      const gdb_byte *bytes;

	      valtype = value_type (val_args[i]);
	      if (TYPE_LENGTH (valtype) != TYPE_LENGTH (wctype)
		  || valtype->code () != TYPE_CODE_INT)
		error (_("expected wchar_t argument for %%lc"));

	      bytes = value_contents (val_args[i]);

	      auto_obstack output;

	      convert_between_encodings (target_wide_charset (gdbarch),
					 host_charset (),
					 bytes, TYPE_LENGTH (valtype),
					 TYPE_LENGTH (valtype),
					 &output, translit_char);
	      obstack_grow_str0 (&output, "");

	      DIAGNOSTIC_PUSH
	      DIAGNOSTIC_IGNORE_FORMAT_NONLITERAL
	      fprintf_filtered (stream, current_substring,
				obstack_base (&output));
	      DIAGNOSTIC_POP
	    }
	    break;
	  case long_long_arg:
#ifdef PRINTF_HAS_LONG_LONG
	    {
	      long long val = value_as_long (val_args[i]);

	      DIAGNOSTIC_PUSH
	      DIAGNOSTIC_IGNORE_FORMAT_NONLITERAL
	      fprintf_filtered (stream, current_substring, val);
	      DIAGNOSTIC_POP
	      break;
	    }
#else
	    error (_("long long not supported in printf"));
#endif
	  case int_arg:
	    {
	      int val = value_as_long (val_args[i]);

	      DIAGNOSTIC_PUSH
	      DIAGNOSTIC_IGNORE_FORMAT_NONLITERAL
	      fprintf_filtered (stream, current_substring, val);
	      DIAGNOSTIC_POP
	      break;
	    }
	  case long_arg:
	    {
	      long val = value_as_long (val_args[i]);

	      DIAGNOSTIC_PUSH
	      DIAGNOSTIC_IGNORE_FORMAT_NONLITERAL
	      fprintf_filtered (stream, current_substring, val);
	      DIAGNOSTIC_POP
	      break;
	    }
	  case size_t_arg:
	    {
	      size_t val = value_as_long (val_args[i]);

	      DIAGNOSTIC_PUSH
	      DIAGNOSTIC_IGNORE_FORMAT_NONLITERAL
	      fprintf_filtered (stream, current_substring, val);
	      DIAGNOSTIC_POP
	      break;
	    }
	  /* Handles floating-point values.  */
	  case double_arg:
	  case long_double_arg:
	  case dec32float_arg:
	  case dec64float_arg:
	  case dec128float_arg:
	    printf_floating (stream, current_substring, val_args[i],
			     piece.argclass);
	    break;
	  case ptr_arg:
	    printf_pointer (stream, current_substring, val_args[i]);
	    break;
	  case literal_piece:
	    /* Print a portion of the format string that has no
	       directives.  Note that this will not include any
	       ordinary %-specs, but it might include "%%".  That is
	       why we use printf_filtered and not puts_filtered here.
	       Also, we pass a dummy argument because some platforms
	       have modified GCC to include -Wformat-security by
	       default, which will warn here if there is no
	       argument.  */
	    DIAGNOSTIC_PUSH
	    DIAGNOSTIC_IGNORE_FORMAT_NONLITERAL
	    fprintf_filtered (stream, current_substring, 0);
	    DIAGNOSTIC_POP
	    break;
	  default:
	    internal_error (__FILE__, __LINE__,
			    _("failed internal consistency check"));
	  }
	/* Maybe advance to the next argument.  */
	if (piece.argclass != literal_piece)
	  ++i;
      }
  }
}

/* Implement the "printf" command.  */

static void
printf_command (const char *arg, int from_tty)
{
  ui_printf (arg, gdb_stdout);
  reset_terminal_style (gdb_stdout);
  wrap_here ("");
  gdb_stdout->flush ();
}

/* Implement the "eval" command.  */

static void
eval_command (const char *arg, int from_tty)
{
  string_file stb;

  ui_printf (arg, &stb);

  std::string expanded = insert_user_defined_cmd_args (stb.c_str ());

  execute_command (expanded.c_str (), from_tty);
}

void _initialize_printcmd ();
void
_initialize_printcmd ()
{
  struct cmd_list_element *c;

  current_display_number = -1;

  gdb::observers::free_objfile.attach (clear_dangling_display_expressions);

  add_info ("address", info_address_command,
	    _("Describe where symbol SYM is stored.\n\
Usage: info address SYM"));

  add_info ("symbol", info_symbol_command, _("\
Describe what symbol is at location ADDR.\n\
Usage: info symbol ADDR\n\
Only for symbols with fixed locations (global or static scope)."));

  c = add_com ("x", class_vars, x_command, _("\
Examine memory: x/FMT ADDRESS.\n\
ADDRESS is an expression for the memory address to examine.\n\
FMT is a repeat count followed by a format letter and a size letter.\n\
Format letters are o(octal), x(hex), d(decimal), u(unsigned decimal),\n\
  t(binary), f(float), a(address), i(instruction), c(char), s(string)\n\
  and z(hex, zero padded on the left).\n\
Size letters are b(byte), h(halfword), w(word), g(giant, 8 bytes).\n\
The specified number of objects of the specified size are printed\n\
according to the format.  If a negative number is specified, memory is\n\
examined backward from the address.\n\n\
Defaults for format and size letters are those previously used.\n\
Default count is 1.  Default address is following last thing printed\n\
with this command or \"print\"."));
  set_cmd_completer_handle_brkchars (c, display_and_x_command_completer);

  add_info ("display", info_display_command, _("\
Expressions to display when program stops, with code numbers.\n\
Usage: info display"));

  add_cmd ("undisplay", class_vars, undisplay_command, _("\
Cancel some expressions to be displayed when program stops.\n\
Usage: undisplay [NUM]...\n\
Arguments are the code numbers of the expressions to stop displaying.\n\
No argument means cancel all automatic-display expressions.\n\
\"delete display\" has the same effect as this command.\n\
Do \"info display\" to see current list of code numbers."),
	   &cmdlist);
  add_info_alias ("disp", "display", 1);

  c = add_com ("display", class_vars, display_command, _("\
Print value of expression EXP each time the program stops.\n\
Usage: display[/FMT] EXP\n\
/FMT may be used before EXP as in the \"print\" command.\n\
/FMT \"i\" or \"s\" or including a size-letter is allowed,\n\
as in the \"x\" command, and then EXP is used to get the address to examine\n\
and examining is done as in the \"x\" command.\n\n\
With no argument, display all currently requested auto-display expressions.\n\
Use \"undisplay\" to cancel display requests previously made."));
<<<<<<< HEAD
  add_com_alias ("disp", "display", class_vars, 1);
=======
  set_cmd_completer_handle_brkchars (c, display_and_x_command_completer);
>>>>>>> 6266b411

  add_cmd ("display", class_vars, enable_display_command, _("\
Enable some expressions to be displayed when program stops.\n\
Usage: enable display [NUM]...\n\
Arguments are the code numbers of the expressions to resume displaying.\n\
No argument means enable all automatic-display expressions.\n\
Do \"info display\" to see current list of code numbers."), &enablelist);

  add_cmd ("display", class_vars, disable_display_command, _("\
Disable some expressions to be displayed when program stops.\n\
Usage: disable display [NUM]...\n\
Arguments are the code numbers of the expressions to stop displaying.\n\
No argument means disable all automatic-display expressions.\n\
Do \"info display\" to see current list of code numbers."), &disablelist);

  add_cmd ("display", class_vars, undisplay_command, _("\
Cancel some expressions to be displayed when program stops.\n\
Usage: delete display [NUM]...\n\
Arguments are the code numbers of the expressions to stop displaying.\n\
No argument means cancel all automatic-display expressions.\n\
Do \"info display\" to see current list of code numbers."), &deletelist);

  add_com ("printf", class_vars, printf_command, _("\
Formatted printing, like the C \"printf\" function.\n\
Usage: printf \"format string\", ARG1, ARG2, ARG3, ..., ARGN\n\
This supports most C printf format specifications, like %s, %d, etc."));

  add_com ("output", class_vars, output_command, _("\
Like \"print\" but don't put in value history and don't print newline.\n\
Usage: output EXP\n\
This is useful in user-defined commands."));

  add_prefix_cmd ("set", class_vars, set_command, _("\
Evaluate expression EXP and assign result to variable VAR.\n\
Usage: set VAR = EXP\n\
This uses assignment syntax appropriate for the current language\n\
(VAR = EXP or VAR := EXP for example).\n\
VAR may be a debugger \"convenience\" variable (names starting\n\
with $), a register (a few standard names starting with $), or an actual\n\
variable in the program being debugged.  EXP is any valid expression.\n\
Use \"set variable\" for variables with names identical to set subcommands.\n\
\n\
With a subcommand, this command modifies parts of the gdb environment.\n\
You can see these environment settings with the \"show\" command."),
		  &setlist, "set ", 1, &cmdlist);
  if (dbx_commands)
    add_com ("assign", class_vars, set_command, _("\
Evaluate expression EXP and assign result to variable VAR.\n\
Usage: assign VAR = EXP\n\
This uses assignment syntax appropriate for the current language\n\
(VAR = EXP or VAR := EXP for example).\n\
VAR may be a debugger \"convenience\" variable (names starting\n\
with $), a register (a few standard names starting with $), or an actual\n\
variable in the program being debugged.  EXP is any valid expression.\n\
Use \"set variable\" for variables with names identical to set subcommands.\n\
\nWith a subcommand, this command modifies parts of the gdb environment.\n\
You can see these environment settings with the \"show\" command."));

  /* "call" is the same as "set", but handy for dbx users to call fns.  */
  c = add_com ("call", class_vars, call_command, _("\
Call a function in the program.\n\
Usage: call EXP\n\
The argument is the function name and arguments, in the notation of the\n\
current working language.  The result is printed and saved in the value\n\
history, if it is not void."));
  set_cmd_completer_handle_brkchars (c, print_command_completer);

  add_cmd ("variable", class_vars, set_command, _("\
Evaluate expression EXP and assign result to variable VAR.\n\
Usage: set variable VAR = EXP\n\
This uses assignment syntax appropriate for the current language\n\
(VAR = EXP or VAR := EXP for example).\n\
VAR may be a debugger \"convenience\" variable (names starting\n\
with $), a register (a few standard names starting with $), or an actual\n\
variable in the program being debugged.  EXP is any valid expression.\n\
This may usually be abbreviated to simply \"set\"."),
	   &setlist);
  add_alias_cmd ("var", "variable", class_vars, 0, &setlist);

  const auto print_opts = make_value_print_options_def_group (nullptr);

  static const std::string print_help = gdb::option::build_help (_("\
Print value of expression EXP.\n\
Usage: print [[OPTION]... --] [/FMT] [EXP]\n\
\n\
Options:\n\
%OPTIONS%\n\
\n\
Note: because this command accepts arbitrary expressions, if you\n\
specify any command option, you must use a double dash (\"--\")\n\
to mark the end of option processing.  E.g.: \"print -o -- myobj\".\n\
\n\
Variables accessible are those of the lexical environment of the selected\n\
stack frame, plus all those whose scope is global or an entire file.\n\
\n\
$NUM gets previous value number NUM.  $ and $$ are the last two values.\n\
$$NUM refers to NUM'th value back from the last one.\n\
Names starting with $ refer to registers (with the values they would have\n\
if the program were to return to the stack frame now selected, restoring\n\
all registers saved by frames farther in) or else to debugger\n\
\"convenience\" variables (any such name not a known register).\n\
Use assignment expressions to give values to convenience variables.\n\
\n\
{TYPE}ADREXP refers to a datum of data type TYPE, located at address ADREXP.\n\
@ is a binary operator for treating consecutive data objects\n\
anywhere in memory as an array.  FOO@NUM gives an array whose first\n\
element is FOO, whose second element is stored in the space following\n\
where FOO is stored, etc.  FOO must be an expression whose value\n\
resides in memory.\n\
\n\
EXP may be preceded with /FMT, where FMT is a format letter\n\
but no count or size letter (see \"x\" command)."),
					      print_opts);

  c = add_com ("print", class_vars, print_command, print_help.c_str ());
  set_cmd_completer_handle_brkchars (c, print_command_completer);
  add_com_alias ("p", "print", class_vars, 1);
  add_com_alias ("inspect", "print", class_vars, 1);

  add_setshow_uinteger_cmd ("max-symbolic-offset", no_class,
			    &max_symbolic_offset, _("\
Set the largest offset that will be printed in <SYMBOL+1234> form."), _("\
Show the largest offset that will be printed in <SYMBOL+1234> form."), _("\
Tell GDB to only display the symbolic form of an address if the\n\
offset between the closest earlier symbol and the address is less than\n\
the specified maximum offset.  The default is \"unlimited\", which tells GDB\n\
to always print the symbolic form of an address if any symbol precedes\n\
it.  Zero is equivalent to \"unlimited\"."),
			    NULL,
			    show_max_symbolic_offset,
			    &setprintlist, &showprintlist);
  add_setshow_boolean_cmd ("symbol-filename", no_class,
			   &print_symbol_filename, _("\
Set printing of source filename and line number with <SYMBOL>."), _("\
Show printing of source filename and line number with <SYMBOL>."), NULL,
			   NULL,
			   show_print_symbol_filename,
			   &setprintlist, &showprintlist);

  add_com ("eval", no_class, eval_command, _("\
Construct a GDB command and then evaluate it.\n\
Usage: eval \"format string\", ARG1, ARG2, ARG3, ..., ARGN\n\
Convert the arguments to a string as \"printf\" would, but then\n\
treat this string as a command line, and evaluate it."));
}<|MERGE_RESOLUTION|>--- conflicted
+++ resolved
@@ -2834,11 +2834,8 @@
 and examining is done as in the \"x\" command.\n\n\
 With no argument, display all currently requested auto-display expressions.\n\
 Use \"undisplay\" to cancel display requests previously made."));
-<<<<<<< HEAD
+  set_cmd_completer_handle_brkchars (c, display_and_x_command_completer);
   add_com_alias ("disp", "display", class_vars, 1);
-=======
-  set_cmd_completer_handle_brkchars (c, display_and_x_command_completer);
->>>>>>> 6266b411
 
   add_cmd ("display", class_vars, enable_display_command, _("\
 Enable some expressions to be displayed when program stops.\n\
