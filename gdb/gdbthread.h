--- conflicted
+++ resolved
@@ -536,7 +536,6 @@
      call.  See `struct thread_suspend_state'.  */
   thread_suspend_state m_suspend;
 
-<<<<<<< HEAD
   /* Currently selected SIMD lane.
 
      If SIMD is supported by the architecture, changing this attribute
@@ -555,6 +554,11 @@
      lane.  */
   int m_current_simd_lane = 0;
 
+  /* The user-given name of the thread.
+
+     Nullptr if the thread does not have a user-given name.  */
+  gdb::unique_xmalloc_ptr<char> m_name;
+
 public:
   /* Return true if this thread has SIMD lanes.  */
   bool has_simd_lanes ();
@@ -570,12 +574,6 @@
 
   /* Return true if LANE is active in this thread.  */
   bool is_simd_lane_active (int lane);
-=======
-  /* The user-given name of the thread.
-
-     Nullptr if the thread does not have a user-given name.  */
-  gdb::unique_xmalloc_ptr<char> m_name;
->>>>>>> 9a6abcc8
 };
 
 using thread_info_resumed_with_pending_wait_status_node
@@ -1019,7 +1017,6 @@
    alive anymore.  */
 extern void thread_select (const char *tidstr, class thread_info *thr);
 
-<<<<<<< HEAD
 /* Return the number of the first active lane in MASK or -1 if MASK is
    0.  */
 extern int find_first_active_simd_lane (simd_lanes_mask_t mask);
@@ -1054,12 +1051,11 @@
       mask >>= 1;
     }
 }
-=======
+
 /* Return THREAD's name.
 
    If THREAD has a user-given name, return it.  Otherwise, query the thread's
    target to get the name.  May return nullptr.  */
 extern const char *thread_name (thread_info *thread);
->>>>>>> 9a6abcc8
 
 #endif /* GDBTHREAD_H */