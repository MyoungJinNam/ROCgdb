/* Handle JIT code generation in the inferior for GDB, the GNU Debugger.

   Copyright (C) 2009-2021 Free Software Foundation, Inc.

   This file is part of GDB.

   This program is free software; you can redistribute it and/or modify
   it under the terms of the GNU General Public License as published by
   the Free Software Foundation; either version 3 of the License, or
   (at your option) any later version.

   This program is distributed in the hope that it will be useful,
   but WITHOUT ANY WARRANTY; without even the implied warranty of
   MERCHANTABILITY or FITNESS FOR A PARTICULAR PURPOSE.  See the
   GNU General Public License for more details.

   You should have received a copy of the GNU General Public License
   along with this program.  If not, see <http://www.gnu.org/licenses/>.  */

#include "defs.h"

#include "jit.h"
#include "jit-reader.h"
#include "block.h"
#include "breakpoint.h"
#include "command.h"
#include "dictionary.h"
#include "filenames.h"
#include "frame-unwind.h"
#include "gdbcmd.h"
#include "gdbcore.h"
#include "inferior.h"
#include "observable.h"
#include "objfiles.h"
#include "regcache.h"
#include "symfile.h"
#include "symtab.h"
#include "target.h"
#include "gdbsupport/gdb-dlfcn.h"
#include <sys/stat.h>
#include "gdb_bfd.h"
#include "readline/tilde.h"
#include "completer.h"
#include <forward_list>

static std::string jit_reader_dir;

static const char jit_break_name[] = "__jit_debug_register_code";

static const char jit_descriptor_name[] = "__jit_debug_descriptor";

static void jit_inferior_created_hook (inferior *inf);
static void jit_inferior_exit_hook (struct inferior *inf);

/* An unwinder is registered for every gdbarch.  This key is used to
   remember if the unwinder has been registered for a particular
   gdbarch.  */

static struct gdbarch_data *jit_gdbarch_data;

/* True if we want to see trace of jit level stuff.  */

static bool jit_debug = false;

/* Print a "jit" debug statement.  */

#define jit_debug_printf(fmt, ...) \
  debug_prefixed_printf_cond (jit_debug, "jit", fmt, ##__VA_ARGS__)

static void
show_jit_debug (struct ui_file *file, int from_tty,
		struct cmd_list_element *c, const char *value)
{
  fprintf_filtered (file, _("JIT debugging is %s.\n"), value);
}

<<<<<<< HEAD
/* Implementation of "maintenance info jit" command.  */
=======
/* Implementation of the "maintenance info jit" command.  */
>>>>>>> 66b3b362

static void
maint_info_jit_cmd (const char *args, int from_tty)
{
  inferior *inf = current_inferior ();
  bool printed_header = false;

<<<<<<< HEAD
=======
  /* Print a line for each JIT-ed objfile.  */
>>>>>>> 66b3b362
  for (objfile *obj : inf->pspace->objfiles ())
    {
      if (obj->jited_data == nullptr)
	continue;

      if (!printed_header)
	{
<<<<<<< HEAD
	  printf_filtered ("Inferior address of known JIT-ed objfiles:\n");
	  printed_header = true;
	}

      printf_filtered (" - %s\n", paddress (obj->arch (), obj->jited_data->addr));
=======
	  printf_filtered ("Base address of known JIT-ed objfiles:\n");
	  printed_header = true;
	}

      printf_filtered ("  %s\n", paddress (obj->arch (), obj->jited_data->addr));
>>>>>>> 66b3b362
    }
}

struct jit_reader
{
  jit_reader (struct gdb_reader_funcs *f, gdb_dlhandle_up &&h)
    : functions (f), handle (std::move (h))
  {
  }

  ~jit_reader ()
  {
    functions->destroy (functions);
  }

  DISABLE_COPY_AND_ASSIGN (jit_reader);

  struct gdb_reader_funcs *functions;
  gdb_dlhandle_up handle;
};

/* One reader that has been loaded successfully, and can potentially be used to
   parse debug info.  */

static struct jit_reader *loaded_jit_reader = NULL;

typedef struct gdb_reader_funcs * (reader_init_fn_type) (void);
static const char reader_init_fn_sym[] = "gdb_init_reader";

/* Try to load FILE_NAME as a JIT debug info reader.  */

static struct jit_reader *
jit_reader_load (const char *file_name)
{
  reader_init_fn_type *init_fn;
  struct gdb_reader_funcs *funcs = NULL;

  jit_debug_printf ("Opening shared object %s", file_name);

  gdb_dlhandle_up so = gdb_dlopen (file_name);

  init_fn = (reader_init_fn_type *) gdb_dlsym (so, reader_init_fn_sym);
  if (!init_fn)
    error (_("Could not locate initialization function: %s."),
	   reader_init_fn_sym);

  if (gdb_dlsym (so, "plugin_is_GPL_compatible") == NULL)
    error (_("Reader not GPL compatible."));

  funcs = init_fn ();
  if (funcs->reader_version != GDB_READER_INTERFACE_VERSION)
    error (_("Reader version does not match GDB version."));

  return new jit_reader (funcs, std::move (so));
}

/* Provides the jit-reader-load command.  */

static void
jit_reader_load_command (const char *args, int from_tty)
{
  if (args == NULL)
    error (_("No reader name provided."));
  gdb::unique_xmalloc_ptr<char> file (tilde_expand (args));

  if (loaded_jit_reader != NULL)
    error (_("JIT reader already loaded.  Run jit-reader-unload first."));

  if (!IS_ABSOLUTE_PATH (file.get ()))
    file.reset (xstrprintf ("%s%s%s", jit_reader_dir.c_str (), SLASH_STRING,
			    file.get ()));

  loaded_jit_reader = jit_reader_load (file.get ());
  reinit_frame_cache ();
  jit_inferior_created_hook (current_inferior ());
}

/* Provides the jit-reader-unload command.  */

static void
jit_reader_unload_command (const char *args, int from_tty)
{
  if (!loaded_jit_reader)
    error (_("No JIT reader loaded."));

  reinit_frame_cache ();
  jit_inferior_exit_hook (current_inferior ());

  delete loaded_jit_reader;
  loaded_jit_reader = NULL;
}

/* Destructor for jiter_objfile_data.  */

jiter_objfile_data::~jiter_objfile_data ()
{
  if (this->jit_breakpoint != nullptr)
    delete_breakpoint (this->jit_breakpoint);
}

/* Fetch the jiter_objfile_data associated with OBJF.  If no data exists
   yet, make a new structure and attach it.  */

static jiter_objfile_data *
get_jiter_objfile_data (objfile *objf)
{
  if (objf->jiter_data == nullptr)
    objf->jiter_data.reset (new jiter_objfile_data ());

  return objf->jiter_data.get ();
}

/* Remember OBJFILE has been created for struct jit_code_entry located
   at inferior address ENTRY.  */

static void
add_objfile_entry (struct objfile *objfile, CORE_ADDR entry)
{
  gdb_assert (objfile->jited_data == nullptr);

  objfile->jited_data.reset (new jited_objfile_data (entry));
}

/* Helper function for reading the global JIT descriptor from remote
   memory.  Returns true if all went well, false otherwise.  */

static bool
jit_read_descriptor (gdbarch *gdbarch,
		     jit_descriptor *descriptor,
		     objfile *jiter)
{
  int err;
  struct type *ptr_type;
  int ptr_size;
  int desc_size;
  gdb_byte *desc_buf;
  enum bfd_endian byte_order = gdbarch_byte_order (gdbarch);

  gdb_assert (jiter != nullptr);
  jiter_objfile_data *objf_data = jiter->jiter_data.get ();
  gdb_assert (objf_data != nullptr);

  CORE_ADDR addr = MSYMBOL_VALUE_ADDRESS (jiter, objf_data->descriptor);

  jit_debug_printf ("descriptor_addr = %s", paddress (gdbarch, addr));

  /* Figure out how big the descriptor is on the remote and how to read it.  */
  ptr_type = builtin_type (gdbarch)->builtin_data_ptr;
  ptr_size = TYPE_LENGTH (ptr_type);
  desc_size = 8 + 2 * ptr_size;  /* Two 32-bit ints and two pointers.  */
  desc_buf = (gdb_byte *) alloca (desc_size);

  /* Read the descriptor.  */
  err = target_read_memory (addr, desc_buf, desc_size);
  if (err)
    {
      printf_unfiltered (_("Unable to read JIT descriptor from "
			   "remote memory\n"));
      return false;
    }

  /* Fix the endianness to match the host.  */
  descriptor->version = extract_unsigned_integer (&desc_buf[0], 4, byte_order);
  descriptor->action_flag =
      extract_unsigned_integer (&desc_buf[4], 4, byte_order);
  descriptor->relevant_entry = extract_typed_address (&desc_buf[8], ptr_type);
  descriptor->first_entry =
      extract_typed_address (&desc_buf[8 + ptr_size], ptr_type);

  return true;
}

/* Helper function for reading a JITed code entry from remote memory.  */

static void
jit_read_code_entry (struct gdbarch *gdbarch,
		     CORE_ADDR code_addr, struct jit_code_entry *code_entry)
{
  int err, off;
  struct type *ptr_type;
  int ptr_size;
  int entry_size;
  int align_bytes;
  gdb_byte *entry_buf;
  enum bfd_endian byte_order = gdbarch_byte_order (gdbarch);

  /* Figure out how big the entry is on the remote and how to read it.  */
  ptr_type = builtin_type (gdbarch)->builtin_data_ptr;
  ptr_size = TYPE_LENGTH (ptr_type);

  /* Figure out where the uint64_t value will be.  */
  align_bytes = type_align (builtin_type (gdbarch)->builtin_uint64);
  off = 3 * ptr_size;
  off = (off + (align_bytes - 1)) & ~(align_bytes - 1);

  entry_size = off + 8;  /* Three pointers and one 64-bit int.  */
  entry_buf = (gdb_byte *) alloca (entry_size);

  /* Read the entry.  */
  err = target_read_memory (code_addr, entry_buf, entry_size);
  if (err)
    error (_("Unable to read JIT code entry from remote memory!"));

  /* Fix the endianness to match the host.  */
  ptr_type = builtin_type (gdbarch)->builtin_data_ptr;
  code_entry->next_entry = extract_typed_address (&entry_buf[0], ptr_type);
  code_entry->prev_entry =
      extract_typed_address (&entry_buf[ptr_size], ptr_type);
  code_entry->symfile_addr =
      extract_typed_address (&entry_buf[2 * ptr_size], ptr_type);
  code_entry->symfile_size =
      extract_unsigned_integer (&entry_buf[off], 8, byte_order);
}

/* Proxy object for building a block.  */

struct gdb_block
{
  gdb_block (gdb_block *parent, CORE_ADDR begin, CORE_ADDR end,
	     const char *name)
    : parent (parent),
      begin (begin),
      end (end),
      name (name != nullptr ? xstrdup (name) : nullptr)
  {}

  /* The parent of this block.  */
  struct gdb_block *parent;

  /* Points to the "real" block that is being built out of this
     instance.  This block will be added to a blockvector, which will
     then be added to a symtab.  */
  struct block *real_block = nullptr;

  /* The first and last code address corresponding to this block.  */
  CORE_ADDR begin, end;

  /* The name of this block (if any).  If this is non-NULL, the
     FUNCTION symbol symbol is set to this value.  */
  gdb::unique_xmalloc_ptr<char> name;
};

/* Proxy object for building a symtab.  */

struct gdb_symtab
{
  explicit gdb_symtab (const char *file_name)
    : file_name (file_name != nullptr ? file_name : "")
  {}

  /* The list of blocks in this symtab.  These will eventually be
     converted to real blocks.

     This is specifically a linked list, instead of, for example, a vector,
     because the pointers are returned to the user's debug info reader.  So
     it's important that the objects don't change location during their
     lifetime (which would happen with a vector of objects getting resized).  */
  std::forward_list<gdb_block> blocks;

  /* The number of blocks inserted.  */
  int nblocks = 0;

  /* A mapping between line numbers to PC.  */
  gdb::unique_xmalloc_ptr<struct linetable> linetable;

  /* The source file for this symtab.  */
  std::string file_name;
};

/* Proxy object for building an object.  */

struct gdb_object
{
  /* Symtabs of this object.

     This is specifically a linked list, instead of, for example, a vector,
     because the pointers are returned to the user's debug info reader.  So
     it's important that the objects don't change location during their
     lifetime (which would happen with a vector of objects getting resized).  */
  std::forward_list<gdb_symtab> symtabs;
};

/* The type of the `private' data passed around by the callback
   functions.  */

typedef CORE_ADDR jit_dbg_reader_data;

/* The reader calls into this function to read data off the targets
   address space.  */

static enum gdb_status
jit_target_read_impl (GDB_CORE_ADDR target_mem, void *gdb_buf, int len)
{
  int result = target_read_memory ((CORE_ADDR) target_mem,
				   (gdb_byte *) gdb_buf, len);
  if (result == 0)
    return GDB_SUCCESS;
  else
    return GDB_FAIL;
}

/* The reader calls into this function to create a new gdb_object
   which it can then pass around to the other callbacks.  Right now,
   all that is required is allocating the memory.  */

static struct gdb_object *
jit_object_open_impl (struct gdb_symbol_callbacks *cb)
{
  /* CB is not required right now, but sometime in the future we might
     need a handle to it, and we'd like to do that without breaking
     the ABI.  */
  return new gdb_object;
}

/* Readers call into this function to open a new gdb_symtab, which,
   again, is passed around to other callbacks.  */

static struct gdb_symtab *
jit_symtab_open_impl (struct gdb_symbol_callbacks *cb,
		      struct gdb_object *object,
		      const char *file_name)
{
  /* CB stays unused.  See comment in jit_object_open_impl.  */

  object->symtabs.emplace_front (file_name);
  return &object->symtabs.front ();
}

/* Called by readers to open a new gdb_block.  This function also
   inserts the new gdb_block in the correct place in the corresponding
   gdb_symtab.  */

static struct gdb_block *
jit_block_open_impl (struct gdb_symbol_callbacks *cb,
		     struct gdb_symtab *symtab, struct gdb_block *parent,
		     GDB_CORE_ADDR begin, GDB_CORE_ADDR end, const char *name)
{
  /* Place the block at the beginning of the list, it will be sorted when the
     symtab is finalized.  */
  symtab->blocks.emplace_front (parent, begin, end, name);
  symtab->nblocks++;

  return &symtab->blocks.front ();
}

/* Readers call this to add a line mapping (from PC to line number) to
   a gdb_symtab.  */

static void
jit_symtab_line_mapping_add_impl (struct gdb_symbol_callbacks *cb,
				  struct gdb_symtab *stab, int nlines,
				  struct gdb_line_mapping *map)
{
  int i;
  int alloc_len;

  if (nlines < 1)
    return;

  alloc_len = sizeof (struct linetable)
	      + (nlines - 1) * sizeof (struct linetable_entry);
  stab->linetable.reset (XNEWVAR (struct linetable, alloc_len));
  stab->linetable->nitems = nlines;
  for (i = 0; i < nlines; i++)
    {
      stab->linetable->item[i].pc = (CORE_ADDR) map[i].pc;
      stab->linetable->item[i].line = map[i].line;
      stab->linetable->item[i].is_stmt = 1;
    }
}

/* Called by readers to close a gdb_symtab.  Does not need to do
   anything as of now.  */

static void
jit_symtab_close_impl (struct gdb_symbol_callbacks *cb,
		       struct gdb_symtab *stab)
{
  /* Right now nothing needs to be done here.  We may need to do some
     cleanup here in the future (again, without breaking the plugin
     ABI).  */
}

/* Transform STAB to a proper symtab, and add it it OBJFILE.  */

static void
finalize_symtab (struct gdb_symtab *stab, struct objfile *objfile)
{
  struct compunit_symtab *cust;
  size_t blockvector_size;
  CORE_ADDR begin, end;
  struct blockvector *bv;

  int actual_nblocks = FIRST_LOCAL_BLOCK + stab->nblocks;

  /* Sort the blocks in the order they should appear in the blockvector.  */
  stab->blocks.sort([] (const gdb_block &a, const gdb_block &b)
    {
      if (a.begin != b.begin)
	return a.begin < b.begin;

      return a.end > b.end;
    });

  cust = allocate_compunit_symtab (objfile, stab->file_name.c_str ());
  allocate_symtab (cust, stab->file_name.c_str ());
  add_compunit_symtab_to_objfile (cust);

  /* JIT compilers compile in memory.  */
  COMPUNIT_DIRNAME (cust) = NULL;

  /* Copy over the linetable entry if one was provided.  */
  if (stab->linetable)
    {
      size_t size = ((stab->linetable->nitems - 1)
		     * sizeof (struct linetable_entry)
		     + sizeof (struct linetable));
      SYMTAB_LINETABLE (COMPUNIT_FILETABS (cust))
	= (struct linetable *) obstack_alloc (&objfile->objfile_obstack, size);
      memcpy (SYMTAB_LINETABLE (COMPUNIT_FILETABS (cust)),
	      stab->linetable.get (), size);
    }

  blockvector_size = (sizeof (struct blockvector)
		      + (actual_nblocks - 1) * sizeof (struct block *));
  bv = (struct blockvector *) obstack_alloc (&objfile->objfile_obstack,
					     blockvector_size);
  COMPUNIT_BLOCKVECTOR (cust) = bv;

  /* At the end of this function, (begin, end) will contain the PC range this
     entire blockvector spans.  */
  BLOCKVECTOR_MAP (bv) = NULL;
  begin = stab->blocks.front ().begin;
  end = stab->blocks.front ().end;
  BLOCKVECTOR_NBLOCKS (bv) = actual_nblocks;

  /* First run over all the gdb_block objects, creating a real block
     object for each.  Simultaneously, keep setting the real_block
     fields.  */
  int block_idx = FIRST_LOCAL_BLOCK;
  for (gdb_block &gdb_block_iter : stab->blocks)
    {
      struct block *new_block = allocate_block (&objfile->objfile_obstack);
      struct symbol *block_name = new (&objfile->objfile_obstack) symbol;
      struct type *block_type = arch_type (objfile->arch (),
					   TYPE_CODE_VOID,
					   TARGET_CHAR_BIT,
					   "void");

      BLOCK_MULTIDICT (new_block)
	= mdict_create_linear (&objfile->objfile_obstack, NULL);
      /* The address range.  */
      BLOCK_START (new_block) = (CORE_ADDR) gdb_block_iter.begin;
      BLOCK_END (new_block) = (CORE_ADDR) gdb_block_iter.end;

      /* The name.  */
      SYMBOL_DOMAIN (block_name) = VAR_DOMAIN;
      SYMBOL_ACLASS_INDEX (block_name) = LOC_BLOCK;
      symbol_set_symtab (block_name, COMPUNIT_FILETABS (cust));
      SYMBOL_TYPE (block_name) = lookup_function_type (block_type);
      SYMBOL_BLOCK_VALUE (block_name) = new_block;

      block_name->m_name = obstack_strdup (&objfile->objfile_obstack,
					   gdb_block_iter.name.get ());

      BLOCK_FUNCTION (new_block) = block_name;

      BLOCKVECTOR_BLOCK (bv, block_idx) = new_block;
      if (begin > BLOCK_START (new_block))
	begin = BLOCK_START (new_block);
      if (end < BLOCK_END (new_block))
	end = BLOCK_END (new_block);

      gdb_block_iter.real_block = new_block;

      block_idx++;
    }

  /* Now add the special blocks.  */
  struct block *block_iter = NULL;
  for (enum block_enum i : { GLOBAL_BLOCK, STATIC_BLOCK })
    {
      struct block *new_block;

      new_block = (i == GLOBAL_BLOCK
		   ? allocate_global_block (&objfile->objfile_obstack)
		   : allocate_block (&objfile->objfile_obstack));
      BLOCK_MULTIDICT (new_block)
	= mdict_create_linear (&objfile->objfile_obstack, NULL);
      BLOCK_SUPERBLOCK (new_block) = block_iter;
      block_iter = new_block;

      BLOCK_START (new_block) = (CORE_ADDR) begin;
      BLOCK_END (new_block) = (CORE_ADDR) end;

      BLOCKVECTOR_BLOCK (bv, i) = new_block;

      if (i == GLOBAL_BLOCK)
	set_block_compunit_symtab (new_block, cust);
    }

  /* Fill up the superblock fields for the real blocks, using the
     real_block fields populated earlier.  */
  for (gdb_block &gdb_block_iter : stab->blocks)
    {
      if (gdb_block_iter.parent != NULL)
	{
	  /* If the plugin specifically mentioned a parent block, we
	     use that.  */
	  BLOCK_SUPERBLOCK (gdb_block_iter.real_block) =
	    gdb_block_iter.parent->real_block;
	}
      else
	{
	  /* And if not, we set a default parent block.  */
	  BLOCK_SUPERBLOCK (gdb_block_iter.real_block) =
	    BLOCKVECTOR_BLOCK (bv, STATIC_BLOCK);
	}
    }
}

/* Called when closing a gdb_objfile.  Converts OBJ to a proper
   objfile.  */

static void
jit_object_close_impl (struct gdb_symbol_callbacks *cb,
		       struct gdb_object *obj)
{
  struct objfile *objfile;
  jit_dbg_reader_data *priv_data;

  priv_data = (jit_dbg_reader_data *) cb->priv_data;

  objfile = objfile::make (nullptr, "<< JIT compiled code >>",
			   OBJF_NOT_FILENAME);
  objfile->per_bfd->gdbarch = target_gdbarch ();

  for (gdb_symtab &symtab : obj->symtabs)
    finalize_symtab (&symtab, objfile);

  add_objfile_entry (objfile, *priv_data);

  delete obj;
}

/* Try to read CODE_ENTRY using the loaded jit reader (if any).
   ENTRY_ADDR is the address of the struct jit_code_entry in the
   inferior address space.  */

static int
jit_reader_try_read_symtab (struct jit_code_entry *code_entry,
			    CORE_ADDR entry_addr)
{
  int status;
  jit_dbg_reader_data priv_data;
  struct gdb_reader_funcs *funcs;
  struct gdb_symbol_callbacks callbacks =
    {
      jit_object_open_impl,
      jit_symtab_open_impl,
      jit_block_open_impl,
      jit_symtab_close_impl,
      jit_object_close_impl,

      jit_symtab_line_mapping_add_impl,
      jit_target_read_impl,

      &priv_data
    };

  priv_data = entry_addr;

  if (!loaded_jit_reader)
    return 0;

  gdb::byte_vector gdb_mem (code_entry->symfile_size);

  status = 1;
  try
    {
      if (target_read_memory (code_entry->symfile_addr, gdb_mem.data (),
			      code_entry->symfile_size))
	status = 0;
    }
  catch (const gdb_exception &e)
    {
      status = 0;
    }

  if (status)
    {
      funcs = loaded_jit_reader->functions;
      if (funcs->read (funcs, &callbacks, gdb_mem.data (),
		       code_entry->symfile_size)
	  != GDB_SUCCESS)
	status = 0;
    }

  if (status == 0)
    jit_debug_printf ("Could not read symtab using the loaded JIT reader.");

  return status;
}

/* Try to read CODE_ENTRY using BFD.  ENTRY_ADDR is the address of the
   struct jit_code_entry in the inferior address space.  */

static void
jit_bfd_try_read_symtab (struct jit_code_entry *code_entry,
			 CORE_ADDR entry_addr,
			 struct gdbarch *gdbarch)
{
  struct bfd_section *sec;
  struct objfile *objfile;
  const struct bfd_arch_info *b;

  jit_debug_printf ("symfile_addr = %s, symfile_size = %s",
		    paddress (gdbarch, code_entry->symfile_addr),
		    pulongest (code_entry->symfile_size));

  gdb_bfd_ref_ptr nbfd (gdb_bfd_open_from_target_memory
      (code_entry->symfile_addr, code_entry->symfile_size, gnutarget));
  if (nbfd == NULL)
    {
      puts_unfiltered (_("Error opening JITed symbol file, ignoring it.\n"));
      return;
    }

  /* Check the format.  NOTE: This initializes important data that GDB uses!
     We would segfault later without this line.  */
  if (!bfd_check_format (nbfd.get (), bfd_object))
    {
      printf_unfiltered (_("\
JITed symbol file is not an object file, ignoring it.\n"));
      return;
    }

  /* Check bfd arch.  */
  b = gdbarch_bfd_arch_info (gdbarch);
  if (b->compatible (b, bfd_get_arch_info (nbfd.get ())) != b)
    warning (_("JITed object file architecture %s is not compatible "
	       "with target architecture %s."),
	     bfd_get_arch_info (nbfd.get ())->printable_name,
	     b->printable_name);

  /* Read the section address information out of the symbol file.  Since the
     file is generated by the JIT at runtime, it should all of the absolute
     addresses that we care about.  */
  section_addr_info sai;
  for (sec = nbfd->sections; sec != NULL; sec = sec->next)
    if ((bfd_section_flags (sec) & (SEC_ALLOC|SEC_LOAD)) != 0)
      {
	/* We assume that these virtual addresses are absolute, and do not
	   treat them as offsets.  */
	sai.emplace_back (bfd_section_vma (sec),
			  bfd_section_name (sec),
			  sec->index);
      }

  /* This call does not take ownership of SAI.  */
  objfile = symbol_file_add_from_bfd (nbfd.get (),
				      bfd_get_filename (nbfd.get ()), 0,
				      &sai,
				      OBJF_SHARED | OBJF_NOT_FILENAME, NULL);

  add_objfile_entry (objfile, entry_addr);
}

/* This function registers code associated with a JIT code entry.  It uses the
   pointer and size pair in the entry to read the symbol file from the remote
   and then calls symbol_file_add_from_local_memory to add it as though it were
   a symbol file added by the user.  */

static void
jit_register_code (struct gdbarch *gdbarch,
		   CORE_ADDR entry_addr, struct jit_code_entry *code_entry)
{
  int success;

  jit_debug_printf ("symfile_addr = %s, symfile_size = %s",
		    paddress (gdbarch, code_entry->symfile_addr),
		    pulongest (code_entry->symfile_size));

  success = jit_reader_try_read_symtab (code_entry, entry_addr);

  if (!success)
    jit_bfd_try_read_symtab (code_entry, entry_addr, gdbarch);
}

/* Look up the objfile with this code entry address.  */

static struct objfile *
jit_find_objf_with_entry_addr (CORE_ADDR entry_addr)
{
  for (objfile *objf : current_program_space->objfiles ())
    {
      if (objf->jited_data != nullptr && objf->jited_data->addr == entry_addr)
	return objf;
    }

  return NULL;
}

/* This is called when a breakpoint is deleted.  It updates the
   inferior's cache, if needed.  */

static void
jit_breakpoint_deleted (struct breakpoint *b)
{
  if (b->type != bp_jit_event)
    return;

  for (bp_location *iter : b->locations ())
    {
      for (objfile *objf : iter->pspace->objfiles ())
	{
	  jiter_objfile_data *jiter_data = objf->jiter_data.get ();

	  if (jiter_data != nullptr
	      && jiter_data->jit_breakpoint == iter->owner)
	    {
	      jiter_data->cached_code_address = 0;
	      jiter_data->jit_breakpoint = nullptr;
	    }
	}
    }
}

/* (Re-)Initialize the jit breakpoints for JIT-producing objfiles in
   PSPACE.  */

static void
jit_breakpoint_re_set_internal (struct gdbarch *gdbarch, program_space *pspace)
{
  for (objfile *the_objfile : pspace->objfiles ())
    {
      /* Skip separate debug objects.  */
      if (the_objfile->separate_debug_objfile_backlink != nullptr)
	continue;

      if (the_objfile->skip_jit_symbol_lookup)
	continue;

      /* Lookup the registration symbol.  If it is missing, then we
	 assume we are not attached to a JIT.  */
      bound_minimal_symbol reg_symbol
	= lookup_minimal_symbol (jit_break_name, nullptr, the_objfile);
      if (reg_symbol.minsym == NULL
	  || BMSYMBOL_VALUE_ADDRESS (reg_symbol) == 0)
	{
	  /* No need to repeat the lookup the next time.  */
	  the_objfile->skip_jit_symbol_lookup = true;
	  continue;
	}

      bound_minimal_symbol desc_symbol
	= lookup_minimal_symbol (jit_descriptor_name, NULL, the_objfile);
      if (desc_symbol.minsym == NULL
	  || BMSYMBOL_VALUE_ADDRESS (desc_symbol) == 0)
	{
	  /* No need to repeat the lookup the next time.  */
	  the_objfile->skip_jit_symbol_lookup = true;
	  continue;
	}

      jiter_objfile_data *objf_data
	= get_jiter_objfile_data (the_objfile);
      objf_data->register_code = reg_symbol.minsym;
      objf_data->descriptor = desc_symbol.minsym;

      CORE_ADDR addr = MSYMBOL_VALUE_ADDRESS (the_objfile,
					      objf_data->register_code);

      jit_debug_printf ("breakpoint_addr = %s", paddress (gdbarch, addr));

      /* Check if we need to re-create the breakpoint.  */
      if (objf_data->cached_code_address == addr)
	continue;

      /* Delete the old breakpoint.  */
      if (objf_data->jit_breakpoint != nullptr)
	delete_breakpoint (objf_data->jit_breakpoint);

      /* Put a breakpoint in the registration symbol.  */
      objf_data->cached_code_address = addr;
      objf_data->jit_breakpoint = create_jit_event_breakpoint (gdbarch, addr);
    }
}

/* The private data passed around in the frame unwind callback
   functions.  */

struct jit_unwind_private
{
  /* Cached register values.  See jit_frame_sniffer to see how this
     works.  */
  detached_regcache *regcache;

  /* The frame being unwound.  */
  struct frame_info *this_frame;
};

/* Sets the value of a particular register in this frame.  */

static void
jit_unwind_reg_set_impl (struct gdb_unwind_callbacks *cb, int dwarf_regnum,
			 struct gdb_reg_value *value)
{
  struct jit_unwind_private *priv;
  int gdb_reg;

  priv = (struct jit_unwind_private *) cb->priv_data;

  gdb_reg = gdbarch_dwarf2_reg_to_regnum (get_frame_arch (priv->this_frame),
					  dwarf_regnum);
  if (gdb_reg == -1)
    {
      jit_debug_printf ("Could not recognize DWARF regnum %d", dwarf_regnum);
      value->free (value);
      return;
    }

  priv->regcache->raw_supply (gdb_reg, value->value);
  value->free (value);
}

static void
reg_value_free_impl (struct gdb_reg_value *value)
{
  xfree (value);
}

/* Get the value of register REGNUM in the previous frame.  */

static struct gdb_reg_value *
jit_unwind_reg_get_impl (struct gdb_unwind_callbacks *cb, int regnum)
{
  struct jit_unwind_private *priv;
  struct gdb_reg_value *value;
  int gdb_reg, size;
  struct gdbarch *frame_arch;

  priv = (struct jit_unwind_private *) cb->priv_data;
  frame_arch = get_frame_arch (priv->this_frame);

  gdb_reg = gdbarch_dwarf2_reg_to_regnum (frame_arch, regnum);
  size = register_size (frame_arch, gdb_reg);
  value = ((struct gdb_reg_value *)
	   xmalloc (sizeof (struct gdb_reg_value) + size - 1));
  value->defined = deprecated_frame_register_read (priv->this_frame, gdb_reg,
						   value->value);
  value->size = size;
  value->free = reg_value_free_impl;
  return value;
}

/* gdb_reg_value has a free function, which must be called on each
   saved register value.  */

static void
jit_dealloc_cache (struct frame_info *this_frame, void *cache)
{
  struct jit_unwind_private *priv_data = (struct jit_unwind_private *) cache;

  gdb_assert (priv_data->regcache != NULL);
  delete priv_data->regcache;
  xfree (priv_data);
}

/* The frame sniffer for the pseudo unwinder.

   While this is nominally a frame sniffer, in the case where the JIT
   reader actually recognizes the frame, it does a lot more work -- it
   unwinds the frame and saves the corresponding register values in
   the cache.  jit_frame_prev_register simply returns the saved
   register values.  */

static int
jit_frame_sniffer (const struct frame_unwind *self,
		   struct frame_info *this_frame, void **cache)
{
  struct jit_unwind_private *priv_data;
  struct gdb_unwind_callbacks callbacks;
  struct gdb_reader_funcs *funcs;

  callbacks.reg_get = jit_unwind_reg_get_impl;
  callbacks.reg_set = jit_unwind_reg_set_impl;
  callbacks.target_read = jit_target_read_impl;

  if (loaded_jit_reader == NULL)
    return 0;

  funcs = loaded_jit_reader->functions;

  gdb_assert (!*cache);

  *cache = XCNEW (struct jit_unwind_private);
  priv_data = (struct jit_unwind_private *) *cache;
  /* Take a snapshot of current regcache.  */
  priv_data->regcache = new detached_regcache (get_frame_arch (this_frame),
					       true);
  priv_data->this_frame = this_frame;

  callbacks.priv_data = priv_data;

  /* Try to coax the provided unwinder to unwind the stack */
  if (funcs->unwind (funcs, &callbacks) == GDB_SUCCESS)
    {
      jit_debug_printf ("Successfully unwound frame using JIT reader.");
      return 1;
    }

  jit_debug_printf ("Could not unwind frame using JIT reader.");

  jit_dealloc_cache (this_frame, *cache);
  *cache = NULL;

  return 0;
}


/* The frame_id function for the pseudo unwinder.  Relays the call to
   the loaded plugin.  */

static void
jit_frame_this_id (struct frame_info *this_frame, void **cache,
		   struct frame_id *this_id)
{
  struct jit_unwind_private priv;
  struct gdb_frame_id frame_id;
  struct gdb_reader_funcs *funcs;
  struct gdb_unwind_callbacks callbacks;

  priv.regcache = NULL;
  priv.this_frame = this_frame;

  /* We don't expect the frame_id function to set any registers, so we
     set reg_set to NULL.  */
  callbacks.reg_get = jit_unwind_reg_get_impl;
  callbacks.reg_set = NULL;
  callbacks.target_read = jit_target_read_impl;
  callbacks.priv_data = &priv;

  gdb_assert (loaded_jit_reader);
  funcs = loaded_jit_reader->functions;

  frame_id = funcs->get_frame_id (funcs, &callbacks);
  *this_id = frame_id_build (frame_id.stack_address, frame_id.code_address);
}

/* Pseudo unwinder function.  Reads the previously fetched value for
   the register from the cache.  */

static struct value *
jit_frame_prev_register (struct frame_info *this_frame, void **cache, int reg)
{
  struct jit_unwind_private *priv = (struct jit_unwind_private *) *cache;
  struct gdbarch *gdbarch;

  if (priv == NULL)
    return frame_unwind_got_optimized (this_frame, reg);

  gdbarch = priv->regcache->arch ();
  gdb_byte *buf = (gdb_byte *) alloca (register_size (gdbarch, reg));
  enum register_status status = priv->regcache->cooked_read (reg, buf);

  if (status == REG_VALID)
    return frame_unwind_got_bytes (this_frame, reg, buf);
  else
    return frame_unwind_got_optimized (this_frame, reg);
}

/* Relay everything back to the unwinder registered by the JIT debug
   info reader.*/

static const struct frame_unwind jit_frame_unwind =
{
  "jit",
  NORMAL_FRAME,
  default_frame_unwind_stop_reason,
  jit_frame_this_id,
  jit_frame_prev_register,
  NULL,
  jit_frame_sniffer,
  jit_dealloc_cache
};


/* This is the information that is stored at jit_gdbarch_data for each
   architecture.  */

struct jit_gdbarch_data_type
{
  /* Has the (pseudo) unwinder been prepended? */
  int unwinder_registered;
};

/* Check GDBARCH and prepend the pseudo JIT unwinder if needed.  */

static void
jit_prepend_unwinder (struct gdbarch *gdbarch)
{
  struct jit_gdbarch_data_type *data;

  data
    = (struct jit_gdbarch_data_type *) gdbarch_data (gdbarch, jit_gdbarch_data);
  if (!data->unwinder_registered)
    {
      frame_unwind_prepend_unwinder (gdbarch, &jit_frame_unwind);
      data->unwinder_registered = 1;
    }
}

/* Register any already created translations.  */

static void
jit_inferior_init (inferior *inf)
{
  struct jit_descriptor descriptor;
  struct jit_code_entry cur_entry;
  CORE_ADDR cur_entry_addr;
  struct gdbarch *gdbarch = inf->gdbarch;
  program_space *pspace = inf->pspace;

  jit_debug_printf ("called");

  jit_prepend_unwinder (gdbarch);

  jit_breakpoint_re_set_internal (gdbarch, pspace);

  for (objfile *jiter : pspace->objfiles ())
    {
      if (jiter->jiter_data == nullptr)
	continue;

      /* Read the descriptor so we can check the version number and load
	 any already JITed functions.  */
      if (!jit_read_descriptor (gdbarch, &descriptor, jiter))
	continue;

      /* Check that the version number agrees with that we support.  */
      if (descriptor.version != 1)
	{
	  printf_unfiltered (_("Unsupported JIT protocol version %ld "
			       "in descriptor (expected 1)\n"),
			     (long) descriptor.version);
	  continue;
	}

      /* If we've attached to a running program, we need to check the
	 descriptor to register any functions that were already
	 generated.  */
      for (cur_entry_addr = descriptor.first_entry;
	   cur_entry_addr != 0;
	   cur_entry_addr = cur_entry.next_entry)
	{
	  jit_read_code_entry (gdbarch, cur_entry_addr, &cur_entry);

	  /* This hook may be called many times during setup, so make sure
	     we don't add the same symbol file twice.  */
	  if (jit_find_objf_with_entry_addr (cur_entry_addr) != NULL)
	    continue;

	  jit_register_code (gdbarch, cur_entry_addr, &cur_entry);
	}
    }
}

/* Looks for the descriptor and registration symbols and breakpoints
   the registration function.  If it finds both, it registers all the
   already JITed code.  If it has already found the symbols, then it
   doesn't try again.  */

static void
jit_inferior_created_hook (inferior *inf)
{
  jit_inferior_init (inf);
}

/* Exported routine to call to re-set the jit breakpoints,
   e.g. when a program is rerun.  */

void
jit_breakpoint_re_set (void)
{
  jit_breakpoint_re_set_internal (target_gdbarch (), current_program_space);
}

/* This function cleans up any code entries left over when the
   inferior exits.  We get left over code when the inferior exits
   without unregistering its code, for example when it crashes.  */

static void
jit_inferior_exit_hook (struct inferior *inf)
{
  for (objfile *objf : current_program_space->objfiles_safe ())
    {
      if (objf->jited_data != nullptr && objf->jited_data->addr != 0)
	objf->unlink ();
    }
}

void
jit_event_handler (gdbarch *gdbarch, objfile *jiter)
{
  struct jit_descriptor descriptor;

  /* If we get a JIT breakpoint event for this objfile, it is necessarily a
     JITer.  */
  gdb_assert (jiter->jiter_data != nullptr);

  /* Read the descriptor from remote memory.  */
  if (!jit_read_descriptor (gdbarch, &descriptor, jiter))
    return;
  CORE_ADDR entry_addr = descriptor.relevant_entry;

  /* Do the corresponding action.  */
  switch (descriptor.action_flag)
    {
    case JIT_NOACTION:
      break;

    case JIT_REGISTER:
      {
	jit_code_entry code_entry;
	jit_read_code_entry (gdbarch, entry_addr, &code_entry);
	jit_register_code (gdbarch, entry_addr, &code_entry);
	break;
      }

    case JIT_UNREGISTER:
      {
	objfile *jited = jit_find_objf_with_entry_addr (entry_addr);
	if (jited == nullptr)
	  printf_unfiltered (_("Unable to find JITed code "
			       "entry at address: %s\n"),
			     paddress (gdbarch, entry_addr));
	else
	  jited->unlink ();

	break;
      }

    default:
      error (_("Unknown action_flag value in JIT descriptor!"));
      break;
    }
}

/* Initialize the jit_gdbarch_data slot with an instance of struct
   jit_gdbarch_data_type */

static void *
jit_gdbarch_data_init (struct obstack *obstack)
{
  struct jit_gdbarch_data_type *data =
    XOBNEW (obstack, struct jit_gdbarch_data_type);

  data->unwinder_registered = 0;

  return data;
}

void _initialize_jit ();
void
_initialize_jit ()
{
  jit_reader_dir = relocate_gdb_directory (JIT_READER_DIR,
					   JIT_READER_DIR_RELOCATABLE);
  add_setshow_boolean_cmd ("jit", class_maintenance, &jit_debug,
			   _("Set JIT debugging."),
			   _("Show JIT debugging."),
			   _("When set, JIT debugging is enabled."),
			   NULL,
			   show_jit_debug,
			   &setdebuglist, &showdebuglist);

  add_cmd ("jit", class_maintenance, maint_info_jit_cmd,
<<<<<<< HEAD
	   _("Info about JIT-ed code."), &maintenanceinfolist);
=======
	   _("Print information about JIT-ed code objects."),
	   &maintenanceinfolist);
>>>>>>> 66b3b362

  gdb::observers::inferior_created.attach (jit_inferior_created_hook, "jit");
  gdb::observers::inferior_execd.attach (jit_inferior_created_hook, "jit");
  gdb::observers::inferior_exit.attach (jit_inferior_exit_hook, "jit");
  gdb::observers::breakpoint_deleted.attach (jit_breakpoint_deleted, "jit");

  jit_gdbarch_data = gdbarch_data_register_pre_init (jit_gdbarch_data_init);
  if (is_dl_available ())
    {
      struct cmd_list_element *c;

      c = add_com ("jit-reader-load", no_class, jit_reader_load_command, _("\
Load FILE as debug info reader and unwinder for JIT compiled code.\n\
Usage: jit-reader-load FILE\n\
Try to load file FILE as a debug info reader (and unwinder) for\n\
JIT compiled code.  The file is loaded from " JIT_READER_DIR ",\n\
relocated relative to the GDB executable if required."));
      set_cmd_completer (c, filename_completer);

      c = add_com ("jit-reader-unload", no_class,
		   jit_reader_unload_command, _("\
Unload the currently loaded JIT debug info reader.\n\
Usage: jit-reader-unload\n\n\
Do \"help jit-reader-load\" for info on loading debug info readers."));
      set_cmd_completer (c, noop_completer);
    }
}<|MERGE_RESOLUTION|>--- conflicted
+++ resolved
@@ -74,11 +74,7 @@
   fprintf_filtered (file, _("JIT debugging is %s.\n"), value);
 }
 
-<<<<<<< HEAD
-/* Implementation of "maintenance info jit" command.  */
-=======
 /* Implementation of the "maintenance info jit" command.  */
->>>>>>> 66b3b362
 
 static void
 maint_info_jit_cmd (const char *args, int from_tty)
@@ -86,10 +82,7 @@
   inferior *inf = current_inferior ();
   bool printed_header = false;
 
-<<<<<<< HEAD
-=======
   /* Print a line for each JIT-ed objfile.  */
->>>>>>> 66b3b362
   for (objfile *obj : inf->pspace->objfiles ())
     {
       if (obj->jited_data == nullptr)
@@ -97,19 +90,11 @@
 
       if (!printed_header)
 	{
-<<<<<<< HEAD
-	  printf_filtered ("Inferior address of known JIT-ed objfiles:\n");
-	  printed_header = true;
-	}
-
-      printf_filtered (" - %s\n", paddress (obj->arch (), obj->jited_data->addr));
-=======
 	  printf_filtered ("Base address of known JIT-ed objfiles:\n");
 	  printed_header = true;
 	}
 
       printf_filtered ("  %s\n", paddress (obj->arch (), obj->jited_data->addr));
->>>>>>> 66b3b362
     }
 }
 
@@ -1288,12 +1273,8 @@
 			   &setdebuglist, &showdebuglist);
 
   add_cmd ("jit", class_maintenance, maint_info_jit_cmd,
-<<<<<<< HEAD
-	   _("Info about JIT-ed code."), &maintenanceinfolist);
-=======
 	   _("Print information about JIT-ed code objects."),
 	   &maintenanceinfolist);
->>>>>>> 66b3b362
 
   gdb::observers::inferior_created.attach (jit_inferior_created_hook, "jit");
   gdb::observers::inferior_execd.attach (jit_inferior_created_hook, "jit");
