#   Copyright 1997-2021 Free Software Foundation, Inc.

# This program is free software; you can redistribute it and/or modify
# it under the terms of the GNU General Public License as published by
# the Free Software Foundation; either version 3 of the License, or
# (at your option) any later version.
#
# This program is distributed in the hope that it will be useful,
# but WITHOUT ANY WARRANTY; without even the implied warranty of
# MERCHANTABILITY or FITNESS FOR A PARTICULAR PURPOSE.  See the
# GNU General Public License for more details.
#
# You should have received a copy of the GNU General Public License
# along with this program.  If not, see <http://www.gnu.org/licenses/>.

# Test relies on checking follow-fork output. Do not run if gdb debug is
# enabled as it will be redirected to the log.
if [gdb_debug_enabled] {
    untested "debug is enabled"
    return 0
}

standard_testfile

if {[build_executable "failed to prepare" $testfile $srcfile debug]} {
    return -1
}

# Restart GDB and run the inferior to main.  Return 1 on success, 0 on failure.

proc setup {} {
    clean_restart $::testfile

    if { ![runto_main] } {
	fail "could not run to main"
	return 0
    }

    return 1
}

# Check that fork catchpoints are supported, as an indicator for whether
# fork-following is supported.  Return 1 if they are, else 0.

proc_with_prefix check_fork_catchpoints {} {
  global gdb_prompt

  if { ![setup] } {
      return
  }

  # Verify that the system supports "catch fork".
  gdb_test "catch fork" "Catchpoint \[0-9\]* \\(fork\\)" "insert first fork catchpoint"
  set has_fork_catchpoints 0
  gdb_test_multiple "continue" "continue to first fork catchpoint" {
    -re ".*Your system does not support this type\r\nof catchpoint.*$gdb_prompt $" {
      unsupported "continue to first fork catchpoint"
    }
    -re ".*Catchpoint.*$gdb_prompt $" {
      set has_fork_catchpoints 1
      pass "continue to first fork catchpoint"
    }
  }

  return $has_fork_catchpoints
}

# Test follow-fork to ensure that the correct process is followed, that
# the followed process stops where it is expected to stop, that processes
# are detached (or not) as expected, and that the inferior list has the
# expected contents after following the fork.  WHO is the argument to
# the 'set follow-fork-mode' command, DETACH is the argument to the 
# 'set detach-on-fork' command, and CMD is the GDB command used to 
# execute the program past the fork.  If the value of WHO or DETACH is
# 'default', the corresponding GDB command is skipped for that test.
# The value of CMD must be either 'next 2' or 'continue'.
<<<<<<< HEAD
proc_with_prefix test_follow_fork { who detach cmd } {
=======
proc_with_prefix test_follow_fork { follow-fork-mode detach-on-fork cmd } {
>>>>>>> da474da1
    global gdb_prompt
    global srcfile
    global testfile

<<<<<<< HEAD
    with_test_prefix "follow $who, detach $detach, command \"$cmd\"" {

	# Start a new debugger session each time so defaults are legitimate.
	if { ![setup] } {
	    return
	}
=======
    # Start a new debugger session each time so defaults are legitimate.
    if { ![setup] } {
	return
    }

    # The "Detaching..." and "Attaching..." messages may be hidden by
    # default.
    gdb_test_no_output "set verbose"
>>>>>>> da474da1

    # Set follow-fork-mode if we aren't using the default.
    if {${follow-fork-mode} == "default"} {
	set follow-fork-mode "parent"
    } else {
	gdb_test_no_output "set follow-fork ${follow-fork-mode}"
    }

    gdb_test "show follow-fork" \
    "Debugger response to a program call of fork or vfork is \"${follow-fork-mode}\"."

    # Set detach-on-fork mode if we aren't using the default.
    if {${detach-on-fork} == "default"} {
	set detach-on-fork "on"
    } else {
	gdb_test_no_output "set detach-on-fork ${detach-on-fork}"
    }

    gdb_test "show detach-on-fork" \
	     "Whether gdb will detach.* fork is ${detach-on-fork}."

    # Set a breakpoint after the fork if we aren't single-stepping
    # past the fork.
    if {$cmd == "continue"} {
	set bp_after_fork [gdb_get_line_number "set breakpoint here"]
	gdb_test "break ${srcfile}:$bp_after_fork" \
		 "Breakpoint.*, line $bp_after_fork.*" \
		 "set breakpoint after fork"
    }

    # Set up the output we expect to see after we run.
    set expected_re ""
    if {${follow-fork-mode} == "child"} {
	set expected_re "\\\[Attaching after.* fork to.*"
	if {${detach-on-fork} == "on"} {
	    append expected_re "\\\[Detaching after fork from .*"
	}
	append expected_re "set breakpoint here.*"
    } elseif {${follow-fork-mode} == "parent" && ${detach-on-fork} == "on"} {
	set expected_re "\\\[Detaching after fork from .*set breakpoint here.*"
    } else {
	set expected_re ".*set breakpoint here.*"
    }

    # Test running past and following the fork, using the parameters
    # set above.
    gdb_test $cmd $expected_re "$cmd past fork"

    # Check that we have the inferiors arranged correctly after
    # following the fork.
    set resume_unfollowed 0
    if {${follow-fork-mode} == "parent" && ${detach-on-fork} == "on"} {

	# Follow parent / detach child: the only inferior is the parent.
	gdb_test "info inferiors" "\\* 1 .* process.*"

    } elseif {${follow-fork-mode} == "parent" && ${detach-on-fork} == "off"} {

	# Follow parent / keep child: two inferiors under debug, the
	# parent is the current inferior.
	gdb_test "info inferiors" "\\* 1 .*process.* 2 .*process.*"

	gdb_test "inferior 2" "Switching to inferior 2 .*"
	set resume_unfollowed 1

    } elseif {${follow-fork-mode} == "child" && ${detach-on-fork} == "on"} {

	# Follow child / detach parent: the child is under debug and is
	# the current inferior.  The parent is listed but is not under
	# debug.
	gdb_test "info inferiors" " 1 .*<null>.*\\* 2 .*process.*"

    } elseif {${follow-fork-mode} == "child" && ${detach-on-fork} == "off"} {

	# Follow child / keep parent: two inferiors under debug, the
	# child is the current inferior.
	gdb_test "info inferiors" " 1 .*process.*\\* 2 .*process.*"

	gdb_test "inferior 1" "Switching to inferior 1 .*"
	set resume_unfollowed 1
    }

    if {$resume_unfollowed == 1} {
	if {$cmd == "next 2"} {

	    gdb_continue_to_end "continue unfollowed inferior to end"

	} elseif {$cmd == "continue"} {

	    gdb_continue_to_breakpoint \
		"continue unfollowed inferior to bp" \
		".* set breakpoint here.*"
	}
    }

    # If we end up with two inferiors, verify that they each end up with their
    # own program space.  Do this by setting a breakpoint, if we see two
    # locations it means there are two program spaces.
    if {${detach-on-fork} == "off" || ${follow-fork-mode} == "child"} {
	set bpnum "<unset>"
	gdb_test_multiple "break callee" "break callee" {
	    -re -wrap "Breakpoint ($::decimal) at $::hex: callee\\. \\(2 locations\\)" {
		set bpnum $expect_out(1,string)
		pass $gdb_test_name
	    }
	}
	gdb_test "info breakpoints $bpnum" \
	    [multi_line \
		"$bpnum\\.1 .* inf 1" \
		"$bpnum\\.2 .* inf 2"] \
	    "info breakpoints"
    }
}

set reading_in_symbols_re {(?:\r\nReading in symbols for [^\r\n]*)?}

# Test the ability to catch a fork, specify that the child be
# followed, and continue.  Make the catchpoint permanent.

proc_with_prefix catch_fork_child_follow {} {
    global gdb_prompt
    global srcfile
    global reading_in_symbols_re

    if { ![setup] } {
	return
    }

    set bp_after_fork [gdb_get_line_number "set breakpoint here"]

    gdb_test "catch fork" \
	"Catchpoint \[0-9\]* \\(fork\\)$reading_in_symbols_re" \
	"explicit child follow, set catch fork"

    # Verify that the catchpoint is mentioned in an "info breakpoints",
    # and further that the catchpoint mentions no process id.
    gdb_test "info breakpoints" \
	".*catchpoint.*keep y.*fork\[\r\n\]+" \
	"info breakpoints before fork"

    gdb_test "continue" \
	"Catchpoint \[0-9\]* \\(forked process \[0-9\]*\\),.*" \
	"explicit child follow, catch fork"

    # Verify that the catchpoint is mentioned in an "info breakpoints",
    # and further that the catchpoint managed to capture a process id.
    gdb_test "info breakpoints" \
	".*catchpoint.*keep y.*fork, process.*" \
	"info breakpoints after fork"

    gdb_test_no_output "set follow-fork child"

    gdb_test "tbreak ${srcfile}:$bp_after_fork" \
	"Temporary breakpoint.*, line $bp_after_fork.*" \
	"set follow-fork child, tbreak"

    set expected_re "\\\[Attaching after.* fork to.*\\\[Detaching after fork from"
    append expected_re ".* at .*$bp_after_fork.*"
    gdb_test "continue" $expected_re "set follow-fork child, hit tbreak"

    # The parent has been detached; allow time for any output it might
    # generate to arrive, so that output doesn't get confused with
    # any expected debugger output from a subsequent testpoint.
    #
    exec sleep 1

    gdb_test "delete breakpoints" \
	"" \
	"set follow-fork child, cleanup" \
	"Delete all breakpoints. \\(y or n\\) $" \
	"y"
}

# Test that parent breakpoints are successfully detached from the
# child at fork time, even if the user removes them from the
# breakpoints list after stopping at a fork catchpoint.

proc_with_prefix catch_fork_unpatch_child {} {
    global gdb_prompt
    global srcfile

    if { ![setup] } {
	return
    }

    set bp_exit [gdb_get_line_number "at exit"]

    gdb_test "break callee" "file .*$srcfile, line .*" \
	"unpatch child, break at callee"
    gdb_test "catch fork" "Catchpoint \[0-9\]* \\(fork\\)" \
	"unpatch child, set catch fork"

    gdb_test "continue" \
	"Catchpoint \[0-9\]* \\(forked process \[0-9\]*\\),.*" \
	"unpatch child, catch fork"

    # Delete all breakpoints and catchpoints.
    delete_breakpoints

    # Force $srcfile as the current GDB source can be in glibc sourcetree.
    gdb_test "break $srcfile:$bp_exit" \
	"Breakpoint .*file .*$srcfile, line .*" \
	"unpatch child, breakpoint at exit call"

    gdb_test_no_output "set follow-fork child" \
	"unpatch child, set follow-fork child"

    set test "unpatch child, unpatched parent breakpoints from child"
    gdb_test_multiple "continue" $test {
	-re "at exit.*$gdb_prompt $" {
	    pass "$test"
	}
	-re "SIGTRAP.*$gdb_prompt $" {
	    fail "$test"

	    # Explicitly kill this child, so we can continue gracefully
	    # with further testing...
	    send_gdb "kill\n"
	    gdb_expect {
		-re ".*Kill the program being debugged.*y or n. $" {
		    send_gdb "y\n"
		    gdb_expect -re "$gdb_prompt $" {}
		}
	    }
	}
    }
}

# Test the ability to catch a fork, specify via a -do clause that
# the parent be followed, and continue.  Make the catchpoint temporary.

proc_with_prefix tcatch_fork_parent_follow {} {
    global gdb_prompt
    global srcfile
    global reading_in_symbols_re

    if { ![setup] } {
	return
    }

    set bp_after_fork [gdb_get_line_number "set breakpoint here"]

    gdb_test "catch fork" \
	"Catchpoint \[0-9\]* \\(fork\\)$reading_in_symbols_re" \
	"explicit parent follow, set tcatch fork"

# ??rehrauer: I don't yet know how to get the id of the tcatch
# via this script, so that I can add a -do list to it.  For now,
# do the follow stuff after the catch happens.

    gdb_test "continue" \
	"Catchpoint \[0-9\]* \\(forked process \[0-9\]*\\),.*" \
	"explicit parent follow, tcatch fork"

    gdb_test_no_output "set follow-fork parent"

    gdb_test "tbreak ${srcfile}:$bp_after_fork" \
	"Temporary breakpoint.*, line $bp_after_fork.*" \
	"set follow-fork parent, tbreak"

    gdb_test "continue" \
	"\\\[Detaching after fork from.* at .*$bp_after_fork.*" \
	"set follow-fork parent, hit tbreak"

    # The child has been detached; allow time for any output it might
    # generate to arrive, so that output doesn't get confused with
    # any expected debugger output from a subsequent testpoint.
    #
    exec sleep 1

    gdb_test "delete breakpoints" \
	"" \
	"set follow-fork parent, cleanup" \
	"Delete all breakpoints. \\(y or n\\) $" \
	"y"
}

# Test simple things about the "set follow-fork-mode" command.

proc_with_prefix test_set_follow_fork_command {} {
    clean_restart

    # Verify that help is available for "set follow-fork-mode".
    #
    gdb_test "help set follow-fork-mode" \
	"Set debugger response to a program call of fork or vfork..*
A fork or vfork creates a new process.  follow-fork-mode can be:.*
.*parent  - the original process is debugged after a fork.*
.*child   - the new process is debugged after a fork.*
The unfollowed process will continue to run..*
By default, the debugger will follow the parent process..*"

    # Verify that we can set follow-fork-mode, using an abbreviation
    # for both the flag and its value.
    #
    gdb_test_no_output "set follow-fork ch"

    gdb_test "show follow-fork" \
	"Debugger response to a program call of fork or vfork is \"child\".*" \
	"set follow-fork, using abbreviations"

    # Verify that we cannot set follow-fork-mode to nonsense.
    #
    gdb_test "set follow-fork chork" "Undefined item: \"chork\".*" \
	"set follow-fork to nonsense is prohibited"

    gdb_test_no_output "set follow-fork parent" "reset parent"
}

test_set_follow_fork_command

if { ![check_fork_catchpoints] } {
    untested "follow-fork not supported"
    return
}

# Test the basic follow-fork functionality using all combinations of
# values for follow-fork-mode and detach-on-fork, using either a
# breakpoint or single-step to execute past the fork.
#
# The first loop should be sufficient to test the defaults.  There
# is no need to test using the defaults in other permutations (e.g.
# "default" "on", "parent" "default", etc.).
<<<<<<< HEAD
foreach cmd {"next 2" "continue"} {
=======
foreach_with_prefix cmd {"next 2" "continue"} {
>>>>>>> da474da1
    test_follow_fork "default" "default" $cmd
}

# Now test all explicit permutations.
<<<<<<< HEAD
foreach who {"parent" "child"} {
    foreach detach {"on" "off"} {
	foreach cmd {"next 2" "continue"} {
	    test_follow_fork $who $detach $cmd
=======
foreach_with_prefix follow-fork-mode {"parent" "child"} {
    foreach_with_prefix detach-on-fork {"on" "off"} {
	foreach_with_prefix cmd {"next 2" "continue"} {
	    test_follow_fork ${follow-fork-mode} ${detach-on-fork} $cmd
>>>>>>> da474da1
	}
    }
}

# Catchpoint tests.

catch_fork_child_follow
catch_fork_unpatch_child
tcatch_fork_parent_follow<|MERGE_RESOLUTION|>--- conflicted
+++ resolved
@@ -74,23 +74,11 @@
 # execute the program past the fork.  If the value of WHO or DETACH is
 # 'default', the corresponding GDB command is skipped for that test.
 # The value of CMD must be either 'next 2' or 'continue'.
-<<<<<<< HEAD
-proc_with_prefix test_follow_fork { who detach cmd } {
-=======
 proc_with_prefix test_follow_fork { follow-fork-mode detach-on-fork cmd } {
->>>>>>> da474da1
     global gdb_prompt
     global srcfile
     global testfile
 
-<<<<<<< HEAD
-    with_test_prefix "follow $who, detach $detach, command \"$cmd\"" {
-
-	# Start a new debugger session each time so defaults are legitimate.
-	if { ![setup] } {
-	    return
-	}
-=======
     # Start a new debugger session each time so defaults are legitimate.
     if { ![setup] } {
 	return
@@ -99,7 +87,6 @@
     # The "Detaching..." and "Attaching..." messages may be hidden by
     # default.
     gdb_test_no_output "set verbose"
->>>>>>> da474da1
 
     # Set follow-fork-mode if we aren't using the default.
     if {${follow-fork-mode} == "default"} {
@@ -423,26 +410,15 @@
 # The first loop should be sufficient to test the defaults.  There
 # is no need to test using the defaults in other permutations (e.g.
 # "default" "on", "parent" "default", etc.).
-<<<<<<< HEAD
-foreach cmd {"next 2" "continue"} {
-=======
 foreach_with_prefix cmd {"next 2" "continue"} {
->>>>>>> da474da1
     test_follow_fork "default" "default" $cmd
 }
 
 # Now test all explicit permutations.
-<<<<<<< HEAD
-foreach who {"parent" "child"} {
-    foreach detach {"on" "off"} {
-	foreach cmd {"next 2" "continue"} {
-	    test_follow_fork $who $detach $cmd
-=======
 foreach_with_prefix follow-fork-mode {"parent" "child"} {
     foreach_with_prefix detach-on-fork {"on" "off"} {
 	foreach_with_prefix cmd {"next 2" "continue"} {
 	    test_follow_fork ${follow-fork-mode} ${detach-on-fork} $cmd
->>>>>>> da474da1
 	}
     }
 }
