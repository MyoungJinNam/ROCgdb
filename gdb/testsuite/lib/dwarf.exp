--- conflicted
+++ resolved
@@ -368,20 +368,7 @@
 proc function_range { func src {options {debug}} } {
     global decimal gdb_prompt
 
-<<<<<<< HEAD
-    set exe [standard_temp_file func_addr[pid].x]
-
-    if {[gdb_compile $src $exe executable $options] != ""} {
-	perror "failed to extract function start, compilation failed"
-	return ""
-    }
-
-    gdb_exit
-    gdb_start
-    gdb_load "$exe"
-=======
     shared_gdb_start_use $src $options
->>>>>>> 0c3e266d
 
     # Maybe match function parameters, in case we have a C++ symbol.
     # Note we want a non-capturing group here to avoid confusing
@@ -454,7 +441,6 @@
 	}
     }
 
-<<<<<<< HEAD
     if [istarget "amdgcn-amd-amdhsa"] {
 
 	# Find out the start address of the device code DSO, to
@@ -478,7 +464,7 @@
 	verbose -log "dso_start = $dso_start"
 	verbose -log "adj_func_start = $adj_func_start"
 
-	gdb_exit
+	shared_gdb_end_use
 
 	if {$adj_func_start < 0} {
 	    # This happens when the function wasn't emitted for the
@@ -488,17 +474,12 @@
 	    return ""
 	}
 
-	gdb_exit
 	return [list $adj_func_start $func_length]
     } else {
-	gdb_exit
+	shared_gdb_end_use
 	return [list "${func}_label - $func_label_offset" $func_length]
     }
-=======
-    shared_gdb_end_use
-
-    return [list "${func}_label - $func_label_offset" $func_length]
->>>>>>> 0c3e266d
+
 }
 
 # Extract the start, length, and end for function called NAME and
