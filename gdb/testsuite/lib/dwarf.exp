--- conflicted
+++ resolved
@@ -1213,16 +1213,12 @@
 		}
 
 		DW_OP_fbreg {
-<<<<<<< HEAD
-		    _op .sleb128 [lindex $line 1]
+		    _get_args $line $opcode offset
+		    _op .sleb128 $argvec(offset)
 		}
 
 		DW_OP_LLVM_offset_constu {
 		    _op .uleb128 [lindex $line 1]
-=======
-		    _get_args $line $opcode offset
-		    _op .sleb128 $argvec(offset)
->>>>>>> 768589d1
 		}
 
 		default {
