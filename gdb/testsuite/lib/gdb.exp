# Copyright 1992-2021 Free Software Foundation, Inc.
# Copyright (C) 2019-2021 Advanced Micro Devices, Inc. All rights reserved.

# This program is free software; you can redistribute it and/or modify
# it under the terms of the GNU General Public License as published by
# the Free Software Foundation; either version 3 of the License, or
# (at your option) any later version.
#
# This program is distributed in the hope that it will be useful,
# but WITHOUT ANY WARRANTY; without even the implied warranty of
# MERCHANTABILITY or FITNESS FOR A PARTICULAR PURPOSE.  See the
# GNU General Public License for more details.
#
# You should have received a copy of the GNU General Public License
# along with this program.  If not, see <http://www.gnu.org/licenses/>.

# This file was written by Fred Fish. (fnf@cygnus.com)

# Generic gdb subroutines that should work for any target.  If these
# need to be modified for any target, it can be done with a variable
# or by passing arguments.

if {$tool == ""} {
    # Tests would fail, logs on get_compiler_info() would be missing.
    send_error "`site.exp' not found, run `make site.exp'!\n"
    exit 2
}

# If GDB is built with ASAN (and because there are leaks), it will output a
# leak report when exiting as well as exit with a non-zero (failure) status.
# This can affect tests that are sensitive to what GDB prints on stderr or its
# exit status.  Add `detect_leaks=0` to the ASAN_OPTIONS environment variable
# (which will affect any spawned sub-process) to avoid this.
append ::env(ASAN_OPTIONS) ",detect_leaks=0"

# List of procs to run in gdb_finish.
set gdb_finish_hooks [list]

# Variable in which we keep track of globals that are allowed to be live
# across test-cases.
array set gdb_persistent_globals {}

# Mark variable names in ARG as a persistent global, and declare them as
# global in the calling context.  Can be used to rewrite "global var_a var_b"
# into "gdb_persistent_global var_a var_b".
proc gdb_persistent_global { args } {
    global gdb_persistent_globals
    foreach varname $args {
	uplevel 1 global $varname
	set gdb_persistent_globals($varname) 1
    }
}

# Mark variable names in ARG as a persistent global.
proc gdb_persistent_global_no_decl { args } {
    global gdb_persistent_globals
    foreach varname $args {
	set gdb_persistent_globals($varname) 1
    }
}

# Override proc load_lib.
rename load_lib saved_load_lib
# Run the runtest version of load_lib, and mark all variables that were
# created by this call as persistent.
proc load_lib { file } {
    array set known_global {}
    foreach varname [info globals] {
       set known_globals($varname) 1
    }

    set code [catch "saved_load_lib $file" result]

    foreach varname [info globals] {
       if { ![info exists known_globals($varname)] } {
           gdb_persistent_global_no_decl $varname
       }
    }

    if {$code == 1} {
	global errorInfo errorCode
	return -code error -errorinfo $errorInfo -errorcode $errorCode $result
    } elseif {$code > 1} {
	return -code $code $result
    }

    return $result
}

load_lib libgloss.exp
load_lib cache.exp
load_lib gdb-utils.exp
load_lib memory.exp
load_lib check-test-names.exp

global GDB

# The spawn ID used for I/O interaction with the inferior.  For native
# targets, or remote targets that can do I/O through GDB
# (semi-hosting) this will be the same as the host/GDB's spawn ID.
# Otherwise, the board may set this to some other spawn ID.  E.g.,
# when debugging with GDBserver, this is set to GDBserver's spawn ID,
# so input/output is done on gdbserver's tty.
global inferior_spawn_id

if [info exists TOOL_EXECUTABLE] {
    set GDB $TOOL_EXECUTABLE
}
if ![info exists GDB] {
    if ![is_remote host] {
	set GDB [findfile $base_dir/../../gdb/gdb "$base_dir/../../gdb/gdb" [transform gdb]]
    } else {
	set GDB [transform gdb]
    }
}
verbose "using GDB = $GDB" 2

# GDBFLAGS is available for the user to set on the command line.
# E.g. make check RUNTESTFLAGS=GDBFLAGS=mumble
# Testcases may use it to add additional flags, but they must:
# - append new flags, not overwrite
# - restore the original value when done
global GDBFLAGS
if ![info exists GDBFLAGS] {
    set GDBFLAGS ""
}
verbose "using GDBFLAGS = $GDBFLAGS" 2

# Make the build data directory available to tests.
set BUILD_DATA_DIRECTORY "[pwd]/../data-directory"

# INTERNAL_GDBFLAGS contains flags that the testsuite requires.
global INTERNAL_GDBFLAGS
if ![info exists INTERNAL_GDBFLAGS] {
    set INTERNAL_GDBFLAGS \
	[join [list \
		   "-nw" \
		   "-nx" \
		   "-data-directory $BUILD_DATA_DIRECTORY" \
		   {-iex "set height 0"} \
		   {-iex "set width 0"}]]
}

# The variable gdb_prompt is a regexp which matches the gdb prompt.
# Set it if it is not already set.  This is also set by default_gdb_init
# but it's not clear what removing one of them will break.
# See with_gdb_prompt for more details on prompt handling.
global gdb_prompt
if ![info exists gdb_prompt] then {
    set gdb_prompt "\\(gdb\\)"
}

# A regexp that matches the pagination prompt.
set pagination_prompt \
    "--Type <RET> for more, q to quit, c to continue without paging--"

# The variable fullname_syntax_POSIX is a regexp which matches a POSIX 
# absolute path ie. /foo/ 
set fullname_syntax_POSIX {/[^\n]*/}
# The variable fullname_syntax_UNC is a regexp which matches a Windows 
# UNC path ie. \\D\foo\ 
set fullname_syntax_UNC {\\\\[^\\]+\\[^\n]+\\}
# The variable fullname_syntax_DOS_CASE is a regexp which matches a 
# particular DOS case that GDB most likely will output
# ie. \foo\, but don't match \\.*\ 
set fullname_syntax_DOS_CASE {\\[^\\][^\n]*\\}
# The variable fullname_syntax_DOS is a regexp which matches a DOS path
# ie. a:\foo\ && a:foo\ 
set fullname_syntax_DOS {[a-zA-Z]:[^\n]*\\}
# The variable fullname_syntax is a regexp which matches what GDB considers
# an absolute path. It is currently debatable if the Windows style paths 
# d:foo and \abc should be considered valid as an absolute path.
# Also, the purpse of this regexp is not to recognize a well formed 
# absolute path, but to say with certainty that a path is absolute.
set fullname_syntax "($fullname_syntax_POSIX|$fullname_syntax_UNC|$fullname_syntax_DOS_CASE|$fullname_syntax_DOS)"

# Needed for some tests under Cygwin.
global EXEEXT
global env

if ![info exists env(EXEEXT)] {
    set EXEEXT ""
} else {
    set EXEEXT $env(EXEEXT)
}

set octal "\[0-7\]+"

set inferior_exited_re "(?:\\\[Inferior \[0-9\]+ \\(\[^\n\r\]*\\) exited)"

# A regular expression that matches a value history number.
# E.g., $1, $2, etc.
set valnum_re "\\\$$decimal"

### Only procedures should come after this point.

#
# gdb_version -- extract and print the version number of GDB
#
proc default_gdb_version {} {
    global GDB
    global INTERNAL_GDBFLAGS GDBFLAGS
    global gdb_prompt
    global inotify_pid

    if {[info exists inotify_pid]} {
	eval exec kill $inotify_pid
    }

    set output [remote_exec host "$GDB $INTERNAL_GDBFLAGS --version"]
    set tmp [lindex $output 1]
    set version ""
    regexp " \[0-9\]\[^ \t\n\r\]+" "$tmp" version
    if ![is_remote host] {
	clone_output "[which $GDB] version $version $INTERNAL_GDBFLAGS $GDBFLAGS\n"
    } else {
	clone_output "$GDB on remote host version $version $INTERNAL_GDBFLAGS $GDBFLAGS\n"
    }
}

proc gdb_version { } {
    return [default_gdb_version]
}

#
# gdb_unload -- unload a file if one is loaded
# Return 0 on success, -1 on error.
#

proc gdb_unload {} {
    global GDB
    global gdb_prompt
    send_gdb "file\n"
    gdb_expect 60 {
	-re "No executable file now\[^\r\n\]*\[\r\n\]" { exp_continue }
	-re "No symbol file now\[^\r\n\]*\[\r\n\]" { exp_continue }
	-re "A program is being debugged already.*Are you sure you want to change the file.*y or n. $" {
	    send_gdb "y\n" answer
	    exp_continue
	}
	-re "Discard symbol table from .*y or n.*$" {
	    send_gdb "y\n" answer
	    exp_continue
	}
	-re "$gdb_prompt $" {}
	-re "A problem internal to GDB has been detected" {
	    perror "Couldn't unload file in $GDB (GDB internal error)."
	    gdb_internal_error_resync
	    return -1
	}
	timeout {
	    perror "couldn't unload file in $GDB (timeout)."
	    return -1
	}
    }
    return 0
}

# Many of the tests depend on setting breakpoints at various places and
# running until that breakpoint is reached.  At times, we want to start
# with a clean-slate with respect to breakpoints, so this utility proc 
# lets us do this without duplicating this code everywhere.
#

proc delete_breakpoints {} {
    global gdb_prompt

    # we need a larger timeout value here or this thing just confuses
    # itself.  May need a better implementation if possible. - guo
    #
    set timeout 100

    set msg "delete all breakpoints in delete_breakpoints"
    set deleted 0
    gdb_test_multiple "delete breakpoints" "$msg" {
	-re "Delete all breakpoints.*y or n.*$" {
	    send_gdb "y\n" answer
	    exp_continue
	}
	-re "$gdb_prompt $" {
	    set deleted 1
	}
    }

    if {$deleted} {
	# Confirm with "info breakpoints".
	set deleted 0
	set msg "info breakpoints"
	gdb_test_multiple $msg $msg {
	    -re "No breakpoints or watchpoints..*$gdb_prompt $" {
		set deleted 1
	    }
	    -re "$gdb_prompt $" {
	    }
	}
    }

    if {!$deleted} {
	perror "breakpoints not deleted"
    }
}

# Returns true iff the target supports using the "run" command.

proc target_can_use_run_cmd {} {
    if [target_info exists use_gdb_stub] {
	# In this case, when we connect, the inferior is already
	# running.
	return 0
    }

    # Assume yes.
    return 1
}

# Generic run command.
#
# Return 0 if we could start the program, -1 if we could not.
#
# The second pattern below matches up to the first newline *only*.
# Using ``.*$'' could swallow up output that we attempt to match
# elsewhere.
#
# INFERIOR_ARGS is passed as arguments to the start command, so may contain
# inferior arguments.
#
# N.B. This function does not wait for gdb to return to the prompt,
# that is the caller's responsibility.

proc gdb_run_cmd { {inferior_args {}} } {
    global gdb_prompt use_gdb_stub

    foreach command [gdb_init_commands] {
	send_gdb "$command\n"
	gdb_expect 30 {
	    -re "$gdb_prompt $" { }
	    default {
		perror "gdb_init_command for target failed"
		return
	    }
	}
    }

    if $use_gdb_stub {
	if [target_info exists gdb,do_reload_on_run] {
	    if { [gdb_reload $inferior_args] != 0 } {
		return -1
	    }
	    send_gdb "continue\n"
	    gdb_expect 60 {
		-re "Continu\[^\r\n\]*\[\r\n\]" {}
		default {}
	    }
	    return 0
	}

	if [target_info exists gdb,start_symbol] {
	    set start [target_info gdb,start_symbol]
	} else {
	    set start "start"
	}
	send_gdb  "jump *$start\n"
	set start_attempt 1
	while { $start_attempt } {
	    # Cap (re)start attempts at three to ensure that this loop
	    # always eventually fails.  Don't worry about trying to be
	    # clever and not send a command when it has failed.
	    if [expr $start_attempt > 3] {
		perror "Jump to start() failed (retry count exceeded)"
		return -1
	    }
	    set start_attempt [expr $start_attempt + 1]
	    gdb_expect 30 {
		-re "Continuing at \[^\r\n\]*\[\r\n\]" {
		    set start_attempt 0
		}
		-re "No symbol \"_start\" in current.*$gdb_prompt $" {
		    perror "Can't find start symbol to run in gdb_run"
		    return -1
		}
		-re "No symbol \"start\" in current.*$gdb_prompt $" {
		    send_gdb "jump *_start\n"
		}
		-re "No symbol.*context.*$gdb_prompt $" {
		    set start_attempt 0
		}
		-re "Line.* Jump anyway.*y or n. $" {
		    send_gdb "y\n" answer
		}
		-re "The program is not being run.*$gdb_prompt $" {
		    if { [gdb_reload $inferior_args] != 0 } {
			return -1
		    }
		    send_gdb "jump *$start\n"
		}
		timeout {
		    perror "Jump to start() failed (timeout)"
		    return -1
		}
	    }
	}

	return 0
    }

    if [target_info exists gdb,do_reload_on_run] {
	if { [gdb_reload $inferior_args] != 0 } {
	    return -1
	}
    }
    send_gdb "run $inferior_args\n"
# This doesn't work quite right yet.
# Use -notransfer here so that test cases (like chng-sym.exp)
# may test for additional start-up messages.
   gdb_expect 60 {
	-re "The program .* has been started already.*y or n. $" {
	    send_gdb "y\n" answer
	    exp_continue
	}
	-notransfer -re "Starting program: \[^\r\n\]*" {}
	-notransfer -re "$gdb_prompt $" {
	    # There is no more input expected.
	}
	-notransfer -re "A problem internal to GDB has been detected" {
	    # Let caller handle this.
	}
    }

    return 0
}

# Generic start command.  Return 0 if we could start the program, -1
# if we could not.
#
# INFERIOR_ARGS is passed as arguments to the start command, so may contain
# inferior arguments.
#
# N.B. This function does not wait for gdb to return to the prompt,
# that is the caller's responsibility.

proc gdb_start_cmd { {inferior_args {}} } {
    global gdb_prompt use_gdb_stub

    foreach command [gdb_init_commands] {
	send_gdb "$command\n"
	gdb_expect 30 {
	    -re "$gdb_prompt $" { }
	    default {
		perror "gdb_init_command for target failed"
		return -1
	    }
	}
    }

    if $use_gdb_stub {
	return -1
    }

    send_gdb "start $inferior_args\n"
    # Use -notransfer here so that test cases (like chng-sym.exp)
    # may test for additional start-up messages.
    gdb_expect 60 {
	-re "The program .* has been started already.*y or n. $" {
	    send_gdb "y\n" answer
	    exp_continue
	}
	-notransfer -re "Starting program: \[^\r\n\]*" {
	    return 0
	}
    }
    return -1
}

# Generic starti command.  Return 0 if we could start the program, -1
# if we could not.
#
# INFERIOR_ARGS is passed as arguments to the starti command, so may contain
# inferior arguments.
#
# N.B. This function does not wait for gdb to return to the prompt,
# that is the caller's responsibility.

proc gdb_starti_cmd { {inferior_args {}} } {
    global gdb_prompt use_gdb_stub

    foreach command [gdb_init_commands] {
	send_gdb "$command\n"
	gdb_expect 30 {
	    -re "$gdb_prompt $" { }
	    default {
		perror "gdb_init_command for target failed"
		return -1
	    }
	}
    }

    if $use_gdb_stub {
	return -1
    }

    send_gdb "starti $inferior_args\n"
    gdb_expect 60 {
	-re "The program .* has been started already.*y or n. $" {
	    send_gdb "y\n" answer
	    exp_continue
	}
	-re "Starting program: \[^\r\n\]*" {
	    return 0
	}
    }
    return -1
}

# Set a breakpoint at FUNCTION.  If there is an additional argument it is
# a list of options; the supported options are allow-pending, temporary,
# message, no-message and qualified.
# The result is 1 for success, 0 for failure.
#
# Note: The handling of message vs no-message is messed up, but it's based
# on historical usage.  By default this function does not print passes,
# only fails.
# no-message: turns off printing of fails (and passes, but they're already off)
# message: turns on printing of passes (and fails, but they're already on)

proc gdb_breakpoint { function args } {
    global gdb_prompt
    global decimal

    set pending_response n
    if {[lsearch -exact $args allow-pending] != -1} {
	set pending_response y
    }

    set break_command "break"
    set break_message "Breakpoint"
    if {[lsearch -exact $args temporary] != -1} {
	set break_command "tbreak"
	set break_message "Temporary breakpoint"
    }

    if {[lsearch -exact $args qualified] != -1} {
	append break_command " -qualified"
    }

    set print_pass 0
    set print_fail 1
    set no_message_loc [lsearch -exact $args no-message]
    set message_loc [lsearch -exact $args message]
    # The last one to appear in args wins.
    if { $no_message_loc > $message_loc } {
	set print_fail 0
    } elseif { $message_loc > $no_message_loc } {
	set print_pass 1
    }

    set test_name "setting breakpoint at $function"

    send_gdb "$break_command $function\n"
    # The first two regexps are what we get with -g, the third is without -g.
    gdb_expect 30 {
	-re "$break_message \[0-9\]* at .*: file .*, line $decimal.\r\n$gdb_prompt $" {}
	-re "$break_message \[0-9\]*: file .*, line $decimal.\r\n$gdb_prompt $" {}
	-re "$break_message \[0-9\]* at .*$gdb_prompt $" {}
	-re "$break_message \[0-9\]* \\(.*\\) pending.*$gdb_prompt $" {
		if {$pending_response == "n"} {
			if { $print_fail } {
				fail $test_name
			}
			return 0
		}
	}
	-re "Make breakpoint pending.*y or \\\[n\\\]. $" { 
		send_gdb "$pending_response\n"
		exp_continue
	}
	-re "A problem internal to GDB has been detected" {
		if { $print_fail } {
		    fail "$test_name (GDB internal error)"
		}
		gdb_internal_error_resync
		return 0
	}
	-re "$gdb_prompt $" {
		if { $print_fail } {
			fail $test_name
		}
		return 0
	}
	eof {
		perror "GDB process no longer exists"
		global gdb_spawn_id
		set wait_status [wait -i $gdb_spawn_id]
		verbose -log "GDB process exited with wait status $wait_status"
		if { $print_fail } {
			fail "$test_name (eof)"
		}
		return 0
	}
	timeout {
		if { $print_fail } {
			fail "$test_name (timeout)"
		}
		return 0
	}
    }
    if { $print_pass } {
	pass $test_name
    }
    return 1
}    

# Set breakpoint at function and run gdb until it breaks there.
# Since this is the only breakpoint that will be set, if it stops
# at a breakpoint, we will assume it is the one we want.  We can't
# just compare to "function" because it might be a fully qualified,
# single quoted C++ function specifier.
#
# If there are additional arguments, pass them to gdb_breakpoint.
# We recognize no-message/message ourselves.
# The default is no-message.
# no-message is messed up here, like gdb_breakpoint: to preserve
# historical usage fails are always printed by default.
# no-message: turns off printing of fails (and passes, but they're already off)
# message: turns on printing of passes (and fails, but they're already on)

proc runto { function args } {
    global gdb_prompt
    global decimal

    delete_breakpoints

    # Default to "no-message".
    set args "no-message $args"

    set print_pass 0
    set print_fail 1
    set no_message_loc [lsearch -exact $args no-message]
    set message_loc [lsearch -exact $args message]
    # The last one to appear in args wins.
    if { $no_message_loc > $message_loc } {
	set print_fail 0
    } elseif { $message_loc > $no_message_loc } {
	set print_pass 1
    }

    set test_name "running to $function in runto"

    # We need to use eval here to pass our varargs args to gdb_breakpoint
    # which is also a varargs function.
    # But we also have to be careful because $function may have multiple
    # elements, and we don't want Tcl to move the remaining elements after
    # the first to $args.  That is why $function is wrapped in {}.
    if ![eval gdb_breakpoint {$function} $args] {
	return 0
    }

    gdb_run_cmd
    
    # the "at foo.c:36" output we get with -g.
    # the "in func" output we get without -g.
    gdb_expect 30 {
	-re "Break.* at .*:$decimal.*$gdb_prompt $" {
	    if { $print_pass } {
		pass $test_name
	    }
	    return 1
	}
	-re "Breakpoint \[0-9\]*, \[0-9xa-f\]* in .*$gdb_prompt $" { 
	    if { $print_pass } {
		pass $test_name
	    }
	    return 1
	}
	-re "The target does not support running in non-stop mode.\r\n$gdb_prompt $" {
	    if { $print_fail } {
		unsupported "non-stop mode not supported"
	    }
	    return 0
	}
	-re ".*A problem internal to GDB has been detected" {
	    # Always emit a FAIL if we encounter an internal error: internal
	    # errors are never expected.
	    fail "$test_name (GDB internal error)"
	    gdb_internal_error_resync
	    return 0
	}
	-re "$gdb_prompt $" { 
	    if { $print_fail } {
		fail $test_name
	    }
	    return 0
	}
	eof { 
	    if { $print_fail } {
		fail "$test_name (eof)"
	    }
	    return 0
	}
	timeout { 
	    if { $print_fail } {
		fail "$test_name (timeout)"
	    }
	    return 0
	}
    }
    if { $print_pass } {
	pass $test_name
    }
    return 1
}

# Ask gdb to run until we hit a breakpoint at main.
#
# N.B. This function deletes all existing breakpoints.
# If you don't want that, use gdb_start_cmd.

proc runto_main { } {
    return [runto main qualified]
}

### Continue, and expect to hit a breakpoint.
### Report a pass or fail, depending on whether it seems to have
### worked.  Use NAME as part of the test name; each call to
### continue_to_breakpoint should use a NAME which is unique within
### that test file.
proc gdb_continue_to_breakpoint {name {location_pattern .*}} {
    global gdb_prompt
    set full_name "continue to breakpoint: $name"

    set kfail_pattern "Process record does not support instruction 0xfae64 at.*"
    gdb_test_multiple "continue" $full_name {
	-re "(?:Breakpoint|Temporary breakpoint) .* (at|in) $location_pattern\r\n$gdb_prompt $" {
	    pass $full_name
	}
	-re "\[\r\n\]*(?:$kfail_pattern)\[\r\n\]+$gdb_prompt $" {
	    kfail "gdb/25038" $full_name
	}
    }
}


# gdb_internal_error_resync:
#
# Answer the questions GDB asks after it reports an internal error
# until we get back to a GDB prompt.  Decline to quit the debugging
# session, and decline to create a core file.  Return non-zero if the
# resync succeeds.
#
# This procedure just answers whatever questions come up until it sees
# a GDB prompt; it doesn't require you to have matched the input up to
# any specific point.  However, it only answers questions it sees in
# the output itself, so if you've matched a question, you had better
# answer it yourself before calling this.
#
# You can use this function thus:
#
# gdb_expect {
#     ...
#     -re ".*A problem internal to GDB has been detected" {
#         gdb_internal_error_resync
#     }
#     ...
# }
#
proc gdb_internal_error_resync {} {
    global gdb_prompt

    verbose -log "Resyncing due to internal error."

    set count 0
    while {$count < 10} {
	gdb_expect {
	    -re "Quit this debugging session\\? \\(y or n\\) $" {
		send_gdb "n\n" answer
		incr count
	    }
	    -re "Create a core file of GDB\\? \\(y or n\\) $" {
		send_gdb "n\n" answer
		incr count
	    }
	    -re "$gdb_prompt $" {
		# We're resynchronized.
		return 1
	    }
	    timeout {
		perror "Could not resync from internal error (timeout)"
		return 0
	    }
	    eof {
		perror "Could not resync from internal error (eof)"
		return 0
	    }
	}
    }
    perror "Could not resync from internal error (resync count exceeded)"
    return 0
}


# gdb_test_multiple COMMAND MESSAGE [ -prompt PROMPT_REGEXP] [ -lbl ]
#                   EXPECT_ARGUMENTS
# Send a command to gdb; test the result.
#
# COMMAND is the command to execute, send to GDB with send_gdb.  If
#   this is the null string no command is sent.
# MESSAGE is a message to be printed with the built-in failure patterns
#   if one of them matches.  If MESSAGE is empty COMMAND will be used.
# -prompt PROMPT_REGEXP specifies a regexp matching the expected prompt
#   after the command output.  If empty, defaults to "$gdb_prompt $".
# -lbl specifies that line-by-line matching will be used.
# EXPECT_ARGUMENTS will be fed to expect in addition to the standard
#   patterns.  Pattern elements will be evaluated in the caller's
#   context; action elements will be executed in the caller's context.
#   Unlike patterns for gdb_test, these patterns should generally include
#   the final newline and prompt.
#
# Returns:
#    1 if the test failed, according to a built-in failure pattern
#    0 if only user-supplied patterns matched
#   -1 if there was an internal error.
#  
# You can use this function thus:
#
# gdb_test_multiple "print foo" "test foo" {
#    -re "expected output 1" {
#        pass "test foo"
#    }
#    -re "expected output 2" {
#        fail "test foo"
#    }
# }
#
# Within action elements you can also make use of the variable
# gdb_test_name.  This variable is setup automatically by
# gdb_test_multiple, and contains the value of MESSAGE.  You can then
# write this, which is equivalent to the above:
#
# gdb_test_multiple "print foo" "test foo" {
#    -re "expected output 1" {
#        pass $gdb_test_name
#    }
#    -re "expected output 2" {
#        fail $gdb_test_name
#    }
# }
#
# Like with "expect", you can also specify the spawn id to match with
# -i "$id".  Interesting spawn ids are $inferior_spawn_id and
# $gdb_spawn_id.  The former matches inferior I/O, while the latter
# matches GDB I/O.  E.g.:
#
# send_inferior "hello\n"
# gdb_test_multiple "continue" "test echo" {
#    -i "$inferior_spawn_id" -re "^hello\r\nhello\r\n$" {
#        pass "got echo"
#    }
#    -i "$gdb_spawn_id" -re "Breakpoint.*$gdb_prompt $" {
#        fail "hit breakpoint"
#    }
# }
#
# The standard patterns, such as "Inferior exited..." and "A problem
# ...", all being implicitly appended to that list.  These are always
# expected from $gdb_spawn_id.  IOW, callers do not need to worry
# about resetting "-i" back to $gdb_spawn_id explicitly.
#
# In EXPECT_ARGUMENTS we can use a -wrap pattern flag, that wraps the regexp
# pattern as gdb_test wraps its message argument.
# This allows us to rewrite:
#   gdb_test <command> <pattern> <message>
# into:
#   gdb_test_multiple <command> <message> {
#       -re -wrap <pattern> {
#           pass $gdb_test_name
#       }
#   }
#
# In EXPECT_ARGUMENTS, a pattern flag -early can be used.  It makes sure the
# pattern is inserted before any implicit pattern added by gdb_test_multiple.
# Using this pattern flag, we can f.i. setup a kfail for an assertion failure
# <assert> during gdb_continue_to_breakpoint by the rewrite:
#   gdb_continue_to_breakpoint <msg> <pattern>
# into:
#   set breakpoint_pattern "(?:Breakpoint|Temporary breakpoint) .* (at|in)"
#   gdb_test_multiple "continue" "continue to breakpoint: <msg>"  {
#	-early -re "internal-error: <assert>" {
#	    setup_kfail gdb/nnnnn "*-*-*"
#	    exp_continue
#	}
#	-re "$breakpoint_pattern <pattern>\r\n$gdb_prompt $" {
#	    pass $gdb_test_name
#	}
#    }
#
proc gdb_test_multiple { command message args } {
    global verbose use_gdb_stub
    global gdb_prompt pagination_prompt
    global GDB
    global gdb_spawn_id
    global inferior_exited_re
    upvar timeout timeout
    upvar expect_out expect_out
    global any_spawn_id

    set line_by_line 0
    set prompt_regexp ""
    for {set i 0} {$i < [llength $args]} {incr i} {
	set arg [lindex $args $i]
	if { $arg  == "-prompt" } {
	    incr i
	    set prompt_regexp [lindex $args $i]
	} elseif { $arg == "-lbl" } {
	    set line_by_line 1
	} else {
	    set user_code $arg
	    break
	}
    }
    if { [expr $i + 1] < [llength $args] } {
	error "Too many arguments to gdb_test_multiple"
    } elseif { ![info exists user_code] } {
	error "Too few arguments to gdb_test_multiple"
    }

    if { "$prompt_regexp" == "" } {
	set prompt_regexp "$gdb_prompt $"
    }

    if { $message == "" } {
	set message $command
    }

    if [string match "*\[\r\n\]" $command] {
	error "Invalid trailing newline in \"$message\" test"
    }

    if [string match "*\[\r\n\]*" $message] {
	error "Invalid newline in \"$message\" test"
    }

    if {$use_gdb_stub
	&& [regexp -nocase {^\s*(r|run|star|start|at|att|atta|attac|attach)\M} \
	    $command]} {
	error "gdbserver does not support $command without extended-remote"
    }

    # TCL/EXPECT WART ALERT
    # Expect does something very strange when it receives a single braced
    # argument.  It splits it along word separators and performs substitutions.
    # This means that { "[ab]" } is evaluated as "[ab]", but { "\[ab\]" } is
    # evaluated as "\[ab\]".  But that's not how TCL normally works; inside a
    # double-quoted list item, "\[ab\]" is just a long way of representing
    # "[ab]", because the backslashes will be removed by lindex.

    # Unfortunately, there appears to be no easy way to duplicate the splitting
    # that expect will do from within TCL.  And many places make use of the
    # "\[0-9\]" construct, so we need to support that; and some places make use
    # of the "[func]" construct, so we need to support that too.  In order to
    # get this right we have to substitute quoted list elements differently
    # from braced list elements.

    # We do this roughly the same way that Expect does it.  We have to use two
    # lists, because if we leave unquoted newlines in the argument to uplevel
    # they'll be treated as command separators, and if we escape newlines
    # we mangle newlines inside of command blocks.  This assumes that the
    # input doesn't contain a pattern which contains actual embedded newlines
    # at this point!

    regsub -all {\n} ${user_code} { } subst_code
    set subst_code [uplevel list $subst_code]

    set processed_code ""
    set early_processed_code ""
    # The variable current_list holds the name of the currently processed
    # list, either processed_code or early_processed_code.
    set current_list "processed_code"
    set patterns ""
    set expecting_action 0
    set expecting_arg 0
    set wrap_pattern 0
    foreach item $user_code subst_item $subst_code {
	if { $item == "-n" || $item == "-notransfer" || $item == "-nocase" } {
	    lappend $current_list $item
	    continue
	}
	if { $item == "-indices" || $item == "-re" || $item == "-ex" } {
	    lappend $current_list $item
	    continue
	}
	if { $item == "-early" } {
	    set current_list "early_processed_code"
	    continue
	}
	if { $item == "-timeout" || $item == "-i" } {
	    set expecting_arg 1
	    lappend $current_list $item
	    continue
	}
	if { $item == "-wrap" } {
	    set wrap_pattern 1
	    continue
	}
	if { $expecting_arg } {
	    set expecting_arg 0
	    lappend $current_list $subst_item
	    continue
	}
	if { $expecting_action } {
	    lappend $current_list "uplevel [list $item]"
	    set expecting_action 0
	    # Cosmetic, no effect on the list.
	    append $current_list "\n"
	    # End the effect of -early, it only applies to one action.
	    set current_list "processed_code"
	    continue
	}
	set expecting_action 1
	if { $wrap_pattern } {
	    # Wrap subst_item as is done for the gdb_test PATTERN argument.
	    lappend $current_list \
		"\[\r\n\]*(?:$subst_item)\[\r\n\]+$gdb_prompt $"
	    set wrap_pattern 0
	} else {
	    lappend $current_list $subst_item
	}
	if {$patterns != ""} {
	    append patterns "; "
	}
	append patterns "\"$subst_item\""
    }

    # Also purely cosmetic.
    regsub -all {\r} $patterns {\\r} patterns
    regsub -all {\n} $patterns {\\n} patterns

    if $verbose>2 then {
	send_user "Sending \"$command\" to gdb\n"
	send_user "Looking to match \"$patterns\"\n"
	send_user "Message is \"$message\"\n"
    }

    set result -1
    set string "${command}\n"
    if { $command != "" } {
	set multi_line_re "\[\r\n\] *>"
	while { "$string" != "" } {
	    set foo [string first "\n" "$string"]
	    set len [string length "$string"]
	    if { $foo < [expr $len - 1] } {
		set str [string range "$string" 0 $foo]
		if { [send_gdb "$str"] != "" } {
		    perror "Couldn't send $command to GDB."
		}
		# since we're checking if each line of the multi-line
		# command are 'accepted' by GDB here,
		# we need to set -notransfer expect option so that
		# command output is not lost for pattern matching
		# - guo
		gdb_expect 2 {
		    -notransfer -re "$multi_line_re$" { verbose "partial: match" 3 }
		    timeout { verbose "partial: timeout" 3 }
		}
		set string [string range "$string" [expr $foo + 1] end]
		set multi_line_re "$multi_line_re.*\[\r\n\] *>"
	    } else {
		break
	    }
	}
	if { "$string" != "" } {
	    if { [send_gdb "$string"] != "" } {
		perror "Couldn't send $command to GDB."
	    }
	}
    }

    set code $early_processed_code
    append code {
	-re ".*A problem internal to GDB has been detected" {
	    fail "$message (GDB internal error)"
	    gdb_internal_error_resync
	    set result -1
	}
	-re "\\*\\*\\* DOSEXIT code.*" {
	    if { $message != "" } {
		fail "$message"
	    }
	    set result -1
	}
    }
    append code $processed_code

    # Reset the spawn id, in case the processed code used -i.
    append code {
	-i "$gdb_spawn_id"
    }

    append code {
	-re "Ending remote debugging.*$prompt_regexp" {
	    if ![isnative] then {
		warning "Can`t communicate to remote target."
	    }
	    gdb_exit
	    gdb_start
	    set result -1
	}
	-re "Undefined\[a-z\]* command:.*$prompt_regexp" {
	    perror "Undefined command \"$command\"."
	    fail "$message"
	    set result 1
	}
	-re "Ambiguous command.*$prompt_regexp" {
	    perror "\"$command\" is not a unique command name."
	    fail "$message"
	    set result 1
	}
	-re "$inferior_exited_re with code \[0-9\]+.*$prompt_regexp" {
	    if ![string match "" $message] then {
		set errmsg "$message (the program exited)"
	    } else {
		set errmsg "$command (the program exited)"
	    }
	    fail "$errmsg"
	    set result -1
	}
	-re "$inferior_exited_re normally.*$prompt_regexp" {
	    if ![string match "" $message] then {
		set errmsg "$message (the program exited)"
	    } else {
		set errmsg "$command (the program exited)"
	    }
	    fail "$errmsg"
	    set result -1
	}
	-re "The program is not being run.*$prompt_regexp" {
	    if ![string match "" $message] then {
		set errmsg "$message (the program is no longer running)"
	    } else {
		set errmsg "$command (the program is no longer running)"
	    }
	    fail "$errmsg"
	    set result -1
	}
	-re "\r\n$prompt_regexp" {
	    if ![string match "" $message] then {
		fail "$message"
	    }
	    set result 1
	}
	-re "$pagination_prompt" {
	    send_gdb "\n"
	    perror "Window too small."
	    fail "$message"
	    set result -1
	}
	-re "\\((y or n|y or \\\[n\\\]|\\\[y\\\] or n)\\) " {
	    send_gdb "n\n" answer
	    gdb_expect -re "$prompt_regexp"
	    fail "$message (got interactive prompt)"
	    set result -1
	}
	-re "\\\[0\\\] cancel\r\n\\\[1\\\] all.*\r\n> $" {
	    send_gdb "0\n"
	    gdb_expect -re "$prompt_regexp"
	    fail "$message (got breakpoint menu)"
	    set result -1
	}

	-i $gdb_spawn_id
	eof {
	    perror "GDB process no longer exists"
	    set wait_status [wait -i $gdb_spawn_id]
	    verbose -log "GDB process exited with wait status $wait_status"
	    if { $message != "" } {
		fail "$message"
	    }
	    return -1
	}
    }

    if {$line_by_line} {
       append code {
           -re "\r\n\[^\r\n\]*(?=\r\n)" {
               exp_continue
           }
       }
    }

    # Now patterns that apply to any spawn id specified.
    append code {
	-i $any_spawn_id
	eof {
	    perror "Process no longer exists"
	    if { $message != "" } {
		fail "$message"
	    }
	    return -1
	}
	full_buffer {
	    perror "internal buffer is full."
	    fail "$message"
	    set result -1
	}
	timeout	{
	    if ![string match "" $message] then {
		fail "$message (timeout)"
	    }
	    set result 1
	}
    }

    # remote_expect calls the eof section if there is an error on the
    # expect call.  We already have eof sections above, and we don't
    # want them to get called in that situation.  Since the last eof
    # section becomes the error section, here we define another eof
    # section, but with an empty spawn_id list, so that it won't ever
    # match.
    append code {
	-i "" eof {
	    # This comment is here because the eof section must not be
	    # the empty string, otherwise remote_expect won't realize
	    # it exists.
	}
    }

    # Create gdb_test_name in the parent scope.  If this variable
    # already exists, which it might if we have nested calls to
    # gdb_test_multiple, then preserve the old value, otherwise,
    # create a new variable in the parent scope.
    upvar gdb_test_name gdb_test_name
    if { [info exists gdb_test_name] } {
	set gdb_test_name_old "$gdb_test_name"
    }
    set gdb_test_name "$message"

    set result 0
    set code [catch {gdb_expect $code} string]

    # Clean up the gdb_test_name variable.  If we had a
    # previous value then restore it, otherwise, delete the variable
    # from the parent scope.
    if { [info exists gdb_test_name_old] } {
	set gdb_test_name "$gdb_test_name_old"
    } else {
	unset gdb_test_name
    }

    if {$code == 1} {
	global errorInfo errorCode
	return -code error -errorinfo $errorInfo -errorcode $errorCode $string
    } elseif {$code > 1} {
	return -code $code $string
    }
    return $result
}

# Usage: gdb_test_multiline NAME INPUT RESULT {INPUT RESULT} ...
# Run a test named NAME, consisting of multiple lines of input.
# After each input line INPUT, search for result line RESULT.
# Succeed if all results are seen; fail otherwise.

proc gdb_test_multiline { name args } {
    global gdb_prompt
    set inputnr 0
    foreach {input result} $args {
	incr inputnr
	if {[gdb_test_multiple $input "$name: input $inputnr: $input" {
	    -re "\[\r\n\]*($result)\[\r\n\]+($gdb_prompt | *>)$" {
		pass $gdb_test_name
	    }
	}]} {
	    return 1
	}
    }
    return 0
}


# gdb_test COMMAND PATTERN MESSAGE QUESTION RESPONSE
# Send a command to gdb; test the result.
#
# COMMAND is the command to execute, send to GDB with send_gdb.  If
#   this is the null string no command is sent.
# PATTERN is the pattern to match for a PASS, and must NOT include
#   the \r\n sequence immediately before the gdb prompt.  This argument
#   may be omitted to just match the prompt, ignoring whatever output 
#   precedes it.
# MESSAGE is an optional message to be printed.  If this is
#   omitted, then the pass/fail messages use the command string as the
#   message.  (If this is the empty string, then sometimes we don't
#   call pass or fail at all; I don't understand this at all.)
# QUESTION is a question GDB may ask in response to COMMAND, like
#   "are you sure?"
# RESPONSE is the response to send if QUESTION appears.
#
# Returns:
#    1 if the test failed,
#    0 if the test passes,
#   -1 if there was an internal error.
#  
proc gdb_test { args } {
    global gdb_prompt
    upvar timeout timeout

    if [llength $args]>2 then {
	set message [lindex $args 2]
    } else {
	set message [lindex $args 0]
    }
    set command [lindex $args 0]
    set pattern [lindex $args 1]

    set user_code {}
    lappend user_code {
	-re "\[\r\n\]*(?:$pattern)\[\r\n\]+$gdb_prompt $" {
	    if ![string match "" $message] then {
		pass "$message"
            }
        }
    }

    if { [llength $args] == 5 } {
	set question_string [lindex $args 3]
	set response_string [lindex $args 4]
	lappend user_code {
	    -re "(${question_string})$" {
		send_gdb "$response_string\n"
		exp_continue
	    }
	}
     }

    set user_code [join $user_code]
    return [gdb_test_multiple $command $message $user_code]
}

# Return 1 if version MAJOR.MINOR is at least AT_LEAST_MAJOR.AT_LEAST_MINOR.
proc version_at_least { major minor at_least_major at_least_minor} {
    if { $major > $at_least_major } {
        return 1
    } elseif { $major == $at_least_major \
		   && $minor >= $at_least_minor } {
        return 1
    } else {
        return 0
    }
}

# Return 1 if tcl version used is at least MAJOR.MINOR
proc tcl_version_at_least { major minor } {
    global tcl_version
    regexp {^([0-9]+)\.([0-9]+)$} $tcl_version \
	dummy tcl_version_major tcl_version_minor
    return [version_at_least $tcl_version_major $tcl_version_minor \
		$major $minor]
}

if { [tcl_version_at_least 8 5] == 0 } {
    # lrepeat was added in tcl 8.5.  Only add if missing.
    proc lrepeat { n element } {
        if { [string is integer -strict $n] == 0 } {
            error "expected integer but got \"$n\""
        }
        if { $n < 0 } {
            error "bad count \"$n\": must be integer >= 0"
        }
        set res [list]
        for {set i 0} {$i < $n} {incr i} {
            lappend res $element
        }
        return $res
    }
}

# gdb_test_no_output COMMAND MESSAGE
# Send a command to GDB and verify that this command generated no output.
#
# See gdb_test_multiple for a description of the COMMAND and MESSAGE
# parameters.  If MESSAGE is ommitted, then COMMAND will be used as
# the message.  (If MESSAGE is the empty string, then sometimes we do not
# call pass or fail at all; I don't understand this at all.)

proc gdb_test_no_output { args } {
    global gdb_prompt
    set command [lindex $args 0]
    if [llength $args]>1 then {
	set message [lindex $args 1]
    } else {
	set message $command
    }

    set command_regex [string_to_regexp $command]
    gdb_test_multiple $command $message {
        -re "^$command_regex\r\n$gdb_prompt $" {
	    if ![string match "" $message] then {
		pass "$message"
            }
        }
    }
}

# Send a command and then wait for a sequence of outputs.
# This is useful when the sequence is long and contains ".*", a single
# regexp to match the entire output can get a timeout much easier.
#
# COMMAND is the command to execute, send to GDB with send_gdb.  If
#   this is the null string no command is sent.
# TEST_NAME is passed to pass/fail.  COMMAND is used if TEST_NAME is "".
# EXPECTED_OUTPUT_LIST is a list of regexps of expected output, which are
# processed in order, and all must be present in the output.
#
# The -prompt switch can be used to override the prompt expected at the end of
# the output sequence.
#
# It is unnecessary to specify ".*" at the beginning or end of any regexp,
# there is an implicit ".*" between each element of EXPECTED_OUTPUT_LIST.
# There is also an implicit ".*" between the last regexp and the gdb prompt.
#
# Like gdb_test and gdb_test_multiple, the output is expected to end with the
# gdb prompt, which must not be specified in EXPECTED_OUTPUT_LIST.
#
# Returns:
#    1 if the test failed,
#    0 if the test passes,
#   -1 if there was an internal error.

proc gdb_test_sequence { args } {
    global gdb_prompt

    parse_args {{prompt ""}}

    if { $prompt == "" } {
	set prompt "$gdb_prompt $"
    }

    if { [llength $args] != 3 } {
	error "Unexpected # of arguments, expecting: COMMAND TEST_NAME EXPECTED_OUTPUT_LIST"
    }

    lassign $args command test_name expected_output_list

    if { $test_name == "" } {
	set test_name $command
    }

    lappend expected_output_list ""; # implicit ".*" before gdb prompt

    if { $command != "" } {
	send_gdb "$command\n"
    }

    return [gdb_expect_list $test_name $prompt $expected_output_list]
}


# Match output of COMMAND using RE.  Read output line-by-line.
# Report pass/fail with MESSAGE.
# For a command foo with output:
#   (gdb) foo^M
#   <line1>^M
#   <line2>^M
#   (gdb)
# the portion matched using RE is:
#  '<line1>^M
#   <line2>^M
#  '
#
# Optionally, additional -re-not <regexp> arguments can be specified, to
# ensure that a regexp is not match by the COMMAND output.
# Such an additional argument generates an additional PASS/FAIL of the form:
#   PASS: test-case.exp: $message: pattern not matched: <regexp>

proc gdb_test_lines { command message re args } {
    set re_not [list]

    for {set i 0} {$i < [llength $args]} {incr i} {
	set arg [lindex $args $i]
	if { $arg == "-re-not" } {
	    incr i
	    if { [llength $args] == $i } {
		error "Missing argument for -re-not"
		break
	    }
	    set arg [lindex $args $i]
	    lappend re_not $arg
	} else {
	    error "Unhandled argument: $arg"
	}
    }

    if { $message == ""} {
	set message $command
    }

    set lines ""
    gdb_test_multiple $command $message {
	-re "\r\n(\[^\r\n\]*)(?=\r\n)" {
	    set line $expect_out(1,string)
	    if { $lines eq "" } {
		append lines "$line"
	    } else {
		append lines "\r\n$line"
	    }
	    exp_continue
	}
	-re -wrap "" {
	    append lines "\r\n"
	}
    }

    gdb_assert { [regexp $re $lines] } $message

    foreach re $re_not {
	gdb_assert { ![regexp $re $lines] } "$message: pattern not matched: $re"
    }
}

# Test that a command gives an error.  For pass or fail, return
# a 1 to indicate that more tests can proceed.  However a timeout
# is a serious error, generates a special fail message, and causes
# a 0 to be returned to indicate that more tests are likely to fail
# as well.

proc test_print_reject { args } {
    global gdb_prompt
    global verbose

    if [llength $args]==2 then {
	set expectthis [lindex $args 1]
    } else {
	set expectthis "should never match this bogus string"
    }
    set sendthis [lindex $args 0]
    if $verbose>2 then {
	send_user "Sending \"$sendthis\" to gdb\n"
	send_user "Looking to match \"$expectthis\"\n"
    }
    send_gdb "$sendthis\n"
    #FIXME: Should add timeout as parameter.
    gdb_expect {
	-re "A .* in expression.*\\.*$gdb_prompt $" {
	    pass "reject $sendthis"
	    return 1
	}
	-re "Invalid syntax in expression.*$gdb_prompt $" {
	    pass "reject $sendthis"
	    return 1
	}
	-re "Junk after end of expression.*$gdb_prompt $" {
	    pass "reject $sendthis"
	    return 1
	}
	-re "Invalid number.*$gdb_prompt $" {
	    pass "reject $sendthis"
	    return 1
	}
	-re "Invalid character constant.*$gdb_prompt $" {
	    pass "reject $sendthis"
	    return 1
	}
	-re "No symbol table is loaded.*$gdb_prompt $" {
	    pass "reject $sendthis"
	    return 1
	}
	-re "No symbol .* in current context.*$gdb_prompt $" {
	    pass "reject $sendthis"
	    return 1
	}
        -re "Unmatched single quote.*$gdb_prompt $" {
            pass "reject $sendthis"
            return 1
        }
        -re "A character constant must contain at least one character.*$gdb_prompt $" {
            pass "reject $sendthis"
            return 1
        }
	-re "$expectthis.*$gdb_prompt $" {
	    pass "reject $sendthis"
	    return 1
	}
	-re ".*$gdb_prompt $" {
	    fail "reject $sendthis"
	    return 1
	}
	default {
	    fail "reject $sendthis (eof or timeout)"
	    return 0
	}
    }
}


# Same as gdb_test, but the second parameter is not a regexp,
# but a string that must match exactly.

proc gdb_test_exact { args } {
    upvar timeout timeout

    set command [lindex $args 0]

    # This applies a special meaning to a null string pattern.  Without
    # this, "$pattern\r\n$gdb_prompt $" will match anything, including error
    # messages from commands that should have no output except a new
    # prompt.  With this, only results of a null string will match a null
    # string pattern.

    set pattern [lindex $args 1]
    if [string match $pattern ""] {
	set pattern [string_to_regexp [lindex $args 0]]
    } else {
	set pattern [string_to_regexp [lindex $args 1]]
    }

    # It is most natural to write the pattern argument with only
    # embedded \n's, especially if you are trying to avoid Tcl quoting
    # problems.  But gdb_expect really wants to see \r\n in patterns.  So
    # transform the pattern here.  First transform \r\n back to \n, in
    # case some users of gdb_test_exact already do the right thing.
    regsub -all "\r\n" $pattern "\n" pattern
    regsub -all "\n" $pattern "\r\n" pattern
    if [llength $args]==3 then {
	set message [lindex $args 2]
	return [gdb_test $command $pattern $message]
    }

    return [gdb_test $command $pattern]
}

# Wrapper around gdb_test_multiple that looks for a list of expected
# output elements, but which can appear in any order.
# CMD is the gdb command.
# NAME is the name of the test.
# ELM_FIND_REGEXP specifies how to partition the output into elements to
# compare.
# ELM_EXTRACT_REGEXP specifies the part of ELM_FIND_REGEXP to compare.
# RESULT_MATCH_LIST is a list of exact matches for each expected element.
# All elements of RESULT_MATCH_LIST must appear for the test to pass.
#
# A typical use of ELM_FIND_REGEXP/ELM_EXTRACT_REGEXP is to extract one line
# of text per element and then strip trailing \r\n's.
# Example:
# gdb_test_list_exact "foo" "bar" \
#    "\[^\r\n\]+\[\r\n\]+" \
#    "\[^\r\n\]+" \
#     { \
#	{expected result 1} \
#	{expected result 2} \
#     }

proc gdb_test_list_exact { cmd name elm_find_regexp elm_extract_regexp result_match_list } {
    global gdb_prompt

    set matches [lsort $result_match_list]
    set seen {}
    gdb_test_multiple $cmd $name {
	"$cmd\[\r\n\]" { exp_continue }
	-re $elm_find_regexp {
	    set str $expect_out(0,string)
	    verbose -log "seen: $str" 3
	    regexp -- $elm_extract_regexp $str elm_seen
	    verbose -log "extracted: $elm_seen" 3
	    lappend seen $elm_seen
	    exp_continue
	}
	-re "$gdb_prompt $" {
	    set failed ""
	    foreach got [lsort $seen] have $matches {
		if {![string equal $got $have]} {
		    set failed $have
		    break
		}
	    }
	    if {[string length $failed] != 0} {
		fail "$name ($failed not found)"
	    } else {
		pass $name
	    }
	}
    }
}

# gdb_test_stdio COMMAND INFERIOR_PATTERN GDB_PATTERN MESSAGE
# Send a command to gdb; expect inferior and gdb output.
#
# See gdb_test_multiple for a description of the COMMAND and MESSAGE
# parameters.
#
# INFERIOR_PATTERN is the pattern to match against inferior output.
#
# GDB_PATTERN is the pattern to match against gdb output, and must NOT
# include the \r\n sequence immediately before the gdb prompt, nor the
# prompt.  The default is empty.
#
# Both inferior and gdb patterns must match for a PASS.
#
# If MESSAGE is ommitted, then COMMAND will be used as the message.
#
# Returns:
#    1 if the test failed,
#    0 if the test passes,
#   -1 if there was an internal error.
#

proc gdb_test_stdio {command inferior_pattern {gdb_pattern ""} {message ""}} {
    global inferior_spawn_id gdb_spawn_id
    global gdb_prompt

    if {$message == ""} {
	set message $command
    }

    set inferior_matched 0
    set gdb_matched 0

    # Use an indirect spawn id list, and remove the inferior spawn id
    # from the expected output as soon as it matches, in case
    # $inferior_pattern happens to be a prefix of the resulting full
    # gdb pattern below (e.g., "\r\n").
    global gdb_test_stdio_spawn_id_list
    set gdb_test_stdio_spawn_id_list "$inferior_spawn_id"

    # Note that if $inferior_spawn_id and $gdb_spawn_id are different,
    # then we may see gdb's output arriving before the inferior's
    # output.
    set res [gdb_test_multiple $command $message {
	-i gdb_test_stdio_spawn_id_list -re "$inferior_pattern" {
	    set inferior_matched 1
	    if {!$gdb_matched} {
		set gdb_test_stdio_spawn_id_list ""
		exp_continue
	    }
	}
	-i $gdb_spawn_id -re "$gdb_pattern\r\n$gdb_prompt $" {
	    set gdb_matched 1
	    if {!$inferior_matched} {
		exp_continue
	    }
	}
    }]
    if {$res == 0} {
	pass $message
    } else {
	verbose -log "inferior_matched=$inferior_matched, gdb_matched=$gdb_matched"
    }
    return $res
}

# Wrapper around gdb_test_multiple to be used when testing expression
# evaluation while 'set debug expression 1' is in effect.
# Looks for some patterns that indicates the expression was rejected.
#
# CMD is the command to execute, which should include an expression
# that GDB will need to parse.
#
# OUTPUT is the expected output pattern.
#
# TESTNAME is the name to be used for the test, defaults to CMD if not
# given.
proc gdb_test_debug_expr { cmd output {testname "" }} {
    global gdb_prompt

    if { ${testname} == "" } {
	set testname $cmd
    }

    gdb_test_multiple $cmd $testname {
	-re ".*Invalid expression.*\r\n$gdb_prompt $" {
	    fail $gdb_test_name
	}
	-re ".*\[\r\n\]$output\r\n$gdb_prompt $" {
	    pass $gdb_test_name
	}
    }
}

# get_print_expr_at_depths EXP OUTPUTS
#
# Used for testing 'set print max-depth'.  Prints the expression EXP
# with 'set print max-depth' set to various depths.  OUTPUTS is a list
# of `n` different patterns to match at each of the depths from 0 to
# (`n` - 1).
#
# This proc does one final check with the max-depth set to 'unlimited'
# which is tested against the last pattern in the OUTPUTS list.  The
# OUTPUTS list is therefore required to match every depth from 0 to a
# depth where the whole of EXP is printed with no ellipsis.
#
# This proc leaves the 'set print max-depth' set to 'unlimited'.
proc gdb_print_expr_at_depths {exp outputs} {
    for { set depth 0 } { $depth <= [llength $outputs] } { incr depth } {
	if { $depth == [llength $outputs] } {
	    set expected_result [lindex $outputs [expr [llength $outputs] - 1]]
	    set depth_string "unlimited"
	} else {
	    set expected_result [lindex $outputs $depth]
	    set depth_string $depth
	}

	with_test_prefix "exp='$exp': depth=${depth_string}" {
	    gdb_test_no_output "set print max-depth ${depth_string}"
	    gdb_test "p $exp" "$expected_result"
	}
    }
}



# Issue a PASS and return true if evaluating CONDITION in the caller's
# frame returns true, and issue a FAIL and return false otherwise.
# MESSAGE is the pass/fail message to be printed.  If MESSAGE is
# omitted or is empty, then the pass/fail messages use the condition
# string as the message.

proc gdb_assert { condition {message ""} } {
    if { $message == ""} {
	set message $condition
    }

    set code [catch {uplevel 1 expr $condition} res]
    if {$code == 1} {
	# If code is 1 (TCL_ERROR), it means evaluation failed and res contains
	# an error message.  Print the error message, and set res to 0 since we
	# want to return a boolean.
	warning "While evaluating expression in gdb_assert: $res"
	unresolved $message
	set res 0
    } elseif { !$res } {
	fail $message
    } else {
	pass $message
    }
    return $res
}

proc gdb_reinitialize_dir { subdir } {
    global gdb_prompt

    if [is_remote host] {
	return ""
    }
    send_gdb "dir\n"
    gdb_expect 60 {
	-re "Reinitialize source path to empty.*y or n. " {
	    send_gdb "y\n" answer
	    gdb_expect 60 {
		-re "Source directories searched.*$gdb_prompt $" {
		    send_gdb "dir $subdir\n"
		    gdb_expect 60 {
			-re "Source directories searched.*$gdb_prompt $" {
			    verbose "Dir set to $subdir"
			}
			-re "$gdb_prompt $" {
			    perror "Dir \"$subdir\" failed."
			}
		    }
		}
		-re "$gdb_prompt $" {
		    perror "Dir \"$subdir\" failed."
		}
	    }
	}
	-re "$gdb_prompt $" {
	    perror "Dir \"$subdir\" failed."
	}
    }
}

#
# gdb_exit -- exit the GDB, killing the target program if necessary
#
proc default_gdb_exit {} {
    global GDB
    global INTERNAL_GDBFLAGS GDBFLAGS
    global gdb_spawn_id inferior_spawn_id
    global inotify_log_file

    if ![info exists gdb_spawn_id] {
	return
    }

    verbose "Quitting $GDB $INTERNAL_GDBFLAGS $GDBFLAGS"

    if {[info exists inotify_log_file] && [file exists $inotify_log_file]} {
	set fd [open $inotify_log_file]
	set data [read -nonewline $fd]
	close $fd

	if {[string compare $data ""] != 0} {
	    warning "parallel-unsafe file creations noticed"

	    # Clear the log.
	    set fd [open $inotify_log_file w]
	    close $fd
	}
    }

    if { [is_remote host] && [board_info host exists fileid] } {
	send_gdb "quit\n"
	gdb_expect 10 {
	    -re "y or n" {
		send_gdb "y\n" answer
		exp_continue
	    }
	    -re "DOSEXIT code" { }
	    default { }
	}
    }

    if ![is_remote host] {
	remote_close host
    }
    unset gdb_spawn_id
    unset ::gdb_tty_name
    unset inferior_spawn_id
}

# Load a file into the debugger.
# The return value is 0 for success, -1 for failure.
#
# This procedure also set the global variable GDB_FILE_CMD_DEBUG_INFO
# to one of these values:
#
#   debug    file was loaded successfully and has debug information
#   nodebug  file was loaded successfully and has no debug information
#   lzma     file was loaded, .gnu_debugdata found, but no LZMA support
#            compiled in
#   fail     file was not loaded
#
# This procedure also set the global variable GDB_FILE_CMD_MSG to the
# output of the file command in case of success.
#
# I tried returning this information as part of the return value,
# but ran into a mess because of the many re-implementations of
# gdb_load in config/*.exp.
#
# TODO: gdb.base/sepdebug.exp and gdb.stabs/weird.exp might be able to use
# this if they can get more information set.

proc gdb_file_cmd { arg } {
    global gdb_prompt
    global GDB
    global last_loaded_file

    # GCC for Windows target may create foo.exe given "-o foo".
    if { ![file exists $arg] && [file exists "$arg.exe"] } {
	set arg "$arg.exe"
    }

    # Save this for the benefit of gdbserver-support.exp.
    set last_loaded_file $arg

    # Set whether debug info was found.
    # Default to "fail".
    global gdb_file_cmd_debug_info gdb_file_cmd_msg
    set gdb_file_cmd_debug_info "fail"

    if [is_remote host] {
	set arg [remote_download host $arg]
	if { $arg == "" } {
	    perror "download failed"
	    return -1
	}
    }

    # The file command used to kill the remote target.  For the benefit
    # of the testsuite, preserve this behavior.  Mark as optional so it doesn't
    # get written to the stdin log.
    send_gdb "kill\n" optional
    gdb_expect 120 {
	-re "Kill the program being debugged. .y or n. $" {
	    send_gdb "y\n" answer
	    verbose "\t\tKilling previous program being debugged"
	    exp_continue
	}
	-re "$gdb_prompt $" {
	    # OK.
	}
    }

    send_gdb "file $arg\n"
    set new_symbol_table 0
    set basename [file tail $arg]
    gdb_expect 120 {
	-re "(Reading symbols from.*LZMA support was disabled.*$gdb_prompt $)" {
	    verbose "\t\tLoaded $arg into $GDB; .gnu_debugdata found but no LZMA available"
	    set gdb_file_cmd_msg $expect_out(1,string)
	    set gdb_file_cmd_debug_info "lzma"
	    return 0
	}
	-re "(Reading symbols from.*no debugging symbols found.*$gdb_prompt $)" {
	    verbose "\t\tLoaded $arg into $GDB with no debugging symbols"
	    set gdb_file_cmd_msg $expect_out(1,string)
	    set gdb_file_cmd_debug_info "nodebug"
	    return 0
	}
        -re "(Reading symbols from.*$gdb_prompt $)" {
            verbose "\t\tLoaded $arg into $GDB"
	    set gdb_file_cmd_msg $expect_out(1,string)
	    set gdb_file_cmd_debug_info "debug"
	    return 0
        }
        -re "Load new symbol table from \".*\".*y or n. $" {
	    if { $new_symbol_table > 0 } {
		perror [join [list "Couldn't load $basename,"
			      "interactive prompt loop detected."]]
		return -1
	    }
            send_gdb "y\n" answer
	    incr new_symbol_table
	    set suffix "-- with new symbol table"
	    set arg "$arg $suffix"
	    set basename "$basename $suffix"
	    exp_continue
	}
        -re "No such file or directory.*$gdb_prompt $" {
            perror "($basename) No such file or directory"
	    return -1
        }
	-re "A problem internal to GDB has been detected" {
	    perror "Couldn't load $basename into GDB (GDB internal error)."
	    gdb_internal_error_resync
	    return -1
	}
        -re "$gdb_prompt $" {
            perror "Couldn't load $basename into GDB."
	    return -1
            }
        timeout {
            perror "Couldn't load $basename into GDB (timeout)."
	    return -1
        }
        eof {
            # This is an attempt to detect a core dump, but seems not to
            # work.  Perhaps we need to match .* followed by eof, in which
            # gdb_expect does not seem to have a way to do that.
            perror "Couldn't load $basename into GDB (eof)."
	    return -1
        }
    }
}

# The expect "spawn" function puts the tty name into the spawn_out
# array; but dejagnu doesn't export this globally.  So, we have to
# wrap spawn with our own function and poke in the built-in spawn
# so that we can capture this value.
#
# If available, the TTY name is saved to the LAST_SPAWN_TTY_NAME global.
# Otherwise, LAST_SPAWN_TTY_NAME is unset.

proc spawn_capture_tty_name { args } {
    set result [uplevel builtin_spawn $args]
    upvar spawn_out spawn_out
    if { [info exists spawn_out(slave,name)] } {
	set ::last_spawn_tty_name $spawn_out(slave,name)
    } else {
	# If a process is spawned as part of a pipe line (e.g. passing
	# -leaveopen to the spawn proc) then the spawned process is no
	# assigned a tty and spawn_out(slave,name) will not be set.
	# In that case we want to ensure that last_spawn_tty_name is
	# not set.
	#
	# If the previous process spawned was also not assigned a tty
	# (e.g. multiple processed chained in a pipeline) then
	# last_spawn_tty_name will already be unset, so, if we don't
	# use -nocomplain here we would otherwise get an error.
	unset -nocomplain ::last_spawn_tty_name
    }
    return $result
}

rename spawn builtin_spawn
rename spawn_capture_tty_name spawn

# Default gdb_spawn procedure.

proc default_gdb_spawn { } {
    global use_gdb_stub
    global GDB
    global INTERNAL_GDBFLAGS GDBFLAGS
    global gdb_spawn_id

    # Set the default value, it may be overriden later by specific testfile.
    #
    # Use `set_board_info use_gdb_stub' for the board file to flag the inferior
    # is already started after connecting and run/attach are not supported.
    # This is used for the "remote" protocol.  After GDB starts you should
    # check global $use_gdb_stub instead of the board as the testfile may force
    # a specific different target protocol itself.
    set use_gdb_stub [target_info exists use_gdb_stub]

    verbose "Spawning $GDB $INTERNAL_GDBFLAGS $GDBFLAGS"
    gdb_write_cmd_file "$GDB $INTERNAL_GDBFLAGS $GDBFLAGS"

    if [info exists gdb_spawn_id] {
	return 0
    }

    if ![is_remote host] {
	if { [which $GDB] == 0 } then {
	    perror "$GDB does not exist."
	    exit 1
	}
    }
    set res [remote_spawn host "$GDB $INTERNAL_GDBFLAGS $GDBFLAGS [host_info gdb_opts]"]
    if { $res < 0 || $res == "" } {
	perror "Spawning $GDB failed."
	return 1
    }

    set gdb_spawn_id $res
    set ::gdb_tty_name $::last_spawn_tty_name
    return 0
}

# Default gdb_start procedure.

proc default_gdb_start { } {
    global gdb_prompt
    global gdb_spawn_id
    global inferior_spawn_id

    if [info exists gdb_spawn_id] {
	return 0
    }

    # Keep track of the number of times GDB has been launched.
    global gdb_instances
    incr gdb_instances

    gdb_stdin_log_init

    set res [gdb_spawn]
    if { $res != 0} {
	return $res
    }

    # Default to assuming inferior I/O is done on GDB's terminal.
    if {![info exists inferior_spawn_id]} {
	set inferior_spawn_id $gdb_spawn_id
    }

    # When running over NFS, particularly if running many simultaneous
    # tests on different hosts all using the same server, things can
    # get really slow.  Give gdb at least 3 minutes to start up.
    gdb_expect 360 {
	-re "\[\r\n\]$gdb_prompt $" {
	    verbose "GDB initialized."
	}
	-re "$gdb_prompt $"	{
	    perror "GDB never initialized."
	    unset gdb_spawn_id
	    return -1
	}
	timeout	{
	    perror "(timeout) GDB never initialized after 10 seconds."
	    remote_close host
	    unset gdb_spawn_id
	    return -1
	}
	eof {
	    perror "(eof) GDB never initialized."
	    unset gdb_spawn_id
	    return -1
	}
    }

    # force the height to "unlimited", so no pagers get used

    send_gdb "set height 0\n"
    gdb_expect 10 {
	-re "$gdb_prompt $" { 
	    verbose "Setting height to 0." 2
	}
	timeout {
	    warning "Couldn't set the height to 0"
	}
    }
    # force the width to "unlimited", so no wraparound occurs
    send_gdb "set width 0\n"
    gdb_expect 10 {
	-re "$gdb_prompt $" {
	    verbose "Setting width to 0." 2
	}
	timeout {
	    warning "Couldn't set the width to 0."
	}
    }

    gdb_debug_init
    return 0
}

# Utility procedure to give user control of the gdb prompt in a script. It is
# meant to be used for debugging test cases, and should not be left in the
# test cases code.

proc gdb_interact { } {
    global gdb_spawn_id
    set spawn_id $gdb_spawn_id

    send_user "+------------------------------------------+\n"
    send_user "| Script interrupted, you can now interact |\n"
    send_user "| with by gdb. Type >>> to continue.       |\n"
    send_user "+------------------------------------------+\n"

    interact {
	">>>" return
    }
}

# Examine the output of compilation to determine whether compilation
# failed or not.  If it failed determine whether it is due to missing
# compiler or due to compiler error.  Report pass, fail or unsupported
# as appropriate.

proc gdb_compile_test {src output} {
    set msg "compilation [file tail $src]"

    if { $output == "" } {
	pass $msg
	return
    }

    if { [regexp {^[a-zA-Z_0-9]+: Can't find [^ ]+\.$} $output]
	 || [regexp {.*: command not found[\r|\n]*$} $output]
	 || [regexp {.*: [^\r\n]*compiler not installed[^\r\n]*[\r|\n]*$} $output] } {
	unsupported "$msg (missing compiler)"
	return
    }

    set gcc_re ".*: error: unrecognized command line option "
    set clang_re ".*: error: unsupported option "
    if { [regexp "(?:$gcc_re|$clang_re)(\[^ \t;\r\n\]*)" $output dummy option]
	 && $option != "" } {
	unsupported "$msg (unsupported option $option)"
	return
    }

    # Unclassified compilation failure, be more verbose.
    verbose -log "compilation failed: $output" 2
    fail "$msg"
}

# Return a 1 for configurations for which we don't even want to try to
# test C++.

proc skip_cplus_tests {} {
    if { [istarget "h8300-*-*"] } {
	return 1
    }

    # The C++ IO streams are too large for HC11/HC12 and are thus not
    # available.  The gdb C++ tests use them and don't compile.
    if { [istarget "m6811-*-*"] } {
	return 1
    }
    if { [istarget "m6812-*-*"] } {
	return 1
    }
    return 0
}

# Return a 1 for configurations for which don't have both C++ and the STL.

proc skip_stl_tests {} {
    return [skip_cplus_tests]
}

# Return a 1 if I don't even want to try to test FORTRAN.

proc skip_fortran_tests {} {
    return 0
}

# Return a 1 if I don't even want to try to test ada.

proc skip_ada_tests {} {
    return 0
}

# Return a 1 if I don't even want to try to test GO.

proc skip_go_tests {} {
    return 0
}

# Return a 1 if I don't even want to try to test D.

proc skip_d_tests {} {
    return 0
}

# Return 1 to skip Rust tests, 0 to try them.
proc skip_rust_tests {} {
    if { ![isnative] } {
	return 1
    }

    # The rust compiler does not support "-m32", skip.
    global board board_info
    set board [target_info name]
    if {[board_info $board exists multilib_flags]} {
	foreach flag [board_info $board multilib_flags] {
	    if { $flag == "-m32" } {
		return 1
	    }
	}
    }

    return 0
}

# Return a 1 for configurations that do not support Python scripting.
# PROMPT_REGEXP is the expected prompt.

proc skip_python_tests_prompt { prompt_regexp } {
    global gdb_py_is_py3k

    gdb_test_multiple "python print ('test')" "verify python support" \
	-prompt "$prompt_regexp" {
	    -re "not supported.*$prompt_regexp" {
		unsupported "Python support is disabled."
		return 1
	    }
	    -re "$prompt_regexp" {}
	}

    gdb_test_multiple "python print (sys.version_info\[0\])" "check if python 3" \
	-prompt "$prompt_regexp" {
	    -re "3.*$prompt_regexp" {
		set gdb_py_is_py3k 1
	    }
	    -re ".*$prompt_regexp" {
		set gdb_py_is_py3k 0
	    }
	}

    return 0
}

# Return a 1 for configurations that do not support Python scripting.
# Note: This also sets various globals that specify which version of Python
# is in use.  See skip_python_tests_prompt.

proc skip_python_tests {} {
    global gdb_prompt
    return [skip_python_tests_prompt "$gdb_prompt $"]
}

# Return a 1 if we should skip shared library tests.

proc skip_shlib_tests {} {
    # Run the shared library tests on native systems.
    if {[isnative]} {
	return 0
    }

    # An abbreviated list of remote targets where we should be able to
    # run shared library tests.
    if {([istarget *-*-linux*]
	 || [istarget *-*-*bsd*]
	 || [istarget *-*-solaris2*]
	 || [istarget *-*-mingw*]
	 || [istarget *-*-cygwin*]
	 || [istarget *-*-pe*])} {
	return 0
    }

    return 1
}

# Return 1 if we should skip tui related tests.

proc skip_tui_tests {} {
    global gdb_prompt

    gdb_test_multiple "help layout" "verify tui support" {
	-re "Undefined command: \"layout\".*$gdb_prompt $" {
	    return 1
	}
	-re "$gdb_prompt $" {
	}
    }

    return 0
}

# Test files shall make sure all the test result lines in gdb.sum are
# unique in a test run, so that comparing the gdb.sum files of two
# test runs gives correct results.  Test files that exercise
# variations of the same tests more than once, shall prefix the
# different test invocations with different identifying strings in
# order to make them unique.
#
# About test prefixes:
#
# $pf_prefix is the string that dejagnu prints after the result (FAIL,
# PASS, etc.), and before the test message/name in gdb.sum.  E.g., the
# underlined substring in
#
#  PASS: gdb.base/mytest.exp: some test
#        ^^^^^^^^^^^^^^^^^^^^
#
# is $pf_prefix.
#
# The easiest way to adjust the test prefix is to append a test
# variation prefix to the $pf_prefix, using the with_test_prefix
# procedure.  E.g.,
#
# proc do_tests {} {
#   gdb_test ... ... "test foo"
#   gdb_test ... ... "test bar"
#
#   with_test_prefix "subvariation a" {
#     gdb_test ... ... "test x"
#   }
#
#   with_test_prefix "subvariation b" {
#     gdb_test ... ... "test x"
#   }
# }
#
# with_test_prefix "variation1" {
#   ...do setup for variation 1...
#   do_tests
# }
#
# with_test_prefix "variation2" {
#   ...do setup for variation 2...
#   do_tests
# }
#
# Results in:
#
#  PASS: gdb.base/mytest.exp: variation1: test foo
#  PASS: gdb.base/mytest.exp: variation1: test bar
#  PASS: gdb.base/mytest.exp: variation1: subvariation a: test x
#  PASS: gdb.base/mytest.exp: variation1: subvariation b: test x
#  PASS: gdb.base/mytest.exp: variation2: test foo
#  PASS: gdb.base/mytest.exp: variation2: test bar
#  PASS: gdb.base/mytest.exp: variation2: subvariation a: test x
#  PASS: gdb.base/mytest.exp: variation2: subvariation b: test x
#
# If for some reason more flexibility is necessary, one can also
# manipulate the pf_prefix global directly, treating it as a string.
# E.g.,
#
#   global pf_prefix
#   set saved_pf_prefix
#   append pf_prefix "${foo}: bar"
#   ... actual tests ...
#   set pf_prefix $saved_pf_prefix
#

# Run BODY in the context of the caller, with the current test prefix
# (pf_prefix) appended with one space, then PREFIX, and then a colon.
# Returns the result of BODY.
#
proc with_test_prefix { prefix body } {
  global pf_prefix

  set saved $pf_prefix
  append pf_prefix " " $prefix ":"
  set code [catch {uplevel 1 $body} result]
  set pf_prefix $saved

  if {$code == 1} {
      global errorInfo errorCode
      return -code $code -errorinfo $errorInfo -errorcode $errorCode $result
  } else {
      return -code $code $result
  }
}

# Wrapper for foreach that calls with_test_prefix on each iteration,
# including the iterator's name and current value in the prefix.

proc foreach_with_prefix {var list body} {
    upvar 1 $var myvar
    foreach myvar $list {
	with_test_prefix "$var=$myvar" {
	    set code [catch {uplevel 1 $body} result]
	}

	if {$code == 1} {
	    global errorInfo errorCode
	    return -code $code -errorinfo $errorInfo -errorcode $errorCode $result
	} elseif {$code == 3} {
	    break
	} elseif {$code == 2} {
	    return -code $code $result
	}
    }
}

# Like TCL's native proc, but defines a procedure that wraps its body
# within 'with_test_prefix "$proc_name" { ... }'.
proc proc_with_prefix {name arguments body} {
    # Define the advertised proc.
    proc $name $arguments [list with_test_prefix $name $body]
}

# Return an id corresponding to the test prefix stored in $pf_prefix, which
# is more suitable for use in a file name.
# F.i., for a pf_prefix:
#   gdb.dwarf2/dw2-lines.exp: \
#     cv=5: cdw=64: lv=5: ldw=64: string_form=line_strp:
# return an id:
#   cv-5-cdw-32-lv-5-ldw-64-string_form-line_strp

proc prefix_id {} {
    global pf_prefix
    set id $pf_prefix

    # Strip ".exp: " prefix.
    set id [regsub  {.*\.exp: } $id {}]

    # Strip colon suffix.
    set id [regsub  {:$} $id {}]

    # Strip spaces.
    set id [regsub -all { } $id {}]

    # Replace colons, equal signs.
    set id [regsub -all \[:=\] $id -]

    return $id
}

# Run BODY in the context of the caller.  After BODY is run, the variables
# listed in VARS will be reset to the values they had before BODY was run.
#
# This is useful for providing a scope in which it is safe to temporarily
# modify global variables, e.g.
#
#   global INTERNAL_GDBFLAGS
#   global env
#
#   set foo GDBHISTSIZE
#
#   save_vars { INTERNAL_GDBFLAGS env($foo) env(HOME) } {
#       append INTERNAL_GDBFLAGS " -nx"
#       unset -nocomplain env(GDBHISTSIZE)
#       gdb_start
#       gdb_test ...
#   }
#
# Here, although INTERNAL_GDBFLAGS, env(GDBHISTSIZE) and env(HOME) may be
# modified inside BODY, this proc guarantees that the modifications will be
# undone after BODY finishes executing.

proc save_vars { vars body } {
    array set saved_scalars { }
    array set saved_arrays { }
    set unset_vars { }

    foreach var $vars {
	# First evaluate VAR in the context of the caller in case the variable
	# name may be a not-yet-interpolated string like env($foo)
	set var [uplevel 1 list $var]

	if [uplevel 1 [list info exists $var]] {
	    if [uplevel 1 [list array exists $var]] {
		set saved_arrays($var) [uplevel 1 [list array get $var]]
	    } else {
		set saved_scalars($var) [uplevel 1 [list set $var]]
	    }
	} else {
	    lappend unset_vars $var
	}
    }

    set code [catch {uplevel 1 $body} result]

    foreach {var value} [array get saved_scalars] {
	uplevel 1 [list set $var $value]
    }

    foreach {var value} [array get saved_arrays] {
	uplevel 1 [list unset $var]
	uplevel 1 [list array set $var $value]
    }

    foreach var $unset_vars {
	uplevel 1 [list unset -nocomplain $var]
    }

    if {$code == 1} {
	global errorInfo errorCode
	return -code $code -errorinfo $errorInfo -errorcode $errorCode $result
    } else {
	return -code $code $result
    }
}

# As save_vars, but for variables stored in the board_info for the
# target board.
#
# Usage example:
#
#   save_target_board_info { multilib_flags } {
#       global board
#       set board [target_info name]
#       unset_board_info multilib_flags
#       set_board_info multilib_flags "$multilib_flags"
#       ...
#   }

proc save_target_board_info { vars body } {
    global board board_info
    set board [target_info name]

    array set saved_target_board_info { }
    set unset_target_board_info { }

    foreach var $vars {
	if { [info exists board_info($board,$var)] } {
	    set saved_target_board_info($var) [board_info $board $var]
	} else {
	    lappend unset_target_board_info $var
	}
    }

    set code [catch {uplevel 1 $body} result]

    foreach {var value} [array get saved_target_board_info] {
	unset_board_info $var
	set_board_info $var $value
    }

    foreach var $unset_target_board_info {
	unset_board_info $var
    }

    if {$code == 1} {
	global errorInfo errorCode
	return -code $code -errorinfo $errorInfo -errorcode $errorCode $result
    } else {
	return -code $code $result
    }
}

# Run tests in BODY with the current working directory (CWD) set to
# DIR.  When BODY is finished, restore the original CWD.  Return the
# result of BODY.
#
# This procedure doesn't check if DIR is a valid directory, so you
# have to make sure of that.

proc with_cwd { dir body } {
    set saved_dir [pwd]
    verbose -log "Switching to directory $dir (saved CWD: $saved_dir)."
    cd $dir

    set code [catch {uplevel 1 $body} result]

    verbose -log "Switching back to $saved_dir."
    cd $saved_dir

    if {$code == 1} {
	global errorInfo errorCode
	return -code $code -errorinfo $errorInfo -errorcode $errorCode $result
    } else {
	return -code $code $result
    }
}

# Run tests in BODY with GDB prompt and variable $gdb_prompt set to
# PROMPT.  When BODY is finished, restore GDB prompt and variable
# $gdb_prompt.
# Returns the result of BODY.
#
# Notes:
#
# 1) If you want to use, for example, "(foo)" as the prompt you must pass it
# as "(foo)", and not the regexp form "\(foo\)" (expressed as "\\(foo\\)" in
# TCL).  PROMPT is internally converted to a suitable regexp for matching.
# We do the conversion from "(foo)" to "\(foo\)" here for a few reasons:
#   a) It's more intuitive for callers to pass the plain text form.
#   b) We need two forms of the prompt:
#      - a regexp to use in output matching,
#      - a value to pass to the "set prompt" command.
#   c) It's easier to convert the plain text form to its regexp form.
#
# 2) Don't add a trailing space, we do that here.

proc with_gdb_prompt { prompt body } {
    global gdb_prompt

    # Convert "(foo)" to "\(foo\)".
    # We don't use string_to_regexp because while it works today it's not
    # clear it will work tomorrow: the value we need must work as both a
    # regexp *and* as the argument to the "set prompt" command, at least until
    # we start recording both forms separately instead of just $gdb_prompt.
    # The testsuite is pretty-much hardwired to interpret $gdb_prompt as the
    # regexp form.
    regsub -all {[]*+.|()^$\[\\]} $prompt {\\&} prompt

    set saved $gdb_prompt

    verbose -log "Setting gdb prompt to \"$prompt \"."
    set gdb_prompt $prompt
    gdb_test_no_output "set prompt $prompt " ""

    set code [catch {uplevel 1 $body} result]

    verbose -log "Restoring gdb prompt to \"$saved \"."
    set gdb_prompt $saved
    gdb_test_no_output "set prompt $saved " ""

    if {$code == 1} {
	global errorInfo errorCode
	return -code $code -errorinfo $errorInfo -errorcode $errorCode $result
    } else {
	return -code $code $result
    }
}

# Run tests in BODY with target-charset setting to TARGET_CHARSET.  When
# BODY is finished, restore target-charset.

proc with_target_charset { target_charset body } {
    global gdb_prompt

    set saved ""
    gdb_test_multiple "show target-charset" "" {
	-re "The target character set is \".*; currently (.*)\"\..*$gdb_prompt " {
	    set saved $expect_out(1,string)
	}
	-re "The target character set is \"(.*)\".*$gdb_prompt " {
	    set saved $expect_out(1,string)
	}
	-re ".*$gdb_prompt " {
	    fail "get target-charset"
	}
    }

    gdb_test_no_output "set target-charset $target_charset" ""

    set code [catch {uplevel 1 $body} result]

    gdb_test_no_output "set target-charset $saved" ""

    if {$code == 1} {
	global errorInfo errorCode
	return -code $code -errorinfo $errorInfo -errorcode $errorCode $result
    } else {
	return -code $code $result
    }
}

# Switch the default spawn id to SPAWN_ID, so that gdb_test,
# mi_gdb_test etc. default to using it.

proc switch_gdb_spawn_id {spawn_id} {
    global gdb_spawn_id
    global board board_info

    set gdb_spawn_id $spawn_id
    set board [host_info name]
    set board_info($board,fileid) $spawn_id
}

# Clear the default spawn id.

proc clear_gdb_spawn_id {} {
    global gdb_spawn_id
    global board board_info

    unset -nocomplain gdb_spawn_id
    set board [host_info name]
    unset -nocomplain board_info($board,fileid)
}

# Run BODY with SPAWN_ID as current spawn id.

proc with_spawn_id { spawn_id body } {
    global gdb_spawn_id

    if [info exists gdb_spawn_id] {
	set saved_spawn_id $gdb_spawn_id
    }

    switch_gdb_spawn_id $spawn_id

    set code [catch {uplevel 1 $body} result]

    if [info exists saved_spawn_id] {
	switch_gdb_spawn_id $saved_spawn_id
    } else {
	clear_gdb_spawn_id
    }

    if {$code == 1} {
	global errorInfo errorCode
	return -code $code -errorinfo $errorInfo -errorcode $errorCode $result
    } else {
	return -code $code $result
    }
}

# Select the largest timeout from all the timeouts:
# - the local "timeout" variable of the scope two levels above,
# - the global "timeout" variable,
# - the board variable "gdb,timeout".

proc get_largest_timeout {} {
    upvar #0 timeout gtimeout
    upvar 2 timeout timeout

    set tmt 0
    if [info exists timeout] {
      set tmt $timeout
    }
    if { [info exists gtimeout] && $gtimeout > $tmt } {
	set tmt $gtimeout
    }
    if { [target_info exists gdb,timeout]
	 && [target_info gdb,timeout] > $tmt } {
	set tmt [target_info gdb,timeout]
    }
    if { $tmt == 0 } {
	# Eeeeew.
	set tmt 60
    }

    return $tmt
}

# Run tests in BODY with timeout increased by factor of FACTOR.  When
# BODY is finished, restore timeout.

proc with_timeout_factor { factor body } {
    global timeout

    set savedtimeout $timeout

    set timeout [expr [get_largest_timeout] * $factor]
    set code [catch {uplevel 1 $body} result]

    set timeout $savedtimeout
    if {$code == 1} {
	global errorInfo errorCode
	return -code $code -errorinfo $errorInfo -errorcode $errorCode $result
    } else {
	return -code $code $result
    }
}

# Run BODY with timeout factor FACTOR if check-read1 is used.

proc with_read1_timeout_factor { factor body } {
    if { [info exists ::env(READ1)] == 1 && $::env(READ1) == 1 } {
	# Use timeout factor
    } else {
	# Reset timeout factor
	set factor 1
    }
    return [uplevel [list with_timeout_factor $factor $body]]
}

# Return 1 if _Complex types are supported, otherwise, return 0.

gdb_caching_proc support_complex_tests {

    if { [gdb_skip_float_test] } {
	# If floating point is not supported, _Complex is not
	# supported.
	return 0
    }

    # Compile a test program containing _Complex types.

    return [gdb_can_simple_compile complex {
	int main() {
	    _Complex float cf;
	    _Complex double cd;
	    _Complex long double cld;
	    return 0;
	}
    } executable]
}

# Return 1 if compiling go is supported.
gdb_caching_proc support_go_compile {

    return [gdb_can_simple_compile go-hello {
	package main
	import "fmt"
	func main() {
	    fmt.Println("hello world")
	}
    } executable go]
}

# Return 1 if GDB can get a type for siginfo from the target, otherwise
# return 0.

proc supports_get_siginfo_type {} {
    if { [istarget "*-*-linux*"] } {
	return 1
    } else {
	return 0
    }
}

# Return 1 if memory tagging is supported at runtime, otherwise return 0.

gdb_caching_proc supports_memtag {
    global gdb_prompt

    gdb_test_multiple "memory-tag check" "" {
	-re "Memory tagging not supported or disabled by the current architecture\..*$gdb_prompt $" {
	  return 0
	}
	-re "Argument required \\(address or pointer\\).*$gdb_prompt $" {
	    return 1
	}
    }
    return 0
}

# Return 1 if the target supports hardware single stepping.

proc can_hardware_single_step {} {

    if { [istarget "arm*-*-*"] || [istarget "mips*-*-*"]
	 || [istarget "tic6x-*-*"] || [istarget "sparc*-*-linux*"]
	 || [istarget "nios2-*-*"] || [istarget "riscv*-*-linux*"] } {
	return 0
    }

    return 1
}

# Return 1 if target hardware or OS supports single stepping to signal
# handler, otherwise, return 0.

proc can_single_step_to_signal_handler {} {
    # Targets don't have hardware single step.  On these targets, when
    # a signal is delivered during software single step, gdb is unable
    # to determine the next instruction addresses, because start of signal
    # handler is one of them.
    return [can_hardware_single_step]
}

# Return 1 if target supports process record, otherwise return 0.

proc supports_process_record {} {

    if [target_info exists gdb,use_precord] {
	return [target_info gdb,use_precord]
    }

    if { [istarget "arm*-*-linux*"] || [istarget "x86_64-*-linux*"]
         || [istarget "i\[34567\]86-*-linux*"]
         || [istarget "aarch64*-*-linux*"]
         || [istarget "powerpc*-*-linux*"]
         || [istarget "s390*-*-linux*"] } {
	return 1
    }

    return 0
}

# Return 1 if target supports reverse debugging, otherwise return 0.

proc supports_reverse {} {

    if [target_info exists gdb,can_reverse] {
	return [target_info gdb,can_reverse]
    }

    if { [istarget "arm*-*-linux*"] || [istarget "x86_64-*-linux*"]
         || [istarget "i\[34567\]86-*-linux*"]
         || [istarget "aarch64*-*-linux*"]
         || [istarget "powerpc*-*-linux*"]
         || [istarget "s390*-*-linux*"] } {
	return 1
    }

    return 0
}

# Return 1 if readline library is used.

proc readline_is_used { } {
    global gdb_prompt

    gdb_test_multiple "show editing" "" {
	-re ".*Editing of command lines as they are typed is on\..*$gdb_prompt $" {
	    return 1
	}
	-re ".*$gdb_prompt $" {
	    return 0
	}
    }
}

# Return 1 if target is ELF.
gdb_caching_proc is_elf_target {
    set me "is_elf_target"

    set src { int foo () {return 0;} }
    if {![gdb_simple_compile elf_target $src]} {
        return 0
    }

    set fp_obj [open $obj "r"]
    fconfigure $fp_obj -translation binary
    set data [read $fp_obj]
    close $fp_obj

    file delete $obj

    set ELFMAG "\u007FELF"

    if {[string compare -length 4 $data $ELFMAG] != 0} {
	verbose "$me:  returning 0" 2
	return 0
    }

    verbose "$me:  returning 1" 2
    return 1
}

# Return 1 if the memory at address zero is readable.

gdb_caching_proc is_address_zero_readable {
    global gdb_prompt

    set ret 0
    gdb_test_multiple "x 0" "" {
	-re "Cannot access memory at address 0x0.*$gdb_prompt $" {
	    set ret 0
	}
	-re ".*$gdb_prompt $" {
	    set ret 1
	}
    }

    return $ret
}

# Produce source file NAME and write SOURCES into it.

proc gdb_produce_source { name sources } {
    set index 0
    set f [open $name "w"]

    puts $f $sources
    close $f
}

# Return 1 if target is ILP32.
# This cannot be decided simply from looking at the target string,
# as it might depend on externally passed compiler options like -m64.
gdb_caching_proc is_ilp32_target {
    return [gdb_can_simple_compile is_ilp32_target {
	int dummy[sizeof (int) == 4
		  && sizeof (void *) == 4
		  && sizeof (long) == 4 ? 1 : -1];
    }]
}

# Return 1 if target is LP64.
# This cannot be decided simply from looking at the target string,
# as it might depend on externally passed compiler options like -m64.
gdb_caching_proc is_lp64_target {
    return [gdb_can_simple_compile is_lp64_target {
	int dummy[sizeof (int) == 4
		  && sizeof (void *) == 8
		  && sizeof (long) == 8 ? 1 : -1];
    }]
}

# Return 1 if target has 64 bit addresses.
# This cannot be decided simply from looking at the target string,
# as it might depend on externally passed compiler options like -m64.
gdb_caching_proc is_64_target {
    return [gdb_can_simple_compile is_64_target {
	int function(void) { return 3; }
	int dummy[sizeof (&function) == 8 ? 1 : -1];
    }]
}

# Return 1 if target has x86_64 registers - either amd64 or x32.
# x32 target identifies as x86_64-*-linux*, therefore it cannot be determined
# just from the target string.
gdb_caching_proc is_amd64_regs_target {
    if {![istarget "x86_64-*-*"] && ![istarget "i?86-*"]} {
	return 0
    }

    return [gdb_can_simple_compile is_amd64_regs_target {
	int main (void) {
	    asm ("incq %rax");
	    asm ("incq %r15");

	    return 0;
	}
    }]
}

# Return 1 if this target is an x86 or x86-64 with -m32.
proc is_x86_like_target {} {
    if {![istarget "x86_64-*-*"] && ![istarget i?86-*]} {
	return 0
    }
    return [expr [is_ilp32_target] && ![is_amd64_regs_target]]
}

# Return 1 if this target is an arm or aarch32 on aarch64.

gdb_caching_proc is_aarch32_target {
    if { [istarget "arm*-*-*"] } {
	return 1
    }

    if { ![istarget "aarch64*-*-*"] } {
	return 0
    }

    set list {}
    foreach reg \
	{r0 r1 r2 r3} {
	    lappend list "\tmov $reg, $reg"
	}

    return [gdb_can_simple_compile aarch32 [join $list \n]]
}

# Return 1 if this target is an aarch64, either lp64 or ilp32.

proc is_aarch64_target {} {
    if { ![istarget "aarch64*-*-*"] } {
	return 0
    }

    return [expr ![is_aarch32_target]]
}

# Return 1 if displaced stepping is supported on target, otherwise, return 0.
proc support_displaced_stepping {} {

    if { [istarget "x86_64-*-linux*"] || [istarget "i\[34567\]86-*-linux*"]
	 || [istarget "arm*-*-linux*"] || [istarget "powerpc-*-linux*"]
	 || [istarget "powerpc64-*-linux*"] || [istarget "s390*-*-*"]
	 || [istarget "aarch64*-*-linux*"] } {
	return 1
    }

    return 0
}

# Run a test on the target to see if it supports vmx hardware.  Return 0 if so, 
# 1 if it does not.  Based on 'check_vmx_hw_available' from the GCC testsuite.

gdb_caching_proc skip_altivec_tests {
    global srcdir subdir gdb_prompt inferior_exited_re

    set me "skip_altivec_tests"

    # Some simulators are known to not support VMX instructions.
    if { [istarget powerpc-*-eabi] || [istarget powerpc*-*-eabispe] } {
        verbose "$me:  target known to not support VMX, returning 1" 2
        return 1
    }

    # Make sure we have a compiler that understands altivec.
    if [get_compiler_info] {
       warning "Could not get compiler info"
       return 1
    }
    if [test_compiler_info gcc*] {
        set compile_flags "additional_flags=-maltivec"
    } elseif [test_compiler_info xlc*] {
        set compile_flags "additional_flags=-qaltivec"
    } else {
        verbose "Could not compile with altivec support, returning 1" 2
        return 1
    }

    # Compile a test program containing VMX instructions.
    set src {
	int main() {
	    #ifdef __MACH__
	    asm volatile ("vor v0,v0,v0");
	    #else
	    asm volatile ("vor 0,0,0");
	    #endif
	    return 0;
	}
    }
    if {![gdb_simple_compile $me $src executable $compile_flags]} {
        return 1
    }

    # Compilation succeeded so now run it via gdb.

    gdb_exit
    gdb_start
    gdb_reinitialize_dir $srcdir/$subdir
    gdb_load "$obj"
    gdb_run_cmd
    gdb_expect {
        -re ".*Illegal instruction.*${gdb_prompt} $" {
            verbose -log "\n$me altivec hardware not detected" 
            set skip_vmx_tests 1
        }
        -re ".*$inferior_exited_re normally.*${gdb_prompt} $" {
            verbose -log "\n$me: altivec hardware detected" 
            set skip_vmx_tests 0
        }
        default {
          warning "\n$me: default case taken"
            set skip_vmx_tests 1
        }
    }
    gdb_exit
    remote_file build delete $obj

    verbose "$me:  returning $skip_vmx_tests" 2
    return $skip_vmx_tests
}

# Run a test on the power target to see if it supports ISA 3.1 instructions
gdb_caching_proc skip_power_isa_3_1_tests {
    global srcdir subdir gdb_prompt inferior_exited_re

    set me "skip_power_isa_3_1_tests"

    # Compile a test program containing ISA 3.1 instructions.
    set src {
	int main() {
	asm volatile ("pnop"); // marker
		asm volatile ("nop");
		return 0;
	    }
	}

    if {![gdb_simple_compile $me $src executable ]} {
        return 1
    }

    # No error message, compilation succeeded so now run it via gdb.

    gdb_exit
    gdb_start
    gdb_reinitialize_dir $srcdir/$subdir
    gdb_load "$obj"
    gdb_run_cmd
    gdb_expect {
        -re ".*Illegal instruction.*${gdb_prompt} $" {
            verbose -log "\n$me Power ISA 3.1 hardware not detected"
            set skip_power_isa_3_1_tests 1
        }
        -re ".*$inferior_exited_re normally.*${gdb_prompt} $" {
            verbose -log "\n$me: Power ISA 3.1 hardware detected"
            set skip_power_isa_3_1_tests 0
        }
        default {
          warning "\n$me: default case taken"
            set skip_power_isa_3_1_tests 1
        }
    }
    gdb_exit
    remote_file build delete $obj

    verbose "$me:  returning $skip_power_isa_3_1_tests" 2
    return $skip_power_isa_3_1_tests
}

# Run a test on the target to see if it supports vmx hardware.  Return 0 if so,
# 1 if it does not.  Based on 'check_vmx_hw_available' from the GCC testsuite.

gdb_caching_proc skip_vsx_tests {
    global srcdir subdir gdb_prompt inferior_exited_re

    set me "skip_vsx_tests"

    # Some simulators are known to not support Altivec instructions, so
    # they won't support VSX instructions as well.
    if { [istarget powerpc-*-eabi] || [istarget powerpc*-*-eabispe] } {
        verbose "$me:  target known to not support VSX, returning 1" 2
        return 1
    }

    # Make sure we have a compiler that understands altivec.
    if [get_compiler_info] {
       warning "Could not get compiler info"
       return 1
    }
    if [test_compiler_info gcc*] {
        set compile_flags "additional_flags=-mvsx"
    } elseif [test_compiler_info xlc*] {
        set compile_flags "additional_flags=-qasm=gcc"
    } else {
        verbose "Could not compile with vsx support, returning 1" 2
        return 1
    }

    # Compile a test program containing VSX instructions.
    set src {
	int main() {
	    double a[2] = { 1.0, 2.0 };
	    #ifdef __MACH__
	    asm volatile ("lxvd2x v0,v0,%[addr]" : : [addr] "r" (a));
	    #else
	    asm volatile ("lxvd2x 0,0,%[addr]" : : [addr] "r" (a));
	    #endif
	    return 0;
	}
    }
    if {![gdb_simple_compile $me $src executable $compile_flags]} {
        return 1
    }

    # No error message, compilation succeeded so now run it via gdb.

    gdb_exit
    gdb_start
    gdb_reinitialize_dir $srcdir/$subdir
    gdb_load "$obj"
    gdb_run_cmd
    gdb_expect {
        -re ".*Illegal instruction.*${gdb_prompt} $" {
            verbose -log "\n$me VSX hardware not detected"
            set skip_vsx_tests 1
        }
        -re ".*$inferior_exited_re normally.*${gdb_prompt} $" {
            verbose -log "\n$me: VSX hardware detected"
            set skip_vsx_tests 0
        }
        default {
          warning "\n$me: default case taken"
            set skip_vsx_tests 1
        }
    }
    gdb_exit
    remote_file build delete $obj

    verbose "$me:  returning $skip_vsx_tests" 2
    return $skip_vsx_tests
}

# Run a test on the target to see if it supports TSX hardware.  Return 0 if so,
# 1 if it does not.  Based on 'check_vmx_hw_available' from the GCC testsuite.

gdb_caching_proc skip_tsx_tests {
    global srcdir subdir gdb_prompt inferior_exited_re

    set me "skip_tsx_tests"

    # Compile a test program.
    set src {
        int main() {
            asm volatile ("xbegin .L0");
            asm volatile ("xend");
            asm volatile (".L0: nop");
            return 0;
        }
    }
    if {![gdb_simple_compile $me $src executable]} {
        return 1
    }

    # No error message, compilation succeeded so now run it via gdb.

    gdb_exit
    gdb_start
    gdb_reinitialize_dir $srcdir/$subdir
    gdb_load "$obj"
    gdb_run_cmd
    gdb_expect {
        -re ".*Illegal instruction.*${gdb_prompt} $" {
            verbose -log "$me:  TSX hardware not detected."
            set skip_tsx_tests 1
        }
        -re ".*$inferior_exited_re normally.*${gdb_prompt} $" {
            verbose -log "$me:  TSX hardware detected."
            set skip_tsx_tests 0
        }
        default {
            warning "\n$me:  default case taken."
            set skip_tsx_tests 1
        }
    }
    gdb_exit
    remote_file build delete $obj

    verbose "$me:  returning $skip_tsx_tests" 2
    return $skip_tsx_tests
}

# Run a test on the target to see if it supports avx512bf16.  Return 0 if so,
# 1 if it does not.  Based on 'check_vmx_hw_available' from the GCC testsuite.

gdb_caching_proc skip_avx512bf16_tests {
    global srcdir subdir gdb_prompt inferior_exited_re

    set me "skip_avx512bf16_tests"
    if { ![istarget "i?86-*-*"] && ![istarget "x86_64-*-*"] } {
        verbose "$me:  target does not support avx512bf16, returning 1" 2
        return 1
    }

    # Compile a test program.
    set src {
        int main() {
            asm volatile ("vcvtne2ps2bf16 %xmm0, %xmm1, %xmm0");
            return 0;
        }
    }
    if {![gdb_simple_compile $me $src executable]} {
        return 1
    }

    # No error message, compilation succeeded so now run it via gdb.

    gdb_exit
    gdb_start
    gdb_reinitialize_dir $srcdir/$subdir
    gdb_load "$obj"
    gdb_run_cmd
    gdb_expect {
        -re ".*Illegal instruction.*${gdb_prompt} $" {
            verbose -log "$me:  avx512bf16 hardware not detected."
            set skip_avx512bf16_tests 1
        }
        -re ".*$inferior_exited_re normally.*${gdb_prompt} $" {
            verbose -log "$me:  avx512bf16 hardware detected."
            set skip_avx512bf16_tests 0
        }
        default {
            warning "\n$me:  default case taken."
            set skip_avx512bf16_tests 1
        }
    }
    gdb_exit
    remote_file build delete $obj

    verbose "$me:  returning $skip_avx512bf16_tests" 2
    return $skip_avx512bf16_tests
}

# Run a test on the target to see if it supports avx512fp16.  Return 0 if so,
# 1 if it does not.  Based on 'check_vmx_hw_available' from the GCC testsuite.

gdb_caching_proc skip_avx512fp16_tests {
    global srcdir subdir gdb_prompt inferior_exited_re

    set me "skip_avx512fp16_tests"
    if { ![istarget "i?86-*-*"] && ![istarget "x86_64-*-*"] } {
        verbose "$me:  target does not support avx512fp16, returning 1" 2
        return 1
    }

    # Compile a test program.
    set src {
        int main() {
            asm volatile ("vcvtps2phx %xmm1, %xmm0");
            return 0;
        }
    }
    if {![gdb_simple_compile $me $src executable]} {
        return 1
    }

    # No error message, compilation succeeded so now run it via gdb.

    gdb_exit
    gdb_start
    gdb_reinitialize_dir $srcdir/$subdir
    gdb_load "$obj"
    gdb_run_cmd
    gdb_expect {
        -re ".*Illegal instruction.*${gdb_prompt} $" {
            verbose -log "$me:  avx512fp16 hardware not detected."
            set skip_avx512fp16_tests 1
        }
        -re ".*$inferior_exited_re normally.*${gdb_prompt} $" {
            verbose -log "$me:  avx512fp16 hardware detected."
            set skip_avx512fp16_tests 0
        }
        default {
            warning "\n$me:  default case taken."
            set skip_avx512fp16_tests 1
        }
    }
    gdb_exit
    remote_file build delete $obj

    verbose "$me:  returning $skip_avx512fp16_tests" 2
    return $skip_avx512fp16_tests
}

# Run a test on the target to see if it supports btrace hardware.  Return 0 if so,
# 1 if it does not.  Based on 'check_vmx_hw_available' from the GCC testsuite.

gdb_caching_proc skip_btrace_tests {
    global srcdir subdir gdb_prompt inferior_exited_re

    set me "skip_btrace_tests"
    if { ![istarget "i?86-*-*"] && ![istarget "x86_64-*-*"] } {
        verbose "$me:  target does not support btrace, returning 1" 2
        return 1
    }

    # Compile a test program.
    set src { int main() { return 0; } }
    if {![gdb_simple_compile $me $src executable]} {
        return 1
    }

    # No error message, compilation succeeded so now run it via gdb.

    gdb_exit
    gdb_start
    gdb_reinitialize_dir $srcdir/$subdir
    gdb_load $obj
    if ![runto_main] {
        return 1
    }
    # In case of an unexpected output, we return 2 as a fail value.
    set skip_btrace_tests 2
    gdb_test_multiple "record btrace" "check btrace support" {
        -re "You can't do that when your target is.*\r\n$gdb_prompt $" {
            set skip_btrace_tests 1
        }
        -re "Target does not support branch tracing.*\r\n$gdb_prompt $" {
            set skip_btrace_tests 1
        }
        -re "Could not enable branch tracing.*\r\n$gdb_prompt $" {
            set skip_btrace_tests 1
        }
        -re "^record btrace\r\n$gdb_prompt $" {
            set skip_btrace_tests 0
        }
    }
    gdb_exit
    remote_file build delete $obj

    verbose "$me:  returning $skip_btrace_tests" 2
    return $skip_btrace_tests
}

# Run a test on the target to see if it supports btrace pt hardware.
# Return 0 if so, 1 if it does not.  Based on 'check_vmx_hw_available'
# from the GCC testsuite.

gdb_caching_proc skip_btrace_pt_tests {
    global srcdir subdir gdb_prompt inferior_exited_re

    set me "skip_btrace_tests"
    if { ![istarget "i?86-*-*"] && ![istarget "x86_64-*-*"] } {
        verbose "$me:  target does not support btrace, returning 1" 2
        return 1
    }

    # Compile a test program.
    set src { int main() { return 0; } }
    if {![gdb_simple_compile $me $src executable]} {
        return 1
    }

    # No error message, compilation succeeded so now run it via gdb.

    gdb_exit
    gdb_start
    gdb_reinitialize_dir $srcdir/$subdir
    gdb_load $obj
    if ![runto_main] {
        return 1
    }
    # In case of an unexpected output, we return 2 as a fail value.
    set skip_btrace_tests 2
    gdb_test_multiple "record btrace pt" "check btrace pt support" {
        -re "You can't do that when your target is.*\r\n$gdb_prompt $" {
            set skip_btrace_tests 1
        }
        -re "Target does not support branch tracing.*\r\n$gdb_prompt $" {
            set skip_btrace_tests 1
        }
        -re "Could not enable branch tracing.*\r\n$gdb_prompt $" {
            set skip_btrace_tests 1
        }
        -re "support was disabled at compile time.*\r\n$gdb_prompt $" {
            set skip_btrace_tests 1
        }
        -re "^record btrace pt\r\n$gdb_prompt $" {
            set skip_btrace_tests 0
        }
    }
    gdb_exit
    remote_file build delete $obj

    verbose "$me:  returning $skip_btrace_tests" 2
    return $skip_btrace_tests
}

# Run a test on the target to see if it supports Aarch64 SVE hardware.
# Return 0 if so, 1 if it does not.  Note this causes a restart of GDB.

gdb_caching_proc skip_aarch64_sve_tests {
    global srcdir subdir gdb_prompt inferior_exited_re

    set me "skip_aarch64_sve_tests"

    if { ![is_aarch64_target]} {
	return 1
    }

    set compile_flags "{additional_flags=-march=armv8-a+sve}"

    # Compile a test program containing SVE instructions.
    set src {
	int main() {
	    asm volatile ("ptrue p0.b");
	    return 0;
	}
    }
    if {![gdb_simple_compile $me $src executable $compile_flags]} {
        return 1
    }

    # Compilation succeeded so now run it via gdb.
    clean_restart $obj
    gdb_run_cmd
    gdb_expect {
        -re ".*Illegal instruction.*${gdb_prompt} $" {
            verbose -log "\n$me sve hardware not detected"
            set skip_sve_tests 1
        }
        -re ".*$inferior_exited_re normally.*${gdb_prompt} $" {
            verbose -log "\n$me: sve hardware detected"
            set skip_sve_tests 0
        }
        default {
          warning "\n$me: default case taken"
            set skip_sve_tests 1
        }
    }
    gdb_exit
    remote_file build delete $obj

    verbose "$me:  returning $skip_sve_tests" 2
    return $skip_sve_tests
}


# A helper that compiles a test case to see if __int128 is supported.
proc gdb_int128_helper {lang} {
    return [gdb_can_simple_compile "i128-for-$lang" {
	__int128 x;
	int main() { return 0; }
    } executable $lang]
}

# Return true if the C compiler understands the __int128 type.
gdb_caching_proc has_int128_c {
    return [gdb_int128_helper c]
}

# Return true if the C++ compiler understands the __int128 type.
gdb_caching_proc has_int128_cxx {
    return [gdb_int128_helper c++]
}

# Return true if the IFUNC feature is unsupported.
gdb_caching_proc skip_ifunc_tests {
    if [gdb_can_simple_compile ifunc {
	extern void f_ ();
	typedef void F (void);
	F* g (void) { return &f_; }
	void f () __attribute__ ((ifunc ("g")));
    } object] {
	return 0
    } else {
	return 1
    }
}

# Return whether we should skip tests for showing inlined functions in
# backtraces.  Requires get_compiler_info and get_debug_format.

proc skip_inline_frame_tests {} {
    # GDB only recognizes inlining information in DWARF.
<<<<<<< HEAD
    if { ! [test_debug_format "DWARF *"] } {
=======
    if { ! [test_debug_format "DWARF \[0-9\]"] } {
>>>>>>> ba4ba971
	return 1
    }

    # GCC before 4.1 does not emit DW_AT_call_file / DW_AT_call_line.
    if { ([test_compiler_info "gcc-2-*"]
	  || [test_compiler_info "gcc-3-*"]
	  || [test_compiler_info "gcc-4-0-*"]) } {
	return 1
    }

    return 0
}

# Return whether we should skip tests for showing variables from
# inlined functions.  Requires get_compiler_info and get_debug_format.

proc skip_inline_var_tests {} {
    # GDB only recognizes inlining information in DWARF.
<<<<<<< HEAD
    if { ! [test_debug_format "DWARF *"] } {
=======
    if { ! [test_debug_format "DWARF \[0-9\]"] } {
>>>>>>> ba4ba971
	return 1
    }

    return 0
}

# Return a 1 if we should skip tests that require hardware breakpoints

proc skip_hw_breakpoint_tests {} {
    # Skip tests if requested by the board (note that no_hardware_watchpoints
    # disables both watchpoints and breakpoints)
    if { [target_info exists gdb,no_hardware_watchpoints]} {
	return 1
    }

    # These targets support hardware breakpoints natively
    if { [istarget "i?86-*-*"] 
	 || [istarget "x86_64-*-*"]
	 || [istarget "ia64-*-*"] 
	 || [istarget "arm*-*-*"]
	 || [istarget "aarch64*-*-*"]
	 || [istarget "s390*-*-*"] } {
	return 0
    }

    return 1
}

# Return a 1 if we should skip tests that require hardware watchpoints

proc skip_hw_watchpoint_tests {} {
    # Skip tests if requested by the board
    if { [target_info exists gdb,no_hardware_watchpoints]} {
	return 1
    }

    # These targets support hardware watchpoints natively
    if { [istarget "i?86-*-*"] 
	 || [istarget "x86_64-*-*"]
	 || [istarget "ia64-*-*"] 
	 || [istarget "arm*-*-*"]
	 || [istarget "aarch64*-*-*"]
	 || [istarget "powerpc*-*-linux*"]
	 || [istarget "s390*-*-*"] } {
	return 0
    }

    return 1
}

# Return a 1 if we should skip tests that require *multiple* hardware
# watchpoints to be active at the same time

proc skip_hw_watchpoint_multi_tests {} {
    if { [skip_hw_watchpoint_tests] } {
	return 1
    }

    # These targets support just a single hardware watchpoint
    if { [istarget "arm*-*-*"]
	 || [istarget "powerpc*-*-linux*"] } {
	return 1
    }

    return 0
}

# Return a 1 if we should skip tests that require read/access watchpoints

proc skip_hw_watchpoint_access_tests {} {
    if { [skip_hw_watchpoint_tests] } {
	return 1
    }

    # These targets support just write watchpoints
    if { [istarget "s390*-*-*"] } {
	return 1
    }

    return 0
}

# Return 1 if we should skip tests that require the runtime unwinder
# hook.  This must be invoked while gdb is running, after shared
# libraries have been loaded.  This is needed because otherwise a
# shared libgcc won't be visible.

proc skip_unwinder_tests {} {
    global gdb_prompt

    set ok 0
    gdb_test_multiple "print _Unwind_DebugHook" "check for unwinder hook" {
	-re "= .*no debug info.*_Unwind_DebugHook.*\r\n$gdb_prompt $" {
	}
	-re "= .*_Unwind_DebugHook.*\r\n$gdb_prompt $" {
	    set ok 1
	}
	-re "No symbol .* in current context.\r\n$gdb_prompt $" {
	}
    }
    if {!$ok} {
	gdb_test_multiple "info probe" "check for stap probe in unwinder" {
	    -re ".*libgcc.*unwind.*\r\n$gdb_prompt $" {
		set ok 1
	    }
	    -re "\r\n$gdb_prompt $" {
	    }
	}
    }
    return $ok
}

# Return 1 if we should skip tests that require the libstdc++ stap
# probes.  This must be invoked while gdb is running, after shared
# libraries have been loaded.  PROMPT_REGEXP is the expected prompt.

proc skip_libstdcxx_probe_tests_prompt { prompt_regexp } {
    set supported 0
    gdb_test_multiple "info probe" "check for stap probe in libstdc++" \
	-prompt "$prompt_regexp" {
	    -re ".*libstdcxx.*catch.*\r\n$prompt_regexp" {
		set supported 1
	    }
	    -re "\r\n$prompt_regexp" {
	    }
	}
    set skip [expr !$supported]
    return $skip
}

# As skip_libstdcxx_probe_tests_prompt, with gdb_prompt.

proc skip_libstdcxx_probe_tests {} {
    global gdb_prompt
    return [skip_libstdcxx_probe_tests_prompt "$gdb_prompt $"]
}

# Return 1 if we should skip tests of the "compile" feature.
# This must be invoked after the inferior has been started.

proc skip_compile_feature_tests {} {
    global gdb_prompt

    set result 0
    gdb_test_multiple "compile code -- ;" "check for working compile command" {
	"Could not load libcc1.*\r\n$gdb_prompt $" {
	    set result 1
	}
	-re "Command not supported on this host\\..*\r\n$gdb_prompt $" {
	    set result 1
	}
	-re "\r\n$gdb_prompt $" {
	}
    }
    return $result
}

# Helper for gdb_is_target_* procs.  TARGET_NAME is the name of the target
# we're looking for (used to build the test name).  TARGET_STACK_REGEXP
# is a regexp that will match the output of "maint print target-stack" if
# the target in question is currently pushed.  PROMPT_REGEXP is a regexp
# matching the expected prompt after the command output.

proc gdb_is_target_1 { target_name target_stack_regexp prompt_regexp } {
    set test "probe for target ${target_name}"
    gdb_test_multiple "maint print target-stack" $test \
	-prompt "$prompt_regexp" {
	    -re "${target_stack_regexp}${prompt_regexp}" {
		pass $test
		return 1
	    }
	    -re "$prompt_regexp" {
		pass $test
	    }
	}
    return 0
}

# Helper for gdb_is_target_remote where the expected prompt is variable.

proc gdb_is_target_remote_prompt { prompt_regexp } {
    return [gdb_is_target_1 "remote" ".*emote serial target in gdb-specific protocol.*" $prompt_regexp]
}

# Check whether we're testing with the remote or extended-remote
# targets.

proc gdb_is_target_remote { } {
    global gdb_prompt

    return [gdb_is_target_remote_prompt "$gdb_prompt $"]
}

# Check whether we're testing with the native target.

proc gdb_is_target_native { } {
    global gdb_prompt

    return [gdb_is_target_1 "native" ".*native \\(Native process\\).*" "$gdb_prompt $"]
}

# Return the effective value of use_gdb_stub.
#
# If the use_gdb_stub global has been set (it is set when the gdb process is
# spawned), return that.  Otherwise, return the value of the use_gdb_stub
# property from the board file.
#
# This is the preferred way of checking use_gdb_stub, since it allows to check
# the value before the gdb has been spawned and it will return the correct value
# even when it was overriden by the test.
#
# Note that stub targets are not able to spawn new inferiors.  Use this
# check for skipping respective tests.

proc use_gdb_stub {} {
  global use_gdb_stub

  if [info exists use_gdb_stub] {
     return $use_gdb_stub
  }

  return [target_info exists use_gdb_stub]
}

# Return 1 if the current remote target is an instance of our GDBserver, 0
# otherwise.  Return -1 if there was an error and we can't tell.

gdb_caching_proc target_is_gdbserver {
    global gdb_prompt

    set is_gdbserver -1
    set test "probing for GDBserver"

    gdb_test_multiple "monitor help" $test {
	-re "The following monitor commands are supported.*Quit GDBserver.*$gdb_prompt $" {
	    set is_gdbserver 1
	}
	-re "$gdb_prompt $" {
	    set is_gdbserver 0
	}
    }

    if { $is_gdbserver == -1 } {
	verbose -log "Unable to tell whether we are using GDBserver or not."
    }

    return $is_gdbserver
}

# N.B. compiler_info is intended to be local to this file.
# Call test_compiler_info with no arguments to fetch its value.
# Yes, this is counterintuitive when there's get_compiler_info,
# but that's the current API.
if [info exists compiler_info] {
    unset compiler_info
}

set gcc_compiled		0

# Figure out what compiler I am using.
# The result is cached so only the first invocation runs the compiler.
#
# ARG can be empty or "C++".  If empty, "C" is assumed.
#
# There are several ways to do this, with various problems.
#
# [ gdb_compile -E $ifile -o $binfile.ci ]
# source $binfile.ci
#
#   Single Unix Spec v3 says that "-E -o ..." together are not
#   specified.  And in fact, the native compiler on hp-ux 11 (among
#   others) does not work with "-E -o ...".  Most targets used to do
#   this, and it mostly worked, because it works with gcc.
#
# [ catch "exec $compiler -E $ifile > $binfile.ci" exec_output ]
# source $binfile.ci
# 
#   This avoids the problem with -E and -o together.  This almost works
#   if the build machine is the same as the host machine, which is
#   usually true of the targets which are not gcc.  But this code does
#   not figure which compiler to call, and it always ends up using the C
#   compiler.  Not good for setting hp_aCC_compiler.  Target
#   hppa*-*-hpux* used to do this.
#
# [ gdb_compile -E $ifile > $binfile.ci ]
# source $binfile.ci
#
#   dejagnu target_compile says that it supports output redirection,
#   but the code is completely different from the normal path and I
#   don't want to sweep the mines from that path.  So I didn't even try
#   this.
#
# set cppout [ gdb_compile $ifile "" preprocess $args quiet ]
# eval $cppout
#
#   I actually do this for all targets now.  gdb_compile runs the right
#   compiler, and TCL captures the output, and I eval the output.
#
#   Unfortunately, expect logs the output of the command as it goes by,
#   and dejagnu helpfully prints a second copy of it right afterwards.
#   So I turn off expect logging for a moment.
#   
# [ gdb_compile $ifile $ciexe_file executable $args ]
# [ remote_exec $ciexe_file ]
# [ source $ci_file.out ]
#
#   I could give up on -E and just do this.
#   I didn't get desperate enough to try this.
#
# -- chastain 2004-01-06

proc get_compiler_info {{arg ""}} {
    # For compiler.c and compiler.cc
    global srcdir

    # I am going to play with the log to keep noise out.
    global outdir
    global tool

    # These come from compiler.c or compiler.cc
    global compiler_info

    # Legacy global data symbols.
    global gcc_compiled

    if [info exists compiler_info] {
	# Already computed.
	return 0
    }

    # Choose which file to preprocess.
    set ifile "${srcdir}/lib/compiler.c"
    if { $arg == "c++" } {
	set ifile "${srcdir}/lib/compiler.cc"
    }

    # Run $ifile through the right preprocessor.
    # Toggle gdb.log to keep the compiler output out of the log.
    set saved_log [log_file -info]
    log_file
    if [is_remote host] {
	# We have to use -E and -o together, despite the comments
	# above, because of how DejaGnu handles remote host testing.
	set ppout "$outdir/compiler.i"
	gdb_compile "${ifile}" "$ppout" preprocess [list "$arg" quiet getting_compiler_info]
	set file [open $ppout r]
	set cppout [read $file]
	close $file
    } else {
	set cppout [ gdb_compile "${ifile}" "" preprocess [list "$arg" quiet getting_compiler_info] ]
    }
    eval log_file $saved_log

    # Eval the output.
    set unknown 0
    foreach cppline [ split "$cppout" "\n" ] {
	if { [ regexp "^#" "$cppline" ] } {
	    # line marker
	} elseif { [ regexp "^\[\n\r\t \]*$" "$cppline" ] } {
	    # blank line
	} elseif { [ regexp "^\[\n\r\t \]*set\[\n\r\t \]" "$cppline" ] } {
	    # eval this line
	    verbose "get_compiler_info: $cppline" 2
	    eval "$cppline"
	} else {
	    # unknown line
	    verbose -log "get_compiler_info: $cppline"
	    set unknown 1
	}
    }

    # Set to unknown if for some reason compiler_info didn't get defined.
    if ![info exists compiler_info] {
	verbose -log "get_compiler_info: compiler_info not provided"
	set compiler_info "unknown"
    }
    # Also set to unknown compiler if any diagnostics happened.
    if { $unknown } {
	verbose -log "get_compiler_info: got unexpected diagnostics"
	set compiler_info "unknown"
    }

    # Set the legacy symbols.
    set gcc_compiled 0
    regexp "^gcc-(\[0-9\]+)-" "$compiler_info" matchall gcc_compiled

    # Log what happened.
    verbose -log "get_compiler_info: $compiler_info"

    # Most compilers will evaluate comparisons and other boolean
    # operations to 0 or 1.
    uplevel \#0 { set true 1 }
    uplevel \#0 { set false 0 }

    return 0
}

# Return the compiler_info string if no arg is provided.
# Otherwise the argument is a glob-style expression to match against
# compiler_info.

proc test_compiler_info { {compiler ""} } {
    global compiler_info
    get_compiler_info

    # If no arg, return the compiler_info string.
    if [string match "" $compiler] {
	return $compiler_info
    }

    return [string match $compiler $compiler_info]
}

# Return the gcc major version, or -1.
# For gcc 4.8.5, the major version is 4.8.
# For gcc 7.5.0, the major version 7.

proc gcc_major_version { } {
    global compiler_info
    global decimal
    if { ![test_compiler_info "gcc-*"] } {
	return -1
    }
    set res [regexp gcc-($decimal)-($decimal)- $compiler_info \
		 dummy_var major minor]
    if { $res != 1 } {
	return -1
    }
    if { $major >= 5} {
	return $major
    }
    return $major.$minor
}

proc current_target_name { } {
    global target_info
    if [info exists target_info(target,name)] {
        set answer $target_info(target,name)
    } else {
        set answer ""
    }
    return $answer
}

set gdb_wrapper_initialized 0
set gdb_wrapper_target ""
set gdb_wrapper_file ""
set gdb_wrapper_flags ""

proc gdb_wrapper_init { args } {
    global gdb_wrapper_initialized
    global gdb_wrapper_file
    global gdb_wrapper_flags
    global gdb_wrapper_target

    if { $gdb_wrapper_initialized == 1 } { return; }

    if {[target_info exists needs_status_wrapper] && \
	    [target_info needs_status_wrapper] != "0"} {
	set result [build_wrapper "testglue.o"]
	if { $result != "" } {
	    set gdb_wrapper_file [lindex $result 0]
	    if ![is_remote host] {
		set gdb_wrapper_file [file join [pwd] $gdb_wrapper_file]
	    }
	    set gdb_wrapper_flags [lindex $result 1]
	} else {
	    warning "Status wrapper failed to build."
	}
    } else {
	set gdb_wrapper_file ""
	set gdb_wrapper_flags ""
    }
    verbose "set gdb_wrapper_file = $gdb_wrapper_file"
    set gdb_wrapper_initialized 1
    set gdb_wrapper_target [current_target_name]
}

# Determine options that we always want to pass to the compiler.
gdb_caching_proc universal_compile_options {
    set me "universal_compile_options"
    set options {}

    set src [standard_temp_file ccopts[pid].c]
    set obj [standard_temp_file ccopts[pid].o]

    gdb_produce_source $src {
	int foo(void) { return 0; }
    }

    # Try an option for disabling colored diagnostics.  Some compilers
    # yield colored diagnostics by default (when run from a tty) unless
    # such an option is specified.
    set opt "additional_flags=-fdiagnostics-color=never"
    set lines [target_compile $src $obj object [list "quiet" $opt]]
    if [string match "" $lines] then {
	# Seems to have worked; use the option.
	lappend options $opt
    }
    file delete $src
    file delete $obj

    verbose "$me:  returning $options" 2
    return $options
}

# Compile the code in $code to a file based on $name, using the flags
# $compile_flag as well as debug, nowarning and quiet.
# Return 1 if code can be compiled
# Leave the file name of the resulting object in the upvar object.

proc gdb_simple_compile {name code {type object} {compile_flags {}} {object obj}} {
    upvar $object obj

    switch -regexp -- $type {
        "executable" {
            set postfix "x"
        }
        "object" {
            set postfix "o"
        }
        "preprocess" {
            set postfix "i"
        }
        "assembly" {
            set postfix "s"
        }
    }
    set ext "c"
    foreach flag $compile_flags {
	if { "$flag" == "go" } {
	    set ext "go"
	    break
	}
    }
    set src [standard_temp_file $name-[pid].$ext]
    set obj [standard_temp_file $name-[pid].$postfix]
    set compile_flags [concat $compile_flags {debug nowarnings quiet}]

    gdb_produce_source $src $code

    verbose "$name:  compiling testfile $src" 2
    set lines [gdb_compile $src $obj $type $compile_flags]

    file delete $src

    if ![string match "" $lines] then {
        verbose "$name:  compilation failed, returning 0" 2
        return 0
    }
    return 1
}

# Compile the code in $code to a file based on $name, using the flags
# $compile_flag as well as debug, nowarning and quiet.
# Return 1 if code can be compiled
# Delete all created files and objects.

proc gdb_can_simple_compile {name code {type object} {compile_flags ""}} {
    set ret [gdb_simple_compile $name $code $type $compile_flags temp_obj]
    file delete $temp_obj
    return $ret
}

# Some targets need to always link a special object in.  Save its path here.
global gdb_saved_set_unbuffered_mode_obj
set gdb_saved_set_unbuffered_mode_obj ""

# Compile source files specified by SOURCE into a binary of type TYPE at path
# DEST.  gdb_compile is implemented using DejaGnu's target_compile, so the type
# parameter and most options are passed directly to it.
#
# The type can be one of the following:
#
#   - object: Compile into an object file.
#   - executable: Compile and link into an executable.
#   - preprocess: Preprocess the source files.
#   - assembly: Generate assembly listing.
#
# The following options are understood and processed by gdb_compile:
#
#   - shlib=so_path: Add SO_PATH to the sources, and enable some target-specific
#     quirks to be able to use shared libraries.
#   - shlib_load: Link with appropriate libraries to allow the test to
#     dynamically load libraries at runtime.  For example, on Linux, this adds
#     -ldl so that the test can use dlopen.
#   - nowarnings:  Inhibit all compiler warnings.
#   - pie: Force creation of PIE executables.
#   - nopie: Prevent creation of PIE executables.
#
# And here are some of the not too obscure options understood by DejaGnu that
# influence the compilation:
#
#   - additional_flags=flag: Add FLAG to the compiler flags.
#   - libs=library: Add LIBRARY to the libraries passed to the linker.  The
#     argument can be a file, in which case it's added to the sources, or a
#     linker flag.
#   - ldflags=flag: Add FLAG to the linker flags.
#   - incdir=path: Add PATH to the searched include directories.
#   - libdir=path: Add PATH to the linker searched directories.
#   - ada, c++, f77, f90, go, rust: Compile the file as Ada, C++,
#     Fortran 77, Fortran 90, Go or Rust.
#   - debug: Build with debug information.
#   - optimize: Build with optimization.

proc gdb_compile {source dest type options} {
    global GDB_TESTCASE_OPTIONS
    global gdb_wrapper_file
    global gdb_wrapper_flags
    global srcdir
    global objdir
    global gdb_saved_set_unbuffered_mode_obj

    set outdir [file dirname $dest]

    # Add platform-specific options if a shared library was specified using
    # "shlib=librarypath" in OPTIONS.
    set new_options {}
    if {[lsearch -exact $options rust] != -1} {
	# -fdiagnostics-color is not a rustcc option.
    } elseif {[lsearch -exact $options hip] != -1} { 
	# -fdiagnostics-color is not a hipcc option.
    } else {
	set new_options [universal_compile_options]
    }

    # Some C/C++ testcases unconditionally pass -Wno-foo as additional
    # options to disable some warning.  That is OK with GCC, because
    # by design, GCC accepts any -Wno-foo option, even if it doesn't
    # support -Wfoo.  Clang however warns about unknown -Wno-foo by
    # default, unless you pass -Wno-unknown-warning-option as well.
    # We do that here, so that individual testcases don't have to
    # worry about it.
    if {[lsearch -exact $options getting_compiler_info] == -1
	&& [lsearch -exact $options rust] == -1
	&& [lsearch -exact $options ada] == -1
	&& [lsearch -exact $options f77] == -1
	&& [lsearch -exact $options f90] == -1
	&& [lsearch -exact $options go] == -1
	&& [test_compiler_info "clang-*"]} {
	lappend new_options "additional_flags=-Wno-unknown-warning-option"
    }

    # Treating .c input files as C++ is deprecated in Clang, so
    # explicitly force C++ language.
    if { [lsearch -exact $options getting_compiler_info] == -1
	 && [lsearch -exact $options c++] != -1
	 && [string match *.c $source] != 0 } {

	# gdb_compile cannot handle this combination of options, the
	# result is a command like "clang -x c++ foo.c bar.so -o baz"
	# which tells Clang to treat bar.so as C++.  The solution is
	# to call gdb_compile twice--once to compile, once to link--
	# either directly, or via build_executable_from_specs.
	if { [lsearch $options shlib=*] != -1 } {
	    error "incompatible gdb_compile options"
	}

	if {[test_compiler_info "clang-*"]} {
	    lappend new_options early_flags=-x\ c++
	}
    }

    # Place (and look for) Fortran `.mod` files in the output
    # directory for this specific test.
    if {[lsearch -exact $options f77] != -1 \
	    || [lsearch -exact $options f90] != -1 } {
	# Fortran compile.
	set mod_path [standard_output_file ""]
	if [test_compiler_info "gcc-*"] {
	    lappend new_options "additional_flags=-J${mod_path}"
	}
    }

    set shlib_found 0
    set shlib_load 0
    set getting_compiler_info 0
    foreach opt $options {
        if {[regexp {^shlib=(.*)} $opt dummy_var shlib_name]
	    && $type == "executable"} {
            if [test_compiler_info "xlc-*"] {
		# IBM xlc compiler doesn't accept shared library named other
		# than .so: use "-Wl," to bypass this
		lappend source "-Wl,$shlib_name"
	    } elseif { ([istarget "*-*-mingw*"]
			|| [istarget *-*-cygwin*]
			|| [istarget *-*-pe*])} {
		lappend source "${shlib_name}.a"
            } else {
               lappend source $shlib_name
            }
            if { $shlib_found == 0 } {
                set shlib_found 1
		if { ([istarget "*-*-mingw*"]
		      || [istarget *-*-cygwin*]) } {
		    lappend new_options "additional_flags=-Wl,--enable-auto-import"
		}
		if { [test_compiler_info "gcc-*"] || [test_compiler_info "clang-*"] } {
		    # Undo debian's change in the default.
		    # Put it at the front to not override any user-provided
		    # value, and to make sure it appears in front of all the
		    # shlibs!
		    lappend new_options "early_flags=-Wl,--no-as-needed"
		}
            }
	} elseif { $opt == "shlib_load" && $type == "executable" } {
	    set shlib_load 1
	} elseif { $opt == "getting_compiler_info" } {
	    # If this is set, calling test_compiler_info will cause recursion.
	    set getting_compiler_info 1
        } else {
            lappend new_options $opt
        }
    }

    # Ensure stack protector is disabled for GCC, as this causes problems with
    # DWARF line numbering.
    # See https://gcc.gnu.org/bugzilla/show_bug.cgi?id=88432
    # This option defaults to on for Debian/Ubuntu.
    if { $getting_compiler_info == 0
	 && [test_compiler_info {gcc-*-*}]
	 && !([test_compiler_info {gcc-[0-3]-*}]
	      || [test_compiler_info {gcc-4-0-*}])
	 && [lsearch -exact $options rust] == -1
	 && [lsearch -exact $options hip] == -1} {
        # Put it at the front to not override any user-provided value.
        lappend new_options "early_flags=-fno-stack-protector"
    }

   if {[lsearch -exact $options hip] != -1} {
        lappend new_options "early_flags=-O0 -ggdb"
    }

    # Because we link with libraries using their basename, we may need
    # (depending on the platform) to set a special rpath value, to allow
    # the executable to find the libraries it depends on.
    if { $shlib_load || $shlib_found } {
	if { ([istarget "*-*-mingw*"]
	      || [istarget *-*-cygwin*]
	      || [istarget *-*-pe*]) } {
	    # Do not need anything.
	} elseif { [istarget *-*-freebsd*] || [istarget *-*-openbsd*] } {
	    lappend new_options "ldflags=-Wl,-rpath,${outdir}"
	} else {
	    if { $shlib_load } {
		lappend new_options "libs=-ldl"
	    }
	    lappend new_options "ldflags=-Wl,-rpath,\\\$ORIGIN"
	}
    }
    set options $new_options

    if [info exists GDB_TESTCASE_OPTIONS] {
	lappend options "additional_flags=$GDB_TESTCASE_OPTIONS"
    }
    verbose "options are $options"
    verbose "source is $source $dest $type $options"

    gdb_wrapper_init

    if {[target_info exists needs_status_wrapper] && \
	    [target_info needs_status_wrapper] != "0" && \
	    $gdb_wrapper_file != "" } {
	lappend options "libs=${gdb_wrapper_file}"
	lappend options "ldflags=${gdb_wrapper_flags}"
    }

    # Replace the "nowarnings" option with the appropriate additional_flags
    # to disable compiler warnings.
    set nowarnings [lsearch -exact $options nowarnings]
    if {$nowarnings != -1} {
	if [target_info exists gdb,nowarnings_flag] {
	    set flag "additional_flags=[target_info gdb,nowarnings_flag]"
	} else {
	    set flag "additional_flags=-w"
	}
	set options [lreplace $options $nowarnings $nowarnings $flag]
    }

    # Replace the "pie" option with the appropriate compiler and linker flags
    # to enable PIE executables.
    set pie [lsearch -exact $options pie]
    if {$pie != -1} {
	if [target_info exists gdb,pie_flag] {
	    set flag "additional_flags=[target_info gdb,pie_flag]"
	} else {
	    # For safety, use fPIE rather than fpie. On AArch64, m68k, PowerPC
	    # and SPARC, fpie can cause compile errors due to the GOT exceeding
	    # a maximum size.  On other architectures the two flags are
	    # identical (see the GCC manual). Note Debian9 and Ubuntu16.10
	    # onwards default GCC to using fPIE.  If you do require fpie, then
	    # it can be set using the pie_flag.
	    set flag "additional_flags=-fPIE"
	}
	set options [lreplace $options $pie $pie $flag]

	if [target_info exists gdb,pie_ldflag] {
	    set flag "ldflags=[target_info gdb,pie_ldflag]"
	} else {
	    set flag "ldflags=-pie"
	}
	lappend options "$flag"
    }

    # Replace the "nopie" option with the appropriate compiler and linker
    # flags to disable PIE executables.
    set nopie [lsearch -exact $options nopie]
    if {$nopie != -1} {
	if [target_info exists gdb,nopie_flag] {
	    set flag "additional_flags=[target_info gdb,nopie_flag]"
	} else {
	    set flag "additional_flags=-fno-pie"
	}
	set options [lreplace $options $nopie $nopie $flag]

	if [target_info exists gdb,nopie_ldflag] {
	    set flag "ldflags=[target_info gdb,nopie_ldflag]"
	} else {
	    set flag "ldflags=-no-pie"
	}
	lappend options "$flag"
    }

    if { $type == "executable" } {
	if { ([istarget "*-*-mingw*"]
	      || [istarget "*-*-*djgpp"]
	      || [istarget "*-*-cygwin*"])} {
	    # Force output to unbuffered mode, by linking in an object file
	    # with a global contructor that calls setvbuf.
	    #
	    # Compile the special object separately for two reasons:
	    #  1) Insulate it from $options.
	    #  2) Avoid compiling it for every gdb_compile invocation,
	    #  which is time consuming, especially if we're remote
	    #  host testing.
	    #
	    if { $gdb_saved_set_unbuffered_mode_obj == "" } {
		verbose "compiling gdb_saved_set_unbuffered_obj"
		set unbuf_src ${srcdir}/lib/set_unbuffered_mode.c
		set unbuf_obj ${objdir}/set_unbuffered_mode.o

		set result [gdb_compile "${unbuf_src}" "${unbuf_obj}" object {nowarnings}]
		if { $result != "" } {
		    return $result
		}
		if {[is_remote host]} {
		    set gdb_saved_set_unbuffered_mode_obj set_unbuffered_mode_saved.o
		} else {
		    set gdb_saved_set_unbuffered_mode_obj ${objdir}/set_unbuffered_mode_saved.o
		}
		# Link a copy of the output object, because the
		# original may be automatically deleted.
		remote_download host $unbuf_obj $gdb_saved_set_unbuffered_mode_obj
	    } else {
		verbose "gdb_saved_set_unbuffered_obj already compiled"
	    }

	    # Rely on the internal knowledge that the global ctors are ran in
	    # reverse link order.  In that case, we can use ldflags to
	    # avoid copying the object file to the host multiple
	    # times.
	    # This object can only be added if standard libraries are
	    # used. Thus, we need to disable it if -nostdlib option is used
	    if {[lsearch -regexp $options "-nostdlib"] < 0 } {
		lappend options "ldflags=$gdb_saved_set_unbuffered_mode_obj"
	    }
	}
    }

    set result [target_compile $source $dest $type $options]

    # Prune uninteresting compiler (and linker) output.
    regsub "Creating library file: \[^\r\n\]*\[\r\n\]+" $result "" result

    regsub "\[\r\n\]*$" "$result" "" result
    regsub "^\[\r\n\]*" "$result" "" result
    
    if { $type == "executable" && $result == "" \
	     && ($nopie != -1 || $pie != -1) } {
	set is_pie [exec_is_pie "$dest"]
	if { $nopie != -1 && $is_pie == 1 } {
	    set result "nopie failed to prevent PIE executable"
	} elseif { $pie != -1 && $is_pie == 0 } {
	    set result "pie failed to generate PIE executable"
	}
    }

    if {[lsearch $options quiet] < 0} {
	# We shall update this on a per language basis, to avoid
	# changing the entire testsuite in one go.
	if {[lsearch $options f77] >= 0} {
	    gdb_compile_test $source $result
	} elseif { $result != "" } {
	    clone_output "gdb compile failed, $result"
	}
    }
    return $result
}


# This is just like gdb_compile, above, except that it tries compiling
# against several different thread libraries, to see which one this
# system has.
proc gdb_compile_pthreads {source dest type options} {
    if {$type != "executable"} {
	return [gdb_compile $source $dest $type $options]
    }
    set built_binfile 0
    set why_msg "unrecognized error"
    foreach lib {-lpthreads -lpthread -lthread ""} {
        # This kind of wipes out whatever libs the caller may have
        # set.  Or maybe theirs will override ours.  How infelicitous.
        set options_with_lib [concat $options [list libs=$lib quiet]]
        set ccout [gdb_compile $source $dest $type $options_with_lib]
        switch -regexp -- $ccout {
            ".*no posix threads support.*" {
                set why_msg "missing threads include file"
                break
            }
            ".*cannot open -lpthread.*" {
                set why_msg "missing runtime threads library"
            }
            ".*Can't find library for -lpthread.*" {
                set why_msg "missing runtime threads library"
            }
            {^$} {
                pass "successfully compiled posix threads test case"
                set built_binfile 1
                break
            }
        }
    }
    if {!$built_binfile} {
	unsupported "couldn't compile [file tail $source]: ${why_msg}"
        return -1
    }
}

# Build a shared library from SOURCES.

proc gdb_compile_shlib_1 {sources dest options} {
    set obj_options $options

    set ada 0
    if { [lsearch -exact $options "ada"] >= 0 } {
	set ada 1
    }

    set info_options ""
    if { [lsearch -exact $options "c++"] >= 0 } {
	set info_options "c++"
    }
    if [get_compiler_info ${info_options}] {
       return -1
    }

    switch -glob [test_compiler_info] {
        "xlc-*" {
            lappend obj_options "additional_flags=-qpic"
        }
	"clang-*" {
	    if { [istarget "*-*-cygwin*"]
		 || [istarget "*-*-mingw*"] } {
		lappend obj_options "additional_flags=-fPIC"
	    } else {
		lappend obj_options "additional_flags=-fpic"
	    }
	}
        "gcc-*" {
            if { [istarget "powerpc*-*-aix*"]
                   || [istarget "rs6000*-*-aix*"]
                   || [istarget "*-*-cygwin*"]
                   || [istarget "*-*-mingw*"]
                   || [istarget "*-*-pe*"] } {
                lappend obj_options "additional_flags=-fPIC"
	    } else {
                lappend obj_options "additional_flags=-fpic"
            }
        }
        "icc-*" {
                lappend obj_options "additional_flags=-fpic"
        }
        default {
	    # don't know what the compiler is...
	    lappend obj_options "additional_flags=-fPIC"
        }
    }

    set outdir [file dirname $dest]
    set objects ""
    foreach source $sources {
	if {[file extension $source] == ".o"} {
	    # Already a .o file.
	    lappend objects $source
	    continue
	}
	
	set sourcebase [file tail $source]

	if { $ada } {
	    # Gnatmake doesn't like object name foo.adb.o, use foo.o.
	    set sourcebase [file rootname $sourcebase]
	}
	set object ${outdir}/${sourcebase}.o

	if { $ada } {
	    # Use gdb_compile_ada_1 instead of gdb_compile_ada to avoid the
	    # PASS message.
	    if {[gdb_compile_ada_1 $source $object object \
		     $obj_options] != ""} {
		return -1
	    }
	} else {
	    if {[gdb_compile $source $object object \
		     $obj_options] != ""} {
		return -1
	    }
	}

	lappend objects $object
    }

    set link_options $options
    if { $ada } {
	# If we try to use gnatmake for the link, it will interpret the
	# object file as an .adb file.  Remove ada from the options to
	# avoid it.
	set idx [lsearch $link_options "ada"]
	set link_options [lreplace $link_options $idx $idx]
    }
    if [test_compiler_info "xlc-*"] {
	lappend link_options "additional_flags=-qmkshrobj"
    } else {
	lappend link_options "additional_flags=-shared"

	if { ([istarget "*-*-mingw*"]
	      || [istarget *-*-cygwin*]
	      || [istarget *-*-pe*]) } {
	    if { [is_remote host] } {
		set name [file tail ${dest}]
	    } else {
		set name ${dest}
	    }
	    lappend link_options "additional_flags=-Wl,--out-implib,${name}.a"
	} else {
	    # Set the soname of the library.  This causes the linker on ELF
	    # systems to create the DT_NEEDED entry in the executable referring
	    # to the soname of the library, and not its absolute path.  This
	    # (using the absolute path) would be problem when testing on a
	    # remote target.
	    #
	    # In conjunction with setting the soname, we add the special
	    # rpath=$ORIGIN value when building the executable, so that it's
	    # able to find the library in its own directory.
	    set destbase [file tail $dest]
	    lappend link_options "additional_flags=-Wl,-soname,$destbase"
	}
    }
    if {[gdb_compile "${objects}" "${dest}" executable $link_options] != ""} {
	return -1
    }
    if { [is_remote host]
	 && ([istarget "*-*-mingw*"]
	     || [istarget *-*-cygwin*]
	     || [istarget *-*-pe*]) } {
	set dest_tail_name [file tail ${dest}]
	remote_upload host $dest_tail_name.a ${dest}.a
	remote_file host delete $dest_tail_name.a
    }

    return ""
}

# Build a shared library from SOURCES.  Ignore target boards PIE-related
# multilib_flags.

proc gdb_compile_shlib {sources dest options} {
    global board

    # Ignore PIE-related setting in multilib_flags.
    set board [target_info name]
    set multilib_flags_orig [board_info $board multilib_flags]
    set multilib_flags ""
    foreach op $multilib_flags_orig {
	if { $op == "-pie" || $op == "-no-pie" \
		 || $op == "-fPIE" || $op == "-fno-PIE"} {
	} else {
	    append multilib_flags " $op"
	}
    }

    save_target_board_info { multilib_flags } {
	unset_board_info multilib_flags
	set_board_info multilib_flags "$multilib_flags"
	set result [gdb_compile_shlib_1 $sources $dest $options]
    }

    return $result
}

# This is just like gdb_compile_shlib, above, except that it tries compiling
# against several different thread libraries, to see which one this
# system has.
proc gdb_compile_shlib_pthreads {sources dest options} {
    set built_binfile 0
    set why_msg "unrecognized error"
    foreach lib {-lpthreads -lpthread -lthread ""} {
        # This kind of wipes out whatever libs the caller may have
        # set.  Or maybe theirs will override ours.  How infelicitous.
        set options_with_lib [concat $options [list libs=$lib quiet]]
        set ccout [gdb_compile_shlib $sources $dest $options_with_lib]
        switch -regexp -- $ccout {
            ".*no posix threads support.*" {
                set why_msg "missing threads include file"
                break
            }
            ".*cannot open -lpthread.*" {
                set why_msg "missing runtime threads library"
            }
            ".*Can't find library for -lpthread.*" {
                set why_msg "missing runtime threads library"
            }
            {^$} {
                pass "successfully compiled posix threads shlib test case"
                set built_binfile 1
                break
            }
        }
    }
    if {!$built_binfile} {
        unsupported "couldn't compile $sources: ${why_msg}"
        return -1
    }
}

# This is just like gdb_compile_pthreads, above, except that we always add the
# objc library for compiling Objective-C programs
proc gdb_compile_objc {source dest type options} {
    set built_binfile 0
    set why_msg "unrecognized error"
    foreach lib {-lobjc -lpthreads -lpthread -lthread solaris} {
        # This kind of wipes out whatever libs the caller may have
        # set.  Or maybe theirs will override ours.  How infelicitous.
        if { $lib == "solaris" } {
            set lib "-lpthread -lposix4"
	}
        if { $lib != "-lobjc" } {
	  set lib "-lobjc $lib"
	}
        set options_with_lib [concat $options [list libs=$lib quiet]]
        set ccout [gdb_compile $source $dest $type $options_with_lib]
        switch -regexp -- $ccout {
            ".*no posix threads support.*" {
                set why_msg "missing threads include file"
                break
            }
            ".*cannot open -lpthread.*" {
                set why_msg "missing runtime threads library"
            }
            ".*Can't find library for -lpthread.*" {
                set why_msg "missing runtime threads library"
            }
            {^$} {
                pass "successfully compiled objc with posix threads test case"
                set built_binfile 1
                break
            }
        }
    }
    if {!$built_binfile} {
        unsupported "couldn't compile [file tail $source]: ${why_msg}"
        return -1
    }
}

# Build an OpenMP program from SOURCE.  See prefatory comment for
# gdb_compile, above, for discussion of the parameters to this proc.

proc gdb_compile_openmp {source dest type options} {
    lappend options "additional_flags=-fopenmp"
    return [gdb_compile $source $dest $type $options]
}

# Send a command to GDB.
# For options for TYPE see gdb_stdin_log_write

proc send_gdb { string {type standard}} {
    gdb_stdin_log_write $string $type
    return [remote_send host "$string"]
}

# Send STRING to the inferior's terminal.

proc send_inferior { string } {
    global inferior_spawn_id

    if {[catch "send -i $inferior_spawn_id -- \$string" errorInfo]} {
	return "$errorInfo"
    } else {
	return ""
    }
}

#
#

proc gdb_expect { args } {
    if { [llength $args] == 2  && [lindex $args 0] != "-re" } {
	set atimeout [lindex $args 0]
	set expcode [list [lindex $args 1]]
    } else {
	set expcode $args
    }

    # A timeout argument takes precedence, otherwise of all the timeouts
    # select the largest.
    if [info exists atimeout] {
	set tmt $atimeout
    } else {
	set tmt [get_largest_timeout]
    }

    set code [catch \
	{uplevel remote_expect host $tmt $expcode} string]

    if {$code == 1} {
        global errorInfo errorCode

	return -code error -errorinfo $errorInfo -errorcode $errorCode $string
    } else {
	return -code $code $string
    }
}

# gdb_expect_list TEST SENTINEL LIST -- expect a sequence of outputs
#
# Check for long sequence of output by parts.
# TEST: is the test message to be printed with the test success/fail.
# SENTINEL: Is the terminal pattern indicating that output has finished.
# LIST: is the sequence of outputs to match.
# If the sentinel is recognized early, it is considered an error.
#
# Returns:
#    1 if the test failed,
#    0 if the test passes,
#   -1 if there was an internal error.

proc gdb_expect_list {test sentinel list} {
    global gdb_prompt
    set index 0
    set ok 1

    while { ${index} < [llength ${list}] } {
	set pattern [lindex ${list} ${index}]
        set index [expr ${index} + 1]
	verbose -log "gdb_expect_list pattern: /$pattern/" 2
	if { ${index} == [llength ${list}] } {
	    if { ${ok} } {
		gdb_expect {
		    -re "${pattern}${sentinel}" {
			# pass "${test}, pattern ${index} + sentinel"
		    }
		    -re "${sentinel}" {
			fail "${test} (pattern ${index} + sentinel)"
			set ok 0
		    }
		    -re ".*A problem internal to GDB has been detected" {
			fail "${test} (GDB internal error)"
			set ok 0
			gdb_internal_error_resync
		    }
		    timeout {
			fail "${test} (pattern ${index} + sentinel) (timeout)"
			set ok 0
		    }
		}
	    } else {
		# unresolved "${test}, pattern ${index} + sentinel"
	    }
	} else {
	    if { ${ok} } {
		gdb_expect {
		    -re "${pattern}" {
			# pass "${test}, pattern ${index}"
		    }
		    -re "${sentinel}" {
			fail "${test} (pattern ${index})"
			set ok 0
		    }
		    -re ".*A problem internal to GDB has been detected" {
			fail "${test} (GDB internal error)"
			set ok 0
			gdb_internal_error_resync
		    }
		    timeout {
			fail "${test} (pattern ${index}) (timeout)"
			set ok 0
		    }
		}
	    } else {
		# unresolved "${test}, pattern ${index}"
	    }
	}
    }
    if { ${ok} } {
	pass "${test}"
	return 0
    } else {
	return 1
    }
}

# Spawn the gdb process.
#
# This doesn't expect any output or do any other initialization,
# leaving those to the caller.
#
# Overridable function -- you can override this function in your
# baseboard file.

proc gdb_spawn { } {
    default_gdb_spawn
}

# Spawn GDB with CMDLINE_FLAGS appended to the GDBFLAGS global.

proc gdb_spawn_with_cmdline_opts { cmdline_flags } {
    global GDBFLAGS

    set saved_gdbflags $GDBFLAGS

    if {$GDBFLAGS != ""} {
	append GDBFLAGS " "
    }
    append GDBFLAGS $cmdline_flags

    set res [gdb_spawn]

    set GDBFLAGS $saved_gdbflags

    return $res
}

# Start gdb running, wait for prompt, and disable the pagers.

# Overridable function -- you can override this function in your
# baseboard file.

proc gdb_start { } {
    default_gdb_start
}

proc gdb_exit { } {
    catch default_gdb_exit
}

# Return true if we can spawn a program on the target and attach to
# it.

proc can_spawn_for_attach { } {
    # We use exp_pid to get the inferior's pid, assuming that gives
    # back the pid of the program.  On remote boards, that would give
    # us instead the PID of e.g., the ssh client, etc.
    if [is_remote target] then {
	return 0
    }

    # The "attach" command doesn't make sense when the target is
    # stub-like, where GDB finds the program already started on
    # initial connection.
    if {[target_info exists use_gdb_stub]} {
	return 0
    }

    # Assume yes.
    return 1
}

# Kill a progress previously started with spawn_wait_for_attach, and
# reap its wait status.  PROC_SPAWN_ID is the spawn id associated with
# the process.

proc kill_wait_spawned_process { proc_spawn_id } {
    set pid [exp_pid -i $proc_spawn_id]

    verbose -log "killing ${pid}"
    remote_exec build "kill -9 ${pid}"

    verbose -log "closing ${proc_spawn_id}"
    catch "close -i $proc_spawn_id"
    verbose -log "waiting for ${proc_spawn_id}"

    # If somehow GDB ends up still attached to the process here, a
    # blocking wait hangs until gdb is killed (or until gdb / the
    # ptracer reaps the exit status too, but that won't happen because
    # something went wrong.)  Passing -nowait makes expect tell Tcl to
    # wait for the PID in the background.  That's fine because we
    # don't care about the exit status.  */
    wait -nowait -i $proc_spawn_id
}

# Returns the process id corresponding to the given spawn id.

proc spawn_id_get_pid { spawn_id } {
    set testpid [exp_pid -i $spawn_id]

    if { [istarget "*-*-cygwin*"] } {
	# testpid is the Cygwin PID, GDB uses the Windows PID, which
	# might be different due to the way fork/exec works.
	set testpid [ exec ps -e | gawk "{ if (\$1 == $testpid) print \$4; }" ]
    }

    return $testpid
}

# Start a set of programs running and then wait for a bit, to be sure
# that they can be attached to.  Return a list of processes spawn IDs,
# one element for each process spawned.  It's a test error to call
# this when [can_spawn_for_attach] is false.

proc spawn_wait_for_attach { executable_list } {
    set spawn_id_list {}

    if ![can_spawn_for_attach] {
	# The caller should have checked can_spawn_for_attach itself
	# before getting here.
	error "can't spawn for attach with this target/board"
    }

    foreach {executable} $executable_list {
	# Note we use Expect's spawn, not Tcl's exec, because with
	# spawn we control when to wait for/reap the process.  That
	# allows killing the process by PID without being subject to
	# pid-reuse races.
	lappend spawn_id_list [remote_spawn target $executable]
    }

    sleep 2

    return $spawn_id_list
}

#
# gdb_load_cmd -- load a file into the debugger.
#		  ARGS - additional args to load command.
#                 return a -1 if anything goes wrong.
#
proc gdb_load_cmd { args } {
    global gdb_prompt

    if [target_info exists gdb_load_timeout] {
	set loadtimeout [target_info gdb_load_timeout]
    } else {
	set loadtimeout 1600
    }
    send_gdb "load $args\n"
    verbose "Timeout is now $loadtimeout seconds" 2
    gdb_expect $loadtimeout {
	-re "Loading section\[^\r\]*\r\n" {
	    exp_continue
	}
	-re "Start address\[\r\]*\r\n" {
	    exp_continue
	}
	-re "Transfer rate\[\r\]*\r\n" {
	    exp_continue
	}
	-re "Memory access error\[^\r\]*\r\n" {
	    perror "Failed to load program"
	    return -1
	}
	-re "$gdb_prompt $" {
	    return 0
	}
	-re "(.*)\r\n$gdb_prompt " {
	    perror "Unexpected reponse from 'load' -- $expect_out(1,string)"
	    return -1
	}
	timeout {
	    perror "Timed out trying to load $args."
	    return -1
	}
    }
    return -1
}

# Invoke "gcore".  CORE is the name of the core file to write.  TEST
# is the name of the test case.  This will return 1 if the core file
# was created, 0 otherwise.  If this fails to make a core file because
# this configuration of gdb does not support making core files, it
# will call "unsupported", not "fail".  However, if this fails to make
# a core file for some other reason, then it will call "fail".

proc gdb_gcore_cmd {core test} {
    global gdb_prompt

    set result 0
    gdb_test_multiple "gcore $core" $test {
	-re "Saved corefile .*\[\r\n\]+$gdb_prompt $" {
	    pass $test
	    set result 1
	}
	-re "(?:Can't create a corefile|Target does not support core file generation\\.)\[\r\n\]+$gdb_prompt $" {
	    unsupported $test
	}
    }

    return $result
}

# Load core file CORE.  TEST is the name of the test case.
# This will record a pass/fail for loading the core file.
# Returns:
#  1 - core file is successfully loaded
#  0 - core file loaded but has a non fatal error
# -1 - core file failed to load

proc gdb_core_cmd { core test } {
    global gdb_prompt

    gdb_test_multiple "core $core" "$test" {
	-re "\\\[Thread debugging using \[^ \r\n\]* enabled\\\]\r\n" {
	    exp_continue
	}
	-re " is not a core dump:.*\r\n$gdb_prompt $" {
	    fail "$test (bad file format)"
	    return -1
	}
	-re -wrap "[string_to_regexp $core]: No such file or directory.*" {
	    fail "$test (file not found)"
	    return -1
	}
	-re "Couldn't find .* registers in core file.*\r\n$gdb_prompt $" {
	    fail "$test (incomplete note section)"
	    return 0
	}
	-re "Core was generated by .*\r\n$gdb_prompt $" {
	    pass "$test"
	    return 1
	}
	-re ".*$gdb_prompt $" {
	    fail "$test"
	    return -1
	}
	timeout {
	    fail "$test (timeout)"
	    return -1
	}
    }
    fail "unsupported output from 'core' command"
    return -1
}

# Return the filename to download to the target and load on the target
# for this shared library.  Normally just LIBNAME, unless shared libraries
# for this target have separate link and load images.

proc shlib_target_file { libname } {
    return $libname
}

# Return the filename GDB will load symbols from when debugging this
# shared library.  Normally just LIBNAME, unless shared libraries for
# this target have separate link and load images.

proc shlib_symbol_file { libname } {
    return $libname
}

# Return the filename to download to the target and load for this
# executable.  Normally just BINFILE unless it is renamed to something
# else for this target.

proc exec_target_file { binfile } {
    return $binfile
}

# Return the filename GDB will load symbols from when debugging this
# executable.  Normally just BINFILE unless executables for this target
# have separate files for symbols.

proc exec_symbol_file { binfile } {
    return $binfile
}

# Rename the executable file.  Normally this is just BINFILE1 being renamed
# to BINFILE2, but some targets require multiple binary files.
proc gdb_rename_execfile { binfile1 binfile2 } {
    file rename -force [exec_target_file ${binfile1}] \
		       [exec_target_file ${binfile2}]
    if { [exec_target_file ${binfile1}] != [exec_symbol_file ${binfile1}] } {
	file rename -force [exec_symbol_file ${binfile1}] \
			   [exec_symbol_file ${binfile2}]
    }
}

# "Touch" the executable file to update the date.  Normally this is just
# BINFILE, but some targets require multiple files.
proc gdb_touch_execfile { binfile } {
    set time [clock seconds]
    file mtime [exec_target_file ${binfile}] $time
    if { [exec_target_file ${binfile}] != [exec_symbol_file ${binfile}] } {
	file mtime [exec_symbol_file ${binfile}] $time
    }
}

# Like remote_download but provides a gdb-specific behavior.
#
# If the destination board is remote, the local file FROMFILE is transferred as
# usual with remote_download to TOFILE on the remote board.  The destination
# filename is added to the CLEANFILES global, so it can be cleaned up at the
# end of the test.
#
# If the destination board is local, the destination path TOFILE is passed
# through standard_output_file, and FROMFILE is copied there.
#
# In both cases, if TOFILE is omitted, it defaults to the [file tail] of
# FROMFILE.

proc gdb_remote_download {dest fromfile {tofile {}}} {
    # If TOFILE is not given, default to the same filename as FROMFILE.
    if {[string length $tofile] == 0} {
	set tofile [file tail $fromfile]
    }

    if {[is_remote $dest]} {
	# When the DEST is remote, we simply send the file to DEST.
	global cleanfiles

	set destname [remote_download $dest $fromfile $tofile]
	lappend cleanfiles $destname

	return $destname
    } else {
	# When the DEST is local, we copy the file to the test directory (where
	# the executable is).
	#
	# Note that we pass TOFILE through standard_output_file, regardless of
	# whether it is absolute or relative, because we don't want the tests
	# to be able to write outside their standard output directory.

	set tofile [standard_output_file $tofile]

	file copy -force $fromfile $tofile

	return $tofile
    }
}

# gdb_load_shlib LIB...
#
# Copy the listed library to the target.

proc gdb_load_shlib { file } {
    global gdb_spawn_id

    if ![info exists gdb_spawn_id] {
	perror "gdb_load_shlib: GDB is not running"
    }

    set dest [gdb_remote_download target [shlib_target_file $file]]

    if {[is_remote target]} {
	# If the target is remote, we need to tell gdb where to find the
	# libraries.
	#
	# We could set this even when not testing remotely, but a user
	# generally won't set it unless necessary.  In order to make the tests
	# more like the real-life scenarios, we don't set it for local testing.
	gdb_test "set solib-search-path [file dirname $file]" "" ""
    }

    return $dest
}

#
# gdb_load -- load a file into the debugger.  Specifying no file
# defaults to the executable currently being debugged.
# The return value is 0 for success, -1 for failure.
# Many files in config/*.exp override this procedure.
#
proc gdb_load { arg } {
    if { $arg != "" } {
	return [gdb_file_cmd $arg]
    }
    return 0
}

#
# with_complaints -- Execute BODY and set complaints temporary to N for the
# duration.
#
proc with_complaints { n body } {
    global decimal

    # Save current setting of complaints.
    set save ""
    set show_complaints_re \
	"Max number of complaints about incorrect symbols is ($decimal)\\."
    gdb_test_multiple "show complaints" "" {
	-re -wrap $show_complaints_re {
	    set save $expect_out(1,string)
	}
    }

    if { $save == "" } {
	perror "Did not manage to set complaints"
    } else {
	# Set complaints.
	gdb_test_no_output "set complaints $n" ""
    }

    set code [catch {uplevel 1 $body} result]

    # Restore saved setting of complaints.
    if { $save != "" } {
	gdb_test_no_output "set complaints $save" ""
    }

    if {$code == 1} {
	global errorInfo errorCode
	return -code $code -errorinfo $errorInfo -errorcode $errorCode $result
    } else {
	return -code $code $result
    }
}

#
# gdb_load_no_complaints -- As gdb_load, but in addition verifies that
# loading caused no symbol reading complaints.
#
proc gdb_load_no_complaints { arg } {
    global gdb_prompt gdb_file_cmd_msg decimal

    # Temporarily set complaint to a small non-zero number.
    with_complaints 5 {
	gdb_load $arg
    }

    # Verify that there were no complaints.
    set re \
	[multi_line \
	     "^(Reading symbols from \[^\r\n\]*" \
	     ")+(Expanding full symbols from \[^\r\n\]*" \
	     ")?$gdb_prompt $"]
    gdb_assert {[regexp $re $gdb_file_cmd_msg]} "No complaints"
}

# gdb_reload -- load a file into the target.  Called before "running",
# either the first time or after already starting the program once,
# for remote targets.  Most files that override gdb_load should now
# override this instead.
#
# INFERIOR_ARGS contains the arguments to pass to the inferiors, as a
# single string to get interpreted by a shell.  If the target board
# overriding gdb_reload is a "stub", then it should arrange things such
# these arguments make their way to the inferior process.

proc gdb_reload { {inferior_args {}} } {
    # For the benefit of existing configurations, default to gdb_load.
    # Specifying no file defaults to the executable currently being
    # debugged.
    return [gdb_load ""]
}

proc gdb_continue { function } {
    global decimal

    return [gdb_test "continue" ".*Breakpoint $decimal, $function .*" "continue to $function"]
}

# Default implementation of gdb_init.
proc default_gdb_init { test_file_name } {
    global gdb_wrapper_initialized
    global gdb_wrapper_target
    global gdb_test_file_name
    global cleanfiles
    global pf_prefix
    
    # Reset the timeout value to the default.  This way, any testcase
    # that changes the timeout value without resetting it cannot affect
    # the timeout used in subsequent testcases.
    global gdb_test_timeout
    global timeout
    set timeout $gdb_test_timeout

    if { [regexp ".*gdb\.reverse\/.*" $test_file_name]
	 && [target_info exists gdb_reverse_timeout] } {
	set timeout [target_info gdb_reverse_timeout]
    }

    # If GDB_INOTIFY is given, check for writes to '.'.  This is a
    # debugging tool to help confirm that the test suite is
    # parallel-safe.  You need "inotifywait" from the
    # inotify-tools package to use this.
    global GDB_INOTIFY inotify_pid
    if {[info exists GDB_INOTIFY] && ![info exists inotify_pid]} {
	global outdir tool inotify_log_file

	set exclusions {outputs temp gdb[.](log|sum) cache}
	set exclusion_re ([join $exclusions |])

	set inotify_log_file [standard_temp_file inotify.out]
	set inotify_pid [exec inotifywait -r -m -e move,create,delete . \
			     --exclude $exclusion_re \
			     |& tee -a $outdir/$tool.log $inotify_log_file &]

	# Wait for the watches; hopefully this is long enough.
	sleep 2

	# Clear the log so that we don't emit a warning the first time
	# we check it.
	set fd [open $inotify_log_file w]
	close $fd
    }

    # Block writes to all banned variables, and invocation of all
    # banned procedures...
    global banned_variables
    global banned_procedures
    global banned_traced
    if (!$banned_traced) {
	foreach banned_var $banned_variables {
            global "$banned_var"
            trace add variable "$banned_var" write error
	}
	foreach banned_proc $banned_procedures {
	    global "$banned_proc"
	    trace add execution "$banned_proc" enter error
	}
	set banned_traced 1
    }

    # We set LC_ALL, LC_CTYPE, and LANG to C so that we get the same
    # messages as expected.
    setenv LC_ALL C
    setenv LC_CTYPE C
    setenv LANG C

    # Don't let a .inputrc file or an existing setting of INPUTRC mess
    # up the test results.  Certain tests (style tests and TUI tests)
    # want to set the terminal to a non-"dumb" value, and for those we
    # want to disable bracketed paste mode.  Versions of Readline
    # before 8.0 will not understand this and will issue a warning.
    # We tried using a $if to guard it, but Readline 8.1 had a bug in
    # its version-comparison code that prevented this for working.
    setenv INPUTRC [cached_file inputrc "set enable-bracketed-paste off"]

    # This disables style output, which would interfere with many
    # tests.
    setenv TERM "dumb"

    # If DEBUGINFOD_URLS is set, gdb will try to download sources and
    # debug info for f.i. system libraries.  Prevent this.
    unset -nocomplain ::env(DEBUGINFOD_URLS)

    # Ensure that GDBHISTFILE and GDBHISTSIZE are removed from the
    # environment, we don't want these modifications to the history
    # settings.
    unset -nocomplain ::env(GDBHISTFILE)
    unset -nocomplain ::env(GDBHISTSIZE)

    # Ensure that XDG_CONFIG_HOME is not set.  Some tests setup a fake
    # home directory in order to test loading settings from gdbinit.
    # If XDG_CONFIG_HOME is set then GDB will load a gdbinit from
    # there (if one is present) rather than the home directory setup
    # in the test.
    unset -nocomplain ::env(XDG_CONFIG_HOME)

    # Initialize GDB's pty with a fixed size, to make sure we avoid pagination
    # during startup.  See "man expect" for details about stty_init.
    global stty_init
    set stty_init "rows 25 cols 80"

    # Some tests (for example gdb.base/maint.exp) shell out from gdb to use
    # grep.  Clear GREP_OPTIONS to make the behavior predictable,
    # especially having color output turned on can cause tests to fail.
    setenv GREP_OPTIONS ""

    # Clear $gdbserver_reconnect_p.
    global gdbserver_reconnect_p
    set gdbserver_reconnect_p 1
    unset gdbserver_reconnect_p

    # Clear $last_loaded_file
    global last_loaded_file
    unset -nocomplain last_loaded_file

    # Reset GDB number of instances
    global gdb_instances
    set gdb_instances 0

    set cleanfiles {}

    set gdb_test_file_name [file rootname [file tail $test_file_name]]

    # Make sure that the wrapper is rebuilt
    # with the appropriate multilib option.
    if { $gdb_wrapper_target != [current_target_name] } {
	set gdb_wrapper_initialized 0
    }
    
    # Unlike most tests, we have a small number of tests that generate
    # a very large amount of output.  We therefore increase the expect
    # buffer size to be able to contain the entire test output.  This
    # is especially needed by gdb.base/info-macros.exp.
    match_max -d 65536
    # Also set this value for the currently running GDB. 
    match_max [match_max -d]

    # We want to add the name of the TCL testcase to the PASS/FAIL messages.
    set pf_prefix "[file tail [file dirname $test_file_name]]/[file tail $test_file_name]:"

    global gdb_prompt
    if [target_info exists gdb_prompt] {
	set gdb_prompt [target_info gdb_prompt]
    } else {
	set gdb_prompt "\\(gdb\\)"
    }
    global use_gdb_stub
    if [info exists use_gdb_stub] {
	unset use_gdb_stub
    }

    gdb_setup_known_globals

    if { [info procs ::gdb_tcl_unknown] != "" } {
	# Dejagnu overrides proc unknown.  The dejagnu version may trigger in a
	# test-case but abort the entire test run.  To fix this, we install a
	# local version here, which reverts dejagnu's override, and restore
	# dejagnu's version in gdb_finish.
	rename ::unknown ::dejagnu_unknown
	proc unknown { args } {
	    # Use tcl's unknown.
	    set cmd [lindex $args 0]
	    unresolved "testcase aborted due to invalid command name: $cmd"
	    return [uplevel 1 ::gdb_tcl_unknown $args]
	}
    }
}

# Return a path using GDB_PARALLEL.
# ARGS is a list of path elements to append to "$objdir/$GDB_PARALLEL".
# GDB_PARALLEL must be defined, the caller must check.
#
# The default value for GDB_PARALLEL is, canonically, ".".
# The catch is that tests don't expect an additional "./" in file paths so
# omit any directory for the default case.
# GDB_PARALLEL is written as "yes" for the default case in Makefile.in to mark
# its special handling.

proc make_gdb_parallel_path { args } {
    global GDB_PARALLEL objdir
    set joiner [list "file" "join" $objdir]
    if { [info exists GDB_PARALLEL] && $GDB_PARALLEL != "yes" } {
	lappend joiner $GDB_PARALLEL
    }
    set joiner [concat $joiner $args]
    return [eval $joiner]
}

# Turn BASENAME into a full file name in the standard output
# directory.  It is ok if BASENAME is the empty string; in this case
# the directory is returned.

proc standard_output_file {basename} {
    global objdir subdir gdb_test_file_name

    set dir [make_gdb_parallel_path outputs $subdir $gdb_test_file_name]
    file mkdir $dir
    # If running on MinGW, replace /c/foo with c:/foo
    if { [ishost *-*-mingw*] } {
        set dir [exec sh -c "cd ${dir} && pwd -W"]
    }
    return [file join $dir $basename]
}

# Turn BASENAME into a full file name in the standard output directory.  If
# GDB has been launched more than once then append the count, starting with
# a ".1" postfix.

proc standard_output_file_with_gdb_instance {basename} {
    global gdb_instances
    set count $gdb_instances

    if {$count == 0} {
      return [standard_output_file $basename]
    }
    return [standard_output_file ${basename}.${count}]
}

# Return the name of a file in our standard temporary directory.

proc standard_temp_file {basename} {
    # Since a particular runtest invocation is only executing a single test
    # file at any given time, we can use the runtest pid to build the
    # path of the temp directory.
    set dir [make_gdb_parallel_path temp [pid]]
    file mkdir $dir
    return [file join $dir $basename]
}

# Rename file A to file B, if B does not already exists.  Otherwise, leave B
# as is and delete A.  Return 1 if rename happened.

proc tentative_rename { a b } {
    global errorInfo errorCode
    set code [catch {file rename -- $a $b} result]
    if { $code == 1 && [lindex $errorCode 0] == "POSIX" \
	     && [lindex $errorCode 1] == "EEXIST" } {
	file delete $a
	return 0
    }
    if {$code == 1} {
	return -code error -errorinfo $errorInfo -errorcode $errorCode $result
    } elseif {$code > 1} {
	return -code $code $result
    }
    return 1
}

# Create a file with name FILENAME and contents TXT in the cache directory.
# If EXECUTABLE, mark the new file for execution.

proc cached_file { filename txt {executable 0}} {
    set filename [make_gdb_parallel_path cache $filename]

    if { [file exists $filename] } {
	return $filename
    }

    set dir [file dirname $filename]
    file mkdir $dir

    set tmp_filename $filename.[pid]
    set fd [open $tmp_filename w]
    puts $fd $txt
    close $fd

    if { $executable } {
	exec chmod +x $tmp_filename
    }
    tentative_rename $tmp_filename $filename

    return $filename
}

# Set 'testfile', 'srcfile', and 'binfile'.
#
# ARGS is a list of source file specifications.
# Without any arguments, the .exp file's base name is used to
# compute the source file name.  The ".c" extension is added in this case.
# If ARGS is not empty, each entry is a source file specification.
# If the specification starts with a "." or "-", it is treated as a suffix
# to append to the .exp file's base name.
# If the specification is the empty string, it is treated as if it
# were ".c".
# Otherwise it is a file name.
# The first file in the list is used to set the 'srcfile' global.
# Each subsequent name is used to set 'srcfile2', 'srcfile3', etc.
#
# Most tests should call this without arguments.
#
# If a completely different binary file name is needed, then it
# should be handled in the .exp file with a suitable comment.

proc standard_testfile {args} {
    global gdb_test_file_name
    global subdir
    global gdb_test_file_last_vars

    # Outputs.
    global testfile binfile

    set testfile $gdb_test_file_name
    set binfile [standard_output_file ${testfile}]

    if {[llength $args] == 0} {
	set args .c
    }

    # Unset our previous output variables.
    # This can help catch hidden bugs.
    if {[info exists gdb_test_file_last_vars]} {
	foreach varname $gdb_test_file_last_vars {
	    global $varname
	    catch {unset $varname}
	}
    }
    # 'executable' is often set by tests.
    set gdb_test_file_last_vars {executable}

    set suffix ""
    foreach arg $args {
	set varname srcfile$suffix
	global $varname

	# Handle an extension.
	if {$arg == ""} {
	    set arg $testfile.c
	} else {
	    set first [string range $arg 0 0]
	    if { $first == "." || $first == "-" } {
		set arg $testfile$arg
	    }
	}

	set $varname $arg
	lappend gdb_test_file_last_vars $varname

	if {$suffix == ""} {
	    set suffix 2
	} else {
	    incr suffix
	}
    }
}

# The default timeout used when testing GDB commands.  We want to use
# the same timeout as the default dejagnu timeout, unless the user has
# already provided a specific value (probably through a site.exp file).
global gdb_test_timeout
if ![info exists gdb_test_timeout] {
    set gdb_test_timeout $timeout
}

# A list of global variables that GDB testcases should not use.
# We try to prevent their use by monitoring write accesses and raising
# an error when that happens.
set banned_variables { bug_id prms_id }

# A list of procedures that GDB testcases should not use.
# We try to prevent their use by monitoring invocations and raising
# an error when that happens.
set banned_procedures { strace }

# gdb_init is called by runtest at start, but also by several
# tests directly; gdb_finish is only called from within runtest after
# each test source execution.
# Placing several traces by repetitive calls to gdb_init leads
# to problems, as only one trace is removed in gdb_finish.
# To overcome this possible problem, we add a variable that records
# if the banned variables and procedures are already traced.
set banned_traced 0

# Global array that holds the name of all global variables at the time
# a test script is started.  After the test script has completed any
# global not in this list is deleted.
array set gdb_known_globals {}

# Setup the GDB_KNOWN_GLOBALS array with the names of all current
# global variables.
proc gdb_setup_known_globals {} {
    global gdb_known_globals

    array set gdb_known_globals {}
    foreach varname [info globals] {
	set gdb_known_globals($varname) 1
    }
}

# Cleanup the global namespace.  Any global not in the
# GDB_KNOWN_GLOBALS array is unset, this ensures we don't "leak"
# globals from one test script to another.
proc gdb_cleanup_globals {} {
    global gdb_known_globals gdb_persistent_globals

    foreach varname [info globals] {
	if {![info exists gdb_known_globals($varname)]} {
	    if { [info exists gdb_persistent_globals($varname)] } {
		continue
	    }
	    uplevel #0 unset $varname
	}
    }
}

# Create gdb_tcl_unknown, a copy tcl's ::unknown, provided it's present as a
# proc.
set temp [interp create]
if { [interp eval $temp "info procs ::unknown"] != "" } {
    set old_args [interp eval $temp "info args ::unknown"]
    set old_body [interp eval $temp "info body ::unknown"]
    eval proc gdb_tcl_unknown {$old_args} {$old_body}
}
interp delete $temp
unset temp

# GDB implementation of ${tool}_init.  Called right before executing the
# test-case.
# Overridable function -- you can override this function in your
# baseboard file.
proc gdb_init { args } {
    # A baseboard file overriding this proc and calling the default version
    # should behave the same as this proc.  So, don't add code here, but to
    # the default version instead.
    return [default_gdb_init {*}$args]
}

# GDB implementation of ${tool}_finish.  Called right after executing the
# test-case.
proc gdb_finish { } {
    global gdbserver_reconnect_p
    global gdb_prompt
    global cleanfiles
    global known_globals

    if { [info procs ::gdb_tcl_unknown] != "" } {
	# Restore dejagnu's version of proc unknown.
	rename ::unknown ""
	rename ::dejagnu_unknown ::unknown
    }

    # Exit first, so that the files are no longer in use.
    gdb_exit

    if { [llength $cleanfiles] > 0 } {
	eval remote_file target delete $cleanfiles
	set cleanfiles {}
    }

    # Unblock write access to the banned variables.  Dejagnu typically
    # resets some of them between testcases.
    global banned_variables
    global banned_procedures
    global banned_traced
    if ($banned_traced) {
    	foreach banned_var $banned_variables {
            global "$banned_var"
            trace remove variable "$banned_var" write error
	}
	foreach banned_proc $banned_procedures {
	    global "$banned_proc"
	    trace remove execution "$banned_proc" enter error
	}
	set banned_traced 0
    }

    global gdb_finish_hooks
    foreach gdb_finish_hook $gdb_finish_hooks {
	$gdb_finish_hook
    }
    set gdb_finish_hooks [list]

    gdb_cleanup_globals
}

global debug_format
set debug_format "unknown"

# Run the gdb command "info source" and extract the debugging format
# information from the output and save it in debug_format.

proc get_debug_format { } {
    global gdb_prompt
    global expect_out
    global debug_format

    set debug_format "unknown"
    send_gdb "info source\n"
    gdb_expect 10 {
	-re "Compiled with (.*) debugging format.\r\n.*$gdb_prompt $" {
	    set debug_format $expect_out(1,string)
	    verbose "debug format is $debug_format"
	    return 1
	}
	-re "No current source file.\r\n$gdb_prompt $" {
	    perror "get_debug_format used when no current source file"
	    return 0
	}
	-re "$gdb_prompt $" {
	    warning "couldn't check debug format (no valid response)."
	    return 1
	}
	timeout {
	    warning "couldn't check debug format (timeout)."
	    return 1
	}
    }
}

# Return true if FORMAT matches the debug format the current test was
# compiled with.  FORMAT is a shell-style globbing pattern; it can use
# `*', `[...]', and so on.
#
# This function depends on variables set by `get_debug_format', above.

proc test_debug_format {format} {
    global debug_format

    return [expr [string match $format $debug_format] != 0]
}

# Like setup_xfail, but takes the name of a debug format (DWARF 1,
# COFF, stabs, etc).  If that format matches the format that the
# current test was compiled with, then the next test is expected to
# fail for any target.  Returns 1 if the next test or set of tests is
# expected to fail, 0 otherwise (or if it is unknown).  Must have
# previously called get_debug_format.
proc setup_xfail_format { format } {
    set ret [test_debug_format $format]

    if {$ret} then {
	setup_xfail "*-*-*"
    }
    return $ret
}

# gdb_get_line_number TEXT [FILE]
#
# Search the source file FILE, and return the line number of the
# first line containing TEXT.  If no match is found, an error is thrown.
# 
# TEXT is a string literal, not a regular expression.
#
# The default value of FILE is "$srcdir/$subdir/$srcfile".  If FILE is
# specified, and does not start with "/", then it is assumed to be in
# "$srcdir/$subdir".  This is awkward, and can be fixed in the future,
# by changing the callers and the interface at the same time.
# In particular: gdb.base/break.exp, gdb.base/condbreak.exp,
# gdb.base/ena-dis-br.exp.
#
# Use this function to keep your test scripts independent of the
# exact line numbering of the source file.  Don't write:
# 
#   send_gdb "break 20"
# 
# This means that if anyone ever edits your test's source file, 
# your test could break.  Instead, put a comment like this on the
# source file line you want to break at:
# 
#   /* breakpoint spot: frotz.exp: test name */
# 
# and then write, in your test script (which we assume is named
# frotz.exp):
# 
#   send_gdb "break [gdb_get_line_number "frotz.exp: test name"]\n"
#
# (Yes, Tcl knows how to handle the nested quotes and brackets.
# Try this:
# 	$ tclsh
# 	% puts "foo [lindex "bar baz" 1]"
# 	foo baz
# 	% 
# Tcl is quite clever, for a little stringy language.)
#
# ===
#
# The previous implementation of this procedure used the gdb search command.
# This version is different:
#
#   . It works with MI, and it also works when gdb is not running.
#
#   . It operates on the build machine, not the host machine.
#
#   . For now, this implementation fakes a current directory of
#     $srcdir/$subdir to be compatible with the old implementation.
#     This will go away eventually and some callers will need to
#     be changed.
#
#   . The TEXT argument is literal text and matches literally,
#     not a regular expression as it was before.
#
#   . State changes in gdb, such as changing the current file
#     and setting $_, no longer happen.
#
# After a bit of time we can forget about the differences from the
# old implementation.
#
# --chastain 2004-08-05

proc gdb_get_line_number { text { file "" } } {
    global srcdir
    global subdir
    global srcfile

    if { "$file" == "" } then {
	set file "$srcfile"
    }
    if { ! [regexp "^/" "$file"] } then {
	set file "$srcdir/$subdir/$file"
    }

    if { [ catch { set fd [open "$file"] } message ] } then {
	error "$message"
    }

    set found -1
    for { set line 1 } { 1 } { incr line } {
	if { [ catch { set nchar [gets "$fd" body] } message ] } then {
	    error "$message"
	}
	if { $nchar < 0 } then {
	    break
	}
	if { [string first "$text" "$body"] >= 0 } then {
	    set found $line
	    break
	}
    }

    if { [ catch { close "$fd" } message ] } then {
	error "$message"
    }

    if {$found == -1} {
        error "undefined tag \"$text\""
    }

    return $found
}

# Continue the program until it ends.
#
# MSSG is the error message that gets printed.  If not given, a
#	default is used.
# COMMAND is the command to invoke.  If not given, "continue" is
#	used.
# ALLOW_EXTRA is a flag indicating whether the test should expect
#	extra output between the "Continuing." line and the program
#	exiting.  By default it is zero; if nonzero, any extra output
#	is accepted.

proc gdb_continue_to_end {{mssg ""} {command continue} {allow_extra 0}} {
  global inferior_exited_re use_gdb_stub

  if {$mssg == ""} {
      set text "continue until exit"
  } else {
      set text "continue until exit at $mssg"
  }
  if {$allow_extra} {
      set extra ".*"
  } else {
      set extra ""
  }

  # By default, we don't rely on exit() behavior of remote stubs --
  # it's common for exit() to be implemented as a simple infinite
  # loop, or a forced crash/reset.  For native targets, by default, we
  # assume process exit is reported as such.  If a non-reliable target
  # is used, we set a breakpoint at exit, and continue to that.
  if { [target_info exists exit_is_reliable] } {
      set exit_is_reliable [target_info exit_is_reliable]
  } else {
      set exit_is_reliable [expr ! $use_gdb_stub]
  }

  if { ! $exit_is_reliable } {
    if {![gdb_breakpoint "exit"]} {
      return 0
    }
    gdb_test $command "Continuing..*Breakpoint .*exit.*" \
	$text
  } else {
    # Continue until we exit.  Should not stop again.
    # Don't bother to check the output of the program, that may be
    # extremely tough for some remote systems.
    gdb_test $command \
      "Continuing.\[\r\n0-9\]+${extra}(... EXIT code 0\[\r\n\]+|$inferior_exited_re normally).*"\
	$text
  }
}

proc rerun_to_main {} {
  global gdb_prompt use_gdb_stub

  if $use_gdb_stub {
    gdb_run_cmd
    gdb_expect {
      -re ".*Breakpoint .*main .*$gdb_prompt $"\
	      {pass "rerun to main" ; return 0}
      -re "$gdb_prompt $"\
	      {fail "rerun to main" ; return 0}
      timeout {fail "(timeout) rerun to main" ; return 0}
    }
  } else {
    send_gdb "run\n"
    gdb_expect {
      -re "The program .* has been started already.*y or n. $" {
	  send_gdb "y\n" answer
	  exp_continue
      }
      -re "Starting program.*$gdb_prompt $"\
	      {pass "rerun to main" ; return 0}
      -re "$gdb_prompt $"\
	      {fail "rerun to main" ; return 0}
      timeout {fail "(timeout) rerun to main" ; return 0}
    }
  }
}

# Return true if EXECUTABLE contains a .gdb_index or .debug_names index section.

proc exec_has_index_section { executable } {
    set readelf_program [gdb_find_readelf]
    set res [catch {exec $readelf_program -S $executable \
			| grep -E "\.gdb_index|\.debug_names" }]
    if { $res == 0 } {
	return 1
    }
    return 0
}

# Return list with major and minor version of readelf, or an empty list.
gdb_caching_proc readelf_version {
    set readelf_program [gdb_find_readelf]
    set res [catch {exec $readelf_program --version} output]
    if { $res != 0 } {
	return [list]
    }
    set lines [split $output \n]
    set line [lindex $lines 0]
    set res [regexp {[ \t]+([0-9]+)[.]([0-9]+)[^ \t]*$} \
		 $line dummy major minor]
    if { $res != 1 } {
	return [list]
    }
    return [list $major $minor]
}

# Return 1 if readelf prints the PIE flag, 0 if is doesn't, and -1 if unknown.
proc readelf_prints_pie { } {
    set version [readelf_version]
    if { [llength $version] == 0 } {
	return -1
    }
    set major [lindex $version 0]
    set minor [lindex $version 1]
    # It would be better to construct a PIE executable and test if the PIE
    # flag is printed by readelf, but we cannot reliably construct a PIE
    # executable if the multilib_flags dictate otherwise
    # (--target_board=unix/-no-pie/-fno-PIE).
    return [version_at_least $major $minor 2 26]
}

# Return 1 if EXECUTABLE is a Position Independent Executable, 0 if it is not,
# and -1 if unknown.

proc exec_is_pie { executable } {
    set res [readelf_prints_pie]
    if { $res != 1 } {
	return -1
    }
    set readelf_program [gdb_find_readelf]
    # We're not testing readelf -d | grep "FLAGS_1.*Flags:.*PIE"
    # because the PIE flag is not set by all versions of gold, see PR
    # binutils/26039.
    set res [catch {exec $readelf_program -h $executable} output]
    if { $res != 0 } {
	return -1
    }
    set res [regexp -line {^[ \t]*Type:[ \t]*DYN \((Position-Independent Executable|Shared object) file\)$} \
		 $output]
    if { $res == 1 } {
	return 1
    }
    return 0
}

# Return true if a test should be skipped due to lack of floating
# point support or GDB can't fetch the contents from floating point
# registers.

gdb_caching_proc gdb_skip_float_test {
    if [target_info exists gdb,skip_float_tests] {
	return 1
    }

    # There is an ARM kernel ptrace bug that hardware VFP registers
    # are not updated after GDB ptrace set VFP registers.  The bug
    # was introduced by kernel commit 8130b9d7b9d858aa04ce67805e8951e3cb6e9b2f
    # in 2012 and is fixed in e2dfb4b880146bfd4b6aa8e138c0205407cebbaf
    # in May 2016.  In other words, kernels older than 4.6.3, 4.4.14,
    # 4.1.27, 3.18.36, and 3.14.73 have this bug.
    # This kernel bug is detected by check how does GDB change the
    # program result by changing one VFP register.
    if { [istarget "arm*-*-linux*"] } {

	set compile_flags {debug nowarnings }

	# Set up, compile, and execute a test program having VFP
	# operations.
	set src [standard_temp_file arm_vfp[pid].c]
	set exe [standard_temp_file arm_vfp[pid].x]

	gdb_produce_source $src {
	    int main() {
		double d = 4.0;
		int ret;

		asm ("vldr d0, [%0]" : : "r" (&d));
		asm ("vldr d1, [%0]" : : "r" (&d));
		asm (".global break_here\n"
		     "break_here:");
		asm ("vcmp.f64 d0, d1\n"
		     "vmrs APSR_nzcv, fpscr\n"
		     "bne L_value_different\n"
		     "movs %0, #0\n"
		     "b L_end\n"
		     "L_value_different:\n"
		     "movs %0, #1\n"
		     "L_end:\n" : "=r" (ret) :);

		/* Return $d0 != $d1.  */
		return ret;
	    }
	}

	verbose "compiling testfile $src" 2
	set lines [gdb_compile $src $exe executable $compile_flags]
	file delete $src

	if ![string match "" $lines] then {
	    verbose "testfile compilation failed, returning 1" 2
	    return 0
	}

	# No error message, compilation succeeded so now run it via gdb.
	# Run the test up to 5 times to detect whether ptrace can
	# correctly update VFP registers or not.
	set skip_vfp_test 0
	for {set i 0} {$i < 5} {incr i} {
	    global gdb_prompt srcdir subdir

	    gdb_exit
	    gdb_start
	    gdb_reinitialize_dir $srcdir/$subdir
	    gdb_load "$exe"

	    runto_main
	    gdb_test "break *break_here"
	    gdb_continue_to_breakpoint "break_here"

	    # Modify $d0 to a different value, so the exit code should
	    # be 1.
	    gdb_test "set \$d0 = 5.0"

	    set test "continue to exit"
	    gdb_test_multiple "continue" "$test" {
		-re "exited with code 01.*$gdb_prompt $" {
		}
		-re "exited normally.*$gdb_prompt $" {
		    # However, the exit code is 0.  That means something
		    # wrong in setting VFP registers.
		    set skip_vfp_test 1
		    break
		}
	    }
	}

	gdb_exit
	remote_file build delete $exe

	return $skip_vfp_test
    }
    return 0
}

# Print a message and return true if a test should be skipped
# due to lack of stdio support.

proc gdb_skip_stdio_test { msg } {
    if [target_info exists gdb,noinferiorio] {
	verbose "Skipping test '$msg': no inferior i/o."
	return 1
    }
    return 0
}

proc gdb_skip_bogus_test { msg } {
    return 0
}

# Return true if a test should be skipped due to lack of XML support
# in the host GDB.
# NOTE: This must be called while gdb is *not* running.

gdb_caching_proc gdb_skip_xml_test {
    global gdb_spawn_id
    global gdb_prompt
    global srcdir

    if { [info exists gdb_spawn_id] } {
        error "GDB must not be running in gdb_skip_xml_tests."
    }

    set xml_file [gdb_remote_download host "${srcdir}/gdb.xml/trivial.xml"]

    gdb_start
    set xml_missing 0
    gdb_test_multiple "set tdesc filename $xml_file" "" {
	-re ".*XML support was disabled at compile time.*$gdb_prompt $" {
	    set xml_missing 1
	}
	-re ".*$gdb_prompt $" { }
    }
    gdb_exit
    return $xml_missing
}

# Return true if argv[0] is available.

gdb_caching_proc gdb_has_argv0 {
    set result 0

    # Compile and execute a test program to check whether argv[0] is available.
    gdb_simple_compile has_argv0 {
	int main (int argc, char **argv) {
	    return 0;
	}
    } executable


    # Helper proc.
    proc gdb_has_argv0_1 { exe } {
	global srcdir subdir
	global gdb_prompt hex

	gdb_exit
	gdb_start
	gdb_reinitialize_dir $srcdir/$subdir
	gdb_load "$exe"

	# Set breakpoint on main.
	gdb_test_multiple "break -q main" "break -q main" {
	    -re "Breakpoint.*${gdb_prompt} $" {
	    }
	    -re "${gdb_prompt} $" {
		return 0
	    }
	}

	# Run to main.
	gdb_run_cmd
	gdb_test_multiple "" "run to main" {
	    -re "Breakpoint.*${gdb_prompt} $" {
	    }
	    -re "${gdb_prompt} $" {
		return 0
	    }
	}

	set old_elements "200"
	set test "show print elements"
	gdb_test_multiple $test $test {
	    -re "Limit on string chars or array elements to print is (\[^\r\n\]+)\\.\r\n$gdb_prompt $" {
		set old_elements $expect_out(1,string)
	    }
	}
	set old_repeats "200"
	set test "show print repeats"
	gdb_test_multiple $test $test {
	    -re "Threshold for repeated print elements is (\[^\r\n\]+)\\.\r\n$gdb_prompt $" {
		set old_repeats $expect_out(1,string)
	    }
	}
	gdb_test_no_output "set print elements unlimited" ""
	gdb_test_no_output "set print repeats unlimited" ""

	set retval 0
	# Check whether argc is 1.
	gdb_test_multiple "p argc" "p argc" {
	    -re " = 1\r\n${gdb_prompt} $" {

		gdb_test_multiple "p argv\[0\]" "p argv\[0\]" {
		    -re " = $hex \".*[file tail $exe]\"\r\n${gdb_prompt} $" {
			set retval 1
		    }
		    -re "${gdb_prompt} $" {
		    }
		}
	    }
	    -re "${gdb_prompt} $" {
	    }
	}
	
	gdb_test_no_output "set print elements $old_elements" ""
	gdb_test_no_output "set print repeats $old_repeats" ""

	return $retval
    }

    set result [gdb_has_argv0_1 $obj]

    gdb_exit
    file delete $obj

    if { !$result
      && ([istarget *-*-linux*]
	  || [istarget *-*-freebsd*] || [istarget *-*-kfreebsd*]
	  || [istarget *-*-netbsd*] || [istarget *-*-knetbsd*]
	  || [istarget *-*-openbsd*]
	  || [istarget *-*-darwin*]
	  || [istarget *-*-solaris*]
	  || [istarget *-*-aix*]
	  || [istarget *-*-gnu*]
	  || [istarget *-*-cygwin*] || [istarget *-*-mingw32*]
	  || [istarget *-*-*djgpp*] || [istarget *-*-go32*]
	  || [istarget *-wince-pe] || [istarget *-*-mingw32ce*]
	  || [istarget *-*-osf*]
	  || [istarget *-*-dicos*]
	  || [istarget *-*-nto*]
	  || [istarget *-*-*vms*]
	  || [istarget *-*-lynx*178]) } {
	fail "argv\[0\] should be available on this target"
    }

    return $result
}

# Note: the procedure gdb_gnu_strip_debug will produce an executable called
# ${binfile}.dbglnk, which is just like the executable ($binfile) but without
# the debuginfo. Instead $binfile has a .gnu_debuglink section which contains
# the name of a debuginfo only file. This file will be stored in the same
# subdirectory.

# Functions for separate debug info testing

# starting with an executable:
# foo --> original executable

# at the end of the process we have:
# foo.stripped --> foo w/o debug info
# foo.debug --> foo's debug info
# foo --> like foo, but with a new .gnu_debuglink section pointing to foo.debug.

# Fetch the build id from the file.
# Returns "" if there is none.

proc get_build_id { filename } {
    if { ([istarget "*-*-mingw*"]
	  || [istarget *-*-cygwin*]) } {
	set objdump_program [gdb_find_objdump]
	set result [catch {set data [exec $objdump_program -p $filename | grep signature | cut "-d " -f4]} output]
	verbose "result is $result"
	verbose "output is $output"
	if {$result == 1} {
	    return ""
	}
	return $data
    } else {
	set tmp [standard_output_file "${filename}-tmp"]
	set objcopy_program [gdb_find_objcopy]
	set result [catch "exec $objcopy_program -j .note.gnu.build-id -O binary $filename $tmp" output]
	verbose "result is $result"
	verbose "output is $output"
	if {$result == 1} {
	    return ""
	}
	set fi [open $tmp]
	fconfigure $fi -translation binary
	# Skip the NOTE header.
	read $fi 16
	set data [read $fi]
	close $fi
	file delete $tmp
	if ![string compare $data ""] then {
	    return ""
	}
	# Convert it to hex.
	binary scan $data H* data
	return $data
    }
}

# Return the build-id hex string (usually 160 bits as 40 hex characters)
# converted to the form: .build-id/ab/cdef1234...89.debug
# Return "" if no build-id found.
proc build_id_debug_filename_get { filename } {
    set data [get_build_id $filename]
    if { $data == "" } {
	return ""
    }
    regsub {^..} $data {\0/} data
    return ".build-id/${data}.debug"
}

# Create stripped files for DEST, replacing it.  If ARGS is passed, it is a
# list of optional flags.  The only currently supported flag is no-main,
# which removes the symbol entry for main from the separate debug file.
#
# Function returns zero on success.  Function will return non-zero failure code
# on some targets not supporting separate debug info (such as i386-msdos).

proc gdb_gnu_strip_debug { dest args } {

    # Use the first separate debug info file location searched by GDB so the
    # run cannot be broken by some stale file searched with higher precedence.
    set debug_file "${dest}.debug"

    set strip_to_file_program [transform strip]
    set objcopy_program [gdb_find_objcopy]

    set debug_link [file tail $debug_file]
    set stripped_file "${dest}.stripped"

    # Get rid of the debug info, and store result in stripped_file
    # something like gdb/testsuite/gdb.base/blah.stripped.
    set result [catch "exec $strip_to_file_program --strip-debug ${dest} -o ${stripped_file}" output]
    verbose "result is $result"
    verbose "output is $output"
    if {$result == 1} {
      return 1
    }

    # Workaround PR binutils/10802:
    # Preserve the 'x' bit also for PIEs (Position Independent Executables).
    set perm [file attributes ${dest} -permissions]
    file attributes ${stripped_file} -permissions $perm

    # Get rid of everything but the debug info, and store result in debug_file
    # This will be in the .debug subdirectory, see above.
    set result [catch "exec $strip_to_file_program --only-keep-debug ${dest} -o ${debug_file}" output]
    verbose "result is $result"
    verbose "output is $output"
    if {$result == 1} {
      return 1
    }

    # If no-main is passed, strip the symbol for main from the separate
    # file.  This is to simulate the behavior of elfutils's eu-strip, which
    # leaves the symtab in the original file only.  There's no way to get
    # objcopy or strip to remove the symbol table without also removing the
    # debugging sections, so this is as close as we can get.
    if { [llength $args] == 1 && [lindex $args 0] == "no-main" } {
	set result [catch "exec $objcopy_program -N main ${debug_file} ${debug_file}-tmp" output]
	verbose "result is $result"
	verbose "output is $output"
	if {$result == 1} {
	    return 1
	}
	file delete "${debug_file}"
	file rename "${debug_file}-tmp" "${debug_file}"
    }

    # Link the two previous output files together, adding the .gnu_debuglink
    # section to the stripped_file, containing a pointer to the debug_file,
    # save the new file in dest.
    # This will be the regular executable filename, in the usual location.
    set result [catch "exec $objcopy_program --add-gnu-debuglink=${debug_file} ${stripped_file} ${dest}" output]
    verbose "result is $result"
    verbose "output is $output"
    if {$result == 1} {
      return 1
    }

    # Workaround PR binutils/10802:
    # Preserve the 'x' bit also for PIEs (Position Independent Executables).
    set perm [file attributes ${stripped_file} -permissions]
    file attributes ${dest} -permissions $perm

    return 0
}

# Test the output of GDB_COMMAND matches the pattern obtained
# by concatenating all elements of EXPECTED_LINES.  This makes
# it possible to split otherwise very long string into pieces.
# If third argument TESTNAME is not empty, it's used as the name of the
# test to be printed on pass/fail.
proc help_test_raw { gdb_command expected_lines {testname {}} } {
    set expected_output [join $expected_lines ""]
    if {$testname != {}} {
	gdb_test "${gdb_command}" "${expected_output}" $testname
	return
    }

    gdb_test "${gdb_command}" "${expected_output}"
}

# A regexp that matches the end of help CLASS|PREFIX_COMMAND
set help_list_trailer {
    "Type \"apropos word\" to search for commands related to \"word\"\.[\r\n]+"
    "Type \"apropos -v word\" for full documentation of commands related to \"word\"\.[\r\n]+"
    "Command name abbreviations are allowed if unambiguous\."
}

# Test the output of "help COMMAND_CLASS".  EXPECTED_INITIAL_LINES
# are regular expressions that should match the beginning of output,
# before the list of commands in that class.
# LIST_OF_COMMANDS are regular expressions that should match the
# list of commands in that class.  If empty, the command list will be
# matched automatically.  The presence of standard epilogue will be tested
# automatically.
# If last argument TESTNAME is not empty, it's used as the name of the
# test to be printed on pass/fail.
# Notice that the '[' and ']' characters don't need to be escaped for strings
# wrapped in {} braces.
proc test_class_help { command_class expected_initial_lines {list_of_commands {}} {testname {}} } {
    global help_list_trailer
    if {[llength $list_of_commands]>0} {
	set l_list_of_commands {"List of commands:[\r\n]+[\r\n]+"}
        set l_list_of_commands [concat $l_list_of_commands $list_of_commands]
	set l_list_of_commands [concat $l_list_of_commands {"[\r\n]+[\r\n]+"}]
    } else {
        set l_list_of_commands {"List of commands\:.*[\r\n]+"}
    }
    set l_stock_body {
        "Type \"help\" followed by command name for full documentation\.[\r\n]+"
    }
    set l_entire_body [concat $expected_initial_lines $l_list_of_commands \
		       $l_stock_body $help_list_trailer]

    help_test_raw "help ${command_class}" $l_entire_body $testname
}

# Like test_class_help but specialised to test "help user-defined".
proc test_user_defined_class_help { {list_of_commands {}} {testname {}} } {
    test_class_help "user-defined" {
	"User-defined commands\.[\r\n]+"
	"The commands in this class are those defined by the user\.[\r\n]+"
	"Use the \"define\" command to define a command\.[\r\n]+"
    } $list_of_commands $testname
}


# COMMAND_LIST should have either one element -- command to test, or
# two elements -- abbreviated command to test, and full command the first
# element is abbreviation of.
# The command must be a prefix command.  EXPECTED_INITIAL_LINES
# are regular expressions that should match the beginning of output,
# before the list of subcommands.  The presence of 
# subcommand list and standard epilogue will be tested automatically.
proc test_prefix_command_help { command_list expected_initial_lines args } {
    global help_list_trailer
    set command [lindex $command_list 0]   
    if {[llength $command_list]>1} {        
        set full_command [lindex $command_list 1]
    } else {
        set full_command $command
    }
    # Use 'list' and not just {} because we want variables to
    # be expanded in this list.
    set l_stock_body [list\
         "List of $full_command subcommands\:.*\[\r\n\]+"\
         "Type \"help $full_command\" followed by $full_command subcommand name for full documentation\.\[\r\n\]+"]
    set l_entire_body [concat $expected_initial_lines $l_stock_body $help_list_trailer]
    if {[llength $args]>0} {
        help_test_raw "help ${command}" $l_entire_body [lindex $args 0]
    } else {
        help_test_raw "help ${command}" $l_entire_body
    }
}

# Build executable named EXECUTABLE from specifications that allow
# different options to be passed to different sub-compilations.
# TESTNAME is the name of the test; this is passed to 'untested' if
# something fails.
# OPTIONS is passed to the final link, using gdb_compile.  If OPTIONS
# contains the option "pthreads", then gdb_compile_pthreads is used.
# ARGS is a flat list of source specifications, of the form:
#    { SOURCE1 OPTIONS1 [ SOURCE2 OPTIONS2 ]... }
# Each SOURCE is compiled to an object file using its OPTIONS,
# using gdb_compile.
# Returns 0 on success, -1 on failure.
proc build_executable_from_specs {testname executable options args} {
    global subdir
    global srcdir

    set binfile [standard_output_file $executable]

    set info_options ""
    if { [lsearch -exact $options "c++"] >= 0 } {
	set info_options "c++"
    }
    if [get_compiler_info ${info_options}] {
        return -1
    }

    set func gdb_compile
    set func_index [lsearch -regexp $options {^(pthreads|shlib|shlib_pthreads|openmp)$}]
    if {$func_index != -1} {
	set func "${func}_[lindex $options $func_index]"
    }

    # gdb_compile_shlib and gdb_compile_shlib_pthreads do not use the 3rd
    # parameter.  They also requires $sources while gdb_compile and
    # gdb_compile_pthreads require $objects.  Moreover they ignore any options.
    if [string match gdb_compile_shlib* $func] {
	set sources_path {}
	foreach {s local_options} $args {
	    if { [regexp "^/" "$s"] } then {
		lappend sources_path "$s"
	    } else {
		lappend sources_path "$srcdir/$subdir/$s"
	    }
	}
	set ret [$func $sources_path "${binfile}" $options]
    } elseif {[lsearch -exact $options rust] != -1} {
	set sources_path {}
	foreach {s local_options} $args {
	    if { [regexp "^/" "$s"] } then {
		lappend sources_path "$s"
	    } else {
		lappend sources_path "$srcdir/$subdir/$s"
	    }
	}
	set ret [gdb_compile_rust $sources_path "${binfile}" $options]
    } else {
	set objects {}
	set i 0
	foreach {s local_options} $args {
	    if { ! [regexp "^/" "$s"] } then {
		set s "$srcdir/$subdir/$s"
	    }
	    if  { [$func "${s}" "${binfile}${i}.o" object $local_options] != "" } {
		untested $testname
		return -1
	    }
	    lappend objects "${binfile}${i}.o"
	    incr i
	}
	set ret [$func $objects "${binfile}" executable $options]
    }
    if  { $ret != "" } {
        untested $testname
        return -1
    }

    return 0
}

# Build executable named EXECUTABLE, from SOURCES.  If SOURCES are not
# provided, uses $EXECUTABLE.c.  The TESTNAME paramer is the name of test
# to pass to untested, if something is wrong.  OPTIONS are passed
# to gdb_compile directly.
proc build_executable { testname executable {sources ""} {options {debug}} } {
    if {[llength $sources]==0} {
        set sources ${executable}.c
    }

    set arglist [list $testname $executable $options]
    foreach source $sources {
	lappend arglist $source $options
    }

    return [eval build_executable_from_specs $arglist]
}

# Starts fresh GDB binary and loads an optional executable into GDB.
# Usage: clean_restart [executable]
# EXECUTABLE is the basename of the binary.
# Return -1 if starting gdb or loading the executable failed.

proc clean_restart { args } {
    global srcdir
    global subdir
    global errcnt
    global warncnt

    if { [llength $args] > 1 } {
	error "bad number of args: [llength $args]"
    }

    gdb_exit

    # This is a clean restart, so reset error and warning count.
    set errcnt 0
    set warncnt 0

    # We'd like to do:
    #   if { [gdb_start] == -1 } {
    #     return -1
    #   }
    # but gdb_start is a ${tool}_start proc, which doesn't have a defined
    # return value.  So instead, we test for errcnt.
    gdb_start
    if { $errcnt > 0 } {
	return -1
    }

    gdb_reinitialize_dir $srcdir/$subdir

    if { [llength $args] >= 1 } {
	set executable [lindex $args 0]
	set binfile [standard_output_file ${executable}]
	return [gdb_load ${binfile}]
    }

    return 0
}

# Prepares for testing by calling build_executable_full, then
# clean_restart.
# TESTNAME is the name of the test.
# Each element in ARGS is a list of the form
#    { EXECUTABLE OPTIONS SOURCE_SPEC... }
# These are passed to build_executable_from_specs, which see.
# The last EXECUTABLE is passed to clean_restart.
# Returns 0 on success, non-zero on failure.
proc prepare_for_testing_full {testname args} {
    foreach spec $args {
	if {[eval build_executable_from_specs [list $testname] $spec] == -1} {
	    return -1
	}
	set executable [lindex $spec 0]
    }
    clean_restart $executable
    return 0
}

# Prepares for testing, by calling build_executable, and then clean_restart.
# Please refer to build_executable for parameter description.
proc prepare_for_testing { testname executable {sources ""} {options {debug}}} {

    if {[build_executable $testname $executable $sources $options] == -1} {
        return -1
    }
    clean_restart $executable

    return 0
}

# Retrieve the value of EXP in the inferior, represented in format
# specified in FMT (using "printFMT").  DEFAULT is used as fallback if
# print fails.  TEST is the test message to use.  It can be omitted,
# in which case a test message is built from EXP.

proc get_valueof { fmt exp default {test ""} } {
    global gdb_prompt

    if {$test == "" } {
	set test "get valueof \"${exp}\""
    }

    set val ${default}
    gdb_test_multiple "print${fmt} ${exp}" "$test" {
	-re "\\$\[0-9\]* = (\[^\r\n\]*)\[\r\n\]*$gdb_prompt $" {
	    set val $expect_out(1,string)
	    pass "$test"
	}
	timeout {
	    fail "$test (timeout)"
	}
    }
    return ${val}
}

# Retrieve the value of local var EXP in the inferior.  DEFAULT is used as
# fallback if print fails.  TEST is the test message to use.  It can be
# omitted, in which case a test message is built from EXP.

proc get_local_valueof { exp default {test ""} } {
    global gdb_prompt

    if {$test == "" } {
	set test "get local valueof \"${exp}\""
    }

    set val ${default}
    gdb_test_multiple "info locals ${exp}" "$test" {
	-re "$exp = (\[^\r\n\]*)\[\r\n\]*$gdb_prompt $" {
	    set val $expect_out(1,string)
	    pass "$test"
	}
	timeout {
	    fail "$test (timeout)"
	}
    }
    return ${val}
}

# Retrieve the value of EXP in the inferior, as a signed decimal value
# (using "print /d").  DEFAULT is used as fallback if print fails.
# TEST is the test message to use.  It can be omitted, in which case
# a test message is built from EXP.

proc get_integer_valueof { exp default {test ""} } {
    global gdb_prompt

    if {$test == ""} {
	set test "get integer valueof \"${exp}\""
    }

    set val ${default}
    gdb_test_multiple "print /d ${exp}" "$test" {
	-re "\\$\[0-9\]* = (\[-\]*\[0-9\]*).*$gdb_prompt $" {
	    set val $expect_out(1,string)
	    pass "$test"
	}
	timeout {
	    fail "$test (timeout)"
	}
    }
    return ${val}
}

# Retrieve the value of EXP in the inferior, as an hexadecimal value
# (using "print /x").  DEFAULT is used as fallback if print fails.
# TEST is the test message to use.  It can be omitted, in which case
# a test message is built from EXP.

proc get_hexadecimal_valueof { exp default {test ""} } {
    global gdb_prompt

    if {$test == ""} {
	set test "get hexadecimal valueof \"${exp}\""
    }

    set val ${default}
    gdb_test_multiple "print /x ${exp}" $test {
	-re "\\$\[0-9\]* = (0x\[0-9a-zA-Z\]+).*$gdb_prompt $" {
	    set val $expect_out(1,string)
	    pass "$test"
	}
    }
    return ${val}
}

# Retrieve the size of TYPE in the inferior, as a decimal value.  DEFAULT
# is used as fallback if print fails.  TEST is the test message to use.
# It can be omitted, in which case a test message is 'sizeof (TYPE)'.

proc get_sizeof { type default {test ""} } {
    return [get_integer_valueof "sizeof (${type})" $default $test]
}

proc get_target_charset { } {
    global gdb_prompt

    gdb_test_multiple "show target-charset" "" {
	-re "The target character set is \"auto; currently (\[^\"\]*)\".*$gdb_prompt $" {
	    return $expect_out(1,string)
	}
	-re "The target character set is \"(\[^\"\]*)\".*$gdb_prompt $" {
	    return $expect_out(1,string)
	}
    }

    # Pick a reasonable default.
    warning "Unable to read target-charset."
    return "UTF-8"
}

# Get the address of VAR.

proc get_var_address { var } {
    global gdb_prompt hex

    # Match output like:
    # $1 = (int *) 0x0
    # $5 = (int (*)()) 0
    # $6 = (int (*)()) 0x24 <function_bar>

    gdb_test_multiple "print &${var}" "get address of ${var}" {
	-re "\\\$\[0-9\]+ = \\(.*\\) (0|$hex)( <${var}>)?\[\r\n\]+${gdb_prompt} $"
	{
	    pass "get address of ${var}"
	    if { $expect_out(1,string) == "0" } {
		return "0x0"
	    } else {
		return $expect_out(1,string)
	    }
	}
    }
    return ""
}

# Return the frame number for the currently selected frame
proc get_current_frame_number {{test_name ""}} {
    global gdb_prompt

    if { $test_name == "" } {
	set test_name "get current frame number"
    }
    set frame_num -1
    gdb_test_multiple "frame" $test_name {
	-re "#(\[0-9\]+) .*$gdb_prompt $" {
	    set frame_num $expect_out(1,string)
	}
    }
    return $frame_num
}

# Get the current value for remotetimeout and return it.
proc get_remotetimeout { } {
    global gdb_prompt
    global decimal

    gdb_test_multiple "show remotetimeout" "" {
	-re "Timeout limit to wait for target to respond is ($decimal).*$gdb_prompt $" {
	    return $expect_out(1,string)
	}
    }

    # Pick the default that gdb uses
    warning "Unable to read remotetimeout"
    return 300
}

# Set the remotetimeout to the specified timeout.  Nothing is returned.
proc set_remotetimeout { timeout } {
    global gdb_prompt

    gdb_test_multiple "set remotetimeout $timeout" "" {
	-re "$gdb_prompt $" {
	    verbose "Set remotetimeout to $timeout\n"
	}
    }
}

# Get the target's current endianness and return it.
proc get_endianness { } {
    global gdb_prompt

    gdb_test_multiple "show endian" "determine endianness" {
	-re ".* (little|big) endian.*\r\n$gdb_prompt $" {
	    # Pass silently.
	    return $expect_out(1,string)
	}
    }
    return "little"
}

# Get the target's default endianness and return it.
gdb_caching_proc target_endianness {
    global gdb_prompt

    set me "target_endianness"

    set src { int main() { return 0; } }
    if {![gdb_simple_compile $me $src executable]} {
        return 0
    }

    clean_restart $obj
    if ![runto_main] {
        return 0
    }
    set res [get_endianness]

    gdb_exit
    remote_file build delete $obj

    return $res
}

# ROOT and FULL are file names.  Returns the relative path from ROOT
# to FULL.  Note that FULL must be in a subdirectory of ROOT.
# For example, given ROOT = /usr/bin and FULL = /usr/bin/ls, this
# will return "ls".

proc relative_filename {root full} {
    set root_split [file split $root]
    set full_split [file split $full]

    set len [llength $root_split]

    if {[eval file join $root_split]
	!= [eval file join [lrange $full_split 0 [expr {$len - 1}]]]} {
	error "$full not a subdir of $root"
    }

    return [eval file join [lrange $full_split $len end]]
}

# If GDB_PARALLEL exists, then set up the parallel-mode directories.
if {[info exists GDB_PARALLEL]} {
    if {[is_remote host]} {
	unset GDB_PARALLEL
    } else {
	file mkdir \
	    [make_gdb_parallel_path outputs] \
	    [make_gdb_parallel_path temp] \
	    [make_gdb_parallel_path cache]
    }
}

proc core_find {binfile {deletefiles {}} {arg ""}} {
    global objdir subdir

    set destcore "$binfile.core"
    file delete $destcore

    # Create a core file named "$destcore" rather than just "core", to
    # avoid problems with sys admin types that like to regularly prune all
    # files named "core" from the system.
    #
    # Arbitrarily try setting the core size limit to "unlimited" since
    # this does not hurt on systems where the command does not work and
    # allows us to generate a core on systems where it does.
    #
    # Some systems append "core" to the name of the program; others append
    # the name of the program to "core"; still others (like Linux, as of
    # May 2003) create cores named "core.PID".  In the latter case, we
    # could have many core files lying around, and it may be difficult to
    # tell which one is ours, so let's run the program in a subdirectory.
    set found 0
    set coredir [standard_output_file coredir.[getpid]]
    file mkdir $coredir
    catch "system \"(cd ${coredir}; ulimit -c unlimited; ${binfile} ${arg}; true) >/dev/null 2>&1\""
    #      remote_exec host "${binfile}"
    foreach i "${coredir}/core ${coredir}/core.coremaker.c ${binfile}.core" {
	if [remote_file build exists $i] {
	    remote_exec build "mv $i $destcore"
	    set found 1
	}
    }
    # Check for "core.PID".
    if { $found == 0 } {
	set names [glob -nocomplain -directory $coredir core.*]
	if {[llength $names] == 1} {
	    set corefile [file join $coredir [lindex $names 0]]
	    remote_exec build "mv $corefile $destcore"
	    set found 1
	}
    }
    if { $found == 0 } {
	# The braindamaged HPUX shell quits after the ulimit -c above
	# without executing ${binfile}.  So we try again without the
	# ulimit here if we didn't find a core file above.
	# Oh, I should mention that any "braindamaged" non-Unix system has
	# the same problem. I like the cd bit too, it's really neat'n stuff.
	catch "system \"(cd ${objdir}/${subdir}; ${binfile}; true) >/dev/null 2>&1\""
	foreach i "${objdir}/${subdir}/core ${objdir}/${subdir}/core.coremaker.c ${binfile}.core" {
	    if [remote_file build exists $i] {
		remote_exec build "mv $i $destcore"
		set found 1
	    }
	}
    }

    # Try to clean up after ourselves. 
    foreach deletefile $deletefiles {
	remote_file build delete [file join $coredir $deletefile]
    }
    remote_exec build "rmdir $coredir"
	
    if { $found == 0  } {
	warning "can't generate a core file - core tests suppressed - check ulimit -c"
	return ""
    }
    return $destcore
}

# gdb_target_symbol_prefix compiles a test program and then examines
# the output from objdump to determine the prefix (such as underscore)
# for linker symbol prefixes.

gdb_caching_proc gdb_target_symbol_prefix {
    # Compile a simple test program...
    set src { int main() { return 0; } }
    if {![gdb_simple_compile target_symbol_prefix $src executable]} {
        return 0
    }

    set prefix ""

    set objdump_program [gdb_find_objdump]
    set result [catch "exec $objdump_program --syms $obj" output]

    if { $result == 0 \
	&& ![regexp -lineanchor \
	     { ([^ a-zA-Z0-9]*)main$} $output dummy prefix] } {
	verbose "gdb_target_symbol_prefix: Could not find main in objdump output; returning null prefix" 2
    }

    file delete $obj

    return $prefix
}

# Return 1 if target supports scheduler locking, otherwise return 0.

gdb_caching_proc target_supports_scheduler_locking {
    global gdb_prompt

    set me "gdb_target_supports_scheduler_locking"

    set src { int main() { return 0; } }
    if {![gdb_simple_compile $me $src executable]} {
        return 0
    }

    clean_restart $obj
    if ![runto_main] {
        return 0
    }

    set supports_schedule_locking -1
    set current_schedule_locking_mode ""

    set test "reading current scheduler-locking mode"
    gdb_test_multiple "show scheduler-locking" $test {
	-re "Mode for locking scheduler during execution is \"(\[\^\"\]*)\".*$gdb_prompt" {
	    set current_schedule_locking_mode $expect_out(1,string)
	}
	-re "$gdb_prompt $" {
	    set supports_schedule_locking 0
	}
	timeout {
	    set supports_schedule_locking 0
	}
    }

    if { $supports_schedule_locking == -1 } {
	set test "checking for scheduler-locking support"
	gdb_test_multiple "set scheduler-locking $current_schedule_locking_mode" $test {
	    -re "Target '\[^'\]+' cannot support this command\..*$gdb_prompt $" {
		set supports_schedule_locking 0
	    }
	    -re "$gdb_prompt $" {
		set supports_schedule_locking 1
	    }
	    timeout {
		set supports_schedule_locking 0
	    }
	}
    }

    if { $supports_schedule_locking == -1 } {
	set supports_schedule_locking 0
    }

    gdb_exit
    remote_file build delete $obj
    verbose "$me:  returning $supports_schedule_locking" 2
    return $supports_schedule_locking
}

# Return 1 if compiler supports use of nested functions.  Otherwise,
# return 0.

gdb_caching_proc support_nested_function_tests {
    # Compile a test program containing a nested function
    return [gdb_can_simple_compile nested_func {
	int main () {
	    int foo () {
	        return 0;
	    }
	    return foo ();
	}
    } executable]
}

# gdb_target_symbol returns the provided symbol with the correct prefix
# prepended.  (See gdb_target_symbol_prefix, above.)

proc gdb_target_symbol { symbol } {
  set prefix [gdb_target_symbol_prefix]
  return "${prefix}${symbol}"
}

# gdb_target_symbol_prefix_flags_asm returns a string that can be
# added to gdb_compile options to define the C-preprocessor macro
# SYMBOL_PREFIX with a value that can be prepended to symbols
# for targets which require a prefix, such as underscore.
#
# This version (_asm) defines the prefix without double quotes
# surrounding the prefix.  It is used to define the macro
# SYMBOL_PREFIX for assembly language files.  Another version, below,
# is used for symbols in inline assembler in C/C++ files.
# 
# The lack of quotes in this version (_asm) makes it possible to
# define supporting macros in the .S file.  (The version which
# uses quotes for the prefix won't work for such files since it's
# impossible to define a quote-stripping macro in C.)
#
# It's possible to use this version (_asm) for C/C++ source files too,
# but a string is usually required in such files; providing a version
# (no _asm) which encloses the prefix with double quotes makes it
# somewhat easier to define the supporting macros in the test case.

proc gdb_target_symbol_prefix_flags_asm {} {
    set prefix [gdb_target_symbol_prefix]
    if {$prefix ne ""} {
	return "additional_flags=-DSYMBOL_PREFIX=$prefix"
    } else {
	return "";
    }
}

# gdb_target_symbol_prefix_flags returns the same string as
# gdb_target_symbol_prefix_flags_asm, above, but with the prefix
# enclosed in double quotes if there is a prefix.
#
# See the comment for gdb_target_symbol_prefix_flags_asm for an
# extended discussion.

proc gdb_target_symbol_prefix_flags {} {
    set prefix [gdb_target_symbol_prefix]
    if {$prefix ne ""} {
	return "additional_flags=-DSYMBOL_PREFIX=\"$prefix\""
    } else {
	return "";
    }
}

# A wrapper for 'remote_exec host' that passes or fails a test.
# Returns 0 if all went well, nonzero on failure.
# TEST is the name of the test, other arguments are as for remote_exec.

proc run_on_host { test program args } {
    verbose -log "run_on_host: $program $args"
    # remote_exec doesn't work properly if the output is set but the
    # input is the empty string -- so replace an empty input with
    # /dev/null.
    if {[llength $args] > 1 && [lindex $args 1] == ""} {
	set args [lreplace $args 1 1 "/dev/null"]
    }
    set result [eval remote_exec host [list $program] $args]
    verbose "result is $result"
    set status [lindex $result 0]
    set output [lindex $result 1]
    if {$status == 0} {
 	pass $test
 	return 0
    } else {
	verbose -log "run_on_host failed: $output"
	if { $output == "spawn failed" } {
	    unsupported $test
	} else {
	    fail $test
	}
	return -1
    }
}

# Return non-zero if "board_info debug_flags" mentions Fission.
# http://gcc.gnu.org/wiki/DebugFission
# Fission doesn't support everything yet.
# This supports working around bug 15954.

proc using_fission { } {
    set debug_flags [board_info [target_info name] debug_flags]
    return [regexp -- "-gsplit-dwarf" $debug_flags]
}

# Search LISTNAME in uplevel LEVEL caller and set variables according to the
# list of valid options with prefix PREFIX described by ARGSET.
#
# The first member of each one- or two-element list in ARGSET defines the
# name of a variable that will be added to the caller's scope.
#
# If only one element is given to describe an option, it the value is
# 0 if the option is not present in (the caller's) ARGS or 1 if
# it is.
#
# If two elements are given, the second element is the default value of
# the variable.  This is then overwritten if the option exists in ARGS.
# If EVAL, then subst is called on the value, which allows variables
# to be used.
#
# Any parse_args elements in (the caller's) ARGS will be removed, leaving
# any optional components.
#
# Example:
# proc myproc {foo args} {
#   parse_list args 1 {{bar} {baz "abc"} {qux}} "-" false
#    # ...
# }
# myproc ABC -bar -baz DEF peanut butter
# will define the following variables in myproc:
# foo (=ABC), bar (=1), baz (=DEF), and qux (=0)
# args will be the list {peanut butter}

proc parse_list { level listname argset prefix eval } {
    upvar $level $listname args

    foreach argument $argset {
	if {[llength $argument] == 1} {
	    # Normalize argument, strip leading/trailing whitespace.
	    # Allows us to treat {foo} and { foo } the same.
	    set argument [string trim $argument]

	    # No default specified, so we assume that we should set
	    # the value to 1 if the arg is present and 0 if it's not.
	    # It is assumed that no value is given with the argument.
	    set pattern "$prefix$argument"
	    set result [lsearch -exact $args $pattern]

	    if {$result != -1} then {
		set value 1
		set args [lreplace $args $result $result]
	    } else {
		set value 0
	    }
	    uplevel $level [list set $argument $value]
	} elseif {[llength $argument] == 2} {
	    # There are two items in the argument.  The second is a
	    # default value to use if the item is not present.
	    # Otherwise, the variable is set to whatever is provided
	    # after the item in the args.
	    set arg [lindex $argument 0]
	    set pattern "$prefix[lindex $arg 0]"
	    set result [lsearch -exact $args $pattern]

	    if {$result != -1} then {
		set value [lindex $args [expr $result+1]]
		if { $eval } {
		    set value [uplevel [expr $level + 1] [list subst $value]]
		}
		set args [lreplace $args $result [expr $result+1]]
	    } else {
		set value [lindex $argument 1]
		if { $eval } {
		    set value [uplevel $level [list subst $value]]
		}
	    }
	    uplevel $level [list set $arg $value]
	} else {
	    error "Badly formatted argument \"$argument\" in argument set"
	}
    }
}

# Search the caller's args variable and set variables according to the list of
# valid options described by ARGSET.

proc parse_args { argset } {
    parse_list 2 args $argset "-" false

    # The remaining args should be checked to see that they match the
    # number of items expected to be passed into the procedure...
}

# Process the caller's options variable and set variables according
# to the list of valid options described by OPTIONSET.

proc parse_options { optionset } {
    parse_list 2 options $optionset "" true

    # Require no remaining options.
    upvar 1 options options
    if { [llength $options] != 0 } {
	error "Options left unparsed: $options"
    }
}

# Capture the output of COMMAND in a string ignoring PREFIX (a regexp);
# return that string.

proc capture_command_output { command prefix } {
    global gdb_prompt
    global expect_out

    set output_string ""
    gdb_test_multiple "$command" "capture_command_output for $command" {
	-re "[string_to_regexp ${command}]\[\r\n\]+${prefix}(.*)\[\r\n\]+$gdb_prompt $" {
	    set output_string $expect_out(1,string)
	}
    }
    return $output_string
}

# A convenience function that joins all the arguments together, with a
# regexp that matches exactly one end of line in between each argument.
# This function is ideal to write the expected output of a GDB command
# that generates more than a couple of lines, as this allows us to write
# each line as a separate string, which is easier to read by a human
# being.

proc multi_line { args } {
    if { [llength $args] == 1 } {
	set hint "forgot {*} before list argument?"
	error "multi_line called with one argument ($hint)"
    }
    return [join $args "\r\n"]
}

# Similar to the above, but while multi_line is meant to be used to
# match GDB output, this one is meant to be used to build strings to
# send as GDB input.

proc multi_line_input { args } {
    return [join $args "\n"]
}

# Return the version of the DejaGnu framework.
#
# The return value is a list containing the major, minor and patch version
# numbers.  If the version does not contain a minor or patch number, they will
# be set to 0.  For example:
#
#   1.6   -> {1 6 0}
#   1.6.1 -> {1 6 1}
#   2     -> {2 0 0}

proc dejagnu_version { } {
    # The frame_version variable is defined by DejaGnu, in runtest.exp.
    global frame_version

    verbose -log "DejaGnu version: $frame_version"
    verbose -log "Expect version: [exp_version]"
    verbose -log "Tcl version: [info tclversion]"

    set dg_ver [split $frame_version .]

    while { [llength $dg_ver] < 3 } {
	lappend dg_ver 0
    }

    return $dg_ver
}

# Define user-defined command COMMAND using the COMMAND_LIST as the
# command's definition.  The terminating "end" is added automatically.

proc gdb_define_cmd {command command_list} {
    global gdb_prompt

    set input [multi_line_input {*}$command_list "end"]
    set test "define $command"

    gdb_test_multiple "define $command" $test {
	-re "End with"  {
	    gdb_test_multiple $input $test {
		-re "\r\n$gdb_prompt " {
		}
	    }
	}
    }
}

# Override the 'cd' builtin with a version that ensures that the
# log file keeps pointing at the same file.  We need this because
# unfortunately the path to the log file is recorded using an
# relative path name, and, we sometimes need to close/reopen the log
# after changing the current directory.  See get_compiler_info.

rename cd builtin_cd

proc cd { dir } {

    # Get the existing log file flags.
    set log_file_info [log_file -info]

    # Split the flags into args and file name.
    set log_file_flags ""
    set log_file_file ""
    foreach arg [ split "$log_file_info" " "] {
	if [string match "-*" $arg] {
	    lappend log_file_flags $arg
	} else {
	    lappend log_file_file $arg
	}
    }

    # If there was an existing file, ensure it is an absolute path, and then
    # reset logging.
    if { $log_file_file != "" } {
	set log_file_file [file normalize $log_file_file]
	log_file
	log_file $log_file_flags "$log_file_file"
    }

    # Call the builtin version of cd.
    builtin_cd $dir
}

# Return a list of all languages supported by GDB, suitable for use in
# 'set language NAME'.  This doesn't include either the 'local' or
# 'auto' keywords.
proc gdb_supported_languages {} {
    return [list c objective-c c++ d go fortran modula-2 asm pascal \
		opencl rust minimal ada]
}

# Check if debugging is enabled for gdb.

proc gdb_debug_enabled { } {
    global gdbdebug

    # If not already read, get the debug setting from environment or board setting.
    if {![info exists gdbdebug]} {
	global env
	if [info exists env(GDB_DEBUG)] {
	    set gdbdebug $env(GDB_DEBUG)
	} elseif [target_info exists gdb,debug] {
	    set gdbdebug [target_info gdb,debug]
	} else {
	    return 0
	}
    }

    # Ensure it not empty.
    return [expr { $gdbdebug != "" }]
}

# Turn on debugging if enabled, or reset if already on.

proc gdb_debug_init { } {

    global gdb_prompt

    if ![gdb_debug_enabled] {
      return;
    }

    # First ensure logging is off.
    send_gdb "set logging enabled off\n"

    set debugfile [standard_output_file gdb.debug]
    send_gdb "set logging file $debugfile\n"

    send_gdb "set logging debugredirect\n"

    global gdbdebug
    foreach entry [split $gdbdebug ,] {
      send_gdb "set debug $entry 1\n"
    }

    # Now that everything is set, enable logging.
    send_gdb "set logging enabled on\n"
    gdb_expect 10 {
	-re "Copying output to $debugfile.*Redirecting debug output to $debugfile.*$gdb_prompt $" {}
	timeout { warning "Couldn't set logging file" }
    }
}

# Check if debugging is enabled for gdbserver.

proc gdbserver_debug_enabled { } {
    # Always disabled for GDB only setups.
    return 0
}

# Open the file for logging gdb input

proc gdb_stdin_log_init { } {
    gdb_persistent_global in_file

    if {[info exists in_file]} {
      # Close existing file.
      catch "close $in_file"
    }

    set logfile [standard_output_file_with_gdb_instance gdb.in]
    set in_file [open $logfile w]
}

# Write to the file for logging gdb input.
# TYPE can be one of the following:
# "standard" : Default. Standard message written to the log
# "answer" : Answer to a question (eg "Y"). Not written the log.
# "optional" : Optional message. Not written to the log.

proc gdb_stdin_log_write { message {type standard} } {

    global in_file
    if {![info exists in_file]} {
      return
    }

    # Check message types.
    switch -regexp -- $type {
        "answer" {
            return
        }
        "optional" {
            return
        }
    }

    # Write to the log and make sure the output is there, even in case
    # of crash.
    puts -nonewline $in_file "$message"
    flush $in_file
}

# Write the command line used to invocate gdb to the cmd file.

proc gdb_write_cmd_file { cmdline } {
    set logfile [standard_output_file_with_gdb_instance gdb.cmd]
    set cmd_file [open $logfile w]
    puts $cmd_file $cmdline
    catch "close $cmd_file"
}

# Compare contents of FILE to string STR.  Pass with MSG if equal, otherwise
# fail with MSG.

proc cmp_file_string { file str msg } {
    if { ![file exists $file]} {
	fail "$msg"
	return
    }

    set caught_error [catch {
	set fp [open "$file" r]
	set file_contents [read $fp]
	close $fp
    } error_message]
    if { $caught_error } then {
	error "$error_message"
	fail "$msg"
	return
    }

    if { $file_contents == $str } {
	pass "$msg"
    } else {
	fail "$msg"
    }
}

# Does the compiler support CTF debug output using '-gctf' compiler
# flag?  If not then we should skip these tests.  We should also
# skip them if libctf was explicitly disabled.

gdb_caching_proc skip_ctf_tests {
    global enable_libctf

    if {$enable_libctf eq "no"} {
	return 1
    }

    set can_ctf [gdb_can_simple_compile ctfdebug {
	int main () {
	    return 0;
	}
    } executable "additional_flags=-gctf"]

    return [expr {!$can_ctf}]
}

# Return 1 if compiler supports -gstatement-frontiers.  Otherwise,
# return 0.

gdb_caching_proc supports_statement_frontiers {
    return [gdb_can_simple_compile supports_statement_frontiers {
	int main () {
	    return 0;
	}
    } executable "additional_flags=-gstatement-frontiers"]
}

# Return 1 if compiler supports -mmpx -fcheck-pointer-bounds.  Otherwise,
# return 0.

gdb_caching_proc supports_mpx_check_pointer_bounds {
    set flags "additional_flags=-mmpx additional_flags=-fcheck-pointer-bounds"
    return [gdb_can_simple_compile supports_mpx_check_pointer_bounds {
	int main () {
	    return 0;
	}
    } executable $flags]
}

# Return 1 if compiler supports -fcf-protection=.  Otherwise,
# return 0.

gdb_caching_proc supports_fcf_protection {
    return [gdb_can_simple_compile supports_fcf_protection {
	int main () {
	    return 0;
	}
  } executable "additional_flags=-fcf-protection=full"]
}

# Return 1 if symbols were read in using -readnow.  Otherwise, return 0.

proc readnow { args } {
    if { [llength $args] == 1 } {
	set re [lindex $args 0]
    } else {
	set re ""
    }

    set readnow_p 0
    # Given the listing from the following command can be very verbose, match
    # the patterns line-by-line.  This prevents timeouts from waiting for
    # too much data to come at once.
    set cmd "maint print objfiles $re"
    gdb_test_multiple $cmd "" -lbl {
	-re "\r\n.gdb_index: faked for \"readnow\"" {
	    # Record the we've seen the above pattern.
	    set readnow_p 1
	    exp_continue
	}
	-re -wrap "" {
	    # We don't care about any other input.
	}
    }

    return $readnow_p
}

# Return index name if symbols were read in using an index.
# Otherwise, return "".

proc have_index { objfile } {

    set res ""
    set cmd "maint print objfiles $objfile"
    gdb_test_multiple $cmd "" -lbl {
	-re "\r\n.gdb_index: faked for \"readnow\"" {
	    set res ""
	    exp_continue
	}
	-re "\r\n.gdb_index:" {
	    set res "gdb_index"
	    exp_continue
	}
	-re "\r\n.debug_names:" {
	    set res "debug_names"
	    exp_continue
	}
	-re -wrap "" {
	    # We don't care about any other input.
	}
    }

    return $res
}

# Return 1 if partial symbols are available.  Otherwise, return 0.

proc psymtabs_p {  } {
    global gdb_prompt

    set cmd "maint info psymtab"
    gdb_test_multiple $cmd "" {
	-re "$cmd\r\n$gdb_prompt $" {
	    return 0
	}
	-re -wrap "" {
	    return 1
	}
    }

    return 0
}

# Verify that partial symtab expansion for $filename has state $readin.

proc verify_psymtab_expanded { filename readin } {
    global gdb_prompt

    set cmd "maint info psymtab"
    set test "$cmd: $filename: $readin"
    set re [multi_line \
		"  \{ psymtab \[^\r\n\]*$filename\[^\r\n\]*" \
		"    readin $readin" \
		".*"]

    gdb_test_multiple $cmd $test {
	-re "$cmd\r\n$gdb_prompt $" {
	    unsupported $gdb_test_name
	}
	-re -wrap $re {
	    pass $gdb_test_name
	}
    }
}

# Add a .gdb_index section to PROGRAM.
# PROGRAM is assumed to be the output of standard_output_file.
# Returns the 0 if there is a failure, otherwise 1.
#
# STYLE controls which style of index to add, if needed.  The empty
# string (the default) means .gdb_index; "-dwarf-5" means .debug_names.

proc add_gdb_index { program {style ""} } {
    global srcdir GDB env BUILD_DATA_DIRECTORY
    set contrib_dir "$srcdir/../contrib"
    set env(GDB) "$GDB --data-directory=$BUILD_DATA_DIRECTORY"
    set result [catch "exec $contrib_dir/gdb-add-index.sh $style $program" output]
    if { $result != 0 } {
	verbose -log "result is $result"
	verbose -log "output is $output"
	return 0
    }

    return 1
}

# Add a .gdb_index section to PROGRAM, unless it alread has an index
# (.gdb_index/.debug_names).  Gdb doesn't support building an index from a
# program already using one.  Return 1 if a .gdb_index was added, return 0
# if it already contained an index, and -1 if an error occurred.
#
# STYLE controls which style of index to add, if needed.  The empty
# string (the default) means .gdb_index; "-dwarf-5" means .debug_names.

proc ensure_gdb_index { binfile {style ""} } {
    global decimal

    set testfile [file tail $binfile]
    set test "check if index present"
    set has_index 0
    set has_readnow 0
    gdb_test_multiple "mt print objfiles ${testfile}" $test -lbl {
	-re "\r\n\\.gdb_index: version ${decimal}(?=\r\n)" {
	    set has_index 1
	    gdb_test_lines "" $gdb_test_name ".*"
	}
	-re "\r\n\\.debug_names: exists(?=\r\n)" {
	    set has_index 1
	    gdb_test_lines "" $gdb_test_name ".*"
	}
	-re "\r\nPsymtabs:(?=\r\n)" {
	    gdb_test_lines "" $gdb_test_name ".*"
	}
	-re ".gdb_index: faked for \"readnow\"" {
	    set has_readnow 1
	    gdb_test_lines "" $gdb_test_name ".*"
	}
	-re -wrap "" {
	    fail $gdb_test_name
	}
    }

    if { $has_index } {
	return 0
    }

    if { $has_readnow } {
	return -1
    }

    if { [add_gdb_index $binfile $style] == "1" } {
	return 1
    }

    return -1
}

# Return 1 if executable contains .debug_types section.  Otherwise, return 0.

proc debug_types { } {
    global hex

    set cmd "maint info sections"
    gdb_test_multiple $cmd "" {
	-re -wrap "at $hex: .debug_types.*" {
	    return 1
	}
	-re -wrap "" {
	    return 0
	}
    }

    return 0
}

# Return the addresses in the line table for FILE for which is_stmt is true.

proc is_stmt_addresses { file } {
    global decimal
    global hex

    set is_stmt [list]

    gdb_test_multiple "maint info line-table $file" "" {
	-re "\r\n$decimal\[ \t\]+$decimal\[ \t\]+($hex)\[ \t\]+Y\[^\r\n\]*" {
	    lappend is_stmt $expect_out(1,string)
	    exp_continue
	}
	-re -wrap "" {
	}
    }

    return $is_stmt
}

# Return 1 if hex number VAL is an element of HEXLIST.

proc hex_in_list { val hexlist } {
    # Normalize val by removing 0x prefix, and leading zeros.
    set val [regsub ^0x $val ""]
    set val [regsub ^0+ $val "0"]

    set re 0x0*$val
    set index [lsearch -regexp $hexlist $re]
    return [expr $index != -1]
}

# Override proc NAME to proc OVERRIDE for the duration of the execution of
# BODY.

proc with_override { name override body } {
    # Implementation note: It's possible to implement the override using
    # rename, like this:
    #   rename $name save_$name
    #   rename $override $name
    #   set code [catch {uplevel 1 $body} result]
    #   rename $name $override
    #   rename save_$name $name
    # but there are two issues here:
    # - the save_$name might clash with an existing proc
    # - the override is no longer available under its original name during
    #   the override
    # So, we use this more elaborate but cleaner mechanism.

    # Save the old proc, if it exists.
    if { [info procs $name] != "" } {
	set old_args [info args $name]
	set old_body [info body $name]
	set existed true
    } else {
	set existed false
    }

    # Install the override.
    set new_args [info args $override]
    set new_body [info body $override]
    eval proc $name {$new_args} {$new_body}

    # Execute body.
    set code [catch {uplevel 1 $body} result]

    # Restore old proc if it existed on entry, else delete it.
    if { $existed } {
	eval proc $name {$old_args} {$old_body}
    } else {
	rename $name ""
    }

    # Return as appropriate.
    if { $code == 1 } {
        global errorInfo errorCode
        return -code error -errorinfo $errorInfo -errorcode $errorCode $result
    } elseif { $code > 1 } {
        return -code $code $result
    }

    return $result
}

# Setup tuiterm.exp environment.  To be used in test-cases instead of
# "load_lib tuiterm.exp".  Calls initialization function and schedules
# finalization function.
proc tuiterm_env { } {
    load_lib tuiterm.exp
}

# Dejagnu has a version of note, but usage is not allowed outside of dejagnu.
# Define a local version.
proc gdb_note { message } {
    verbose -- "NOTE: $message" 0
}

# Return 1 if compiler supports -fuse-ld=gold, otherwise return 0.
gdb_caching_proc have_fuse_ld_gold {
    set me "have_fuse_ld_gold"
    set flags "additional_flags=-fuse-ld=gold"
    set src { int main() { return 0; } }
    return [gdb_simple_compile $me $src executable $flags]
}

# Return 1 if compiler supports scalar_storage_order attribute, otherwise
# return 0.
gdb_caching_proc supports_scalar_storage_order_attribute {
    set me "supports_scalar_storage_order_attribute"
    set src {
	#include <string.h>
	struct sle {
	    int v;
	} __attribute__((scalar_storage_order("little-endian")));
	struct sbe {
	    int v;
	} __attribute__((scalar_storage_order("big-endian")));
	struct sle sle;
	struct sbe sbe;
	int main () {
	    sle.v = sbe.v = 0x11223344;
	    int same = memcmp (&sle, &sbe, sizeof (int)) == 0;
	    int sso = !same;
	    return sso;
	}
    }
    if { ![gdb_simple_compile $me $src executable ""] } {
	return 0
    }

    set result [remote_exec target $obj]
    set status [lindex $result 0]
    set output [lindex $result 1]
    if { $output != "" } {
	return 0
    }

    return $status
}

# Return 1 if compiler supports __GNUC__, otherwise return 0.
gdb_caching_proc supports_gnuc {
    set me "supports_gnuc"
    set src {
	#ifndef __GNUC__
	#error "No gnuc"
	#endif
    }
    return [gdb_simple_compile $me $src object ""]
}

# Return 1 if target supports mpx, otherwise return 0.
gdb_caching_proc have_mpx {
    global srcdir

    set me "have_mpx"
    if { ![istarget "i?86-*-*"] && ![istarget "x86_64-*-*"] } {
        verbose "$me: target does not support mpx, returning 0" 2
        return 0
    }

    # Compile a test program.
    set src {
       #include "nat/x86-cpuid.h"

        int main() {
	  unsigned int eax, ebx, ecx, edx;

	  if (!__get_cpuid (1, &eax, &ebx, &ecx, &edx))
	    return 0;

	  if ((ecx & bit_OSXSAVE) == bit_OSXSAVE)
	    {
	      if (__get_cpuid_max (0, (void *)0) < 7)
		return 0;

		__cpuid_count (7, 0, eax, ebx, ecx, edx);

		if ((ebx & bit_MPX) == bit_MPX)
		  return 1;

	    }
	  return 0;
	}
    }
    set compile_flags "incdir=${srcdir}/.."
    if {![gdb_simple_compile $me $src executable $compile_flags]} {
        return 0
    }

    set result [remote_exec target $obj]
    set status [lindex $result 0]
    set output [lindex $result 1]
    if { $output != "" } {
	set status 0
    }

    remote_file build delete $obj

    verbose "$me:  returning $status" 2
    return $status
}

# Return 1 if target supports avx, otherwise return 0.
gdb_caching_proc have_avx {
    global srcdir

    set me "have_avx"
    if { ![istarget "i?86-*-*"] && ![istarget "x86_64-*-*"] } {
        verbose "$me: target does not support avx, returning 0" 2
        return 0
    }

    # Compile a test program.
    set src {
       #include "nat/x86-cpuid.h"

	int main() {
	  unsigned int eax, ebx, ecx, edx;

	if (!x86_cpuid (1, &eax, &ebx, &ecx, &edx))
	  return 0;

	if ((ecx & (bit_AVX | bit_OSXSAVE)) == (bit_AVX | bit_OSXSAVE))
	  return 1;
	else
	  return 0;
	}
    }
    set compile_flags "incdir=${srcdir}/.."
    if {![gdb_simple_compile $me $src executable $compile_flags]} {
        return 0
    }

    set result [remote_exec target $obj]
    set status [lindex $result 0]
    set output [lindex $result 1]
    if { $output != "" } {
	set status 0
    }

    remote_file build delete $obj

    verbose "$me: returning $status" 2
    return $status
}

# Called as either:
# - require EXPR VAL
# - require EXPR OP VAL
# In the first case, OP is ==.
#
# Require EXPR OP VAL, where EXPR is evaluated in caller context.  If not,
# return in the caller's context.

proc require { fn arg1 {arg2 ""} } {
    if { $arg2 == "" } {
	set op ==
	set val $arg1
    } else {
	set op $arg1
	set val $arg2
    }
    set res [uplevel 1 $fn]
    if { [expr $res $op $val] } {
	return
    }

    switch "$fn $op $val" {
	"gdb_skip_xml_test == 0" { set msg "missing xml support" }
	"ensure_gdb_index $binfile != -1" -
	"ensure_gdb_index $binfile -dwarf-5 != -1" {
	    set msg "Couldn't ensure index in binfile"
	}
	"use_gdb_stub == 0" {
	    set msg "Remote stub used"
	}
	default { set msg "$fn != $val" }
    }

    untested $msg
    return -code return 0
}

# Always load compatibility stuff.
load_lib future.exp<|MERGE_RESOLUTION|>--- conflicted
+++ resolved
@@ -3688,11 +3688,7 @@
 
 proc skip_inline_frame_tests {} {
     # GDB only recognizes inlining information in DWARF.
-<<<<<<< HEAD
-    if { ! [test_debug_format "DWARF *"] } {
-=======
     if { ! [test_debug_format "DWARF \[0-9\]"] } {
->>>>>>> ba4ba971
 	return 1
     }
 
@@ -3711,11 +3707,7 @@
 
 proc skip_inline_var_tests {} {
     # GDB only recognizes inlining information in DWARF.
-<<<<<<< HEAD
-    if { ! [test_debug_format "DWARF *"] } {
-=======
     if { ! [test_debug_format "DWARF \[0-9\]"] } {
->>>>>>> ba4ba971
 	return 1
     }
 
