--- conflicted
+++ resolved
@@ -49,11 +49,7 @@
 }
 
 get_debug_format
-<<<<<<< HEAD
-set non_dwarf [expr ! [test_debug_format "DWARF *"]]
-=======
 set non_dwarf [expr ! [test_debug_format "DWARF \[0-9\]"]]
->>>>>>> ba4ba971
 
 # First, run to after we've constructed all the objects:
 
