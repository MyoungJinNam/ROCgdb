--- conflicted
+++ resolved
@@ -1,9 +1,5 @@
-<<<<<<< HEAD
-# Copyright 2002-2021 Free Software Foundation, Inc.
+# Copyright 2002-2022 Free Software Foundation, Inc.
 # Copyright (C) 2020-2021 Advanced Micro Devices, Inc. All rights reserved.
-=======
-# Copyright 2002-2022 Free Software Foundation, Inc.
->>>>>>> ef6ec333
 
 # This program is free software; you can redistribute it and/or modify
 # it under the terms of the GNU General Public License as published by
