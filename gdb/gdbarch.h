--- conflicted
+++ resolved
@@ -130,11 +130,6 @@
   allocation,
 };
 
-<<<<<<< HEAD
-/* 64-bits is sufficient for all known architectures.  */
-typedef uint64_t simd_lanes_mask_t;
-
-=======
 /* Callback types for 'read_core_file_mappings' gdbarch method.  */
 
 using read_core_file_mappings_pre_loop_ftype =
@@ -147,7 +142,9 @@
 			   ULONGEST file_ofs,
 			   const char *filename,
 			   const bfd_build_id *build_id)>;
->>>>>>> 8155b853
+
+/* 64-bits is sufficient for all known architectures.  */
+typedef uint64_t simd_lanes_mask_t;
 
 
 /* The following are pre-initialized by GDBARCH.  */
