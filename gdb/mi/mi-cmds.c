--- conflicted
+++ resolved
@@ -1,10 +1,6 @@
 /* MI Command Set for GDB, the GNU debugger.
-<<<<<<< HEAD
-   Copyright (C) 2000-2020 Free Software Foundation, Inc.
-   Copyright (C) 2020 Advanced Micro Devices, Inc. All rights reserved.
-=======
    Copyright (C) 2000-2021 Free Software Foundation, Inc.
->>>>>>> b5b5650a
+   Copyright (C) 2020-2021 Advanced Micro Devices, Inc. All rights reserved.
 
    Contributed by Cygnus Solutions (a Red Hat company).
 
