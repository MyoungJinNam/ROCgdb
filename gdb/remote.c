--- conflicted
+++ resolved
@@ -1000,15 +1000,6 @@
 static const struct program_space_key<char, gdb::xfree_deleter<char>>
   remote_pspace_data;
 
-<<<<<<< HEAD
-=======
-/* The variable registered as the control variable used by the
-   remote exec-file commands.  While the remote exec-file setting is
-   per-program-space, the set/show machinery uses this as the 
-   location of the remote exec-file value.  */
-static std::string remote_exec_file_var;
-
->>>>>>> 1a98bb55
 /* The size to align memory write packets, when practical.  The protocol
    does not guarantee any alignment, and gdb will generate short
    writes and unaligned writes, but even as a best-effort attempt this
@@ -1354,22 +1345,20 @@
 /* Setter for the "remote exec-file" setting.  */
 
 static void
-set_remote_exec_file (std::string value)
-{
-<<<<<<< HEAD
+set_remote_exec_file (const std::string &value)
+{
   set_pspace_remote_exec_file (current_program_space, value);
-=======
-  set_pspace_remote_exec_file (current_program_space,
-			       remote_exec_file_var.c_str ());
->>>>>>> 1a98bb55
 }
 
 /* Getter for the "remote exec-file" setting.  */
 
-static std::string
+static const std::string &
 get_remote_exec_file_std_str ()
 {
-  return get_remote_exec_file ();
+  /* Until we convert get_remote_exec_file to return an std::string.  */
+  static std::string scratch;
+  scratch = get_remote_exec_file ();
+  return scratch;
 }
 
 static int
@@ -2251,11 +2240,7 @@
        packet < &remote_protocol_packets[PACKET_MAX];
        packet++)
     {
-<<<<<<< HEAD
-      if (&packet->detect == c->var->get_p<enum auto_boolean> ())
-=======
       if (&packet->detect == &c->var->get<enum auto_boolean> ())
->>>>>>> 1a98bb55
 	{
 	  show_packet_config_cmd (packet);
 	  return;
