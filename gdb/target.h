/* Interface between GDB and target environments, including files and processes

   Copyright (C) 1990-2021 Free Software Foundation, Inc.
   Copyright (C) 2020-2021 Advanced Micro Devices, Inc. All rights reserved.

   Contributed by Cygnus Support.  Written by John Gilmore.

   This file is part of GDB.

   This program is free software; you can redistribute it and/or modify
   it under the terms of the GNU General Public License as published by
   the Free Software Foundation; either version 3 of the License, or
   (at your option) any later version.

   This program is distributed in the hope that it will be useful,
   but WITHOUT ANY WARRANTY; without even the implied warranty of
   MERCHANTABILITY or FITNESS FOR A PARTICULAR PURPOSE.  See the
   GNU General Public License for more details.

   You should have received a copy of the GNU General Public License
   along with this program.  If not, see <http://www.gnu.org/licenses/>.  */

#if !defined (TARGET_H)
#define TARGET_H

struct objfile;
struct ui_file;
struct mem_attrib;
struct target_ops;
struct bp_location;
struct bp_target_info;
struct regcache;
struct trace_state_variable;
struct trace_status;
struct uploaded_tsv;
struct uploaded_tp;
struct static_tracepoint_marker;
struct traceframe_info;
struct expression;
struct dcache_struct;
struct inferior;

#include "infrun.h" /* For enum exec_direction_kind.  */
#include "breakpoint.h" /* For enum bptype.  */
#include "gdbsupport/scoped_restore.h"
#include "gdbsupport/refcounted-object.h"
#include "target-section.h"

/* This include file defines the interface between the main part
   of the debugger, and the part which is target-specific, or
   specific to the communications interface between us and the
   target.

   A TARGET is an interface between the debugger and a particular
   kind of file or process.  Targets can be STACKED in STRATA,
   so that more than one target can potentially respond to a request.
   In particular, memory accesses will walk down the stack of targets
   until they find a target that is interested in handling that particular
   address.  STRATA are artificial boundaries on the stack, within
   which particular kinds of targets live.  Strata exist so that
   people don't get confused by pushing e.g. a process target and then
   a file target, and wondering why they can't see the current values
   of variables any more (the file target is handling them and they
   never get to the process target).  So when you push a file target,
   it goes into the file stratum, which is always below the process
   stratum.

   Note that rather than allow an empty stack, we always have the
   dummy target at the bottom stratum, so we can call the target
   methods without checking them.  */

#include "target/target.h"
#include "target/resume.h"
#include "target/wait.h"
#include "target/waitstatus.h"
#include "bfd.h"
#include "symtab.h"
#include "memattr.h"
#include "gdbsupport/gdb_signals.h"
#include "btrace.h"
#include "record.h"
#include "command.h"
#include "disasm.h"
#include "tracepoint.h"
#include "displaced-stepping.h"

#include "gdbsupport/break-common.h" /* For enum target_hw_bp_type.  */

enum strata
  {
    dummy_stratum,		/* The lowest of the low */
    file_stratum,		/* Executable files, etc */
    process_stratum,		/* Executing processes or core dump files */
    thread_stratum,		/* Executing threads */
    record_stratum,		/* Support record debugging */
    arch_stratum,		/* Architecture overrides */
    debug_stratum		/* Target debug.  Must be last.  */
  };

enum thread_control_capabilities
  {
    tc_none = 0,		/* Default: can't control thread execution.  */
    tc_schedlock = 1,		/* Can lock the thread scheduler.  */
  };

/* The structure below stores information about a system call.
   It is basically used in the "catch syscall" command, and in
   every function that gives information about a system call.
   
   It's also good to mention that its fields represent everything
   that we currently know about a syscall in GDB.  */
struct syscall
  {
    /* The syscall number.  */
    int number;

    /* The syscall name.  */
    const char *name;
  };

/* Return a pretty printed form of TARGET_OPTIONS.  */
extern std::string target_options_to_string (target_wait_flags target_options);

/* Possible types of events that the inferior handler will have to
   deal with.  */
enum inferior_event_type
  {
    /* Process a normal inferior event which will result in target_wait
       being called.  */
    INF_REG_EVENT,
    /* We are called to do stuff after the inferior stops.  */
    INF_EXEC_COMPLETE,
  };

/* Target objects which can be transfered using target_read,
   target_write, et cetera.  */

enum target_object
{
  /* AVR target specific transfer.  See "avr-tdep.c" and "remote.c".  */
  TARGET_OBJECT_AVR,
  /* Transfer up-to LEN bytes of memory starting at OFFSET.  */
  TARGET_OBJECT_MEMORY,
  /* Memory, avoiding GDB's data cache and trusting the executable.
     Target implementations of to_xfer_partial never need to handle
     this object, and most callers should not use it.  */
  TARGET_OBJECT_RAW_MEMORY,
  /* Memory known to be part of the target's stack.  This is cached even
     if it is not in a region marked as such, since it is known to be
     "normal" RAM.  */
  TARGET_OBJECT_STACK_MEMORY,
  /* Memory known to be part of the target code.   This is cached even
     if it is not in a region marked as such.  */
  TARGET_OBJECT_CODE_MEMORY,
  /* Kernel Unwind Table.  See "ia64-tdep.c".  */
  TARGET_OBJECT_UNWIND_TABLE,
  /* Transfer auxilliary vector.  */
  TARGET_OBJECT_AUXV,
  /* StackGhost cookie.  See "sparc-tdep.c".  */
  TARGET_OBJECT_WCOOKIE,
  /* Target memory map in XML format.  */
  TARGET_OBJECT_MEMORY_MAP,
  /* Flash memory.  This object can be used to write contents to
     a previously erased flash memory.  Using it without erasing
     flash can have unexpected results.  Addresses are physical
     address on target, and not relative to flash start.  */
  TARGET_OBJECT_FLASH,
  /* Available target-specific features, e.g. registers and coprocessors.
     See "target-descriptions.c".  ANNEX should never be empty.  */
  TARGET_OBJECT_AVAILABLE_FEATURES,
  /* Currently loaded libraries, in XML format.  */
  TARGET_OBJECT_LIBRARIES,
  /* Currently loaded libraries specific for SVR4 systems, in XML format.  */
  TARGET_OBJECT_LIBRARIES_SVR4,
  /* Currently loaded libraries specific to AIX systems, in XML format.  */
  TARGET_OBJECT_LIBRARIES_AIX,
  /* Get OS specific data.  The ANNEX specifies the type (running
     processes, etc.).  The data being transfered is expected to follow
     the DTD specified in features/osdata.dtd.  */
  TARGET_OBJECT_OSDATA,
  /* Extra signal info.  Usually the contents of `siginfo_t' on unix
     platforms.  */
  TARGET_OBJECT_SIGNAL_INFO,
  /* The list of threads that are being debugged.  */
  TARGET_OBJECT_THREADS,
  /* Collected static trace data.  */
  TARGET_OBJECT_STATIC_TRACE_DATA,
  /* Traceframe info, in XML format.  */
  TARGET_OBJECT_TRACEFRAME_INFO,
  /* Load maps for FDPIC systems.  */
  TARGET_OBJECT_FDPIC,
  /* Darwin dynamic linker info data.  */
  TARGET_OBJECT_DARWIN_DYLD_INFO,
  /* OpenVMS Unwind Information Block.  */
  TARGET_OBJECT_OPENVMS_UIB,
  /* Branch trace data, in XML format.  */
  TARGET_OBJECT_BTRACE,
  /* Branch trace configuration, in XML format.  */
  TARGET_OBJECT_BTRACE_CONF,
  /* The pathname of the executable file that was run to create
     a specified process.  ANNEX should be a string representation
     of the process ID of the process in question, in hexadecimal
     format.  */
  TARGET_OBJECT_EXEC_FILE,
  /* FreeBSD virtual memory mappings.  */
  TARGET_OBJECT_FREEBSD_VMMAP,
  /* FreeBSD process strings.  */
  TARGET_OBJECT_FREEBSD_PS_STRINGS,
  /* Possible future objects: TARGET_OBJECT_FILE, ...  */
};

/* Possible values returned by target_xfer_partial, etc.  */

enum target_xfer_status
{
  /* Some bytes are transferred.  */
  TARGET_XFER_OK = 1,

  /* No further transfer is possible.  */
  TARGET_XFER_EOF = 0,

  /* The piece of the object requested is unavailable.  */
  TARGET_XFER_UNAVAILABLE = 2,

  /* Generic I/O error.  Note that it's important that this is '-1',
     as we still have target_xfer-related code returning hardcoded
     '-1' on error.  */
  TARGET_XFER_E_IO = -1,

  /* Keep list in sync with target_xfer_status_to_string.  */
};

/* Return the string form of STATUS.  */

extern const char *
  target_xfer_status_to_string (enum target_xfer_status status);

typedef enum target_xfer_status
  target_xfer_partial_ftype (struct target_ops *ops,
			     enum target_object object,
			     const char *annex,
			     gdb_byte *readbuf,
			     const gdb_byte *writebuf,
			     ULONGEST offset,
			     ULONGEST len,
			     ULONGEST *xfered_len);

enum target_xfer_status
  raw_memory_xfer_partial (struct target_ops *ops, gdb_byte *readbuf,
			   const gdb_byte *writebuf, ULONGEST memaddr,
			   LONGEST len, ULONGEST *xfered_len);

/* Request that OPS transfer up to LEN addressable units of the target's
   OBJECT.  When reading from a memory object, the size of an addressable unit
   is architecture dependent and can be found using
   gdbarch_addressable_memory_unit_size.  Otherwise, an addressable unit is 1
   byte long.  BUF should point to a buffer large enough to hold the read data,
   taking into account the addressable unit size.  The OFFSET, for a seekable
   object, specifies the starting point.  The ANNEX can be used to provide
   additional data-specific information to the target.

   Return the number of addressable units actually transferred, or a negative
   error code (an 'enum target_xfer_error' value) if the transfer is not
   supported or otherwise fails.  Return of a positive value less than
   LEN indicates that no further transfer is possible.  Unlike the raw
   to_xfer_partial interface, callers of these functions do not need
   to retry partial transfers.  */

extern LONGEST target_read (struct target_ops *ops,
			    enum target_object object,
			    const char *annex, gdb_byte *buf,
			    ULONGEST offset, LONGEST len);

struct memory_read_result
{
  memory_read_result (ULONGEST begin_, ULONGEST end_,
		      gdb::unique_xmalloc_ptr<gdb_byte> &&data_)
    : begin (begin_),
      end (end_),
      data (std::move (data_))
  {
  }

  ~memory_read_result () = default;

  memory_read_result (memory_read_result &&other) = default;

  DISABLE_COPY_AND_ASSIGN (memory_read_result);

  /* First address that was read.  */
  ULONGEST begin;
  /* Past-the-end address.  */
  ULONGEST end;
  /* The data.  */
  gdb::unique_xmalloc_ptr<gdb_byte> data;
};

extern std::vector<memory_read_result> read_memory_robust
    (struct target_ops *ops, const ULONGEST offset, const LONGEST len);

/* Request that OPS transfer up to LEN addressable units from BUF to the
   target's OBJECT.  When writing to a memory object, the addressable unit
   size is architecture dependent and can be found using
   gdbarch_addressable_memory_unit_size.  Otherwise, an addressable unit is 1
   byte long.  The OFFSET, for a seekable object, specifies the starting point.
   The ANNEX can be used to provide additional data-specific information to
   the target.

   Return the number of addressable units actually transferred, or a negative
   error code (an 'enum target_xfer_status' value) if the transfer is not
   supported or otherwise fails.  Return of a positive value less than
   LEN indicates that no further transfer is possible.  Unlike the raw
   to_xfer_partial interface, callers of these functions do not need to
   retry partial transfers.  */

extern LONGEST target_write (struct target_ops *ops,
			     enum target_object object,
			     const char *annex, const gdb_byte *buf,
			     ULONGEST offset, LONGEST len);

/* Similar to target_write, except that it also calls PROGRESS with
   the number of bytes written and the opaque BATON after every
   successful partial write (and before the first write).  This is
   useful for progress reporting and user interaction while writing
   data.  To abort the transfer, the progress callback can throw an
   exception.  */

LONGEST target_write_with_progress (struct target_ops *ops,
				    enum target_object object,
				    const char *annex, const gdb_byte *buf,
				    ULONGEST offset, LONGEST len,
				    void (*progress) (ULONGEST, void *),
				    void *baton);

/* Wrapper to perform a full read of unknown size.  OBJECT/ANNEX will be read
   using OPS.  The return value will be uninstantiated if the transfer fails or
   is not supported.

   This method should be used for objects sufficiently small to store
   in a single xmalloc'd buffer, when no fixed bound on the object's
   size is known in advance.  Don't try to read TARGET_OBJECT_MEMORY
   through this function.  */

extern gdb::optional<gdb::byte_vector> target_read_alloc
    (struct target_ops *ops, enum target_object object, const char *annex);

/* Read OBJECT/ANNEX using OPS.  The result is a NUL-terminated character vector
   (therefore usable as a NUL-terminated string).  If an error occurs or the
   transfer is unsupported, the return value will be uninstantiated.  Empty
   objects are returned as allocated but empty strings.  Therefore, on success,
   the returned vector is guaranteed to have at least one element.  A warning is
   issued if the result contains any embedded NUL bytes.  */

extern gdb::optional<gdb::char_vector> target_read_stralloc
    (struct target_ops *ops, enum target_object object, const char *annex);

/* See target_ops->to_xfer_partial.  */
extern target_xfer_partial_ftype target_xfer_partial;

/* Wrappers to target read/write that perform memory transfers.  They
   throw an error if the memory transfer fails.

   NOTE: cagney/2003-10-23: The naming schema is lifted from
   "frame.h".  The parameter order is lifted from get_frame_memory,
   which in turn lifted it from read_memory.  */

extern void get_target_memory (struct target_ops *ops, CORE_ADDR addr,
			       gdb_byte *buf, LONGEST len);
extern ULONGEST get_target_memory_unsigned (struct target_ops *ops,
					    CORE_ADDR addr, int len,
					    enum bfd_endian byte_order);

struct thread_info;		/* fwd decl for parameter list below: */

/* The type of the callback to the to_async method.  */

typedef void async_callback_ftype (enum inferior_event_type event_type,
				   void *context);

/* Normally target debug printing is purely type-based.  However,
   sometimes it is necessary to override the debug printing on a
   per-argument basis.  This macro can be used, attribute-style, to
   name the target debug printing function for a particular method
   argument.  FUNC is the name of the function.  The macro's
   definition is empty because it is only used by the
   make-target-delegates script.  */

#define TARGET_DEBUG_PRINTER(FUNC)

/* These defines are used to mark target_ops methods.  The script
   make-target-delegates scans these and auto-generates the base
   method implementations.  There are four macros that can be used:
   
   1. TARGET_DEFAULT_IGNORE.  There is no argument.  The base method
   does nothing.  This is only valid if the method return type is
   'void'.
   
   2. TARGET_DEFAULT_NORETURN.  The argument is a function call, like
   'tcomplain ()'.  The base method simply makes this call, which is
   assumed not to return.
   
   3. TARGET_DEFAULT_RETURN.  The argument is a C expression.  The
   base method returns this expression's value.
   
   4. TARGET_DEFAULT_FUNC.  The argument is the name of a function.
   make-target-delegates does not generate a base method in this case,
   but instead uses the argument function as the base method.  */

#define TARGET_DEFAULT_IGNORE()
#define TARGET_DEFAULT_NORETURN(ARG)
#define TARGET_DEFAULT_RETURN(ARG)
#define TARGET_DEFAULT_FUNC(ARG)

/* Each target that can be activated with "target TARGET_NAME" passes
   the address of one of these objects to add_target, which uses the
   object's address as unique identifier, and registers the "target
   TARGET_NAME" command using SHORTNAME as target name.  */

struct target_info
{
  /* Name of this target.  */
  const char *shortname;

  /* Name for printing.  */
  const char *longname;

  /* Documentation.  Does not include trailing newline, and starts
     with a one-line description (probably similar to longname).  */
  const char *doc;
};

struct target_ops
  : public refcounted_object
  {
    /* Return this target's stratum.  */
    virtual strata stratum () const = 0;

    /* To the target under this one.  */
    target_ops *beneath () const;

    /* Free resources associated with the target.  Note that singleton
       targets, like e.g., native targets, are global objects, not
       heap allocated, and are thus only deleted on GDB exit.  The
       main teardown entry point is the "close" method, below.  */
    virtual ~target_ops () {}

    /* Return a reference to this target's unique target_info
       object.  */
    virtual const target_info &info () const = 0;

    /* Name this target type.  */
    const char *shortname () const
    { return info ().shortname; }

    const char *longname () const
    { return info ().longname; }

    /* Close the target.  This is where the target can handle
       teardown.  Heap-allocated targets should delete themselves
       before returning.  */
    virtual void close ();

    /* Attaches to a process on the target side.  Arguments are as
       passed to the `attach' command by the user.  This routine can
       be called when the target is not on the target-stack, if the
       target_ops::can_run method returns 1; in that case, it must push
       itself onto the stack.  Upon exit, the target should be ready
       for normal operations, and should be ready to deliver the
       status of the process immediately (without waiting) to an
       upcoming target_wait call.  */
    virtual bool can_attach ();
    virtual void attach (const char *, int);
    virtual void post_attach (int)
      TARGET_DEFAULT_IGNORE ();

    /* Detaches from the inferior.  Note that on targets that support
       async execution (i.e., targets where it is possible to detach
       from programs with threads running), the target is responsible
       for removing breakpoints from the program before the actual
       detach, otherwise the program dies when it hits one.  */
    virtual void detach (inferior *, int)
      TARGET_DEFAULT_IGNORE ();

    virtual void disconnect (const char *, int)
      TARGET_DEFAULT_NORETURN (tcomplain ());
    virtual void resume (ptid_t,
			 int TARGET_DEBUG_PRINTER (target_debug_print_step),
			 enum gdb_signal)
      TARGET_DEFAULT_NORETURN (noprocess ());
    virtual void commit_resume ()
      TARGET_DEFAULT_IGNORE ();
    /* See target_wait's description.  Note that implementations of
       this method must not assume that inferior_ptid on entry is
       pointing at the thread or inferior that ends up reporting an
       event.  The reported event could be for some other thread in
       the current inferior or even for a different process of the
       current target.  inferior_ptid may also be null_ptid on
       entry.  */
    virtual ptid_t wait (ptid_t, struct target_waitstatus *,
			 target_wait_flags options)
      TARGET_DEFAULT_FUNC (default_target_wait);
    virtual void fetch_registers (struct regcache *, int)
      TARGET_DEFAULT_IGNORE ();
    virtual void store_registers (struct regcache *, int)
      TARGET_DEFAULT_NORETURN (noprocess ());
    virtual void prepare_to_store (struct regcache *)
      TARGET_DEFAULT_NORETURN (noprocess ());

    virtual void files_info ()
      TARGET_DEFAULT_IGNORE ();
    virtual int insert_breakpoint (struct gdbarch *,
				 struct bp_target_info *)
      TARGET_DEFAULT_NORETURN (noprocess ());
    virtual int remove_breakpoint (struct gdbarch *,
				 struct bp_target_info *,
				 enum remove_bp_reason)
      TARGET_DEFAULT_NORETURN (noprocess ());

    /* Returns true if the target stopped because it executed a
       software breakpoint.  This is necessary for correct background
       execution / non-stop mode operation, and for correct PC
       adjustment on targets where the PC needs to be adjusted when a
       software breakpoint triggers.  In these modes, by the time GDB
       processes a breakpoint event, the breakpoint may already be
       done from the target, so GDB needs to be able to tell whether
       it should ignore the event and whether it should adjust the PC.
       See adjust_pc_after_break.  */
    virtual bool stopped_by_sw_breakpoint ()
      TARGET_DEFAULT_RETURN (false);
    /* Returns true if the above method is supported.  */
    virtual bool supports_stopped_by_sw_breakpoint ()
      TARGET_DEFAULT_RETURN (false);

    /* Returns true if the target stopped for a hardware breakpoint.
       Likewise, if the target supports hardware breakpoints, this
       method is necessary for correct background execution / non-stop
       mode operation.  Even though hardware breakpoints do not
       require PC adjustment, GDB needs to be able to tell whether the
       hardware breakpoint event is a delayed event for a breakpoint
       that is already gone and should thus be ignored.  */
    virtual bool stopped_by_hw_breakpoint ()
      TARGET_DEFAULT_RETURN (false);
    /* Returns true if the above method is supported.  */
    virtual bool supports_stopped_by_hw_breakpoint ()
      TARGET_DEFAULT_RETURN (false);

    virtual int can_use_hw_breakpoint (enum bptype, int, int)
      TARGET_DEFAULT_RETURN (0);
    virtual int ranged_break_num_registers ()
      TARGET_DEFAULT_RETURN (-1);
    virtual int insert_hw_breakpoint (struct gdbarch *,
				      struct bp_target_info *)
      TARGET_DEFAULT_RETURN (-1);
    virtual int remove_hw_breakpoint (struct gdbarch *,
				      struct bp_target_info *)
      TARGET_DEFAULT_RETURN (-1);

    /* Documentation of what the two routines below are expected to do is
       provided with the corresponding target_* macros.  */
    virtual int remove_watchpoint (CORE_ADDR, int,
				 enum target_hw_bp_type, struct expression *)
      TARGET_DEFAULT_RETURN (-1);
    virtual int insert_watchpoint (CORE_ADDR, int,
				 enum target_hw_bp_type, struct expression *)
      TARGET_DEFAULT_RETURN (-1);

    virtual int insert_mask_watchpoint (CORE_ADDR, CORE_ADDR,
					enum target_hw_bp_type)
      TARGET_DEFAULT_RETURN (1);
    virtual int remove_mask_watchpoint (CORE_ADDR, CORE_ADDR,
					enum target_hw_bp_type)
      TARGET_DEFAULT_RETURN (1);
    virtual bool stopped_by_watchpoint ()
      TARGET_DEFAULT_RETURN (false);
    virtual bool have_steppable_watchpoint ()
      TARGET_DEFAULT_RETURN (false);
    virtual bool stopped_data_address (CORE_ADDR *)
      TARGET_DEFAULT_RETURN (false);
    virtual bool watchpoint_addr_within_range (CORE_ADDR, CORE_ADDR, int)
      TARGET_DEFAULT_FUNC (default_watchpoint_addr_within_range);

    /* Documentation of this routine is provided with the corresponding
       target_* macro.  */
    virtual int region_ok_for_hw_watchpoint (CORE_ADDR, int)
      TARGET_DEFAULT_FUNC (default_region_ok_for_hw_watchpoint);

    virtual bool can_accel_watchpoint_condition (CORE_ADDR, int, int,
						 struct expression *)
      TARGET_DEFAULT_RETURN (false);
    virtual int masked_watch_num_registers (CORE_ADDR, CORE_ADDR)
      TARGET_DEFAULT_RETURN (-1);

    /* Return 1 for sure target can do single step.  Return -1 for
       unknown.  Return 0 for target can't do.  */
    virtual int can_do_single_step ()
      TARGET_DEFAULT_RETURN (-1);

    virtual bool supports_terminal_ours ()
      TARGET_DEFAULT_RETURN (false);
    virtual void terminal_init ()
      TARGET_DEFAULT_IGNORE ();
    virtual void terminal_inferior ()
      TARGET_DEFAULT_IGNORE ();
    virtual void terminal_save_inferior ()
      TARGET_DEFAULT_IGNORE ();
    virtual void terminal_ours_for_output ()
      TARGET_DEFAULT_IGNORE ();
    virtual void terminal_ours ()
      TARGET_DEFAULT_IGNORE ();
    virtual void terminal_info (const char *, int)
      TARGET_DEFAULT_FUNC (default_terminal_info);
    virtual void kill ()
      TARGET_DEFAULT_NORETURN (noprocess ());
    virtual void load (const char *, int)
      TARGET_DEFAULT_NORETURN (tcomplain ());
    /* Start an inferior process and set inferior_ptid to its pid.
       EXEC_FILE is the file to run.
       ALLARGS is a string containing the arguments to the program.
       ENV is the environment vector to pass.  Errors reported with error().
       On VxWorks and various standalone systems, we ignore exec_file.  */
    virtual bool can_create_inferior ();
    virtual void create_inferior (const char *, const std::string &,
				  char **, int);
    virtual void post_startup_inferior (ptid_t)
      TARGET_DEFAULT_IGNORE ();
    virtual int insert_fork_catchpoint (int)
      TARGET_DEFAULT_RETURN (1);
    virtual int remove_fork_catchpoint (int)
      TARGET_DEFAULT_RETURN (1);
    virtual int insert_vfork_catchpoint (int)
      TARGET_DEFAULT_RETURN (1);
    virtual int remove_vfork_catchpoint (int)
      TARGET_DEFAULT_RETURN (1);
    virtual bool follow_fork (bool, bool)
      TARGET_DEFAULT_FUNC (default_follow_fork);
    virtual int insert_exec_catchpoint (int)
      TARGET_DEFAULT_RETURN (1);
    virtual int remove_exec_catchpoint (int)
      TARGET_DEFAULT_RETURN (1);
    virtual void follow_exec (struct inferior *, const char *)
      TARGET_DEFAULT_IGNORE ();
    virtual int set_syscall_catchpoint (int, bool, int,
					gdb::array_view<const int>)
      TARGET_DEFAULT_RETURN (1);
    virtual void mourn_inferior ()
      TARGET_DEFAULT_FUNC (default_mourn_inferior);

    /* Note that can_run is special and can be invoked on an unpushed
       target.  Targets defining this method must also define
       to_can_async_p and to_supports_non_stop.  */
    virtual bool can_run ();

    /* Documentation of this routine is provided with the corresponding
       target_* macro.  */
    virtual void pass_signals (gdb::array_view<const unsigned char> TARGET_DEBUG_PRINTER (target_debug_print_signals))
      TARGET_DEFAULT_IGNORE ();

    /* Documentation of this routine is provided with the
       corresponding target_* function.  */
    virtual void program_signals (gdb::array_view<const unsigned char> TARGET_DEBUG_PRINTER (target_debug_print_signals))
      TARGET_DEFAULT_IGNORE ();

    virtual bool thread_alive (ptid_t ptid)
      TARGET_DEFAULT_RETURN (false);
    virtual void update_thread_list ()
      TARGET_DEFAULT_IGNORE ();
    virtual std::string pid_to_str (ptid_t)
      TARGET_DEFAULT_FUNC (default_pid_to_str);
    virtual const char *extra_thread_info (thread_info *)
      TARGET_DEFAULT_RETURN (NULL);
    virtual const char *thread_name (thread_info *)
      TARGET_DEFAULT_RETURN (NULL);
    virtual thread_info *thread_handle_to_thread_info (const gdb_byte *,
						       int,
						       inferior *inf)
      TARGET_DEFAULT_RETURN (NULL);
    /* See target_thread_info_to_thread_handle.  */
    virtual gdb::byte_vector thread_info_to_thread_handle (struct thread_info *)
      TARGET_DEFAULT_RETURN (gdb::byte_vector ());
    virtual void stop (ptid_t)
      TARGET_DEFAULT_IGNORE ();
    virtual void interrupt ()
      TARGET_DEFAULT_IGNORE ();
    virtual void pass_ctrlc ()
      TARGET_DEFAULT_FUNC (default_target_pass_ctrlc);
    virtual void rcmd (const char *command, struct ui_file *output)
      TARGET_DEFAULT_FUNC (default_rcmd);
    virtual char *pid_to_exec_file (int pid)
      TARGET_DEFAULT_RETURN (NULL);
    virtual void log_command (const char *)
      TARGET_DEFAULT_IGNORE ();
    virtual const target_section_table *get_section_table ()
      TARGET_DEFAULT_RETURN (default_get_section_table ());

    /* Provide default values for all "must have" methods.  */
    virtual bool has_all_memory () { return false; }
    virtual bool has_memory () { return false; }
    virtual bool has_stack () { return false; }
    virtual bool has_registers () { return false; }
    virtual bool has_execution (inferior *inf) { return false; }

    /* Control thread execution.  */
    virtual thread_control_capabilities get_thread_control_capabilities ()
      TARGET_DEFAULT_RETURN (tc_none);
    virtual bool attach_no_wait ()
      TARGET_DEFAULT_RETURN (0);
    /* This method must be implemented in some situations.  See the
       comment on 'can_run'.  */
    virtual bool can_async_p ()
      TARGET_DEFAULT_RETURN (false);
    virtual bool is_async_p ()
      TARGET_DEFAULT_RETURN (false);
    virtual void async (int)
      TARGET_DEFAULT_NORETURN (tcomplain ());
    virtual int async_wait_fd ()
      TARGET_DEFAULT_NORETURN (noprocess ());
    virtual void thread_events (int)
      TARGET_DEFAULT_IGNORE ();
    /* This method must be implemented in some situations.  See the
       comment on 'can_run'.  */
    virtual bool supports_non_stop ()
      TARGET_DEFAULT_RETURN (false);
    /* Return true if the target operates in non-stop mode even with
       "set non-stop off".  */
    virtual bool always_non_stop_p ()
      TARGET_DEFAULT_RETURN (false);
    /* find_memory_regions support method for gcore */
    virtual int find_memory_regions (find_memory_region_ftype func, void *data)
      TARGET_DEFAULT_FUNC (dummy_find_memory_regions);
    /* make_corefile_notes support method for gcore */
    virtual gdb::unique_xmalloc_ptr<char> make_corefile_notes (bfd *, int *)
      TARGET_DEFAULT_FUNC (dummy_make_corefile_notes);
    /* get_bookmark support method for bookmarks */
    virtual gdb_byte *get_bookmark (const char *, int)
      TARGET_DEFAULT_NORETURN (tcomplain ());
    /* goto_bookmark support method for bookmarks */
    virtual void goto_bookmark (const gdb_byte *, int)
      TARGET_DEFAULT_NORETURN (tcomplain ());
    /* Return the thread-local address at OFFSET in the
       thread-local storage for the thread PTID and the shared library
       or executable file given by LOAD_MODULE_ADDR.  If that block of
       thread-local storage hasn't been allocated yet, this function
       may throw an error.  LOAD_MODULE_ADDR may be zero for statically
       linked multithreaded inferiors.  */
    virtual CORE_ADDR get_thread_local_address (ptid_t ptid,
						CORE_ADDR load_module_addr,
						CORE_ADDR offset)
      TARGET_DEFAULT_NORETURN (generic_tls_error ());

    /* Request that OPS transfer up to LEN addressable units of the target's
       OBJECT.  When reading from a memory object, the size of an addressable
       unit is architecture dependent and can be found using
       gdbarch_addressable_memory_unit_size.  Otherwise, an addressable unit is
       1 byte long.  The OFFSET, for a seekable object, specifies the
       starting point.  The ANNEX can be used to provide additional
       data-specific information to the target.

       Return the transferred status, error or OK (an
       'enum target_xfer_status' value).  Save the number of addressable units
       actually transferred in *XFERED_LEN if transfer is successful
       (TARGET_XFER_OK) or the number unavailable units if the requested
       data is unavailable (TARGET_XFER_UNAVAILABLE).  *XFERED_LEN
       smaller than LEN does not indicate the end of the object, only
       the end of the transfer; higher level code should continue
       transferring if desired.  This is handled in target.c.

       The interface does not support a "retry" mechanism.  Instead it
       assumes that at least one addressable unit will be transfered on each
       successful call.

       NOTE: cagney/2003-10-17: The current interface can lead to
       fragmented transfers.  Lower target levels should not implement
       hacks, such as enlarging the transfer, in an attempt to
       compensate for this.  Instead, the target stack should be
       extended so that it implements supply/collect methods and a
       look-aside object cache.  With that available, the lowest
       target can safely and freely "push" data up the stack.

       See target_read and target_write for more information.  One,
       and only one, of readbuf or writebuf must be non-NULL.  */

    virtual enum target_xfer_status xfer_partial (enum target_object object,
						  const char *annex,
						  gdb_byte *readbuf,
						  const gdb_byte *writebuf,
						  ULONGEST offset, ULONGEST len,
						  ULONGEST *xfered_len)
      TARGET_DEFAULT_RETURN (TARGET_XFER_E_IO);

    /* Return the limit on the size of any single memory transfer
       for the target.  */

    virtual ULONGEST get_memory_xfer_limit ()
      TARGET_DEFAULT_RETURN (ULONGEST_MAX);

    /* Returns the memory map for the target.  A return value of NULL
       means that no memory map is available.  If a memory address
       does not fall within any returned regions, it's assumed to be
       RAM.  The returned memory regions should not overlap.

       The order of regions does not matter; target_memory_map will
       sort regions by starting address.  For that reason, this
       function should not be called directly except via
       target_memory_map.

       This method should not cache data; if the memory map could
       change unexpectedly, it should be invalidated, and higher
       layers will re-fetch it.  */
    virtual std::vector<mem_region> memory_map ()
      TARGET_DEFAULT_RETURN (std::vector<mem_region> ());

    /* Erases the region of flash memory starting at ADDRESS, of
       length LENGTH.

       Precondition: both ADDRESS and ADDRESS+LENGTH should be aligned
       on flash block boundaries, as reported by 'to_memory_map'.  */
    virtual void flash_erase (ULONGEST address, LONGEST length)
      TARGET_DEFAULT_NORETURN (tcomplain ());

    /* Finishes a flash memory write sequence.  After this operation
       all flash memory should be available for writing and the result
       of reading from areas written by 'to_flash_write' should be
       equal to what was written.  */
    virtual void flash_done ()
      TARGET_DEFAULT_NORETURN (tcomplain ());

    /* Describe the architecture-specific features of this target.  If
       OPS doesn't have a description, this should delegate to the
       "beneath" target.  Returns the description found, or NULL if no
       description was available.  */
    virtual const struct target_desc *read_description ()
	 TARGET_DEFAULT_RETURN (NULL);

    /* Build the PTID of the thread on which a given task is running,
       based on LWP and THREAD.  These values are extracted from the
       task Private_Data section of the Ada Task Control Block, and
       their interpretation depends on the target.  */
    virtual ptid_t get_ada_task_ptid (long lwp, long thread)
      TARGET_DEFAULT_FUNC (default_get_ada_task_ptid);

    /* Read one auxv entry from *READPTR, not reading locations >= ENDPTR.
       Return 0 if *READPTR is already at the end of the buffer.
       Return -1 if there is insufficient buffer for a whole entry.
       Return 1 if an entry was read into *TYPEP and *VALP.  */
    virtual int auxv_parse (gdb_byte **readptr,
			    gdb_byte *endptr, CORE_ADDR *typep, CORE_ADDR *valp)
      TARGET_DEFAULT_FUNC (default_auxv_parse);

    /* Search SEARCH_SPACE_LEN bytes beginning at START_ADDR for the
       sequence of bytes in PATTERN with length PATTERN_LEN.

       The result is 1 if found, 0 if not found, and -1 if there was an error
       requiring halting of the search (e.g. memory read error).
       If the pattern is found the address is recorded in FOUND_ADDRP.  */
    virtual int search_memory (CORE_ADDR start_addr, ULONGEST search_space_len,
			       const gdb_byte *pattern, ULONGEST pattern_len,
			       CORE_ADDR *found_addrp)
      TARGET_DEFAULT_FUNC (default_search_memory);

    /* Can target execute in reverse?  */
    virtual bool can_execute_reverse ()
      TARGET_DEFAULT_RETURN (false);

    /* The direction the target is currently executing.  Must be
       implemented on targets that support reverse execution and async
       mode.  The default simply returns forward execution.  */
    virtual enum exec_direction_kind execution_direction ()
      TARGET_DEFAULT_FUNC (default_execution_direction);

    /* Does this target support debugging multiple processes
       simultaneously?  */
    virtual bool supports_multi_process ()
      TARGET_DEFAULT_RETURN (false);

    /* Does this target support enabling and disabling tracepoints while a trace
       experiment is running?  */
    virtual bool supports_enable_disable_tracepoint ()
      TARGET_DEFAULT_RETURN (false);

    /* Does this target support disabling address space randomization?  */
    virtual bool supports_disable_randomization ()
      TARGET_DEFAULT_FUNC (find_default_supports_disable_randomization);

    /* Does this target support the tracenz bytecode for string collection?  */
    virtual bool supports_string_tracing ()
      TARGET_DEFAULT_RETURN (false);

    /* Does this target support evaluation of breakpoint conditions on its
       end?  */
    virtual bool supports_evaluation_of_breakpoint_conditions ()
      TARGET_DEFAULT_RETURN (false);

    /* Does this target support native dumpcore API?  */
    virtual bool supports_dumpcore ()
      TARGET_DEFAULT_RETURN (false);

    /* Generate the core file with native target API.  */
    virtual void dumpcore (const char *filename)
      TARGET_DEFAULT_IGNORE ();

    /* Does this target support evaluation of breakpoint commands on its
       end?  */
    virtual bool can_run_breakpoint_commands ()
      TARGET_DEFAULT_RETURN (false);

    /* Determine current architecture of thread PTID.

       The target is supposed to determine the architecture of the code where
       the target is currently stopped at.  The architecture information is
       used to perform decr_pc_after_break adjustment, and also to determine
       the frame architecture of the innermost frame.  ptrace operations need to
       operate according to target_gdbarch ().  */
    virtual struct gdbarch *thread_architecture (ptid_t)
      TARGET_DEFAULT_RETURN (NULL);

    /* Determine current address space of thread PTID.  */
    virtual struct address_space *thread_address_space (ptid_t)
      TARGET_DEFAULT_RETURN (NULL);

    /* Target file operations.  */

    /* Return true if the filesystem seen by the current inferior
       is the local filesystem, false otherwise.  */
    virtual bool filesystem_is_local ()
      TARGET_DEFAULT_RETURN (true);

    /* Open FILENAME on the target, in the filesystem as seen by INF,
       using FLAGS and MODE.  If INF is NULL, use the filesystem seen
       by the debugger (GDB or, for remote targets, the remote stub).
       If WARN_IF_SLOW is nonzero, print a warning message if the file
       is being accessed over a link that may be slow.  Return a
       target file descriptor, or -1 if an error occurs (and set
       *TARGET_ERRNO).  */
    virtual int fileio_open (struct inferior *inf, const char *filename,
			     int flags, int mode, int warn_if_slow,
			     int *target_errno);

    /* Write up to LEN bytes from WRITE_BUF to FD on the target.
       Return the number of bytes written, or -1 if an error occurs
       (and set *TARGET_ERRNO).  */
    virtual int fileio_pwrite (int fd, const gdb_byte *write_buf, int len,
			       ULONGEST offset, int *target_errno);

    /* Read up to LEN bytes FD on the target into READ_BUF.
       Return the number of bytes read, or -1 if an error occurs
       (and set *TARGET_ERRNO).  */
    virtual int fileio_pread (int fd, gdb_byte *read_buf, int len,
			      ULONGEST offset, int *target_errno);

    /* Get information about the file opened as FD and put it in
       SB.  Return 0 on success, or -1 if an error occurs (and set
       *TARGET_ERRNO).  */
    virtual int fileio_fstat (int fd, struct stat *sb, int *target_errno);

    /* Close FD on the target.  Return 0, or -1 if an error occurs
       (and set *TARGET_ERRNO).  */
    virtual int fileio_close (int fd, int *target_errno);

    /* Unlink FILENAME on the target, in the filesystem as seen by
       INF.  If INF is NULL, use the filesystem seen by the debugger
       (GDB or, for remote targets, the remote stub).  Return 0, or
       -1 if an error occurs (and set *TARGET_ERRNO).  */
    virtual int fileio_unlink (struct inferior *inf,
			       const char *filename,
			       int *target_errno);

    /* Read value of symbolic link FILENAME on the target, in the
       filesystem as seen by INF.  If INF is NULL, use the filesystem
       seen by the debugger (GDB or, for remote targets, the remote
       stub).  Return a string, or an empty optional if an error
       occurs (and set *TARGET_ERRNO).  */
    virtual gdb::optional<std::string> fileio_readlink (struct inferior *inf,
							const char *filename,
							int *target_errno);

    /* Implement the "info proc" command.  Returns true if the target
       actually implemented the command, false otherwise.  */
    virtual bool info_proc (const char *, enum info_proc_what);

    /* Tracepoint-related operations.  */

    /* Prepare the target for a tracing run.  */
    virtual void trace_init ()
      TARGET_DEFAULT_NORETURN (tcomplain ());

    /* Send full details of a tracepoint location to the target.  */
    virtual void download_tracepoint (struct bp_location *location)
      TARGET_DEFAULT_NORETURN (tcomplain ());

    /* Is the target able to download tracepoint locations in current
       state?  */
    virtual bool can_download_tracepoint ()
      TARGET_DEFAULT_RETURN (false);

    /* Send full details of a trace state variable to the target.  */
    virtual void download_trace_state_variable (const trace_state_variable &tsv)
      TARGET_DEFAULT_NORETURN (tcomplain ());

    /* Enable a tracepoint on the target.  */
    virtual void enable_tracepoint (struct bp_location *location)
      TARGET_DEFAULT_NORETURN (tcomplain ());

    /* Disable a tracepoint on the target.  */
    virtual void disable_tracepoint (struct bp_location *location)
      TARGET_DEFAULT_NORETURN (tcomplain ());

    /* Inform the target info of memory regions that are readonly
       (such as text sections), and so it should return data from
       those rather than look in the trace buffer.  */
    virtual void trace_set_readonly_regions ()
      TARGET_DEFAULT_NORETURN (tcomplain ());

    /* Start a trace run.  */
    virtual void trace_start ()
      TARGET_DEFAULT_NORETURN (tcomplain ());

    /* Get the current status of a tracing run.  */
    virtual int get_trace_status (struct trace_status *ts)
      TARGET_DEFAULT_RETURN (-1);

    virtual void get_tracepoint_status (struct breakpoint *tp,
					struct uploaded_tp *utp)
      TARGET_DEFAULT_NORETURN (tcomplain ());

    /* Stop a trace run.  */
    virtual void trace_stop ()
      TARGET_DEFAULT_NORETURN (tcomplain ());

   /* Ask the target to find a trace frame of the given type TYPE,
      using NUM, ADDR1, and ADDR2 as search parameters.  Returns the
      number of the trace frame, and also the tracepoint number at
      TPP.  If no trace frame matches, return -1.  May throw if the
      operation fails.  */
    virtual int trace_find (enum trace_find_type type, int num,
			    CORE_ADDR addr1, CORE_ADDR addr2, int *tpp)
      TARGET_DEFAULT_RETURN (-1);

    /* Get the value of the trace state variable number TSV, returning
       1 if the value is known and writing the value itself into the
       location pointed to by VAL, else returning 0.  */
    virtual bool get_trace_state_variable_value (int tsv, LONGEST *val)
      TARGET_DEFAULT_RETURN (false);

    virtual int save_trace_data (const char *filename)
      TARGET_DEFAULT_NORETURN (tcomplain ());

    virtual int upload_tracepoints (struct uploaded_tp **utpp)
      TARGET_DEFAULT_RETURN (0);

    virtual int upload_trace_state_variables (struct uploaded_tsv **utsvp)
      TARGET_DEFAULT_RETURN (0);

    virtual LONGEST get_raw_trace_data (gdb_byte *buf,
					ULONGEST offset, LONGEST len)
      TARGET_DEFAULT_NORETURN (tcomplain ());

    /* Get the minimum length of instruction on which a fast tracepoint
       may be set on the target.  If this operation is unsupported,
       return -1.  If for some reason the minimum length cannot be
       determined, return 0.  */
    virtual int get_min_fast_tracepoint_insn_len ()
      TARGET_DEFAULT_RETURN (-1);

    /* Set the target's tracing behavior in response to unexpected
       disconnection - set VAL to 1 to keep tracing, 0 to stop.  */
    virtual void set_disconnected_tracing (int val)
      TARGET_DEFAULT_IGNORE ();
    virtual void set_circular_trace_buffer (int val)
      TARGET_DEFAULT_IGNORE ();
    /* Set the size of trace buffer in the target.  */
    virtual void set_trace_buffer_size (LONGEST val)
      TARGET_DEFAULT_IGNORE ();

    /* Add/change textual notes about the trace run, returning true if
       successful, false otherwise.  */
    virtual bool set_trace_notes (const char *user, const char *notes,
				  const char *stopnotes)
      TARGET_DEFAULT_RETURN (false);

    /* Return the processor core that thread PTID was last seen on.
       This information is updated only when:
       - update_thread_list is called
       - thread stops
       If the core cannot be determined -- either for the specified
       thread, or right now, or in this debug session, or for this
       target -- return -1.  */
    virtual int core_of_thread (ptid_t ptid)
      TARGET_DEFAULT_RETURN (-1);

    /* Verify that the memory in the [MEMADDR, MEMADDR+SIZE) range
       matches the contents of [DATA,DATA+SIZE).  Returns 1 if there's
       a match, 0 if there's a mismatch, and -1 if an error is
       encountered while reading memory.  */
    virtual int verify_memory (const gdb_byte *data,
			       CORE_ADDR memaddr, ULONGEST size)
      TARGET_DEFAULT_FUNC (default_verify_memory);

    /* Return the address of the start of the Thread Information Block
       a Windows OS specific feature.  */
    virtual bool get_tib_address (ptid_t ptid, CORE_ADDR *addr)
      TARGET_DEFAULT_NORETURN (tcomplain ());

    /* Send the new settings of write permission variables.  */
    virtual void set_permissions ()
      TARGET_DEFAULT_IGNORE ();

    /* Look for a static tracepoint marker at ADDR, and fill in MARKER
       with its details.  Return true on success, false on failure.  */
    virtual bool static_tracepoint_marker_at (CORE_ADDR,
					      static_tracepoint_marker *marker)
      TARGET_DEFAULT_RETURN (false);

    /* Return a vector of all tracepoints markers string id ID, or all
       markers if ID is NULL.  */
    virtual std::vector<static_tracepoint_marker>
      static_tracepoint_markers_by_strid (const char *id)
      TARGET_DEFAULT_NORETURN (tcomplain ());

    /* Return a traceframe info object describing the current
       traceframe's contents.  This method should not cache data;
       higher layers take care of caching, invalidating, and
       re-fetching when necessary.  */
    virtual traceframe_info_up traceframe_info ()
      TARGET_DEFAULT_NORETURN (tcomplain ());

    /* Ask the target to use or not to use agent according to USE.
       Return true if successful, false otherwise.  */
    virtual bool use_agent (bool use)
      TARGET_DEFAULT_NORETURN (tcomplain ());

    /* Is the target able to use agent in current state?  */
    virtual bool can_use_agent ()
      TARGET_DEFAULT_RETURN (false);

    /* Enable branch tracing for PTID using CONF configuration.
       Return a branch trace target information struct for reading and for
       disabling branch trace.  */
    virtual struct btrace_target_info *enable_btrace (ptid_t ptid,
						      const struct btrace_config *conf)
      TARGET_DEFAULT_NORETURN (tcomplain ());

    /* Disable branch tracing and deallocate TINFO.  */
    virtual void disable_btrace (struct btrace_target_info *tinfo)
      TARGET_DEFAULT_NORETURN (tcomplain ());

    /* Disable branch tracing and deallocate TINFO.  This function is similar
       to to_disable_btrace, except that it is called during teardown and is
       only allowed to perform actions that are safe.  A counter-example would
       be attempting to talk to a remote target.  */
    virtual void teardown_btrace (struct btrace_target_info *tinfo)
      TARGET_DEFAULT_NORETURN (tcomplain ());

    /* Read branch trace data for the thread indicated by BTINFO into DATA.
       DATA is cleared before new trace is added.  */
    virtual enum btrace_error read_btrace (struct btrace_data *data,
					   struct btrace_target_info *btinfo,
					   enum btrace_read_type type)
      TARGET_DEFAULT_NORETURN (tcomplain ());

    /* Get the branch trace configuration.  */
    virtual const struct btrace_config *btrace_conf (const struct btrace_target_info *)
      TARGET_DEFAULT_RETURN (NULL);

    /* Current recording method.  */
    virtual enum record_method record_method (ptid_t ptid)
      TARGET_DEFAULT_RETURN (RECORD_METHOD_NONE);

    /* Stop trace recording.  */
    virtual void stop_recording ()
      TARGET_DEFAULT_IGNORE ();

    /* Print information about the recording.  */
    virtual void info_record ()
      TARGET_DEFAULT_IGNORE ();

    /* Save the recorded execution trace into a file.  */
    virtual void save_record (const char *filename)
      TARGET_DEFAULT_NORETURN (tcomplain ());

    /* Delete the recorded execution trace from the current position
       onwards.  */
    virtual bool supports_delete_record ()
      TARGET_DEFAULT_RETURN (false);
    virtual void delete_record ()
      TARGET_DEFAULT_NORETURN (tcomplain ());

    /* Query if the record target is currently replaying PTID.  */
    virtual bool record_is_replaying (ptid_t ptid)
      TARGET_DEFAULT_RETURN (false);

    /* Query if the record target will replay PTID if it were resumed in
       execution direction DIR.  */
    virtual bool record_will_replay (ptid_t ptid, int dir)
      TARGET_DEFAULT_RETURN (false);

    /* Stop replaying.  */
    virtual void record_stop_replaying ()
      TARGET_DEFAULT_IGNORE ();

    /* Go to the begin of the execution trace.  */
    virtual void goto_record_begin ()
      TARGET_DEFAULT_NORETURN (tcomplain ());

    /* Go to the end of the execution trace.  */
    virtual void goto_record_end ()
      TARGET_DEFAULT_NORETURN (tcomplain ());

    /* Go to a specific location in the recorded execution trace.  */
    virtual void goto_record (ULONGEST insn)
      TARGET_DEFAULT_NORETURN (tcomplain ());

    /* Disassemble SIZE instructions in the recorded execution trace from
       the current position.
       If SIZE < 0, disassemble abs (SIZE) preceding instructions; otherwise,
       disassemble SIZE succeeding instructions.  */
    virtual void insn_history (int size, gdb_disassembly_flags flags)
      TARGET_DEFAULT_NORETURN (tcomplain ());

    /* Disassemble SIZE instructions in the recorded execution trace around
       FROM.
       If SIZE < 0, disassemble abs (SIZE) instructions before FROM; otherwise,
       disassemble SIZE instructions after FROM.  */
    virtual void insn_history_from (ULONGEST from, int size,
				    gdb_disassembly_flags flags)
      TARGET_DEFAULT_NORETURN (tcomplain ());

    /* Disassemble a section of the recorded execution trace from instruction
       BEGIN (inclusive) to instruction END (inclusive).  */
    virtual void insn_history_range (ULONGEST begin, ULONGEST end,
				     gdb_disassembly_flags flags)
      TARGET_DEFAULT_NORETURN (tcomplain ());

    /* Print a function trace of the recorded execution trace.
       If SIZE < 0, print abs (SIZE) preceding functions; otherwise, print SIZE
       succeeding functions.  */
    virtual void call_history (int size, record_print_flags flags)
      TARGET_DEFAULT_NORETURN (tcomplain ());

    /* Print a function trace of the recorded execution trace starting
       at function FROM.
       If SIZE < 0, print abs (SIZE) functions before FROM; otherwise, print
       SIZE functions after FROM.  */
    virtual void call_history_from (ULONGEST begin, int size, record_print_flags flags)
      TARGET_DEFAULT_NORETURN (tcomplain ());

    /* Print a function trace of an execution trace section from function BEGIN
       (inclusive) to function END (inclusive).  */
    virtual void call_history_range (ULONGEST begin, ULONGEST end, record_print_flags flags)
      TARGET_DEFAULT_NORETURN (tcomplain ());

    /* True if TARGET_OBJECT_LIBRARIES_SVR4 may be read with a
       non-empty annex.  */
    virtual bool augmented_libraries_svr4_read ()
      TARGET_DEFAULT_RETURN (false);

    /* Those unwinders are tried before any other arch unwinders.  If
       SELF doesn't have unwinders, it should delegate to the
       "beneath" target.  */
    virtual const struct frame_unwind *get_unwinder ()
      TARGET_DEFAULT_RETURN (NULL);

    virtual const struct frame_unwind *get_tailcall_unwinder ()
      TARGET_DEFAULT_RETURN (NULL);

    /* Prepare to generate a core file.  */
    virtual void prepare_to_generate_core ()
      TARGET_DEFAULT_IGNORE ();

    /* Cleanup after generating a core file.  */
    virtual void done_generating_core ()
      TARGET_DEFAULT_IGNORE ();

<<<<<<< HEAD
    virtual bool supports_displaced_step (thread_info *thread)
      TARGET_DEFAULT_FUNC (default_supports_displaced_step);

    virtual displaced_step_prepare_status displaced_step_prepare (thread_info *thread,
								  CORE_ADDR &displaced_pc)
      TARGET_DEFAULT_FUNC (default_displaced_step_prepare);

    virtual displaced_step_finish_status displaced_step_finish (thread_info *thread, gdb_signal sig)
      TARGET_DEFAULT_FUNC (default_displaced_step_finish);
=======
    /* Returns true if the target supports memory tagging, false otherwise.  */
    virtual bool supports_memory_tagging ()
      TARGET_DEFAULT_RETURN (false);

    /* Return the allocated memory tags of type TYPE associated with
       [ADDRESS, ADDRESS + LEN) in TAGS.

       LEN is the number of bytes in the memory range.  TAGS is a vector of
       bytes containing the tags found in the above memory range.

       It is up to the architecture/target to interpret the bytes in the TAGS
       vector and read the tags appropriately.

       Returns true if fetching the tags succeeded and false otherwise.  */
    virtual bool fetch_memtags (CORE_ADDR address, size_t len,
				gdb::byte_vector &tags, int type)
      TARGET_DEFAULT_NORETURN (tcomplain ());

    /* Write the allocation tags of type TYPE contained in TAGS to the memory
       range [ADDRESS, ADDRESS + LEN).

       LEN is the number of bytes in the memory range.  TAGS is a vector of
       bytes containing the tags to be stored to the memory range.

       It is up to the architecture/target to interpret the bytes in the TAGS
       vector and store them appropriately.

       Returns true if storing the tags succeeded and false otherwise.  */
    virtual bool store_memtags (CORE_ADDR address, size_t len,
				const gdb::byte_vector &tags, int type)
      TARGET_DEFAULT_NORETURN (tcomplain ());
>>>>>>> 574d27ed
  };

/* Deleter for std::unique_ptr.  See comments in
   target_ops::~target_ops and target_ops::close about heap-allocated
   targets.  */
struct target_ops_deleter
{
  void operator() (target_ops *target)
  {
    target->close ();
  }
};

/* A unique pointer for target_ops.  */
typedef std::unique_ptr<target_ops, target_ops_deleter> target_ops_up;

/* Decref a target and close if, if there are no references left.  */
extern void decref_target (target_ops *t);

/* A policy class to interface gdb::ref_ptr with target_ops.  */

struct target_ops_ref_policy
{
  static void incref (target_ops *t)
  {
    t->incref ();
  }

  static void decref (target_ops *t)
  {
    decref_target (t);
  }
};

/* A gdb::ref_ptr pointer to a target_ops.  */
typedef gdb::ref_ptr<target_ops, target_ops_ref_policy> target_ops_ref;

/* Native target backends call this once at initialization time to
   inform the core about which is the target that can respond to "run"
   or "attach".  Note: native targets are always singletons.  */
extern void set_native_target (target_ops *target);

/* Get the registered native target, if there's one.  Otherwise return
   NULL.  */
extern target_ops *get_native_target ();

/* Type that manages a target stack.  See description of target stacks
   and strata at the top of the file.  */

class target_stack
{
public:
  target_stack () = default;
  DISABLE_COPY_AND_ASSIGN (target_stack);

  /* Push a new target into the stack of the existing target
     accessors, possibly superseding some existing accessor.  */
  void push (target_ops *t);

  /* Remove a target from the stack, wherever it may be.  Return true
     if it was removed, false otherwise.  */
  bool unpush (target_ops *t);

  /* Returns true if T is pushed on the target stack.  */
  bool is_pushed (target_ops *t) const
  { return at (t->stratum ()) == t; }

  /* Return the target at STRATUM.  */
  target_ops *at (strata stratum) const { return m_stack[stratum]; }

  /* Return the target at the top of the stack.  */
  target_ops *top () const { return at (m_top); }

  /* Find the next target down the stack from the specified target.  */
  target_ops *find_beneath (const target_ops *t) const;

private:
  /* The stratum of the top target.  */
  enum strata m_top {};

  /* The stack, represented as an array, with one slot per stratum.
     If no target is pushed at some stratum, the corresponding slot is
     null.  */
  target_ops *m_stack[(int) debug_stratum + 1] {};
};

/* Return the dummy target.  */
extern target_ops *get_dummy_target ();

/* Define easy words for doing these operations on our current target.  */

extern const char *target_shortname ();

/* Does whatever cleanup is required for a target that we are no
   longer going to be calling.  This routine is automatically always
   called after popping the target off the target stack - the target's
   own methods are no longer available through the target vector.
   Closing file descriptors and freeing all memory allocated memory are
   typical things it should do.  */

void target_close (struct target_ops *targ);

/* Find the correct target to use for "attach".  If a target on the
   current stack supports attaching, then it is returned.  Otherwise,
   the default run target is returned.  */

extern struct target_ops *find_attach_target (void);

/* Find the correct target to use for "run".  If a target on the
   current stack supports creating a new inferior, then it is
   returned.  Otherwise, the default run target is returned.  */

extern struct target_ops *find_run_target (void);

/* Some targets don't generate traps when attaching to the inferior,
   or their target_attach implementation takes care of the waiting.
   These targets must set to_attach_no_wait.  */

extern bool target_attach_no_wait ();

/* The target_attach operation places a process under debugger control,
   and stops the process.

   This operation provides a target-specific hook that allows the
   necessary bookkeeping to be performed after an attach completes.  */

extern void target_post_attach (int pid);

/* Display a message indicating we're about to detach from the current
   inferior process.  */

extern void target_announce_detach (int from_tty);

/* Takes a program previously attached to and detaches it.
   The program may resume execution (some targets do, some don't) and will
   no longer stop on signals, etc.  We better not have left any breakpoints
   in the program or it'll die when it hits one.  FROM_TTY says whether to be
   verbose or not.  */

extern void target_detach (inferior *inf, int from_tty);

/* Disconnect from the current target without resuming it (leaving it
   waiting for a debugger).  */

extern void target_disconnect (const char *, int);

/* Resume execution (or prepare for execution) of a target thread,
   process or all processes.  STEP says whether to hardware
   single-step or to run free; SIGGNAL is the signal to be given to
   the target, or GDB_SIGNAL_0 for no signal.  The caller may not pass
   GDB_SIGNAL_DEFAULT.  A specific PTID means `step/resume only this
   process id'.  A wildcard PTID (all threads, or all threads of
   process) means `step/resume INFERIOR_PTID, and let other threads
   (for which the wildcard PTID matches) resume with their
   'thread->suspend.stop_signal' signal (usually GDB_SIGNAL_0) if it
   is in "pass" state, or with no signal if in "no pass" state.

   In order to efficiently handle batches of resumption requests,
   targets may implement this method such that it records the
   resumption request, but defers the actual resumption to the
   target_commit_resume method implementation.  See
   target_commit_resume below.  */
extern void target_resume (ptid_t ptid, int step, enum gdb_signal signal);

/* Commit a series of resumption requests previously prepared with
   target_resume calls.

   GDB always calls target_commit_resume after calling target_resume
   one or more times.  A target may thus use this method in
   coordination with the target_resume method to batch target-side
   resumption requests.  In that case, the target doesn't actually
   resume in its target_resume implementation.  Instead, it prepares
   the resumption in target_resume, and defers the actual resumption
   to target_commit_resume.  E.g., the remote target uses this to
   coalesce multiple resumption requests in a single vCont packet.  */
extern void target_commit_resume ();

/* Setup to defer target_commit_resume calls, and reactivate
   target_commit_resume on destruction, if it was previously
   active.  */
extern scoped_restore_tmpl<int> make_scoped_defer_target_commit_resume ();

/* For target_read_memory see target/target.h.  */

/* The default target_ops::to_wait implementation.  */

extern ptid_t default_target_wait (struct target_ops *ops,
				   ptid_t ptid,
				   struct target_waitstatus *status,
				   target_wait_flags options);

/* Fetch at least register REGNO, or all regs if regno == -1.  No result.  */

extern void target_fetch_registers (struct regcache *regcache, int regno);

/* Store at least register REGNO, or all regs if REGNO == -1.
   It can store as many registers as it wants to, so target_prepare_to_store
   must have been previously called.  Calls error() if there are problems.  */

extern void target_store_registers (struct regcache *regcache, int regs);

/* Get ready to modify the registers array.  On machines which store
   individual registers, this doesn't need to do anything.  On machines
   which store all the registers in one fell swoop, this makes sure
   that REGISTERS contains all the registers from the program being
   debugged.  */

extern void target_prepare_to_store (regcache *regcache);

/* Determine current address space of thread PTID.  */

struct address_space *target_thread_address_space (ptid_t);

/* Implement the "info proc" command.  This returns one if the request
   was handled, and zero otherwise.  It can also throw an exception if
   an error was encountered while attempting to handle the
   request.  */

int target_info_proc (const char *, enum info_proc_what);

/* Returns true if this target can disable address space randomization.  */

int target_supports_disable_randomization (void);

/* Returns true if this target can enable and disable tracepoints
   while a trace experiment is running.  */

extern bool target_supports_enable_disable_tracepoint ();

extern bool target_supports_string_tracing ();

/* Returns true if this target can handle breakpoint conditions
   on its end.  */

extern bool target_supports_evaluation_of_breakpoint_conditions ();

/* Does this target support dumpcore API?  */

extern bool target_supports_dumpcore ();

/* Generate the core file with target API.  */

extern void target_dumpcore (const char *filename);

/* Returns true if this target can handle breakpoint commands
   on its end.  */

extern bool target_can_run_breakpoint_commands ();

/* Read a string from target memory at address MEMADDR.  The string
   will be at most LEN bytes long (note that excess bytes may be read
   in some cases -- but these will not be returned).  Returns nullptr
   on error.  */

extern gdb::unique_xmalloc_ptr<char> target_read_string
  (CORE_ADDR memaddr, int len, int *bytes_read = nullptr);

/* For target_read_memory see target/target.h.  */

extern int target_read_raw_memory (CORE_ADDR memaddr, gdb_byte *myaddr,
				   ssize_t len);

extern int target_read_stack (CORE_ADDR memaddr, gdb_byte *myaddr, ssize_t len);

extern int target_read_code (CORE_ADDR memaddr, gdb_byte *myaddr, ssize_t len);

/* For target_write_memory see target/target.h.  */

extern int target_write_raw_memory (CORE_ADDR memaddr, const gdb_byte *myaddr,
				    ssize_t len);

/* Fetches the target's memory map.  If one is found it is sorted
   and returned, after some consistency checking.  Otherwise, NULL
   is returned.  */
std::vector<mem_region> target_memory_map (void);

/* Erases all flash memory regions on the target.  */
void flash_erase_command (const char *cmd, int from_tty);

/* Erase the specified flash region.  */
void target_flash_erase (ULONGEST address, LONGEST length);

/* Finish a sequence of flash operations.  */
void target_flash_done (void);

/* Describes a request for a memory write operation.  */
struct memory_write_request
{
  memory_write_request (ULONGEST begin_, ULONGEST end_,
			gdb_byte *data_ = nullptr, void *baton_ = nullptr)
    : begin (begin_), end (end_), data (data_), baton (baton_)
  {}

  /* Begining address that must be written.  */
  ULONGEST begin;
  /* Past-the-end address.  */
  ULONGEST end;
  /* The data to write.  */
  gdb_byte *data;
  /* A callback baton for progress reporting for this request.  */
  void *baton;
};

/* Enumeration specifying different flash preservation behaviour.  */
enum flash_preserve_mode
  {
    flash_preserve,
    flash_discard
  };

/* Write several memory blocks at once.  This version can be more
   efficient than making several calls to target_write_memory, in
   particular because it can optimize accesses to flash memory.

   Moreover, this is currently the only memory access function in gdb
   that supports writing to flash memory, and it should be used for
   all cases where access to flash memory is desirable.

   REQUESTS is the vector of memory_write_request.
   PRESERVE_FLASH_P indicates what to do with blocks which must be
     erased, but not completely rewritten.
   PROGRESS_CB is a function that will be periodically called to provide
     feedback to user.  It will be called with the baton corresponding
     to the request currently being written.  It may also be called
     with a NULL baton, when preserved flash sectors are being rewritten.

   The function returns 0 on success, and error otherwise.  */
int target_write_memory_blocks
    (const std::vector<memory_write_request> &requests,
     enum flash_preserve_mode preserve_flash_p,
     void (*progress_cb) (ULONGEST, void *));

/* Print a line about the current target.  */

extern void target_files_info ();

/* Insert a breakpoint at address BP_TGT->placed_address in
   the target machine.  Returns 0 for success, and returns non-zero or
   throws an error (with a detailed failure reason error code and
   message) otherwise.  */

extern int target_insert_breakpoint (struct gdbarch *gdbarch,
				     struct bp_target_info *bp_tgt);

/* Remove a breakpoint at address BP_TGT->placed_address in the target
   machine.  Result is 0 for success, non-zero for error.  */

extern int target_remove_breakpoint (struct gdbarch *gdbarch,
				     struct bp_target_info *bp_tgt,
				     enum remove_bp_reason reason);

/* Return true if the target stack has a non-default
  "terminal_ours" method.  */

extern bool target_supports_terminal_ours (void);

/* Kill the inferior process.   Make it go away.  */

extern void target_kill (void);

/* Load an executable file into the target process.  This is expected
   to not only bring new code into the target process, but also to
   update GDB's symbol tables to match.

   ARG contains command-line arguments, to be broken down with
   buildargv ().  The first non-switch argument is the filename to
   load, FILE; the second is a number (as parsed by strtoul (..., ...,
   0)), which is an offset to apply to the load addresses of FILE's
   sections.  The target may define switches, or other non-switch
   arguments, as it pleases.  */

extern void target_load (const char *arg, int from_tty);

/* Some targets (such as ttrace-based HPUX) don't allow us to request
   notification of inferior events such as fork and vork immediately
   after the inferior is created.  (This because of how gdb gets an
   inferior created via invoking a shell to do it.  In such a scenario,
   if the shell init file has commands in it, the shell will fork and
   exec for each of those commands, and we will see each such fork
   event.  Very bad.)

   Such targets will supply an appropriate definition for this function.  */

extern void target_post_startup_inferior (ptid_t ptid);

/* On some targets, we can catch an inferior fork or vfork event when
   it occurs.  These functions insert/remove an already-created
   catchpoint for such events.  They return  0 for success, 1 if the
   catchpoint type is not supported and -1 for failure.  */

extern int target_insert_fork_catchpoint (int pid);

extern int target_remove_fork_catchpoint (int pid);

extern int target_insert_vfork_catchpoint (int pid);

extern int target_remove_vfork_catchpoint (int pid);

/* If the inferior forks or vforks, this function will be called at
   the next resume in order to perform any bookkeeping and fiddling
   necessary to continue debugging either the parent or child, as
   requested, and releasing the other.  Information about the fork
   or vfork event is available via get_last_target_status ().
   This function returns true if the inferior should not be resumed
   (i.e. there is another event pending).  */

bool target_follow_fork (bool follow_child, bool detach_fork);

/* Handle the target-specific bookkeeping required when the inferior
   makes an exec call.  INF is the exec'd inferior.  */

void target_follow_exec (struct inferior *inf, const char *execd_pathname);

/* On some targets, we can catch an inferior exec event when it
   occurs.  These functions insert/remove an already-created
   catchpoint for such events.  They return  0 for success, 1 if the
   catchpoint type is not supported and -1 for failure.  */

extern int target_insert_exec_catchpoint (int pid);

extern int target_remove_exec_catchpoint (int pid);

/* Syscall catch.

   NEEDED is true if any syscall catch (of any kind) is requested.
   If NEEDED is false, it means the target can disable the mechanism to
   catch system calls because there are no more catchpoints of this type.

   ANY_COUNT is nonzero if a generic (filter-less) syscall catch is
   being requested.  In this case, SYSCALL_COUNTS should be ignored.

   SYSCALL_COUNTS is an array of ints, indexed by syscall number.  An
   element in this array is nonzero if that syscall should be caught.
   This argument only matters if ANY_COUNT is zero.

   Return 0 for success, 1 if syscall catchpoints are not supported or -1
   for failure.  */

extern int target_set_syscall_catchpoint
  (int pid, bool needed, int any_count,
   gdb::array_view<const int> syscall_counts);

/* The debugger has completed a blocking wait() call.  There is now
   some process event that must be processed.  This function should
   be defined by those targets that require the debugger to perform
   cleanup or internal state changes in response to the process event.  */

/* For target_mourn_inferior see target/target.h.  */

/* Does target have enough data to do a run or attach command?  */

extern int target_can_run ();

/* Set list of signals to be handled in the target.

   PASS_SIGNALS is an array indexed by target signal number
   (enum gdb_signal).  For every signal whose entry in this array is
   non-zero, the target is allowed -but not required- to skip reporting
   arrival of the signal to the GDB core by returning from target_wait,
   and to pass the signal directly to the inferior instead.

   However, if the target is hardware single-stepping a thread that is
   about to receive a signal, it needs to be reported in any case, even
   if mentioned in a previous target_pass_signals call.   */

extern void target_pass_signals
  (gdb::array_view<const unsigned char> pass_signals);

/* Set list of signals the target may pass to the inferior.  This
   directly maps to the "handle SIGNAL pass/nopass" setting.

   PROGRAM_SIGNALS is an array indexed by target signal
   number (enum gdb_signal).  For every signal whose entry in this
   array is non-zero, the target is allowed to pass the signal to the
   inferior.  Signals not present in the array shall be silently
   discarded.  This does not influence whether to pass signals to the
   inferior as a result of a target_resume call.  This is useful in
   scenarios where the target needs to decide whether to pass or not a
   signal to the inferior without GDB core involvement, such as for
   example, when detaching (as threads may have been suspended with
   pending signals not reported to GDB).  */

extern void target_program_signals
  (gdb::array_view<const unsigned char> program_signals);

/* Check to see if a thread is still alive.  */

extern int target_thread_alive (ptid_t ptid);

/* Sync the target's threads with GDB's thread list.  */

extern void target_update_thread_list (void);

/* Make target stop in a continuable fashion.  (For instance, under
   Unix, this should act like SIGSTOP).  Note that this function is
   asynchronous: it does not wait for the target to become stopped
   before returning.  If this is the behavior you want please use
   target_stop_and_wait.  */

extern void target_stop (ptid_t ptid);

/* Interrupt the target.  Unlike target_stop, this does not specify
   which thread/process reports the stop.  For most target this acts
   like raising a SIGINT, though that's not absolutely required.  This
   function is asynchronous.  */

extern void target_interrupt ();

/* Pass a ^C, as determined to have been pressed by checking the quit
   flag, to the target, as if the user had typed the ^C on the
   inferior's controlling terminal while the inferior was in the
   foreground.  Remote targets may take the opportunity to detect the
   remote side is not responding and offer to disconnect.  */

extern void target_pass_ctrlc (void);

/* The default target_ops::to_pass_ctrlc implementation.  Simply calls
   target_interrupt.  */
extern void default_target_pass_ctrlc (struct target_ops *ops);

/* Send the specified COMMAND to the target's monitor
   (shell,interpreter) for execution.  The result of the query is
   placed in OUTBUF.  */

extern void target_rcmd (const char *command, struct ui_file *outbuf);

/* Does the target include memory?  (Dummy targets don't.)  */

extern int target_has_memory ();

/* Does the target have a stack?  (Exec files don't, VxWorks doesn't, until
   we start a process.)  */

extern int target_has_stack ();

/* Does the target have registers?  (Exec files don't.)  */

extern int target_has_registers ();

/* Does the target have execution?  Can we make it jump (through
   hoops), or pop its stack a few times?  This means that the current
   target is currently executing; for some targets, that's the same as
   whether or not the target is capable of execution, but there are
   also targets which can be current while not executing.  In that
   case this will become true after to_create_inferior or
   to_attach.  INF is the inferior to use; nullptr means to use the
   current inferior.  */

extern bool target_has_execution (inferior *inf = nullptr);

/* Can the target support the debugger control of thread execution?
   Can it lock the thread scheduler?  */

extern bool target_can_lock_scheduler ();

/* Controls whether async mode is permitted.  */
extern bool target_async_permitted;

/* Can the target support asynchronous execution?  */
extern bool target_can_async_p ();

/* Is the target in asynchronous execution mode?  */
extern bool target_is_async_p ();

/* Enables/disabled async target events.  */
extern void target_async (int enable);

/* Enables/disables thread create and exit events.  */
extern void target_thread_events (int enable);

/* Whether support for controlling the target backends always in
   non-stop mode is enabled.  */
extern enum auto_boolean target_non_stop_enabled;

/* Is the target in non-stop mode?  Some targets control the inferior
   in non-stop mode even with "set non-stop off".  Always true if "set
   non-stop" is on.  */
extern bool target_is_non_stop_p ();

/* Return true if at least one inferior has a non-stop target.  */
extern bool exists_non_stop_target ();

extern exec_direction_kind target_execution_direction ();

/* Converts a process id to a string.  Usually, the string just contains
   `process xyz', but on some systems it may contain
   `process xyz thread abc'.  */

extern std::string target_pid_to_str (ptid_t ptid);

extern std::string normal_pid_to_str (ptid_t ptid);

/* Return a short string describing extra information about PID,
   e.g. "sleeping", "runnable", "running on LWP 3".  Null return value
   is okay.  */

extern const char *target_extra_thread_info (thread_info *tp);

/* Return the thread's name, or NULL if the target is unable to determine it.
   The returned value must not be freed by the caller.  */

extern const char *target_thread_name (struct thread_info *);

/* Given a pointer to a thread library specific thread handle and
   its length, return a pointer to the corresponding thread_info struct.  */

extern struct thread_info *target_thread_handle_to_thread_info
  (const gdb_byte *thread_handle, int handle_len, struct inferior *inf);

/* Given a thread, return the thread handle, a target-specific sequence of
   bytes which serves as a thread identifier within the program being
   debugged.  */
extern gdb::byte_vector target_thread_info_to_thread_handle
  (struct thread_info *);

/* Attempts to find the pathname of the executable file
   that was run to create a specified process.

   The process PID must be stopped when this operation is used.

   If the executable file cannot be determined, NULL is returned.

   Else, a pointer to a character string containing the pathname
   is returned.  This string should be copied into a buffer by
   the client if the string will not be immediately used, or if
   it must persist.  */

extern char *target_pid_to_exec_file (int pid);

/* See the to_thread_architecture description in struct target_ops.  */

extern gdbarch *target_thread_architecture (ptid_t ptid);

/*
 * Iterator function for target memory regions.
 * Calls a callback function once for each memory region 'mapped'
 * in the child process.  Defined as a simple macro rather than
 * as a function macro so that it can be tested for nullity.
 */

extern int target_find_memory_regions (find_memory_region_ftype func,
				       void *data);

/*
 * Compose corefile .note section.
 */

extern gdb::unique_xmalloc_ptr<char> target_make_corefile_notes (bfd *bfd,
								 int *size_p);

/* Bookmark interfaces.  */
extern gdb_byte *target_get_bookmark (const char *args, int from_tty);

extern void target_goto_bookmark (const gdb_byte *arg, int from_tty);

/* Hardware watchpoint interfaces.  */

/* GDB's current model is that there are three "kinds" of watchpoints,
   with respect to when they trigger and how you can move past them.

   Those are: continuable, steppable, and non-steppable.

   Continuable watchpoints are like x86's -- those trigger after the
   memory access's side effects are fully committed to memory.  I.e.,
   they trap with the PC pointing at the next instruction already.
   Continuing past such a watchpoint is doable by just normally
   continuing, hence the name.

   Both steppable and non-steppable watchpoints trap before the memory
   access.  I.e, the PC points at the instruction that is accessing
   the memory.  So GDB needs to single-step once past the current
   instruction in order to make the access effective and check whether
   the instruction's side effects change the watched expression.

   Now, in order to step past that instruction, depending on
   architecture and target, you can have two situations:

   - steppable watchpoints: you can single-step with the watchpoint
     still armed, and the watchpoint won't trigger again.

   - non-steppable watchpoints: if you try to single-step with the
     watchpoint still armed, you'd trap the watchpoint again and the
     thread wouldn't make any progress.  So GDB needs to temporarily
     remove the watchpoint in order to step past it.

   If your target/architecture does not signal that it has either
   steppable or non-steppable watchpoints via either
   target_have_steppable_watchpoint or
   gdbarch_have_nonsteppable_watchpoint, GDB assumes continuable
   watchpoints.  */

/* Returns true if we were stopped by a hardware watchpoint (memory read or
   write).  Only the INFERIOR_PTID task is being queried.  */

extern bool target_stopped_by_watchpoint ();

/* Returns true if the target stopped because it executed a
   software breakpoint instruction.  */

extern bool target_stopped_by_sw_breakpoint ();

extern bool target_supports_stopped_by_sw_breakpoint ();

extern bool target_stopped_by_hw_breakpoint ();

extern bool target_supports_stopped_by_hw_breakpoint ();

/* True if we have steppable watchpoints  */

extern bool target_have_steppable_watchpoint ();

/* Provide defaults for hardware watchpoint functions.  */

/* If the *_hw_beakpoint functions have not been defined
   elsewhere use the definitions in the target vector.  */

/* Returns positive if we can set a hardware watchpoint of type TYPE.
   Returns negative if the target doesn't have enough hardware debug
   registers available.  Return zero if hardware watchpoint of type
   TYPE isn't supported.  TYPE is one of bp_hardware_watchpoint,
   bp_read_watchpoint, bp_write_watchpoint, or bp_hardware_breakpoint.
   CNT is the number of such watchpoints used so far, including this
   one.  OTHERTYPE is the number of watchpoints of other types than
   this one used so far.  */

extern int target_can_use_hardware_watchpoint (bptype type, int cnt,
					       int othertype);

/* Returns the number of debug registers needed to watch the given
   memory region, or zero if not supported.  */

extern int target_region_ok_for_hw_watchpoint (CORE_ADDR addr, int len);

extern int target_can_do_single_step ();

/* Set/clear a hardware watchpoint starting at ADDR, for LEN bytes.
   TYPE is 0 for write, 1 for read, and 2 for read/write accesses.
   COND is the expression for its condition, or NULL if there's none.
   Returns 0 for success, 1 if the watchpoint type is not supported,
   -1 for failure.  */

extern int target_insert_watchpoint (CORE_ADDR addr, int len,
				     target_hw_bp_type type, expression *cond);

extern int target_remove_watchpoint (CORE_ADDR addr, int len,
				     target_hw_bp_type type, expression *cond);

/* Insert a new masked watchpoint at ADDR using the mask MASK.
   RW may be hw_read for a read watchpoint, hw_write for a write watchpoint
   or hw_access for an access watchpoint.  Returns 0 for success, 1 if
   masked watchpoints are not supported, -1 for failure.  */

extern int target_insert_mask_watchpoint (CORE_ADDR, CORE_ADDR,
					  enum target_hw_bp_type);

/* Remove a masked watchpoint at ADDR with the mask MASK.
   RW may be hw_read for a read watchpoint, hw_write for a write watchpoint
   or hw_access for an access watchpoint.  Returns 0 for success, non-zero
   for failure.  */

extern int target_remove_mask_watchpoint (CORE_ADDR, CORE_ADDR,
					  enum target_hw_bp_type);

/* Insert a hardware breakpoint at address BP_TGT->placed_address in
   the target machine.  Returns 0 for success, and returns non-zero or
   throws an error (with a detailed failure reason error code and
   message) otherwise.  */

extern int target_insert_hw_breakpoint (gdbarch *gdbarch,
					bp_target_info *bp_tgt);

extern int target_remove_hw_breakpoint (gdbarch *gdbarch,
					bp_target_info *bp_tgt);

/* Return number of debug registers needed for a ranged breakpoint,
   or -1 if ranged breakpoints are not supported.  */

extern int target_ranged_break_num_registers (void);

/* Return non-zero if target knows the data address which triggered this
   target_stopped_by_watchpoint, in such case place it to *ADDR_P.  Only the
   INFERIOR_PTID task is being queried.  */
#define target_stopped_data_address(target, addr_p) \
  (target)->stopped_data_address (addr_p)

/* Return non-zero if ADDR is within the range of a watchpoint spanning
   LENGTH bytes beginning at START.  */
#define target_watchpoint_addr_within_range(target, addr, start, length) \
  (target)->watchpoint_addr_within_range (addr, start, length)

/* Return non-zero if the target is capable of using hardware to evaluate
   the condition expression.  In this case, if the condition is false when
   the watched memory location changes, execution may continue without the
   debugger being notified.

   Due to limitations in the hardware implementation, it may be capable of
   avoiding triggering the watchpoint in some cases where the condition
   expression is false, but may report some false positives as well.
   For this reason, GDB will still evaluate the condition expression when
   the watchpoint triggers.  */

extern bool target_can_accel_watchpoint_condition (CORE_ADDR addr, int len,
						   int type, expression *cond);

/* Return number of debug registers needed for a masked watchpoint,
   -1 if masked watchpoints are not supported or -2 if the given address
   and mask combination cannot be used.  */

extern int target_masked_watch_num_registers (CORE_ADDR addr, CORE_ADDR mask);

/* Target can execute in reverse?  */

extern bool target_can_execute_reverse ();

extern const struct target_desc *target_read_description (struct target_ops *);

extern ptid_t target_get_ada_task_ptid (long lwp, long tid);

/* Main entry point for searching memory.  */
extern int target_search_memory (CORE_ADDR start_addr,
				 ULONGEST search_space_len,
				 const gdb_byte *pattern,
				 ULONGEST pattern_len,
				 CORE_ADDR *found_addrp);

/* Target file operations.  */

/* Return true if the filesystem seen by the current inferior
   is the local filesystem, zero otherwise.  */

extern bool target_filesystem_is_local ();

/* Open FILENAME on the target, in the filesystem as seen by INF,
   using FLAGS and MODE.  If INF is NULL, use the filesystem seen by
   the debugger (GDB or, for remote targets, the remote stub).  Return
   a target file descriptor, or -1 if an error occurs (and set
   *TARGET_ERRNO).  If WARN_IF_SLOW is true, print a warning message
   if the file is being accessed over a link that may be slow.  */
extern int target_fileio_open (struct inferior *inf,
			       const char *filename, int flags,
			       int mode, bool warn_if_slow,
			       int *target_errno);

/* Write up to LEN bytes from WRITE_BUF to FD on the target.
   Return the number of bytes written, or -1 if an error occurs
   (and set *TARGET_ERRNO).  */
extern int target_fileio_pwrite (int fd, const gdb_byte *write_buf, int len,
				 ULONGEST offset, int *target_errno);

/* Read up to LEN bytes FD on the target into READ_BUF.
   Return the number of bytes read, or -1 if an error occurs
   (and set *TARGET_ERRNO).  */
extern int target_fileio_pread (int fd, gdb_byte *read_buf, int len,
				ULONGEST offset, int *target_errno);

/* Get information about the file opened as FD on the target
   and put it in SB.  Return 0 on success, or -1 if an error
   occurs (and set *TARGET_ERRNO).  */
extern int target_fileio_fstat (int fd, struct stat *sb,
				int *target_errno);

/* Close FD on the target.  Return 0, or -1 if an error occurs
   (and set *TARGET_ERRNO).  */
extern int target_fileio_close (int fd, int *target_errno);

/* Unlink FILENAME on the target, in the filesystem as seen by INF.
   If INF is NULL, use the filesystem seen by the debugger (GDB or,
   for remote targets, the remote stub).  Return 0, or -1 if an error
   occurs (and set *TARGET_ERRNO).  */
extern int target_fileio_unlink (struct inferior *inf,
				 const char *filename,
				 int *target_errno);

/* Read value of symbolic link FILENAME on the target, in the
   filesystem as seen by INF.  If INF is NULL, use the filesystem seen
   by the debugger (GDB or, for remote targets, the remote stub).
   Return a null-terminated string allocated via xmalloc, or NULL if
   an error occurs (and set *TARGET_ERRNO).  */
extern gdb::optional<std::string> target_fileio_readlink
    (struct inferior *inf, const char *filename, int *target_errno);

/* Read target file FILENAME, in the filesystem as seen by INF.  If
   INF is NULL, use the filesystem seen by the debugger (GDB or, for
   remote targets, the remote stub).  The return value will be -1 if
   the transfer fails or is not supported; 0 if the object is empty;
   or the length of the object otherwise.  If a positive value is
   returned, a sufficiently large buffer will be allocated using
   xmalloc and returned in *BUF_P containing the contents of the
   object.

   This method should be used for objects sufficiently small to store
   in a single xmalloc'd buffer, when no fixed bound on the object's
   size is known in advance.  */
extern LONGEST target_fileio_read_alloc (struct inferior *inf,
					 const char *filename,
					 gdb_byte **buf_p);

/* Read target file FILENAME, in the filesystem as seen by INF.  If
   INF is NULL, use the filesystem seen by the debugger (GDB or, for
   remote targets, the remote stub).  The result is NUL-terminated and
   returned as a string, allocated using xmalloc.  If an error occurs
   or the transfer is unsupported, NULL is returned.  Empty objects
   are returned as allocated but empty strings.  A warning is issued
   if the result contains any embedded NUL bytes.  */
extern gdb::unique_xmalloc_ptr<char> target_fileio_read_stralloc
    (struct inferior *inf, const char *filename);


/* Tracepoint-related operations.  */

extern void target_trace_init ();

extern void target_download_tracepoint (bp_location *location);

extern bool target_can_download_tracepoint ();

extern void target_download_trace_state_variable (const trace_state_variable &tsv);

extern void target_enable_tracepoint (bp_location *loc);

extern void target_disable_tracepoint (bp_location *loc);

extern void target_trace_start ();

extern void target_trace_set_readonly_regions ();

extern int target_get_trace_status (trace_status *ts);

extern void target_get_tracepoint_status (breakpoint *tp, uploaded_tp *utp);

extern void target_trace_stop ();

extern int target_trace_find (trace_find_type type, int num, CORE_ADDR addr1,
			      CORE_ADDR addr2, int *tpp);

extern bool target_get_trace_state_variable_value (int tsv, LONGEST *val);

extern int target_save_trace_data (const char *filename);

extern int target_upload_tracepoints (uploaded_tp **utpp);

extern int target_upload_trace_state_variables (uploaded_tsv **utsvp);

extern LONGEST target_get_raw_trace_data (gdb_byte *buf, ULONGEST offset,
					  LONGEST len);

extern int target_get_min_fast_tracepoint_insn_len ();

extern void target_set_disconnected_tracing (int val);

extern void target_set_circular_trace_buffer (int val);

extern void target_set_trace_buffer_size (LONGEST val);

extern bool target_set_trace_notes (const char *user, const char *notes,
				    const char *stopnotes);

extern bool target_get_tib_address (ptid_t ptid, CORE_ADDR *addr);

extern void target_set_permissions ();

extern bool target_static_tracepoint_marker_at
  (CORE_ADDR addr, static_tracepoint_marker *marker);

extern std::vector<static_tracepoint_marker>
  target_static_tracepoint_markers_by_strid (const char *marker_id);

extern traceframe_info_up target_traceframe_info ();

extern bool target_use_agent (bool use);

extern bool target_can_use_agent ();

extern bool target_augmented_libraries_svr4_read ();

extern bool target_supports_memory_tagging ();

extern bool target_fetch_memtags (CORE_ADDR address, size_t len,
				  gdb::byte_vector &tags, int type);

extern bool target_store_memtags (CORE_ADDR address, size_t len,
				  const gdb::byte_vector &tags, int type);

/* Command logging facility.  */

extern void target_log_command (const char *p);

extern int target_core_of_thread (ptid_t ptid);

/* See to_get_unwinder in struct target_ops.  */
extern const struct frame_unwind *target_get_unwinder (void);

/* See to_get_tailcall_unwinder in struct target_ops.  */
extern const struct frame_unwind *target_get_tailcall_unwinder (void);

/* This implements basic memory verification, reading target memory
   and performing the comparison here (as opposed to accelerated
   verification making use of the qCRC packet, for example).  */

extern int simple_verify_memory (struct target_ops* ops,
				 const gdb_byte *data,
				 CORE_ADDR memaddr, ULONGEST size);

/* Verify that the memory in the [MEMADDR, MEMADDR+SIZE) range matches
   the contents of [DATA,DATA+SIZE).  Returns 1 if there's a match, 0
   if there's a mismatch, and -1 if an error is encountered while
   reading memory.  Throws an error if the functionality is found not
   to be supported by the current target.  */
int target_verify_memory (const gdb_byte *data,
			  CORE_ADDR memaddr, ULONGEST size);

/* Routines for maintenance of the target structures...

   add_target:   Add a target to the list of all possible targets.
   This only makes sense for targets that should be activated using
   the "target TARGET_NAME ..." command.

   push_target:  Make this target the top of the stack of currently used
   targets, within its particular stratum of the stack.  Result
   is 0 if now atop the stack, nonzero if not on top (maybe
   should warn user).

   unpush_target: Remove this from the stack of currently used targets,
   no matter where it is on the list.  Returns 0 if no
   change, 1 if removed from stack.  */

/* Type of callback called when the user activates a target with
   "target TARGET_NAME".  The callback routine takes the rest of the
   parameters from the command, and (if successful) pushes a new
   target onto the stack.  */
typedef void target_open_ftype (const char *args, int from_tty);

/* Add the target described by INFO to the list of possible targets
   and add a new command 'target $(INFO->shortname)'.  Set COMPLETER
   as the command's completer if not NULL.  */

extern void add_target (const target_info &info,
			target_open_ftype *func,
			completer_ftype *completer = NULL);

/* Adds a command ALIAS for the target described by INFO and marks it
   deprecated.  This is useful for maintaining backwards compatibility
   when renaming targets.  */

extern void add_deprecated_target_alias (const target_info &info,
					 const char *alias);

/* A unique_ptr helper to unpush a target.  */

struct target_unpusher
{
  void operator() (struct target_ops *ops) const;
};

/* A unique_ptr that unpushes a target on destruction.  */

typedef std::unique_ptr<struct target_ops, target_unpusher> target_unpush_up;

extern void target_pre_inferior (int);

extern void target_preopen (int);

/* Does whatever cleanup is required to get rid of all pushed targets.  */
extern void pop_all_targets (void);

/* Like pop_all_targets, but pops only targets whose stratum is at or
   above STRATUM.  */
extern void pop_all_targets_at_and_above (enum strata stratum);

/* Like pop_all_targets, but pops only targets whose stratum is
   strictly above ABOVE_STRATUM.  */
extern void pop_all_targets_above (enum strata above_stratum);

extern CORE_ADDR target_translate_tls_address (struct objfile *objfile,
					       CORE_ADDR offset);

/* Return the "section" containing the specified address.  */
const struct target_section *target_section_by_addr (struct target_ops *target,
						     CORE_ADDR addr);

/* Return the target section table this target (or the targets
   beneath) currently manipulate.  */

extern const target_section_table *target_get_section_table
  (struct target_ops *target);

/* Default implementation of get_section_table for dummy_target.  */

extern const target_section_table *default_get_section_table ();

/* From mem-break.c */

extern int memory_remove_breakpoint (struct target_ops *,
				     struct gdbarch *, struct bp_target_info *,
				     enum remove_bp_reason);

extern int memory_insert_breakpoint (struct target_ops *,
				     struct gdbarch *, struct bp_target_info *);

/* Convenience template use to add memory breakpoints support to a
   target.  */

template <typename BaseTarget>
struct memory_breakpoint_target : public BaseTarget
{
  int insert_breakpoint (struct gdbarch *gdbarch,
			 struct bp_target_info *bp_tgt) override
  { return memory_insert_breakpoint (this, gdbarch, bp_tgt); }

  int remove_breakpoint (struct gdbarch *gdbarch,
			 struct bp_target_info *bp_tgt,
			 enum remove_bp_reason reason) override
  { return memory_remove_breakpoint (this, gdbarch, bp_tgt, reason); }
};

/* Check whether the memory at the breakpoint's placed address still
   contains the expected breakpoint instruction.  */

extern int memory_validate_breakpoint (struct gdbarch *gdbarch,
				       struct bp_target_info *bp_tgt);

extern int default_memory_remove_breakpoint (struct gdbarch *,
					     struct bp_target_info *);

extern int default_memory_insert_breakpoint (struct gdbarch *,
					     struct bp_target_info *);


/* From target.c */

extern void initialize_targets (void);

extern void noprocess (void) ATTRIBUTE_NORETURN;

extern void target_require_runnable (void);

/* Find the target at STRATUM.  If no target is at that stratum,
   return NULL.  */

struct target_ops *find_target_at (enum strata stratum);

/* Read OS data object of type TYPE from the target, and return it in XML
   format.  The return value follows the same rules as target_read_stralloc.  */

extern gdb::optional<gdb::char_vector> target_get_osdata (const char *type);

/* Stuff that should be shared among the various remote targets.  */


/* Timeout limit for response from target.  */
extern int remote_timeout;



/* Set the show memory breakpoints mode to show, and return a
   scoped_restore to restore it back to the current value.  */
extern scoped_restore_tmpl<int>
    make_scoped_restore_show_memory_breakpoints (int show);

extern bool may_write_registers;
extern bool may_write_memory;
extern bool may_insert_breakpoints;
extern bool may_insert_tracepoints;
extern bool may_insert_fast_tracepoints;
extern bool may_stop;

extern void update_target_permissions (void);


/* Imported from machine dependent code.  */

/* See to_enable_btrace in struct target_ops.  */
extern struct btrace_target_info *
  target_enable_btrace (ptid_t ptid, const struct btrace_config *);

/* See to_disable_btrace in struct target_ops.  */
extern void target_disable_btrace (struct btrace_target_info *btinfo);

/* See to_teardown_btrace in struct target_ops.  */
extern void target_teardown_btrace (struct btrace_target_info *btinfo);

/* See to_read_btrace in struct target_ops.  */
extern enum btrace_error target_read_btrace (struct btrace_data *,
					     struct btrace_target_info *,
					     enum btrace_read_type);

/* See to_btrace_conf in struct target_ops.  */
extern const struct btrace_config *
  target_btrace_conf (const struct btrace_target_info *);

/* See to_stop_recording in struct target_ops.  */
extern void target_stop_recording (void);

/* See to_save_record in struct target_ops.  */
extern void target_save_record (const char *filename);

/* Query if the target supports deleting the execution log.  */
extern int target_supports_delete_record (void);

/* See to_delete_record in struct target_ops.  */
extern void target_delete_record (void);

/* See to_record_method.  */
extern enum record_method target_record_method (ptid_t ptid);

/* See to_record_is_replaying in struct target_ops.  */
extern int target_record_is_replaying (ptid_t ptid);

/* See to_record_will_replay in struct target_ops.  */
extern int target_record_will_replay (ptid_t ptid, int dir);

/* See to_record_stop_replaying in struct target_ops.  */
extern void target_record_stop_replaying (void);

/* See to_goto_record_begin in struct target_ops.  */
extern void target_goto_record_begin (void);

/* See to_goto_record_end in struct target_ops.  */
extern void target_goto_record_end (void);

/* See to_goto_record in struct target_ops.  */
extern void target_goto_record (ULONGEST insn);

/* See to_insn_history.  */
extern void target_insn_history (int size, gdb_disassembly_flags flags);

/* See to_insn_history_from.  */
extern void target_insn_history_from (ULONGEST from, int size,
				      gdb_disassembly_flags flags);

/* See to_insn_history_range.  */
extern void target_insn_history_range (ULONGEST begin, ULONGEST end,
				       gdb_disassembly_flags flags);

/* See to_call_history.  */
extern void target_call_history (int size, record_print_flags flags);

/* See to_call_history_from.  */
extern void target_call_history_from (ULONGEST begin, int size,
				      record_print_flags flags);

/* See to_call_history_range.  */
extern void target_call_history_range (ULONGEST begin, ULONGEST end,
				       record_print_flags flags);

/* See to_prepare_to_generate_core.  */
extern void target_prepare_to_generate_core (void);

/* See to_done_generating_core.  */
extern void target_done_generating_core (void);

#endif /* !defined (TARGET_H) */<|MERGE_RESOLUTION|>--- conflicted
+++ resolved
@@ -1272,7 +1272,38 @@
     virtual void done_generating_core ()
       TARGET_DEFAULT_IGNORE ();
 
-<<<<<<< HEAD
+    /* Returns true if the target supports memory tagging, false otherwise.  */
+    virtual bool supports_memory_tagging ()
+      TARGET_DEFAULT_RETURN (false);
+
+    /* Return the allocated memory tags of type TYPE associated with
+       [ADDRESS, ADDRESS + LEN) in TAGS.
+
+       LEN is the number of bytes in the memory range.  TAGS is a vector of
+       bytes containing the tags found in the above memory range.
+
+       It is up to the architecture/target to interpret the bytes in the TAGS
+       vector and read the tags appropriately.
+
+       Returns true if fetching the tags succeeded and false otherwise.  */
+    virtual bool fetch_memtags (CORE_ADDR address, size_t len,
+				gdb::byte_vector &tags, int type)
+      TARGET_DEFAULT_NORETURN (tcomplain ());
+
+    /* Write the allocation tags of type TYPE contained in TAGS to the memory
+       range [ADDRESS, ADDRESS + LEN).
+
+       LEN is the number of bytes in the memory range.  TAGS is a vector of
+       bytes containing the tags to be stored to the memory range.
+
+       It is up to the architecture/target to interpret the bytes in the TAGS
+       vector and store them appropriately.
+
+       Returns true if storing the tags succeeded and false otherwise.  */
+    virtual bool store_memtags (CORE_ADDR address, size_t len,
+				const gdb::byte_vector &tags, int type)
+      TARGET_DEFAULT_NORETURN (tcomplain ());
+
     virtual bool supports_displaced_step (thread_info *thread)
       TARGET_DEFAULT_FUNC (default_supports_displaced_step);
 
@@ -1282,39 +1313,6 @@
 
     virtual displaced_step_finish_status displaced_step_finish (thread_info *thread, gdb_signal sig)
       TARGET_DEFAULT_FUNC (default_displaced_step_finish);
-=======
-    /* Returns true if the target supports memory tagging, false otherwise.  */
-    virtual bool supports_memory_tagging ()
-      TARGET_DEFAULT_RETURN (false);
-
-    /* Return the allocated memory tags of type TYPE associated with
-       [ADDRESS, ADDRESS + LEN) in TAGS.
-
-       LEN is the number of bytes in the memory range.  TAGS is a vector of
-       bytes containing the tags found in the above memory range.
-
-       It is up to the architecture/target to interpret the bytes in the TAGS
-       vector and read the tags appropriately.
-
-       Returns true if fetching the tags succeeded and false otherwise.  */
-    virtual bool fetch_memtags (CORE_ADDR address, size_t len,
-				gdb::byte_vector &tags, int type)
-      TARGET_DEFAULT_NORETURN (tcomplain ());
-
-    /* Write the allocation tags of type TYPE contained in TAGS to the memory
-       range [ADDRESS, ADDRESS + LEN).
-
-       LEN is the number of bytes in the memory range.  TAGS is a vector of
-       bytes containing the tags to be stored to the memory range.
-
-       It is up to the architecture/target to interpret the bytes in the TAGS
-       vector and store them appropriately.
-
-       Returns true if storing the tags succeeded and false otherwise.  */
-    virtual bool store_memtags (CORE_ADDR address, size_t len,
-				const gdb::byte_vector &tags, int type)
-      TARGET_DEFAULT_NORETURN (tcomplain ());
->>>>>>> 574d27ed
   };
 
 /* Deleter for std::unique_ptr.  See comments in
