--- conflicted
+++ resolved
@@ -1857,19 +1857,13 @@
 
   try
     {
-<<<<<<< HEAD
       /* Switch to the lane on which the command is executed.  */
       thr->set_current_simd_lane (lane);
 
-      std::string cmd_result
-	= execute_command_to_string (cmd, from_tty,
-				     gdb_stdout->term_out ());
-
-=======
       std::string cmd_result;
       execute_command_to_string
 	(cmd_result, cmd, from_tty, gdb_stdout->term_out ());
->>>>>>> c2c8a427
+
       if (!flags.silent || cmd_result.length () > 0)
 	{
 	  if (!flags.quiet)
