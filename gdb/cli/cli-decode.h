--- conflicted
+++ resolved
@@ -224,11 +224,7 @@
      used to finalize the CONTEXT field, if needed.  */
   void (*destroyer) (struct cmd_list_element *self, void *context) = nullptr;
 
-<<<<<<< HEAD
-  /* Setting affected by "set" and "show".  Not used if type is not_set.  */
-=======
   /* Setting affected by "set" and "show".  Not used if type is not_set_cmd.  */
->>>>>>> 1a98bb55
   gdb::optional<setting> var;
 
   /* Pointer to NULL terminated list of enumerated values (like
