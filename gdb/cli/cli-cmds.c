--- conflicted
+++ resolved
@@ -1,11 +1,7 @@
 /* GDB CLI commands.
 
-<<<<<<< HEAD
-   Copyright (C) 2000-2019 Free Software Foundation, Inc.
+   Copyright (C) 2000-2020 Free Software Foundation, Inc.
    Copyright (C) 2019 Advanced Micro Devices, Inc. All rights reserved.
-=======
-   Copyright (C) 2000-2020 Free Software Foundation, Inc.
->>>>>>> a7e3d08a
 
    This file is part of GDB.
 
