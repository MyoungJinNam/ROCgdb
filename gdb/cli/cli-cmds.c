/* GDB CLI commands.

<<<<<<< HEAD
   Copyright (C) 2000-2020 Free Software Foundation, Inc.
   Copyright (C) 2019-2020 Advanced Micro Devices, Inc. All rights reserved.
=======
   Copyright (C) 2000-2021 Free Software Foundation, Inc.
>>>>>>> ce35d716

   This file is part of GDB.

   This program is free software; you can redistribute it and/or modify
   it under the terms of the GNU General Public License as published by
   the Free Software Foundation; either version 3 of the License, or
   (at your option) any later version.

   This program is distributed in the hope that it will be useful,
   but WITHOUT ANY WARRANTY; without even the implied warranty of
   MERCHANTABILITY or FITNESS FOR A PARTICULAR PURPOSE.  See the
   GNU General Public License for more details.

   You should have received a copy of the GNU General Public License
   along with this program.  If not, see <http://www.gnu.org/licenses/>.  */

#include "defs.h"
#include "arch-utils.h"
#include "readline/tilde.h"
#include "completer.h"
#include "target.h"	/* For baud_rate, remote_debug and remote_timeout.  */
#include "gdbsupport/gdb_wait.h"	/* For shell escape implementation.  */
#include "gdbcmd.h"
#include "gdb_regex.h"	/* Used by apropos_command.  */
#include "gdb_vfork.h"
#include "linespec.h"
#include "expression.h"
#include "frame.h"
#include "value.h"
#include "language.h"
#include "filenames.h"	/* For DOSish file names.  */
#include "objfiles.h"
#include "source.h"
#include "disasm.h"
#include "tracepoint.h"
#include "gdbsupport/filestuff.h"
#include "location.h"
#include "block.h"

#include "ui-out.h"
#include "interps.h"

#include "top.h"
#include "cli/cli-decode.h"
#include "cli/cli-script.h"
#include "cli/cli-setshow.h"
#include "cli/cli-cmds.h"
#include "cli/cli-style.h"
#include "cli/cli-utils.h"
#include "cli/cli-style.h"

#include "extension.h"
#include "gdbsupport/pathstuff.h"

#ifdef TUI
#include "tui/tui.h"	/* For tui_active et.al.  */
#endif

#include <fcntl.h>
#include <algorithm>
#include <string>

/* Prototypes for local utility functions */

static void print_sal_location (const symtab_and_line &sal);

static void ambiguous_line_spec (gdb::array_view<const symtab_and_line> sals,
				 const char *format, ...)
  ATTRIBUTE_PRINTF (2, 3);

static void filter_sals (std::vector<symtab_and_line> &);


/* See cli-cmds.h. */
unsigned int max_user_call_depth;

/* Define all cmd_list_elements.  */

/* Chain containing all defined commands.  */

struct cmd_list_element *cmdlist;

/* Chain containing all defined info subcommands.  */

struct cmd_list_element *infolist;

/* Chain containing all defined enable subcommands.  */

struct cmd_list_element *enablelist;

/* Chain containing all defined disable subcommands.  */

struct cmd_list_element *disablelist;

/* Chain containing all defined stop subcommands.  */

struct cmd_list_element *stoplist;

/* Chain containing all defined delete subcommands.  */

struct cmd_list_element *deletelist;

/* Chain containing all defined detach subcommands.  */

struct cmd_list_element *detachlist;

/* Chain containing all defined kill subcommands.  */

struct cmd_list_element *killlist;

/* Chain containing all defined set subcommands */

struct cmd_list_element *setlist;

/* Chain containing all defined unset subcommands */

struct cmd_list_element *unsetlist;

/* Chain containing all defined show subcommands.  */

struct cmd_list_element *showlist;

/* Chain containing all defined \"set history\".  */

struct cmd_list_element *sethistlist;

/* Chain containing all defined \"show history\".  */

struct cmd_list_element *showhistlist;

/* Chain containing all defined \"unset history\".  */

struct cmd_list_element *unsethistlist;

/* Chain containing all defined maintenance subcommands.  */

struct cmd_list_element *maintenancelist;

/* Chain containing all defined "maintenance info" subcommands.  */

struct cmd_list_element *maintenanceinfolist;

/* Chain containing all defined "maintenance print" subcommands.  */

struct cmd_list_element *maintenanceprintlist;

/* Chain containing all defined "maintenance check" subcommands.  */

struct cmd_list_element *maintenancechecklist;

struct cmd_list_element *setprintlist;

struct cmd_list_element *showprintlist;

struct cmd_list_element *setdebuglist;

struct cmd_list_element *showdebuglist;

struct cmd_list_element *setchecklist;

struct cmd_list_element *showchecklist;

/* Command tracing state.  */

int source_verbose = 0;
bool trace_commands = false;

/* 'script-extension' option support.  */

static const char script_ext_off[] = "off";
static const char script_ext_soft[] = "soft";
static const char script_ext_strict[] = "strict";

static const char *const script_ext_enums[] = {
  script_ext_off,
  script_ext_soft,
  script_ext_strict,
  NULL
};

static const char *script_ext_mode = script_ext_soft;

/* Utility used everywhere when at least one argument is needed and
   none is supplied.  */

void
error_no_arg (const char *why)
{
  error (_("Argument required (%s)."), why);
}

/* This implements the "info" prefix command.  Normally such commands
   are automatically handled by add_basic_prefix_cmd, but in this case
   a separate command is used so that it can be hooked into by
   gdb-gdb.gdb.  */

static void
info_command (const char *arg, int from_tty)
{
  help_list (infolist, "info ", all_commands, gdb_stdout);
}

/* See cli/cli-cmds.h.  */

void
with_command_1 (const char *set_cmd_prefix,
		cmd_list_element *setlist, const char *args, int from_tty)
{
  if (args == nullptr)
    error (_("Missing arguments."));

  const char *delim = strstr (args, "--");
  const char *nested_cmd = nullptr;

  if (delim == args)
    error (_("Missing setting before '--' delimiter"));

  if (delim == nullptr || *skip_spaces (&delim[2]) == '\0')
    nested_cmd = repeat_previous ();

  cmd_list_element *set_cmd = lookup_cmd (&args, setlist, set_cmd_prefix,
					  nullptr,
					  /*allow_unknown=*/ 0,
					  /*ignore_help_classes=*/ 1);
  gdb_assert (set_cmd != nullptr);

  if (set_cmd->var == nullptr)
    error (_("Cannot use this setting with the \"with\" command"));

  std::string temp_value
    = (delim == nullptr ? args : std::string (args, delim - args));

  if (nested_cmd == nullptr)
    nested_cmd = skip_spaces (delim + 2);

  std::string org_value = get_setshow_command_value_string (set_cmd);

  /* Tweak the setting to the new temporary value.  */
  do_set_command (temp_value.c_str (), from_tty, set_cmd);

  try
    {
      scoped_restore save_async = make_scoped_restore (&current_ui->async, 0);

      /* Execute the nested command.  */
      execute_command (nested_cmd, from_tty);
    }
  catch (const gdb_exception &ex)
    {
      /* Restore the setting and rethrow.  If restoring the setting
	 throws, swallow the new exception and warn.  There's nothing
	 else we can reasonably do.  */
      try
	{
	  do_set_command (org_value.c_str (), from_tty, set_cmd);
	}
      catch (const gdb_exception &ex2)
	{
	  warning (_("Couldn't restore setting: %s"), ex2.what ());
	}

      throw;
    }

  /* Restore the setting.  */
  do_set_command (org_value.c_str (), from_tty, set_cmd);
}

/* See cli/cli-cmds.h.  */

void
with_command_completer_1 (const char *set_cmd_prefix,
			  completion_tracker &tracker,
			  const char *text)
{
  tracker.set_use_custom_word_point (true);

  const char *delim = strstr (text, "--");

  /* If we're still not past the "--" delimiter, complete the "with"
     command as if it was a "set" command.  */
  if (delim == text
      || delim == nullptr
      || !isspace (delim[-1])
      || !(isspace (delim[2]) || delim[2] == '\0'))
    {
      std::string new_text = std::string (set_cmd_prefix) + text;
      tracker.advance_custom_word_point_by (-(int) strlen (set_cmd_prefix));
      complete_nested_command_line (tracker, new_text.c_str ());
      return;
    }

  /* We're past the "--" delimiter.  Complete on the sub command.  */
  const char *nested_cmd = skip_spaces (delim + 2);
  tracker.advance_custom_word_point_by (nested_cmd - text);
  complete_nested_command_line (tracker, nested_cmd);
}

/* The "with" command.  */

static void
with_command (const char *args, int from_tty)
{
  with_command_1 ("set ", setlist, args, from_tty);
}

/* "with" command completer.  */

static void
with_command_completer (struct cmd_list_element *ignore,
			completion_tracker &tracker,
			const char *text, const char * /*word*/)
{
  with_command_completer_1 ("set ", tracker,  text);
}

/* Look up the contents of TEXT as a command usable with default args.
   Throws an error if no such command is found.
   Return the found command and advances TEXT past the found command.
   If the found command is a postfix command, set *PREFIX_CMD to its
   prefix command.  */

static struct cmd_list_element *
lookup_cmd_for_default_args (const char **text,
			     struct cmd_list_element **prefix_cmd)
{
  const char *orig_text = *text;
  struct cmd_list_element *lcmd;

  if (*text == nullptr || skip_spaces (*text) == nullptr)
    error (_("ALIAS missing."));

  /* We first use lookup_cmd to verify TEXT unambiguously identifies
     a command.  */
  lcmd = lookup_cmd (text, cmdlist, "", NULL,
		     /*allow_unknown=*/ 0,
		     /*ignore_help_classes=*/ 1);

  /* Note that we accept default args for prefix commands,
     as a prefix command can also be a valid usable
     command accepting some arguments.
     For example, "thread apply" applies a command to a
     list of thread ids, and is also the prefix command for
     thread apply all.  */

  /* We have an unambiguous command for which default args
     can be specified.  What remains after having found LCMD
     is either spaces, or the default args character.  */

  /* We then use lookup_cmd_composition to detect if the user
     has specified an alias, and find the possible prefix_cmd
     of cmd.  */
  struct cmd_list_element *alias, *cmd;
  lookup_cmd_composition
    (std::string (orig_text, *text - orig_text).c_str (),
     &alias, prefix_cmd, &cmd);
  gdb_assert (cmd != nullptr);
  gdb_assert (cmd == lcmd);
  if (alias != nullptr)
    cmd = alias;

  return cmd;
}

/* Provide documentation on command or list given by COMMAND.  FROM_TTY
   is ignored.  */

static void
help_command (const char *command, int from_tty)
{
  help_cmd (command, gdb_stdout);
}


/* Note: The "complete" command is used by Emacs to implement completion.
   [Is that why this function writes output with *_unfiltered?]  */

static void
complete_command (const char *arg, int from_tty)
{
  dont_repeat ();

  if (max_completions == 0)
    {
      /* Only print this for non-mi frontends.  An MI frontend may not
	 be able to handle this.  */
      if (!current_uiout->is_mi_like_p ())
	{
	  printf_unfiltered (_("max-completions is zero,"
			       " completion is disabled.\n"));
	}
      return;
    }

  if (arg == NULL)
    arg = "";

  int quote_char = '\0';
  const char *word;

  completion_result result = complete (arg, &word, &quote_char);

  if (result.number_matches != 0)
    {
      std::string arg_prefix (arg, word - arg);

      if (result.number_matches == 1)
	printf_unfiltered ("%s%s\n", arg_prefix.c_str (), result.match_list[0]);
      else
	{
	  result.sort_match_list ();

	  for (size_t i = 0; i < result.number_matches; i++)
	    {
	      printf_unfiltered ("%s%s",
				 arg_prefix.c_str (),
				 result.match_list[i + 1]);
	      if (quote_char)
		printf_unfiltered ("%c", quote_char);
	      printf_unfiltered ("\n");
	    }
	}

      if (result.number_matches == max_completions)
	{
	  /* ARG_PREFIX and WORD are included in the output so that emacs
	     will include the message in the output.  */
	  printf_unfiltered (_("%s%s %s\n"),
			     arg_prefix.c_str (), word,
			     get_max_completions_reached_message ());
	}
    }
}

int
is_complete_command (struct cmd_list_element *c)
{
  return cmd_cfunc_eq (c, complete_command);
}

static void
show_version (const char *args, int from_tty)
{
  print_gdb_version (gdb_stdout, true);
  printf_filtered ("\n");
}

static void
show_configuration (const char *args, int from_tty)
{
  print_gdb_configuration (gdb_stdout);
}

/* Handle the quit command.  */

void
quit_command (const char *args, int from_tty)
{
  int exit_code = 0;

  /* An optional expression may be used to cause gdb to terminate with
     the value of that expression.  */
  if (args)
    {
      struct value *val = parse_and_eval (args);

      exit_code = (int) value_as_long (val);
    }

  if (!quit_confirm ())
    error (_("Not confirmed."));

  query_if_trace_running (from_tty);

  quit_force (args ? &exit_code : NULL, from_tty);
}

static void
pwd_command (const char *args, int from_tty)
{
  if (args)
    error (_("The \"pwd\" command does not take an argument: %s"), args);

  gdb::unique_xmalloc_ptr<char> cwd (getcwd (NULL, 0));

  if (cwd == NULL)
    error (_("Error finding name of working directory: %s"),
           safe_strerror (errno));

  if (strcmp (cwd.get (), current_directory) != 0)
    printf_unfiltered (_("Working directory %ps\n (canonically %ps).\n"),
		       styled_string (file_name_style.style (),
				      current_directory),
		       styled_string (file_name_style.style (), cwd.get ()));
  else
    printf_unfiltered (_("Working directory %ps.\n"),
		       styled_string (file_name_style.style (),
				      current_directory));
}

void
cd_command (const char *dir, int from_tty)
{
  int len;
  /* Found something other than leading repetitions of "/..".  */
  int found_real_path;
  char *p;

  /* If the new directory is absolute, repeat is a no-op; if relative,
     repeat might be useful but is more likely to be a mistake.  */
  dont_repeat ();

  gdb::unique_xmalloc_ptr<char> dir_holder
    (tilde_expand (dir != NULL ? dir : "~"));
  dir = dir_holder.get ();

  if (chdir (dir) < 0)
    perror_with_name (dir);

#ifdef HAVE_DOS_BASED_FILE_SYSTEM
  /* There's too much mess with DOSish names like "d:", "d:.",
     "d:./foo" etc.  Instead of having lots of special #ifdef'ed code,
     simply get the canonicalized name of the current directory.  */
  gdb::unique_xmalloc_ptr<char> cwd (getcwd (NULL, 0));
  dir = cwd.get ();
#endif

  len = strlen (dir);
  if (IS_DIR_SEPARATOR (dir[len - 1]))
    {
      /* Remove the trailing slash unless this is a root directory
         (including a drive letter on non-Unix systems).  */
      if (!(len == 1)		/* "/" */
#ifdef HAVE_DOS_BASED_FILE_SYSTEM
	  && !(len == 3 && dir[1] == ':') /* "d:/" */
#endif
	  )
	len--;
    }

  dir_holder.reset (savestring (dir, len));
  if (IS_ABSOLUTE_PATH (dir_holder.get ()))
    {
      xfree (current_directory);
      current_directory = dir_holder.release ();
    }
  else
    {
      if (IS_DIR_SEPARATOR (current_directory[strlen (current_directory) - 1]))
	current_directory = concat (current_directory, dir_holder.get (),
				    (char *) NULL);
      else
	current_directory = concat (current_directory, SLASH_STRING,
				    dir_holder.get (), (char *) NULL);
    }

  /* Now simplify any occurrences of `.' and `..' in the pathname.  */

  found_real_path = 0;
  for (p = current_directory; *p;)
    {
      if (IS_DIR_SEPARATOR (p[0]) && p[1] == '.'
	  && (p[2] == 0 || IS_DIR_SEPARATOR (p[2])))
	memmove (p, p + 2, strlen (p + 2) + 1);
      else if (IS_DIR_SEPARATOR (p[0]) && p[1] == '.' && p[2] == '.'
	       && (p[3] == 0 || IS_DIR_SEPARATOR (p[3])))
	{
	  if (found_real_path)
	    {
	      /* Search backwards for the directory just before the "/.."
	         and obliterate it and the "/..".  */
	      char *q = p;

	      while (q != current_directory && !IS_DIR_SEPARATOR (q[-1]))
		--q;

	      if (q == current_directory)
		/* current_directory is
		   a relative pathname ("can't happen"--leave it alone).  */
		++p;
	      else
		{
		  memmove (q - 1, p + 3, strlen (p + 3) + 1);
		  p = q - 1;
		}
	    }
	  else
	    /* We are dealing with leading repetitions of "/..", for
	       example "/../..", which is the Mach super-root.  */
	    p += 3;
	}
      else
	{
	  found_real_path = 1;
	  ++p;
	}
    }

  forget_cached_source_info ();

  if (from_tty)
    pwd_command ((char *) 0, 1);
}

/* Show the current value of the 'script-extension' option.  */

static void
show_script_ext_mode (struct ui_file *file, int from_tty,
		     struct cmd_list_element *c, const char *value)
{
  fprintf_filtered (file,
		    _("Script filename extension recognition is \"%s\".\n"),
		    value);
}

/* Try to open SCRIPT_FILE.
   If successful, the full path name is stored in *FULL_PATHP,
   and the stream is returned.
   If not successful, return NULL; errno is set for the last file
   we tried to open.

   If SEARCH_PATH is non-zero, and the file isn't found in cwd,
   search for it in the source search path.  */

gdb::optional<open_script>
find_and_open_script (const char *script_file, int search_path)
{
  int fd;
  openp_flags search_flags = OPF_TRY_CWD_FIRST | OPF_RETURN_REALPATH;
  gdb::optional<open_script> opened;

  gdb::unique_xmalloc_ptr<char> file (tilde_expand (script_file));

  if (search_path)
    search_flags |= OPF_SEARCH_IN_PATH;

  /* Search for and open 'file' on the search path used for source
     files.  Put the full location in *FULL_PATHP.  */
  gdb::unique_xmalloc_ptr<char> full_path;
  fd = openp (source_path, search_flags,
	      file.get (), O_RDONLY, &full_path);

  if (fd == -1)
    return opened;

  FILE *result = fdopen (fd, FOPEN_RT);
  if (result == NULL)
    {
      int save_errno = errno;

      close (fd);
      errno = save_errno;
    }
  else
    opened.emplace (gdb_file_up (result), std::move (full_path));

  return opened;
}

/* Load script FILE, which has already been opened as STREAM.
   FILE_TO_OPEN is the form of FILE to use if one needs to open the file.
   This is provided as FILE may have been found via the source search path.
   An important thing to note here is that FILE may be a symlink to a file
   with a different or non-existing suffix, and thus one cannot infer the
   extension language from FILE_TO_OPEN.  */

static void
source_script_from_stream (FILE *stream, const char *file,
			   const char *file_to_open)
{
  if (script_ext_mode != script_ext_off)
    {
      const struct extension_language_defn *extlang
	= get_ext_lang_of_file (file);

      if (extlang != NULL)
	{
	  if (ext_lang_present_p (extlang))
	    {
	      script_sourcer_func *sourcer
		= ext_lang_script_sourcer (extlang);

	      gdb_assert (sourcer != NULL);
	      sourcer (extlang, stream, file_to_open);
	      return;
	    }
	  else if (script_ext_mode == script_ext_soft)
	    {
	      /* Assume the file is a gdb script.
		 This is handled below.  */
	    }
	  else
	    throw_ext_lang_unsupported (extlang);
	}
    }

  script_from_file (stream, file);
}

/* Worker to perform the "source" command.
   Load script FILE.
   If SEARCH_PATH is non-zero, and the file isn't found in cwd,
   search for it in the source search path.  */

static void
source_script_with_search (const char *file, int from_tty, int search_path)
{

  if (file == NULL || *file == 0)
    error (_("source command requires file name of file to source."));

  gdb::optional<open_script> opened = find_and_open_script (file, search_path);
  if (!opened)
    {
      /* The script wasn't found, or was otherwise inaccessible.
         If the source command was invoked interactively, throw an
	 error.  Otherwise (e.g. if it was invoked by a script),
	 just emit a warning, rather than cause an error.  */
      if (from_tty)
	perror_with_name (file);
      else
	{
	  perror_warning_with_name (file);
	  return;
	}
    }

  /* The python support reopens the file, so we need to pass full_path here
     in case the file was found on the search path.  It's useful to do this
     anyway so that error messages show the actual file used.  But only do
     this if we (may have) used search_path, as printing the full path in
     errors for the non-search case can be more noise than signal.  */
  source_script_from_stream (opened->stream.get (), file,
			     search_path ? opened->full_path.get () : file);
}

/* Wrapper around source_script_with_search to export it to main.c
   for use in loading .gdbinit scripts.  */

void
source_script (const char *file, int from_tty)
{
  source_script_with_search (file, from_tty, 0);
}

static void
source_command (const char *args, int from_tty)
{
  const char *file = args;
  int search_path = 0;

  scoped_restore save_source_verbose = make_scoped_restore (&source_verbose);

  /* -v causes the source command to run in verbose mode.
     -s causes the file to be searched in the source search path,
     even if the file name contains a '/'.
     We still have to be able to handle filenames with spaces in a
     backward compatible way, so buildargv is not appropriate.  */

  if (args)
    {
      while (args[0] != '\0')
	{
	  /* Make sure leading white space does not break the
	     comparisons.  */
	  args = skip_spaces (args);

	  if (args[0] != '-')
	    break;

	  if (args[1] == 'v' && isspace (args[2]))
	    {
	      source_verbose = 1;

	      /* Skip passed -v.  */
	      args = &args[3];
	    }
	  else if (args[1] == 's' && isspace (args[2]))
	    {
	      search_path = 1;

	      /* Skip passed -s.  */
	      args = &args[3];
	    }
	  else
	    break;
	}

      file = skip_spaces (args);
    }

  source_script_with_search (file, from_tty, search_path);
}


static void
echo_command (const char *text, int from_tty)
{
  const char *p = text;
  int c;

  if (text)
    while ((c = *p++) != '\0')
      {
	if (c == '\\')
	  {
	    /* \ at end of argument is used after spaces
	       so they won't be lost.  */
	    if (*p == 0)
	      return;

	    c = parse_escape (get_current_arch (), &p);
	    if (c >= 0)
	      printf_filtered ("%c", c);
	  }
	else
	  printf_filtered ("%c", c);
      }

  reset_terminal_style (gdb_stdout);

  /* Force this output to appear now.  */
  wrap_here ("");
  gdb_flush (gdb_stdout);
}

/* Sets the last launched shell command convenience variables based on
   EXIT_STATUS.  */

static void
exit_status_set_internal_vars (int exit_status)
{
  struct internalvar *var_code = lookup_internalvar ("_shell_exitcode");
  struct internalvar *var_signal = lookup_internalvar ("_shell_exitsignal");

  clear_internalvar (var_code);
  clear_internalvar (var_signal);
  if (WIFEXITED (exit_status))
    set_internalvar_integer (var_code, WEXITSTATUS (exit_status));
#ifdef __MINGW32__
  else if (WIFSIGNALED (exit_status) && WTERMSIG (exit_status) == -1)
    {
      /* The -1 condition can happen on MinGW, if we don't recognize
	 the fatal exception code encoded in the exit status; see
	 gdbsupport/gdb_wait.c.  We don't want to lose information in
	 the exit status in that case.  Record it as a normal exit
	 with the full exit status, including the higher 0xC0000000
	 bits.  */
      set_internalvar_integer (var_code, exit_status);
    }
#endif
  else if (WIFSIGNALED (exit_status))
    set_internalvar_integer (var_signal, WTERMSIG (exit_status));
  else
    warning (_("unexpected shell command exit status %d"), exit_status);
}

static void
shell_escape (const char *arg, int from_tty)
{
#if defined(CANT_FORK) || \
      (!defined(HAVE_WORKING_VFORK) && !defined(HAVE_WORKING_FORK))
  /* If ARG is NULL, they want an inferior shell, but `system' just
     reports if the shell is available when passed a NULL arg.  */
  int rc = system (arg ? arg : "");

  if (!arg)
    arg = "inferior shell";

  if (rc == -1)
    fprintf_unfiltered (gdb_stderr, "Cannot execute %s: %s\n", arg,
			safe_strerror (errno));
  else if (rc)
    fprintf_unfiltered (gdb_stderr, "%s exited with status %d\n", arg, rc);
#ifdef GLOBAL_CURDIR
  /* Make sure to return to the directory GDB thinks it is, in case
     the shell command we just ran changed it.  */
  chdir (current_directory);
#endif
  exit_status_set_internal_vars (rc);
#else /* Can fork.  */
  int status, pid;

  if ((pid = vfork ()) == 0)
    {
      const char *p, *user_shell = get_shell ();

      close_most_fds ();

      /* Get the name of the shell for arg0.  */
      p = lbasename (user_shell);

      if (!arg)
	execl (user_shell, p, (char *) 0);
      else
	execl (user_shell, p, "-c", arg, (char *) 0);

      fprintf_unfiltered (gdb_stderr, "Cannot execute %s: %s\n", user_shell,
			  safe_strerror (errno));
      _exit (0177);
    }

  if (pid != -1)
    waitpid (pid, &status, 0);
  else
    error (_("Fork failed"));
  exit_status_set_internal_vars (status);
#endif /* Can fork.  */
}

/* Implementation of the "shell" command.  */

static void
shell_command (const char *arg, int from_tty)
{
  shell_escape (arg, from_tty);
}

static void
edit_command (const char *arg, int from_tty)
{
  struct symtab_and_line sal;
  struct symbol *sym;
  const char *editor;
  char *p;
  const char *fn;

  /* Pull in the current default source line if necessary.  */
  if (arg == 0)
    {
      set_default_source_symtab_and_line ();
      sal = get_current_source_symtab_and_line ();
    }

  /* Bare "edit" edits file with present line.  */

  if (arg == 0)
    {
      if (sal.symtab == 0)
	error (_("No default source file yet."));
      sal.line += get_lines_to_list () / 2;
    }
  else
    {
      const char *arg1;

      /* Now should only be one argument -- decode it in SAL.  */
      arg1 = arg;
      event_location_up location = string_to_event_location (&arg1,
							     current_language);
      std::vector<symtab_and_line> sals = decode_line_1 (location.get (),
							 DECODE_LINE_LIST_MODE,
							 NULL, NULL, 0);

      filter_sals (sals);
      if (sals.empty ())
	{
	  /*  C++  */
	  return;
	}
      if (sals.size () > 1)
	{
	  ambiguous_line_spec (sals,
			       _("Specified line is ambiguous:\n"));
	  return;
	}

      sal = sals[0];

      if (*arg1)
        error (_("Junk at end of line specification."));

      /* If line was specified by address, first print exactly which
         line, and which file.  In this case, sal.symtab == 0 means
         address is outside of all known source files, not that user
         failed to give a filename.  */
      if (*arg == '*')
        {
	  struct gdbarch *gdbarch;

          if (sal.symtab == 0)
	    error (_("No source file for address %s."),
		   paddress (get_current_arch (), sal.pc));

	  gdbarch = SYMTAB_OBJFILE (sal.symtab)->arch ();
          sym = find_pc_function (sal.pc);
          if (sym)
	    printf_filtered ("%s is in %s (%s:%d).\n",
			     paddress (gdbarch, sal.pc),
			     sym->print_name (),
			     symtab_to_filename_for_display (sal.symtab),
			     sal.line);
          else
	    printf_filtered ("%s is at %s:%d.\n",
			     paddress (gdbarch, sal.pc),
			     symtab_to_filename_for_display (sal.symtab),
			     sal.line);
        }

      /* If what was given does not imply a symtab, it must be an
         undebuggable symbol which means no source code.  */

      if (sal.symtab == 0)
        error (_("No line number known for %s."), arg);
    }

  if ((editor = getenv ("EDITOR")) == NULL)
    editor = "/bin/ex";

  fn = symtab_to_fullname (sal.symtab);

  /* Quote the file name, in case it has whitespace or other special
     characters.  */
  p = xstrprintf ("%s +%d \"%s\"", editor, sal.line, fn);
  shell_escape (p, from_tty);
  xfree (p);
}

/* The options for the "pipe" command.  */

struct pipe_cmd_opts
{
  /* For "-d".  */
  char *delimiter = nullptr;

  ~pipe_cmd_opts ()
  {
    xfree (delimiter);
  }
};

static const gdb::option::option_def pipe_cmd_option_defs[] = {

  gdb::option::string_option_def<pipe_cmd_opts> {
    "d",
    [] (pipe_cmd_opts *opts) { return &opts->delimiter; },
    nullptr,
    N_("Indicates to use the specified delimiter string to separate\n\
COMMAND from SHELL_COMMAND, in alternative to |.  This is useful in\n\
case COMMAND contains a | character."),
  },

};

/* Create an option_def_group for the "pipe" command's options, with
   OPTS as context.  */

static inline gdb::option::option_def_group
make_pipe_cmd_options_def_group (pipe_cmd_opts *opts)
{
  return {{pipe_cmd_option_defs}, opts};
}

/* Implementation of the "pipe" command.  */

static void
pipe_command (const char *arg, int from_tty)
{
  pipe_cmd_opts opts;

  auto grp = make_pipe_cmd_options_def_group (&opts);
  gdb::option::process_options
    (&arg, gdb::option::PROCESS_OPTIONS_UNKNOWN_IS_OPERAND, grp);

  const char *delim = "|";
  if (opts.delimiter != nullptr)
    delim = opts.delimiter;

  const char *command = arg;
  if (command == nullptr)
    error (_("Missing COMMAND"));

  arg = strstr (arg, delim);

  if (arg == nullptr)
    error (_("Missing delimiter before SHELL_COMMAND"));

  std::string gdb_cmd (command, arg - command);

  arg += strlen (delim); /* Skip the delimiter.  */

  if (gdb_cmd.empty ())
    gdb_cmd = repeat_previous ();

  const char *shell_command = skip_spaces (arg);
  if (*shell_command == '\0')
    error (_("Missing SHELL_COMMAND"));

  FILE *to_shell_command = popen (shell_command, "w");

  if (to_shell_command == nullptr)
    error (_("Error launching \"%s\""), shell_command);

  try
    {
      stdio_file pipe_file (to_shell_command);

      execute_command_to_ui_file (&pipe_file, gdb_cmd.c_str (), from_tty);
    }
  catch (...)
    {
      pclose (to_shell_command);
      throw;
    }

  int exit_status = pclose (to_shell_command);

  if (exit_status < 0)
    error (_("shell command \"%s\" failed: %s"), shell_command,
           safe_strerror (errno));
  exit_status_set_internal_vars (exit_status);
}

/* Completer for the pipe command.  */

static void
pipe_command_completer (struct cmd_list_element *ignore,
			completion_tracker &tracker,
			const char *text, const char *word_ignored)
{
  pipe_cmd_opts opts;

  const char *org_text = text;
  auto grp = make_pipe_cmd_options_def_group (&opts);
  if (gdb::option::complete_options
      (tracker, &text, gdb::option::PROCESS_OPTIONS_UNKNOWN_IS_OPERAND, grp))
    return;

  const char *delimiter = "|";
  if (opts.delimiter != nullptr)
    delimiter = opts.delimiter;

  /* Check if we're past option values already.  */
  if (text > org_text && !isspace (text[-1]))
    return;

  const char *delim = strstr (text, delimiter);

  /* If we're still not past the delimiter, complete the gdb
     command.  */
  if (delim == nullptr || delim == text)
    {
      complete_nested_command_line (tracker, text);
      return;
    }

  /* We're past the delimiter.  What follows is a shell command, which
     we don't know how to complete.  */
}

static void
list_command (const char *arg, int from_tty)
{
  struct symbol *sym;
  const char *arg1;
  int no_end = 1;
  int dummy_end = 0;
  int dummy_beg = 0;
  int linenum_beg = 0;
  const char *p;

  /* Pull in the current default source line if necessary.  */
  if (arg == NULL || ((arg[0] == '+' || arg[0] == '-') && arg[1] == '\0'))
    {
      set_default_source_symtab_and_line ();
      symtab_and_line cursal = get_current_source_symtab_and_line ();

      /* If this is the first "list" since we've set the current
	 source line, center the listing around that line.  */
      if (get_first_line_listed () == 0)
	{
	  int first;

	  first = std::max (cursal.line - get_lines_to_list () / 2, 1);

	  /* A small special case --- if listing backwards, and we
	     should list only one line, list the preceding line,
	     instead of the exact line we've just shown after e.g.,
	     stopping for a breakpoint.  */
	  if (arg != NULL && arg[0] == '-'
	      && get_lines_to_list () == 1 && first > 1)
	    first -= 1;

	  print_source_lines (cursal.symtab, source_lines_range (first), 0);
	}

      /* "l" or "l +" lists next ten lines.  */
      else if (arg == NULL || arg[0] == '+')
	print_source_lines (cursal.symtab,
			    source_lines_range (cursal.line), 0);

      /* "l -" lists previous ten lines, the ones before the ten just
	 listed.  */
      else if (arg[0] == '-')
	{
	  if (get_first_line_listed () == 1)
	    error (_("Already at the start of %s."),
		   symtab_to_filename_for_display (cursal.symtab));
	  source_lines_range range (get_first_line_listed (),
				    source_lines_range::BACKWARD);
	  print_source_lines (cursal.symtab, range, 0);
	}

      return;
    }

  /* Now if there is only one argument, decode it in SAL
     and set NO_END.
     If there are two arguments, decode them in SAL and SAL_END
     and clear NO_END; however, if one of the arguments is blank,
     set DUMMY_BEG or DUMMY_END to record that fact.  */

  if (!have_full_symbols () && !have_partial_symbols ())
    error (_("No symbol table is loaded.  Use the \"file\" command."));

  std::vector<symtab_and_line> sals;
  symtab_and_line sal, sal_end;

  arg1 = arg;
  if (*arg1 == ',')
    dummy_beg = 1;
  else
    {
      event_location_up location = string_to_event_location (&arg1,
							     current_language);
      sals = decode_line_1 (location.get (), DECODE_LINE_LIST_MODE,
			    NULL, NULL, 0);
      filter_sals (sals);
      if (sals.empty ())
	{
	  /*  C++  */
	  return;
	}

      sal = sals[0];
    }

  /* Record whether the BEG arg is all digits.  */

  for (p = arg; p != arg1 && *p >= '0' && *p <= '9'; p++);
  linenum_beg = (p == arg1);

  /* Save the range of the first argument, in case we need to let the
     user know it was ambiguous.  */
  const char *beg = arg;
  size_t beg_len = arg1 - beg;

  while (*arg1 == ' ' || *arg1 == '\t')
    arg1++;
  if (*arg1 == ',')
    {
      no_end = 0;
      if (sals.size () > 1)
	{
	  ambiguous_line_spec (sals,
			       _("Specified first line '%.*s' is ambiguous:\n"),
			       (int) beg_len, beg);
	  return;
	}
      arg1++;
      while (*arg1 == ' ' || *arg1 == '\t')
	arg1++;
      if (*arg1 == 0)
	dummy_end = 1;
      else
	{
	  /* Save the last argument, in case we need to let the user
	     know it was ambiguous.  */
	  const char *end_arg = arg1;

	  event_location_up location
	    = string_to_event_location (&arg1, current_language);

	  std::vector<symtab_and_line> sals_end
	    = (dummy_beg
	       ? decode_line_1 (location.get (), DECODE_LINE_LIST_MODE,
				NULL, NULL, 0)
	       : decode_line_1 (location.get (), DECODE_LINE_LIST_MODE,
				NULL, sal.symtab, sal.line));

	  filter_sals (sals_end);
	  if (sals_end.empty ())
	    return;
	  if (sals_end.size () > 1)
	    {
	      ambiguous_line_spec (sals_end,
				   _("Specified last line '%s' is ambiguous:\n"),
				   end_arg);
	      return;
	    }
	  sal_end = sals_end[0];
	}
    }

  if (*arg1)
    error (_("Junk at end of line specification."));

  if (!no_end && !dummy_beg && !dummy_end
      && sal.symtab != sal_end.symtab)
    error (_("Specified first and last lines are in different files."));
  if (dummy_beg && dummy_end)
    error (_("Two empty args do not say what lines to list."));

  /* If line was specified by address,
     first print exactly which line, and which file.

     In this case, sal.symtab == 0 means address is outside of all
     known source files, not that user failed to give a filename.  */
  if (*arg == '*')
    {
      struct gdbarch *gdbarch;

      if (sal.symtab == 0)
	error (_("No source file for address %s."),
	       paddress (get_current_arch (), sal.pc));

      gdbarch = SYMTAB_OBJFILE (sal.symtab)->arch ();
      sym = find_pc_function (sal.pc);
      if (sym)
	printf_filtered ("%s is in %s (%s:%d).\n",
			 paddress (gdbarch, sal.pc),
			 sym->print_name (),
			 symtab_to_filename_for_display (sal.symtab), sal.line);
      else
	printf_filtered ("%s is at %s:%d.\n",
			 paddress (gdbarch, sal.pc),
			 symtab_to_filename_for_display (sal.symtab), sal.line);
    }

  /* If line was not specified by just a line number, and it does not
     imply a symtab, it must be an undebuggable symbol which means no
     source code.  */

  if (!linenum_beg && sal.symtab == 0)
    error (_("No line number known for %s."), arg);

  /* If this command is repeated with RET,
     turn it into the no-arg variant.  */

  if (from_tty)
    set_repeat_arguments ("");

  if (dummy_beg && sal_end.symtab == 0)
    error (_("No default source file yet.  Do \"help list\"."));
  if (dummy_beg)
    {
      source_lines_range range (sal_end.line + 1,
				source_lines_range::BACKWARD);
      print_source_lines (sal_end.symtab, range, 0);
    }
  else if (sal.symtab == 0)
    error (_("No default source file yet.  Do \"help list\"."));
  else if (no_end)
    {
      for (int i = 0; i < sals.size (); i++)
	{
	  sal = sals[i];
	  int first_line = sal.line - get_lines_to_list () / 2;
	  if (first_line < 1)
	    first_line = 1;
	  if (sals.size () > 1)
	    print_sal_location (sal);
	  print_source_lines (sal.symtab, source_lines_range (first_line), 0);
	}
    }
  else if (dummy_end)
    print_source_lines (sal.symtab, source_lines_range (sal.line), 0);
  else
    print_source_lines (sal.symtab,
			source_lines_range (sal.line, (sal_end.line + 1)),
			0);
}

/* Subroutine of disassemble_command to simplify it.
   Perform the disassembly.
   NAME is the name of the function if known, or NULL.
   [LOW,HIGH) are the range of addresses to disassemble.
   BLOCK is the block to disassemble; it needs to be provided
   when non-contiguous blocks are disassembled; otherwise
   it can be NULL.
   MIXED is non-zero to print source with the assembler.  */

static void
print_disassembly (struct gdbarch *gdbarch, const char *name,
		   CORE_ADDR low, CORE_ADDR high,
		   const struct block *block,
		   gdb_disassembly_flags flags)
{
#if defined(TUI)
  if (tui_is_window_visible (DISASSEM_WIN))
    tui_show_assembly (gdbarch, low);
  else
#endif
    {
      printf_filtered ("Dump of assembler code ");
      if (name != NULL)
	printf_filtered ("for function %s:\n", name);
      if (block == nullptr || BLOCK_CONTIGUOUS_P (block))
        {
	  if (name == NULL)
	    printf_filtered ("from %s to %s:\n",
			     paddress (gdbarch, low), paddress (gdbarch, high));

	  /* Dump the specified range.  */
	  gdb_disassembly (gdbarch, current_uiout, flags, -1, low, high);
	}
      else
        {
	  for (int i = 0; i < BLOCK_NRANGES (block); i++)
	    {
	      CORE_ADDR range_low = BLOCK_RANGE_START (block, i);
	      CORE_ADDR range_high = BLOCK_RANGE_END (block, i);
	      printf_filtered (_("Address range %s to %s:\n"),
			       paddress (gdbarch, range_low),
			       paddress (gdbarch, range_high));
	      gdb_disassembly (gdbarch, current_uiout, flags, -1,
			       range_low, range_high);
	    }
	}
      printf_filtered ("End of assembler dump.\n");
    }
}

/* Subroutine of disassemble_command to simplify it.
   Print a disassembly of the current function according to FLAGS.  */

static void
disassemble_current_function (gdb_disassembly_flags flags)
{
  struct frame_info *frame;
  struct gdbarch *gdbarch;
  CORE_ADDR low, high, pc;
  const char *name;
  const struct block *block;

  frame = get_selected_frame (_("No frame selected."));
  gdbarch = get_frame_arch (frame);
  pc = get_frame_address_in_block (frame);
  if (find_pc_partial_function (pc, &name, &low, &high, &block) == 0)
    error (_("No function contains program counter for selected frame."));
#if defined(TUI)
  /* NOTE: cagney/2003-02-13 The `tui_active' was previously
     `tui_version'.  */
  if (tui_active)
    /* FIXME: cagney/2004-02-07: This should be an observer.  */
    low = tui_get_low_disassembly_address (gdbarch, low, pc);
#endif
  low += gdbarch_deprecated_function_start_offset (gdbarch);

  print_disassembly (gdbarch, name, low, high, block, flags);
}

/* Dump a specified section of assembly code.

   Usage:
     disassemble [/mrs]
       - dump the assembly code for the function of the current pc
     disassemble [/mrs] addr
       - dump the assembly code for the function at ADDR
     disassemble [/mrs] low,high
     disassemble [/mrs] low,+length
       - dump the assembly code in the range [LOW,HIGH), or [LOW,LOW+length)

   A /m modifier will include source code with the assembly in a
   "source centric" view.  This view lists only the file of the first insn,
   even if other source files are involved (e.g., inlined functions), and
   the output is in source order, even with optimized code.  This view is
   considered deprecated as it hasn't been useful in practice.

   A /r modifier will include raw instructions in hex with the assembly.

   A /s modifier will include source code with the assembly, like /m, with
   two important differences:
   1) The output is still in pc address order.
   2) File names and contents for all relevant source files are displayed.  */

static void
disassemble_command (const char *arg, int from_tty)
{
  struct gdbarch *gdbarch = get_current_arch ();
  struct obj_section *section;
  CORE_ADDR low, high;
  const general_symbol_info *symbol = nullptr;
  const char *name;
  CORE_ADDR pc;
  gdb_disassembly_flags flags;
  const char *p;
  const struct block *block = nullptr;

  p = arg;
  name = NULL;
  flags = 0;

  if (p && *p == '/')
    {
      ++p;

      if (*p == '\0')
	error (_("Missing modifier."));

      while (*p && ! isspace (*p))
	{
	  switch (*p++)
	    {
	    case 'm':
	      flags |= DISASSEMBLY_SOURCE_DEPRECATED;
	      break;
	    case 'r':
	      flags |= DISASSEMBLY_RAW_INSN;
	      break;
	    case 's':
	      flags |= DISASSEMBLY_SOURCE;
	      break;
	    default:
	      error (_("Invalid disassembly modifier."));
	    }
	}

      p = skip_spaces (p);
    }

  if ((flags & (DISASSEMBLY_SOURCE_DEPRECATED | DISASSEMBLY_SOURCE))
      == (DISASSEMBLY_SOURCE_DEPRECATED | DISASSEMBLY_SOURCE))
    error (_("Cannot specify both /m and /s."));

  if (! p || ! *p)
    {
      flags |= DISASSEMBLY_OMIT_FNAME;
      disassemble_current_function (flags);
      return;
    }

  pc = value_as_address (parse_to_comma_and_eval (&p));

  /* ROCM: get the gdbarch from the objfile, if found */
  section = find_pc_overlay (pc);
  if (section == NULL)
    section = find_pc_section (pc);
  if (section != NULL)
    gdbarch = section->objfile->arch ();

  if (p[0] == ',')
    ++p;
  if (p[0] == '\0')
    {
      /* One argument.  */
      if (!find_pc_partial_function_sym (pc, &symbol, &low, &high, &block))
	error (_("No function contains specified address."));

      if (asm_demangle)
	name = symbol->print_name ();
      else
	name = symbol->linkage_name ();

#if defined(TUI)
      /* NOTE: cagney/2003-02-13 The `tui_active' was previously
	 `tui_version'.  */
      if (tui_active)
	/* FIXME: cagney/2004-02-07: This should be an observer.  */
	low = tui_get_low_disassembly_address (gdbarch, low, pc);
#endif
      low += gdbarch_deprecated_function_start_offset (gdbarch);
      flags |= DISASSEMBLY_OMIT_FNAME;
    }
  else
    {
      /* Two arguments.  */
      int incl_flag = 0;
      low = pc;
      p = skip_spaces (p);
      if (p[0] == '+')
	{
	  ++p;
	  incl_flag = 1;
	}
      high = parse_and_eval_address (p);
      if (incl_flag)
	high += low;
    }

  print_disassembly (gdbarch, name, low, high, block, flags);
}

static void
make_command (const char *arg, int from_tty)
{
  if (arg == 0)
    shell_escape ("make", from_tty);
  else
    {
      std::string cmd = std::string ("make ") + arg;

      shell_escape (cmd.c_str (), from_tty);
    }
}

static void
show_user (const char *args, int from_tty)
{
  struct cmd_list_element *c;

  if (args)
    {
      const char *comname = args;

      c = lookup_cmd (&comname, cmdlist, "", NULL, 0, 1);
      if (!cli_user_command_p (c))
	error (_("Not a user command."));
      show_user_1 (c, "", args, gdb_stdout);
    }
  else
    {
      for (c = cmdlist; c; c = c->next)
	{
	  if (cli_user_command_p (c) || c->prefixlist != NULL)
	    show_user_1 (c, "", c->name, gdb_stdout);
	}
    }
}

/* Search through names of commands and documentations for a certain
   regular expression.  */

static void
apropos_command (const char *arg, int from_tty)
{
  bool verbose = arg && check_for_argument (&arg, "-v", 2);

  if (arg == NULL || *arg == '\0')
    error (_("REGEXP string is empty"));

  compiled_regex pattern (arg, REG_ICASE,
			  _("Error in regular expression"));

  apropos_cmd (gdb_stdout, cmdlist, verbose, pattern, "");
}

/* The options for the "alias" command.  */

struct alias_opts
{
  /* For "-a".  */
  bool abbrev_flag = false;
};

static const gdb::option::option_def alias_option_defs[] = {

  gdb::option::flag_option_def<alias_opts> {
    "a",
    [] (alias_opts *opts) { return &opts->abbrev_flag; },
    N_("Specify that ALIAS is an abbreviation of COMMAND.\n\
Abbreviations are not used in command completion."),
  },

};

/* Create an option_def_group for the "alias" options, with
   A_OPTS as context.  */

static gdb::option::option_def_group
make_alias_options_def_group (alias_opts *a_opts)
{
  return {{alias_option_defs}, a_opts};
}

/* Completer for the "alias_command".  */

static void
alias_command_completer (struct cmd_list_element *ignore,
			 completion_tracker &tracker,
			 const char *text, const char *word)
{
  const auto grp = make_alias_options_def_group (nullptr);

  tracker.set_use_custom_word_point (true);

  if (gdb::option::complete_options
      (tracker, &text, gdb::option::PROCESS_OPTIONS_UNKNOWN_IS_ERROR, grp))
    return;

  const char *delim = strchr (text, '=');

  /* If we're past the "=" delimiter, complete the
     "alias ALIAS = COMMAND [DEFAULT-ARGS...]" as if the user is
     typing COMMAND DEFAULT-ARGS...  */
  if (delim != text
      && delim != nullptr
      && isspace (delim[-1])
      && (isspace (delim[1]) || delim[1] == '\0'))
    {
      std::string new_text = std::string (delim + 1);

      tracker.advance_custom_word_point_by (delim + 1 - text);
      complete_nested_command_line (tracker, new_text.c_str ());
      return;
    }

  /* We're not yet past the "=" delimiter.  Complete a command, as
     the user might type an alias following a prefix command.  */
  complete_nested_command_line (tracker, text);
}

/* Subroutine of alias_command to simplify it.
   Return the first N elements of ARGV flattened back to a string
   with a space separating each element.
   ARGV may not be NULL.
   This does not take care of quoting elements in case they contain spaces
   on purpose.  */

static std::string
argv_to_string (char **argv, int n)
{
  int i;
  std::string result;

  gdb_assert (argv != NULL);
  gdb_assert (n >= 0 && n <= countargv (argv));

  for (i = 0; i < n; ++i)
    {
      if (i > 0)
	result += " ";
      result += argv[i];
    }

  return result;
}

/* Subroutine of alias_command to simplify it.
   Verifies that COMMAND can have an alias:
      COMMAND must exist.
      COMMAND must not have default args.
   This last condition is to avoid the following:
     alias aaa = backtrace -full
     alias bbb = aaa -past-main
   as (at least currently), alias default args are not cumulative
   and the user would expect bbb to execute 'backtrace -full -past-main'
   while it will execute 'backtrace -past-main'.  */

static void
validate_aliased_command (const char *command)
{
  struct cmd_list_element *c;
  std::string default_args;

  c = lookup_cmd_1 (& command, cmdlist, NULL, &default_args, 1);

  if (c == NULL || c == (struct cmd_list_element *) -1)
    error (_("Invalid command to alias to: %s"), command);

  if (!default_args.empty ())
    error (_("Cannot define an alias of an alias that has default args"));
}

/* Called when "alias" was incorrectly used.  */

static void
alias_usage_error (void)
{
  error (_("Usage: alias [-a] [--] ALIAS = COMMAND [DEFAULT-ARGS...]"));
}

/* Make an alias of an existing command.  */

static void
alias_command (const char *args, int from_tty)
{
  alias_opts a_opts;

  auto grp = make_alias_options_def_group (&a_opts);
  gdb::option::process_options
    (&args, gdb::option::PROCESS_OPTIONS_UNKNOWN_IS_ERROR, grp);

  int i, alias_argc, command_argc;
  const char *equals;
  const char *alias, *command;

  if (args == NULL || strchr (args, '=') == NULL)
    alias_usage_error ();

  equals = strchr (args, '=');
  std::string args2 (args, equals - args);

  gdb_argv built_alias_argv (args2.c_str ());

  const char *default_args = equals + 1;
  struct cmd_list_element *c_command_prefix;

  lookup_cmd_for_default_args (&default_args, &c_command_prefix);
  std::string command_argv_str (equals + 1,
				default_args == nullptr
				? strlen (equals + 1)
				: default_args - equals - 1);
  gdb_argv command_argv (command_argv_str.c_str ());

  char **alias_argv = built_alias_argv.get ();

  if (alias_argv[0] == NULL || command_argv[0] == NULL
      || *alias_argv[0] == '\0' || *command_argv[0] == '\0')
    alias_usage_error ();

  for (i = 0; alias_argv[i] != NULL; ++i)
    {
      if (! valid_user_defined_cmd_name_p (alias_argv[i]))
	{
	  if (i == 0)
	    error (_("Invalid command name: %s"), alias_argv[i]);
	  else
	    error (_("Invalid command element name: %s"), alias_argv[i]);
	}
    }

  alias_argc = countargv (alias_argv);
  command_argc = command_argv.count ();

  /* COMMAND must exist, and cannot have default args.
     Reconstruct the command to remove any extraneous spaces,
     for better error messages.  */
  std::string command_string (argv_to_string (command_argv.get (),
					      command_argc));
  command = command_string.c_str ();
  validate_aliased_command (command);

  /* ALIAS must not exist.  */
  std::string alias_string (argv_to_string (alias_argv, alias_argc));
  alias = alias_string.c_str ();
  {
    cmd_list_element *alias_cmd, *prefix_cmd, *cmd;

    if (lookup_cmd_composition (alias, &alias_cmd, &prefix_cmd, &cmd))
      {
	const char *alias_name = alias_argv[alias_argc-1];

	/* If we found an existing ALIAS_CMD, check that the prefix differ or
	   the name differ.  */

	if (alias_cmd != nullptr
	    && alias_cmd->prefix == prefix_cmd
	    && strcmp (alias_name, alias_cmd->name) == 0)
	  error (_("Alias already exists: %s"), alias);

	/* Check ALIAS differs from the found CMD.  */

	if (cmd->prefix == prefix_cmd
	    && strcmp (alias_name, cmd->name) == 0)
	  error (_("Alias %s is the name of an existing command"), alias);
      }
  }


  struct cmd_list_element *alias_cmd;

  /* If ALIAS is one word, it is an alias for the entire COMMAND.
     Example: alias spe = set print elements

     Otherwise ALIAS and COMMAND must have the same number of words,
     and every word except the last must identify the same prefix command;
     and the last word of ALIAS is made an alias of the last word of COMMAND.
     Example: alias set print elms = set pr elem
     Note that unambiguous abbreviations are allowed.  */

  if (alias_argc == 1)
    {
      /* add_cmd requires *we* allocate space for name, hence the xstrdup.  */
      alias_cmd = add_com_alias (xstrdup (alias_argv[0]), command, class_alias,
				 a_opts.abbrev_flag);
    }
  else
    {
      const char *alias_prefix, *command_prefix;
      struct cmd_list_element *c_alias, *c_command;

      if (alias_argc != command_argc)
	error (_("Mismatched command length between ALIAS and COMMAND."));

      /* Create copies of ALIAS and COMMAND without the last word,
	 and use that to verify the leading elements give the same
	 prefix command.  */
      std::string alias_prefix_string (argv_to_string (alias_argv,
						       alias_argc - 1));
      std::string command_prefix_string (argv_to_string (command_argv.get (),
							 command_argc - 1));
      alias_prefix = alias_prefix_string.c_str ();
      command_prefix = command_prefix_string.c_str ();

      c_command = lookup_cmd_1 (& command_prefix, cmdlist, NULL, NULL, 1);
      /* We've already tried to look up COMMAND.  */
      gdb_assert (c_command != NULL
		  && c_command != (struct cmd_list_element *) -1);
      gdb_assert (c_command->prefixlist != NULL);
      c_alias = lookup_cmd_1 (& alias_prefix, cmdlist, NULL, NULL, 1);
      if (c_alias != c_command)
	error (_("ALIAS and COMMAND prefixes do not match."));

      /* add_cmd requires *we* allocate space for name, hence the xstrdup.  */
      alias_cmd = add_alias_cmd (xstrdup (alias_argv[alias_argc - 1]),
				 command_argv[command_argc - 1],
				 class_alias, a_opts.abbrev_flag,
				 c_command->prefixlist);
    }

  gdb_assert (alias_cmd != nullptr);
  gdb_assert (alias_cmd->default_args.empty ());
  if (default_args != nullptr)
    {
      default_args = skip_spaces (default_args);

      alias_cmd->default_args = default_args;
    }
}

/* Print the file / line number / symbol name of the location
   specified by SAL.  */

static void
print_sal_location (const symtab_and_line &sal)
{
  scoped_restore_current_program_space restore_pspace;
  set_current_program_space (sal.pspace);

  const char *sym_name = NULL;
  if (sal.symbol != NULL)
    sym_name = sal.symbol->print_name ();
  printf_filtered (_("file: \"%s\", line number: %d, symbol: \"%s\"\n"),
		   symtab_to_filename_for_display (sal.symtab),
		   sal.line, sym_name != NULL ? sym_name : "???");
}

/* Print a list of files and line numbers which a user may choose from
   in order to list a function which was specified ambiguously (as
   with `list classname::overloadedfuncname', for example).  The SALS
   array provides the filenames and line numbers.  FORMAT is a
   printf-style format string used to tell the user what was
   ambiguous.  */

static void
ambiguous_line_spec (gdb::array_view<const symtab_and_line> sals,
		     const char *format, ...)
{
  va_list ap;
  va_start (ap, format);
  vprintf_filtered (format, ap);
  va_end (ap);

  for (const auto &sal : sals)
    print_sal_location (sal);
}

/* Comparison function for filter_sals.  Returns a qsort-style
   result.  */

static int
cmp_symtabs (const symtab_and_line &sala, const symtab_and_line &salb)
{
  const char *dira = SYMTAB_DIRNAME (sala.symtab);
  const char *dirb = SYMTAB_DIRNAME (salb.symtab);
  int r;

  if (dira == NULL)
    {
      if (dirb != NULL)
	return -1;
    }
  else if (dirb == NULL)
    {
      if (dira != NULL)
	return 1;
    }
  else
    {
      r = filename_cmp (dira, dirb);
      if (r)
	return r;
    }

  r = filename_cmp (sala.symtab->filename, salb.symtab->filename);
  if (r)
    return r;

  if (sala.line < salb.line)
    return -1;
  return sala.line == salb.line ? 0 : 1;
}

/* Remove any SALs that do not match the current program space, or
   which appear to be "file:line" duplicates.  */

static void
filter_sals (std::vector<symtab_and_line> &sals)
{
  /* Remove SALs that do not match.  */
  auto from = std::remove_if (sals.begin (), sals.end (),
			      [&] (const symtab_and_line &sal)
    { return (sal.pspace != current_program_space || sal.symtab == NULL); });

  /* Remove dups.  */
  std::sort (sals.begin (), from,
	     [] (const symtab_and_line &sala, const symtab_and_line &salb)
   { return cmp_symtabs (sala, salb) < 0; });

  from = std::unique (sals.begin (), from,
		      [&] (const symtab_and_line &sala,
			   const symtab_and_line &salb)
    { return cmp_symtabs (sala, salb) == 0; });

  sals.erase (from, sals.end ());
}

void
init_cmd_lists (void)
{
  max_user_call_depth = 1024;
}

static void
show_info_verbose (struct ui_file *file, int from_tty,
		   struct cmd_list_element *c,
		   const char *value)
{
  if (info_verbose)
    fprintf_filtered (file,
		      _("Verbose printing of informational messages is %s.\n"),
		      value);
  else
    fprintf_filtered (file, _("Verbosity is %s.\n"), value);
}

static void
show_history_expansion_p (struct ui_file *file, int from_tty,
			  struct cmd_list_element *c, const char *value)
{
  fprintf_filtered (file, _("History expansion on command input is %s.\n"),
		    value);
}

static void
show_remote_debug (struct ui_file *file, int from_tty,
		   struct cmd_list_element *c, const char *value)
{
  fprintf_filtered (file, _("Debugging of remote protocol is %s.\n"),
		    value);
}

static void
show_remote_timeout (struct ui_file *file, int from_tty,
		     struct cmd_list_element *c, const char *value)
{
  fprintf_filtered (file,
		    _("Timeout limit to wait for target to respond is %s.\n"),
		    value);
}

static void
show_max_user_call_depth (struct ui_file *file, int from_tty,
			  struct cmd_list_element *c, const char *value)
{
  fprintf_filtered (file,
		    _("The max call depth for user-defined commands is %s.\n"),
		    value);
}

/* Returns the cmd_list_element in SHOWLIST corresponding to the first
   argument of ARGV, which must contain one single value.
   Throws an error if no value provided, or value not correct.
   FNNAME is used in the error message.  */

static cmd_list_element *
setting_cmd (const char *fnname, struct cmd_list_element *showlist,
	     int argc, struct value **argv)
{
  if (argc == 0)
    error (_("You must provide an argument to %s"), fnname);
  if (argc != 1)
    error (_("You can only provide one argument to %s"), fnname);

  struct type *type0 = check_typedef (value_type (argv[0]));

  if (type0->code () != TYPE_CODE_ARRAY
      && type0->code () != TYPE_CODE_STRING)
    error (_("First argument of %s must be a string."), fnname);

  const char *a0 = (const char *) value_contents (argv[0]);
  cmd_list_element *cmd = lookup_cmd (&a0, showlist, "", NULL, -1, 0);

  if (cmd == nullptr || cmd->type != show_cmd)
    error (_("First argument of %s must be a "
	     "valid setting of the 'show' command."), fnname);

  return cmd;
}

/* Builds a value from the show CMD.  */

static struct value *
value_from_setting (const cmd_list_element *cmd, struct gdbarch *gdbarch)
{
  switch (cmd->var_type)
    {
    case var_integer:
      if (*(int *) cmd->var == INT_MAX)
	return value_from_longest (builtin_type (gdbarch)->builtin_int,
				   0);
      else
	return value_from_longest (builtin_type (gdbarch)->builtin_int,
				   *(int *) cmd->var);
    case var_zinteger:
      return value_from_longest (builtin_type (gdbarch)->builtin_int,
				 *(int *) cmd->var);
    case var_boolean:
      return value_from_longest (builtin_type (gdbarch)->builtin_int,
				 *(bool *) cmd->var ? 1 : 0);
    case var_zuinteger_unlimited:
      return value_from_longest (builtin_type (gdbarch)->builtin_int,
				 *(int *) cmd->var);
    case var_auto_boolean:
      {
	int val;

	switch (*(enum auto_boolean*) cmd->var)
	  {
	  case AUTO_BOOLEAN_TRUE:
	    val = 1;
	    break;
	  case AUTO_BOOLEAN_FALSE:
	    val = 0;
	    break;
	  case AUTO_BOOLEAN_AUTO:
	    val = -1;
	    break;
	  default:
	    gdb_assert_not_reached ("invalid var_auto_boolean");
	  }
	return value_from_longest (builtin_type (gdbarch)->builtin_int,
				   val);
      }
    case var_uinteger:
      if (*(unsigned int *) cmd->var == UINT_MAX)
	return value_from_ulongest
	  (builtin_type (gdbarch)->builtin_unsigned_int, 0);
      else
	return value_from_ulongest
	  (builtin_type (gdbarch)->builtin_unsigned_int,
	   *(unsigned int *) cmd->var);
    case var_zuinteger:
      return value_from_ulongest (builtin_type (gdbarch)->builtin_unsigned_int,
				  *(unsigned int *) cmd->var);
    case var_string:
    case var_string_noescape:
    case var_optional_filename:
    case var_filename:
    case var_enum:
      if (*(char **) cmd->var)
	return value_cstring (*(char **) cmd->var, strlen (*(char **) cmd->var),
			      builtin_type (gdbarch)->builtin_char);
      else
	return value_cstring ("", 1,
			      builtin_type (gdbarch)->builtin_char);
    default:
      gdb_assert_not_reached ("bad var_type");
    }
}

/* Implementation of the convenience function $_gdb_setting.  */

static struct value *
gdb_setting_internal_fn (struct gdbarch *gdbarch,
			 const struct language_defn *language,
			 void *cookie, int argc, struct value **argv)
{
  return value_from_setting (setting_cmd ("$_gdb_setting", showlist,
					  argc, argv),
			     gdbarch);
}

/* Implementation of the convenience function $_gdb_maint_setting.  */

static struct value *
gdb_maint_setting_internal_fn (struct gdbarch *gdbarch,
			       const struct language_defn *language,
			       void *cookie, int argc, struct value **argv)
{
  return value_from_setting (setting_cmd ("$_gdb_maint_setting",
					  maintenance_show_cmdlist,
					  argc, argv),
			     gdbarch);
}

/* Builds a string value from the show CMD.  */

static struct value *
str_value_from_setting (const cmd_list_element *cmd, struct gdbarch *gdbarch)
{
  switch (cmd->var_type)
    {
    case var_integer:
    case var_zinteger:
    case var_boolean:
    case var_zuinteger_unlimited:
    case var_auto_boolean:
    case var_uinteger:
    case var_zuinteger:
      {
	std::string cmd_val = get_setshow_command_value_string (cmd);

	return value_cstring (cmd_val.c_str (), cmd_val.size (),
			      builtin_type (gdbarch)->builtin_char);
      }

    case var_string:
    case var_string_noescape:
    case var_optional_filename:
    case var_filename:
    case var_enum:
      /* For these cases, we do not use get_setshow_command_value_string,
	 as this function handle some characters specially, e.g. by
	 escaping quotes.  So, we directly use the cmd->var string value,
	 similarly to the value_from_setting code for these cases.  */
      if (*(char **) cmd->var)
	return value_cstring (*(char **) cmd->var, strlen (*(char **) cmd->var),
			      builtin_type (gdbarch)->builtin_char);
      else
	return value_cstring ("", 1,
			      builtin_type (gdbarch)->builtin_char);

    default:
      gdb_assert_not_reached ("bad var_type");
    }
}

/* Implementation of the convenience function $_gdb_setting_str.  */

static struct value *
gdb_setting_str_internal_fn (struct gdbarch *gdbarch,
			     const struct language_defn *language,
			     void *cookie, int argc, struct value **argv)
{
  return str_value_from_setting (setting_cmd ("$_gdb_setting_str",
					      showlist, argc, argv),
				 gdbarch);
}


/* Implementation of the convenience function $_gdb_maint_setting_str.  */

static struct value *
gdb_maint_setting_str_internal_fn (struct gdbarch *gdbarch,
				   const struct language_defn *language,
				   void *cookie, int argc, struct value **argv)
{
  return str_value_from_setting (setting_cmd ("$_gdb_maint_setting_str",
					      maintenance_show_cmdlist,
					      argc, argv),
				 gdbarch);
}

void _initialize_cli_cmds ();
void
_initialize_cli_cmds ()
{
  struct cmd_list_element *c;

  /* Define the classes of commands.
     They will appear in the help list in alphabetical order.  */

  add_cmd ("internals", class_maintenance, _("\
Maintenance commands.\n\
Some gdb commands are provided just for use by gdb maintainers.\n\
These commands are subject to frequent change, and may not be as\n\
well documented as user commands."),
	   &cmdlist);
  add_cmd ("obscure", class_obscure, _("Obscure features."), &cmdlist);
  add_cmd ("aliases", class_alias,
	   _("User-defined aliases of other commands."), &cmdlist);
  add_cmd ("user-defined", class_user, _("\
User-defined commands.\n\
The commands in this class are those defined by the user.\n\
Use the \"define\" command to define a command."), &cmdlist);
  add_cmd ("support", class_support, _("Support facilities."), &cmdlist);
  if (!dbx_commands)
    add_cmd ("status", class_info, _("Status inquiries."), &cmdlist);
  add_cmd ("files", class_files, _("Specifying and examining files."),
	   &cmdlist);
  add_cmd ("breakpoints", class_breakpoint,
	   _("Making program stop at certain points."), &cmdlist);
  add_cmd ("data", class_vars, _("Examining data."), &cmdlist);
  add_cmd ("stack", class_stack, _("\
Examining the stack.\n\
The stack is made up of stack frames.  Gdb assigns numbers to stack frames\n\
counting from zero for the innermost (currently executing) frame.\n\n\
At any time gdb identifies one frame as the \"selected\" frame.\n\
Variable lookups are done with respect to the selected frame.\n\
When the program being debugged stops, gdb selects the innermost frame.\n\
The commands below can be used to select other frames by number or address."),
	   &cmdlist);
#ifdef TUI
  add_cmd ("text-user-interface", class_tui,
	   _("TUI is the GDB text based interface.\n\
In TUI mode, GDB can display several text windows showing\n\
the source file, the processor registers, the program disassembly, ..."), &cmdlist);
#endif
  add_cmd ("running", class_run, _("Running the program."), &cmdlist);

  /* Define general commands.  */

  add_com ("pwd", class_files, pwd_command, _("\
Print working directory.\n\
This is used for your program as well."));

  c = add_cmd ("cd", class_files, cd_command, _("\
Set working directory to DIR for debugger.\n\
The debugger's current working directory specifies where scripts and other\n\
files that can be loaded by GDB are located.\n\
In order to change the inferior's current working directory, the recommended\n\
way is to use the \"set cwd\" command."), &cmdlist);
  set_cmd_completer (c, filename_completer);

  add_com ("echo", class_support, echo_command, _("\
Print a constant string.  Give string as argument.\n\
C escape sequences may be used in the argument.\n\
No newline is added at the end of the argument;\n\
use \"\\n\" if you want a newline to be printed.\n\
Since leading and trailing whitespace are ignored in command arguments,\n\
if you want to print some you must use \"\\\" before leading whitespace\n\
to be printed or after trailing whitespace."));

  add_setshow_enum_cmd ("script-extension", class_support,
			script_ext_enums, &script_ext_mode, _("\
Set mode for script filename extension recognition."), _("\
Show mode for script filename extension recognition."), _("\
off  == no filename extension recognition (all sourced files are GDB scripts)\n\
soft == evaluate script according to filename extension, fallback to GDB script"
  "\n\
strict == evaluate script according to filename extension, error if not supported"
  ),
			NULL,
			show_script_ext_mode,
			&setlist, &showlist);

  add_com ("quit", class_support, quit_command, _("\
Exit gdb.\n\
Usage: quit [EXPR]\n\
The optional expression EXPR, if present, is evaluated and the result\n\
used as GDB's exit code.  The default is zero."));
  c = add_com ("help", class_support, help_command,
	       _("Print list of commands."));
  set_cmd_completer (c, command_completer);
  add_com_alias ("q", "quit", class_support, 1);
  add_com_alias ("h", "help", class_support, 1);

  add_setshow_boolean_cmd ("verbose", class_support, &info_verbose, _("\
Set verbosity."), _("\
Show verbosity."), NULL,
			   set_verbose,
			   show_info_verbose,
			   &setlist, &showlist);

  add_basic_prefix_cmd ("history", class_support, _("\
Generic command for setting command history parameters."),
			&sethistlist, "set history ", 0, &setlist);
  add_show_prefix_cmd ("history", class_support, _("\
Generic command for showing command history parameters."),
		       &showhistlist, "show history ", 0, &showlist);

  add_setshow_boolean_cmd ("expansion", no_class, &history_expansion_p, _("\
Set history expansion on command input."), _("\
Show history expansion on command input."), _("\
Without an argument, history expansion is enabled."),
			   NULL,
			   show_history_expansion_p,
			   &sethistlist, &showhistlist);

  add_prefix_cmd ("info", class_info, info_command, _("\
Generic command for showing things about the program being debugged."),
		  &infolist, "info ", 0, &cmdlist);
  add_com_alias ("i", "info", class_info, 1);
  add_com_alias ("inf", "info", class_info, 1);

  add_com ("complete", class_obscure, complete_command,
	   _("List the completions for the rest of the line as a command."));

  c = add_show_prefix_cmd ("show", class_info, _("\
Generic command for showing things about the debugger."),
			   &showlist, "show ", 0, &cmdlist);
  /* Another way to get at the same thing.  */
  add_alias_cmd ("set", c, class_info, 0, &infolist);

  c = add_com ("with", class_vars, with_command, _("\
Temporarily set SETTING to VALUE, run COMMAND, and restore SETTING.\n\
Usage: with SETTING [VALUE] [-- COMMAND]\n\
Usage: w SETTING [VALUE] [-- COMMAND]\n\
With no COMMAND, repeats the last executed command.\n\
\n\
SETTING is any setting you can change with the \"set\" subcommands.\n\
E.g.:\n\
  with language pascal -- print obj\n\
  with print elements unlimited -- print obj\n\
\n\
You can change multiple settings using nested with, and use\n\
abbreviations for commands and/or values.  E.g.:\n\
  w la p -- w p el u -- p obj"));
  set_cmd_completer_handle_brkchars (c, with_command_completer);
  add_com_alias ("w", "with", class_vars, 1);

  add_internal_function ("_gdb_setting_str", _("\
$_gdb_setting_str - returns the value of a GDB setting as a string.\n\
Usage: $_gdb_setting_str (setting)\n\
\n\
auto-boolean values are \"off\", \"on\", \"auto\".\n\
boolean values are \"off\", \"on\".\n\
Some integer settings accept an unlimited value, returned\n\
as \"unlimited\"."),
			 gdb_setting_str_internal_fn, NULL);

  add_internal_function ("_gdb_setting", _("\
$_gdb_setting - returns the value of a GDB setting.\n\
Usage: $_gdb_setting (setting)\n\
auto-boolean values are \"off\", \"on\", \"auto\".\n\
boolean values are \"off\", \"on\".\n\
Some integer settings accept an unlimited value, returned\n\
as 0 or -1 depending on the setting."),
			 gdb_setting_internal_fn, NULL);

  add_internal_function ("_gdb_maint_setting_str", _("\
$_gdb_maint_setting_str - returns the value of a GDB maintenance setting as a string.\n\
Usage: $_gdb_maint_setting_str (setting)\n\
\n\
auto-boolean values are \"off\", \"on\", \"auto\".\n\
boolean values are \"off\", \"on\".\n\
Some integer settings accept an unlimited value, returned\n\
as \"unlimited\"."),
			 gdb_maint_setting_str_internal_fn, NULL);

  add_internal_function ("_gdb_maint_setting", _("\
$_gdb_maint_setting - returns the value of a GDB maintenance setting.\n\
Usage: $_gdb_maint_setting (setting)\n\
auto-boolean values are \"off\", \"on\", \"auto\".\n\
boolean values are \"off\", \"on\".\n\
Some integer settings accept an unlimited value, returned\n\
as 0 or -1 depending on the setting."),
			 gdb_maint_setting_internal_fn, NULL);

  add_cmd ("commands", no_set_class, show_commands, _("\
Show the history of commands you typed.\n\
You can supply a command number to start with, or a `+' to start after\n\
the previous command number shown."),
	   &showlist);

  add_cmd ("version", no_set_class, show_version,
	   _("Show what version of GDB this is."), &showlist);

  add_cmd ("configuration", no_set_class, show_configuration,
	   _("Show how GDB was configured at build time."), &showlist);

  add_setshow_zinteger_cmd ("remote", no_class, &remote_debug, _("\
Set debugging of remote protocol."), _("\
Show debugging of remote protocol."), _("\
When enabled, each packet sent or received with the remote target\n\
is displayed."),
			    NULL,
			    show_remote_debug,
			    &setdebuglist, &showdebuglist);

  add_setshow_zuinteger_unlimited_cmd ("remotetimeout", no_class,
				       &remote_timeout, _("\
Set timeout limit to wait for target to respond."), _("\
Show timeout limit to wait for target to respond."), _("\
This value is used to set the time limit for gdb to wait for a response\n\
from the target."),
				       NULL,
				       show_remote_timeout,
				       &setlist, &showlist);

  add_basic_prefix_cmd ("debug", no_class,
			_("Generic command for setting gdb debugging flags."),
			&setdebuglist, "set debug ", 0, &setlist);

  add_show_prefix_cmd ("debug", no_class,
		       _("Generic command for showing gdb debugging flags."),
		       &showdebuglist, "show debug ", 0, &showlist);

  c = add_com ("shell", class_support, shell_command, _("\
Execute the rest of the line as a shell command.\n\
With no arguments, run an inferior shell."));
  set_cmd_completer (c, filename_completer);

  add_com_alias ("!", "shell", class_support, 0);

  c = add_com ("edit", class_files, edit_command, _("\
Edit specified file or function.\n\
With no argument, edits file containing most recent line listed.\n\
Editing targets can be specified in these ways:\n\
  FILE:LINENUM, to edit at that line in that file,\n\
  FUNCTION, to edit at the beginning of that function,\n\
  FILE:FUNCTION, to distinguish among like-named static functions.\n\
  *ADDRESS, to edit at the line containing that address.\n\
Uses EDITOR environment variable contents as editor (or ex as default)."));

  c->completer = location_completer;

  c = add_com ("pipe", class_support, pipe_command, _("\
Send the output of a gdb command to a shell command.\n\
Usage: | [COMMAND] | SHELL_COMMAND\n\
Usage: | -d DELIM COMMAND DELIM SHELL_COMMAND\n\
Usage: pipe [COMMAND] | SHELL_COMMAND\n\
Usage: pipe -d DELIM COMMAND DELIM SHELL_COMMAND\n\
\n\
Executes COMMAND and sends its output to SHELL_COMMAND.\n\
\n\
The -d option indicates to use the string DELIM to separate COMMAND\n\
from SHELL_COMMAND, in alternative to |.  This is useful in\n\
case COMMAND contains a | character.\n\
\n\
With no COMMAND, repeat the last executed command\n\
and send its output to SHELL_COMMAND."));
  set_cmd_completer_handle_brkchars (c, pipe_command_completer);
  add_com_alias ("|", "pipe", class_support, 0);

  add_com ("list", class_files, list_command, _("\
List specified function or line.\n\
With no argument, lists ten more lines after or around previous listing.\n\
\"list -\" lists the ten lines before a previous ten-line listing.\n\
One argument specifies a line, and ten lines are listed around that line.\n\
Two arguments with comma between specify starting and ending lines to list.\n\
Lines can be specified in these ways:\n\
  LINENUM, to list around that line in current file,\n\
  FILE:LINENUM, to list around that line in that file,\n\
  FUNCTION, to list around beginning of that function,\n\
  FILE:FUNCTION, to distinguish among like-named static functions.\n\
  *ADDRESS, to list around the line containing that address.\n\
With two args, if one is empty, it stands for ten lines away from\n\
the other arg.\n\
\n\
By default, when a single location is given, display ten lines.\n\
This can be changed using \"set listsize\", and the current value\n\
can be shown using \"show listsize\"."));

  add_com_alias ("l", "list", class_files, 1);

  if (dbx_commands)
    add_com_alias ("file", "list", class_files, 1);

  c = add_com ("disassemble", class_vars, disassemble_command, _("\
Disassemble a specified section of memory.\n\
Usage: disassemble[/m|/r|/s] START [, END]\n\
Default is the function surrounding the pc of the selected frame.\n\
\n\
With a /s modifier, source lines are included (if available).\n\
In this mode, the output is displayed in PC address order, and\n\
file names and contents for all relevant source files are displayed.\n\
\n\
With a /m modifier, source lines are included (if available).\n\
This view is \"source centric\": the output is in source line order,\n\
regardless of any optimization that is present.  Only the main source file\n\
is displayed, not those of, e.g., any inlined functions.\n\
This modifier hasn't proved useful in practice and is deprecated\n\
in favor of /s.\n\
\n\
With a /r modifier, raw instructions in hex are included.\n\
\n\
With a single argument, the function surrounding that address is dumped.\n\
Two arguments (separated by a comma) are taken as a range of memory to dump,\n\
  in the form of \"start,end\", or \"start,+length\".\n\
\n\
Note that the address is interpreted as an expression, not as a location\n\
like in the \"break\" command.\n\
So, for example, if you want to disassemble function bar in file foo.c\n\
you must type \"disassemble 'foo.c'::bar\" and not \"disassemble foo.c:bar\"."));
  set_cmd_completer (c, location_completer);

  c = add_com ("make", class_support, make_command, _("\
Run the ``make'' program using the rest of the line as arguments."));
  set_cmd_completer (c, filename_completer);
  add_cmd ("user", no_class, show_user, _("\
Show definitions of non-python/scheme user defined commands.\n\
Argument is the name of the user defined command.\n\
With no argument, show definitions of all user defined commands."), &showlist);
  add_com ("apropos", class_support, apropos_command, _("\
Search for commands matching a REGEXP.\n\
Usage: apropos [-v] REGEXP\n\
Flag -v indicates to produce a verbose output, showing full documentation\n\
of the matching commands."));

  add_setshow_uinteger_cmd ("max-user-call-depth", no_class,
			   &max_user_call_depth, _("\
Set the max call depth for non-python/scheme user-defined commands."), _("\
Show the max call depth for non-python/scheme user-defined commands."), NULL,
			    NULL,
			    show_max_user_call_depth,
			    &setlist, &showlist);

  add_setshow_boolean_cmd ("trace-commands", no_class, &trace_commands, _("\
Set tracing of GDB CLI commands."), _("\
Show state of GDB CLI command tracing."), _("\
When 'on', each command is displayed as it is executed."),
			   NULL,
			   NULL,
			   &setlist, &showlist);

  const auto alias_opts = make_alias_options_def_group (nullptr);

  static std::string alias_help
    = gdb::option::build_help (_("\
Define a new command that is an alias of an existing command.\n\
Usage: alias [-a] [--] ALIAS = COMMAND [DEFAULT-ARGS...]\n\
ALIAS is the name of the alias command to create.\n\
COMMAND is the command being aliased to.\n\
\n\
Options:\n\
%OPTIONS%\n\
\n\
GDB will automatically prepend the provided DEFAULT-ARGS to the list\n\
of arguments explicitly provided when using ALIAS.\n\
Use \"help aliases\" to list all user defined aliases and their default args.\n\
\n\
Examples:\n\
Make \"spe\" an alias of \"set print elements\":\n\
  alias spe set print elements\n\
Make \"elms\" an alias of \"elements\" in the \"set print\" command:\n\
  alias -a set print elms set print elements\n\
Make \"btf\" an alias of \"backtrace -full -past-entry -past-main\" :\n\
  alias btf = backtrace -full -past-entry -past-main\n\
Make \"wLapPeu\" an alias of 2 nested \"with\":\n\
  alias wLapPeu = with language pascal -- with print elements unlimited --"),
			       alias_opts);

  c = add_com ("alias", class_support, alias_command,
	       alias_help.c_str ());

  set_cmd_completer_handle_brkchars (c, alias_command_completer);

  const char *source_help_text = xstrprintf (_("\
Read commands from a file named FILE.\n\
\n\
Usage: source [-s] [-v] FILE\n\
-s: search for the script in the source search path,\n\
    even if FILE contains directories.\n\
-v: each command in FILE is echoed as it is executed.\n\
\n\
Note that the file \"%s\" is read automatically in this way\n\
when GDB is started."), GDBINIT);
  c = add_cmd ("source", class_support, source_command,
	       source_help_text, &cmdlist);
  set_cmd_completer (c, filename_completer);
}<|MERGE_RESOLUTION|>--- conflicted
+++ resolved
@@ -1,11 +1,7 @@
 /* GDB CLI commands.
 
-<<<<<<< HEAD
-   Copyright (C) 2000-2020 Free Software Foundation, Inc.
-   Copyright (C) 2019-2020 Advanced Micro Devices, Inc. All rights reserved.
-=======
    Copyright (C) 2000-2021 Free Software Foundation, Inc.
->>>>>>> ce35d716
+   Copyright (C) 2019-2021 Advanced Micro Devices, Inc. All rights reserved.
 
    This file is part of GDB.
 
