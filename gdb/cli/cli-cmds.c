/* GDB CLI commands.

   Copyright (C) 2000-2021 Free Software Foundation, Inc.
   Copyright (C) 2019-2021 Advanced Micro Devices, Inc. All rights reserved.

   This file is part of GDB.

   This program is free software; you can redistribute it and/or modify
   it under the terms of the GNU General Public License as published by
   the Free Software Foundation; either version 3 of the License, or
   (at your option) any later version.

   This program is distributed in the hope that it will be useful,
   but WITHOUT ANY WARRANTY; without even the implied warranty of
   MERCHANTABILITY or FITNESS FOR A PARTICULAR PURPOSE.  See the
   GNU General Public License for more details.

   You should have received a copy of the GNU General Public License
   along with this program.  If not, see <http://www.gnu.org/licenses/>.  */

#include "defs.h"
#include "arch-utils.h"
#include "readline/tilde.h"
#include "completer.h"
#include "target.h"	/* For baud_rate, remote_debug and remote_timeout.  */
#include "gdbsupport/gdb_wait.h"	/* For shell escape implementation.  */
#include "gdbcmd.h"
#include "gdb_regex.h"	/* Used by apropos_command.  */
#include "gdb_vfork.h"
#include "linespec.h"
#include "expression.h"
#include "frame.h"
#include "value.h"
#include "language.h"
#include "filenames.h"	/* For DOSish file names.  */
#include "objfiles.h"
#include "source.h"
#include "disasm.h"
#include "tracepoint.h"
#include "gdbsupport/filestuff.h"
#include "location.h"
#include "block.h"

#include "ui-out.h"
#include "interps.h"

#include "top.h"
#include "cli/cli-decode.h"
#include "cli/cli-script.h"
#include "cli/cli-setshow.h"
#include "cli/cli-cmds.h"
#include "cli/cli-style.h"
#include "cli/cli-utils.h"
#include "cli/cli-style.h"

#include "extension.h"
#include "gdbsupport/pathstuff.h"
#include "gdbsupport/gdb_tilde_expand.h"

#ifdef TUI
#include "tui/tui.h"	/* For tui_active et.al.  */
#endif

#include <fcntl.h>
#include <algorithm>
#include <string>

/* Prototypes for local utility functions */

static void print_sal_location (const symtab_and_line &sal);

static void ambiguous_line_spec (gdb::array_view<const symtab_and_line> sals,
				 const char *format, ...)
  ATTRIBUTE_PRINTF (2, 3);

static void filter_sals (std::vector<symtab_and_line> &);


/* See cli-cmds.h. */
unsigned int max_user_call_depth;

/* Define all cmd_list_elements.  */

/* Chain containing all defined commands.  */

struct cmd_list_element *cmdlist;

/* Chain containing all defined info subcommands.  */

struct cmd_list_element *infolist;

/* Chain containing all defined enable subcommands.  */

struct cmd_list_element *enablelist;

/* Chain containing all defined disable subcommands.  */

struct cmd_list_element *disablelist;

/* Chain containing all defined stop subcommands.  */

struct cmd_list_element *stoplist;

/* Chain containing all defined delete subcommands.  */

struct cmd_list_element *deletelist;

/* Chain containing all defined detach subcommands.  */

struct cmd_list_element *detachlist;

/* Chain containing all defined kill subcommands.  */

struct cmd_list_element *killlist;

/* Chain containing all defined set subcommands */

struct cmd_list_element *setlist;

/* Chain containing all defined unset subcommands */

struct cmd_list_element *unsetlist;

/* Chain containing all defined show subcommands.  */

struct cmd_list_element *showlist;

/* Chain containing all defined \"set history\".  */

struct cmd_list_element *sethistlist;

/* Chain containing all defined \"show history\".  */

struct cmd_list_element *showhistlist;

/* Chain containing all defined \"unset history\".  */

struct cmd_list_element *unsethistlist;

/* Chain containing all defined maintenance subcommands.  */

struct cmd_list_element *maintenancelist;

/* Chain containing all defined "maintenance info" subcommands.  */

struct cmd_list_element *maintenanceinfolist;

/* Chain containing all defined "maintenance print" subcommands.  */

struct cmd_list_element *maintenanceprintlist;

/* Chain containing all defined "maintenance check" subcommands.  */

struct cmd_list_element *maintenancechecklist;

/* Chain containing all defined "maintenance flush" subcommands.  */

struct cmd_list_element *maintenanceflushlist;

struct cmd_list_element *setprintlist;

struct cmd_list_element *showprintlist;

struct cmd_list_element *setdebuglist;

struct cmd_list_element *showdebuglist;

struct cmd_list_element *setchecklist;

struct cmd_list_element *showchecklist;

struct cmd_list_element *setsourcelist;

struct cmd_list_element *showsourcelist;

/* Command tracing state.  */

int source_verbose = 0;
bool trace_commands = false;

/* 'script-extension' option support.  */

static const char script_ext_off[] = "off";
static const char script_ext_soft[] = "soft";
static const char script_ext_strict[] = "strict";

static const char *const script_ext_enums[] = {
  script_ext_off,
  script_ext_soft,
  script_ext_strict,
  NULL
};

static const char *script_ext_mode = script_ext_soft;

/* Utility used everywhere when at least one argument is needed and
   none is supplied.  */

void
error_no_arg (const char *why)
{
  error (_("Argument required (%s)."), why);
}

/* This implements the "info" prefix command.  Normally such commands
   are automatically handled by add_basic_prefix_cmd, but in this case
   a separate command is used so that it can be hooked into by
   gdb-gdb.gdb.  */

static void
info_command (const char *arg, int from_tty)
{
  help_list (infolist, "info ", all_commands, gdb_stdout);
}

/* See cli/cli-cmds.h.  */

void
with_command_1 (const char *set_cmd_prefix,
		cmd_list_element *setlist, const char *args, int from_tty)
{
  if (args == nullptr)
    error (_("Missing arguments."));

  const char *delim = strstr (args, "--");
  const char *nested_cmd = nullptr;

  if (delim == args)
    error (_("Missing setting before '--' delimiter"));

  if (delim == nullptr || *skip_spaces (&delim[2]) == '\0')
    nested_cmd = repeat_previous ();

  cmd_list_element *set_cmd = lookup_cmd (&args, setlist, set_cmd_prefix,
					  nullptr,
					  /*allow_unknown=*/ 0,
					  /*ignore_help_classes=*/ 1);
  gdb_assert (set_cmd != nullptr);

  if (!set_cmd->var.has_value ())
    error (_("Cannot use this setting with the \"with\" command"));

  std::string temp_value
    = (delim == nullptr ? args : std::string (args, delim - args));

  if (nested_cmd == nullptr)
    nested_cmd = skip_spaces (delim + 2);

<<<<<<< HEAD
=======
  gdb_assert (set_cmd->var.has_value ());
>>>>>>> 1a98bb55
  std::string org_value = get_setshow_command_value_string (*set_cmd->var);

  /* Tweak the setting to the new temporary value.  */
  do_set_command (temp_value.c_str (), from_tty, set_cmd);

  try
    {
      scoped_restore save_async = make_scoped_restore (&current_ui->async, 0);

      /* Execute the nested command.  */
      execute_command (nested_cmd, from_tty);
    }
  catch (const gdb_exception &ex)
    {
      /* Restore the setting and rethrow.  If restoring the setting
	 throws, swallow the new exception and warn.  There's nothing
	 else we can reasonably do.  */
      try
	{
	  do_set_command (org_value.c_str (), from_tty, set_cmd);
	}
      catch (const gdb_exception &ex2)
	{
	  warning (_("Couldn't restore setting: %s"), ex2.what ());
	}

      throw;
    }

  /* Restore the setting.  */
  do_set_command (org_value.c_str (), from_tty, set_cmd);
}

/* See cli/cli-cmds.h.  */

void
with_command_completer_1 (const char *set_cmd_prefix,
			  completion_tracker &tracker,
			  const char *text)
{
  tracker.set_use_custom_word_point (true);

  const char *delim = strstr (text, "--");

  /* If we're still not past the "--" delimiter, complete the "with"
     command as if it was a "set" command.  */
  if (delim == text
      || delim == nullptr
      || !isspace (delim[-1])
      || !(isspace (delim[2]) || delim[2] == '\0'))
    {
      std::string new_text = std::string (set_cmd_prefix) + text;
      tracker.advance_custom_word_point_by (-(int) strlen (set_cmd_prefix));
      complete_nested_command_line (tracker, new_text.c_str ());
      return;
    }

  /* We're past the "--" delimiter.  Complete on the sub command.  */
  const char *nested_cmd = skip_spaces (delim + 2);
  tracker.advance_custom_word_point_by (nested_cmd - text);
  complete_nested_command_line (tracker, nested_cmd);
}

/* The "with" command.  */

static void
with_command (const char *args, int from_tty)
{
  with_command_1 ("set ", setlist, args, from_tty);
}

/* "with" command completer.  */

static void
with_command_completer (struct cmd_list_element *ignore,
			completion_tracker &tracker,
			const char *text, const char * /*word*/)
{
  with_command_completer_1 ("set ", tracker,  text);
}

/* Look up the contents of TEXT as a command usable with default args.
   Throws an error if no such command is found.
   Return the found command and advances TEXT past the found command.
   If the found command is a postfix command, set *PREFIX_CMD to its
   prefix command.  */

static struct cmd_list_element *
lookup_cmd_for_default_args (const char **text,
			     struct cmd_list_element **prefix_cmd)
{
  const char *orig_text = *text;
  struct cmd_list_element *lcmd;

  if (*text == nullptr || skip_spaces (*text) == nullptr)
    error (_("ALIAS missing."));

  /* We first use lookup_cmd to verify TEXT unambiguously identifies
     a command.  */
  lcmd = lookup_cmd (text, cmdlist, "", NULL,
		     /*allow_unknown=*/ 0,
		     /*ignore_help_classes=*/ 1);

  /* Note that we accept default args for prefix commands,
     as a prefix command can also be a valid usable
     command accepting some arguments.
     For example, "thread apply" applies a command to a
     list of thread ids, and is also the prefix command for
     thread apply all.  */

  /* We have an unambiguous command for which default args
     can be specified.  What remains after having found LCMD
     is either spaces, or the default args character.  */

  /* We then use lookup_cmd_composition to detect if the user
     has specified an alias, and find the possible prefix_cmd
     of cmd.  */
  struct cmd_list_element *alias, *cmd;
  lookup_cmd_composition
    (std::string (orig_text, *text - orig_text).c_str (),
     &alias, prefix_cmd, &cmd);
  gdb_assert (cmd != nullptr);
  gdb_assert (cmd == lcmd);
  if (alias != nullptr)
    cmd = alias;

  return cmd;
}

/* Provide documentation on command or list given by COMMAND.  FROM_TTY
   is ignored.  */

static void
help_command (const char *command, int from_tty)
{
  help_cmd (command, gdb_stdout);
}


/* Note: The "complete" command is used by Emacs to implement completion.
   [Is that why this function writes output with *_unfiltered?]  */

static void
complete_command (const char *arg, int from_tty)
{
  dont_repeat ();

  if (max_completions == 0)
    {
      /* Only print this for non-mi frontends.  An MI frontend may not
	 be able to handle this.  */
      if (!current_uiout->is_mi_like_p ())
	{
	  printf_unfiltered (_("max-completions is zero,"
			       " completion is disabled.\n"));
	}
      return;
    }

  if (arg == NULL)
    arg = "";

  int quote_char = '\0';
  const char *word;

  completion_result result = complete (arg, &word, &quote_char);

  if (result.number_matches != 0)
    {
      std::string arg_prefix (arg, word - arg);

      if (result.number_matches == 1)
	printf_unfiltered ("%s%s\n", arg_prefix.c_str (), result.match_list[0]);
      else
	{
	  result.sort_match_list ();

	  for (size_t i = 0; i < result.number_matches; i++)
	    {
	      printf_unfiltered ("%s%s",
				 arg_prefix.c_str (),
				 result.match_list[i + 1]);
	      if (quote_char)
		printf_unfiltered ("%c", quote_char);
	      printf_unfiltered ("\n");
	    }
	}

      if (result.number_matches == max_completions)
	{
	  /* ARG_PREFIX and WORD are included in the output so that emacs
	     will include the message in the output.  */
	  printf_unfiltered (_("%s%s %s\n"),
			     arg_prefix.c_str (), word,
			     get_max_completions_reached_message ());
	}
    }
}

int
is_complete_command (struct cmd_list_element *c)
{
  return cmd_simple_func_eq (c, complete_command);
}

static void
show_version (const char *args, int from_tty)
{
  print_gdb_version (gdb_stdout, true);
  printf_filtered ("\n");
}

static void
show_configuration (const char *args, int from_tty)
{
  print_gdb_configuration (gdb_stdout);
}

/* Handle the quit command.  */

void
quit_command (const char *args, int from_tty)
{
  int exit_code = 0;

  /* An optional expression may be used to cause gdb to terminate with
     the value of that expression.  */
  if (args)
    {
      struct value *val = parse_and_eval (args);

      exit_code = (int) value_as_long (val);
    }

  if (!quit_confirm ())
    error (_("Not confirmed."));

  query_if_trace_running (from_tty);

  quit_force (args ? &exit_code : NULL, from_tty);
}

static void
pwd_command (const char *args, int from_tty)
{
  if (args)
    error (_("The \"pwd\" command does not take an argument: %s"), args);

  gdb::unique_xmalloc_ptr<char> cwd (getcwd (NULL, 0));

  if (cwd == NULL)
    error (_("Error finding name of working directory: %s"),
	   safe_strerror (errno));

  if (strcmp (cwd.get (), current_directory) != 0)
    printf_unfiltered (_("Working directory %ps\n (canonically %ps).\n"),
		       styled_string (file_name_style.style (),
				      current_directory),
		       styled_string (file_name_style.style (), cwd.get ()));
  else
    printf_unfiltered (_("Working directory %ps.\n"),
		       styled_string (file_name_style.style (),
				      current_directory));
}

void
cd_command (const char *dir, int from_tty)
{
  int len;
  /* Found something other than leading repetitions of "/..".  */
  int found_real_path;
  char *p;

  /* If the new directory is absolute, repeat is a no-op; if relative,
     repeat might be useful but is more likely to be a mistake.  */
  dont_repeat ();

  gdb::unique_xmalloc_ptr<char> dir_holder
    (tilde_expand (dir != NULL ? dir : "~"));
  dir = dir_holder.get ();

  if (chdir (dir) < 0)
    perror_with_name (dir);

#ifdef HAVE_DOS_BASED_FILE_SYSTEM
  /* There's too much mess with DOSish names like "d:", "d:.",
     "d:./foo" etc.  Instead of having lots of special #ifdef'ed code,
     simply get the canonicalized name of the current directory.  */
  gdb::unique_xmalloc_ptr<char> cwd (getcwd (NULL, 0));
  dir = cwd.get ();
#endif

  len = strlen (dir);
  if (IS_DIR_SEPARATOR (dir[len - 1]))
    {
      /* Remove the trailing slash unless this is a root directory
	 (including a drive letter on non-Unix systems).  */
      if (!(len == 1)		/* "/" */
#ifdef HAVE_DOS_BASED_FILE_SYSTEM
	  && !(len == 3 && dir[1] == ':') /* "d:/" */
#endif
	  )
	len--;
    }

  dir_holder.reset (savestring (dir, len));
  if (IS_ABSOLUTE_PATH (dir_holder.get ()))
    {
      xfree (current_directory);
      current_directory = dir_holder.release ();
    }
  else
    {
      if (IS_DIR_SEPARATOR (current_directory[strlen (current_directory) - 1]))
	current_directory = concat (current_directory, dir_holder.get (),
				    (char *) NULL);
      else
	current_directory = concat (current_directory, SLASH_STRING,
				    dir_holder.get (), (char *) NULL);
    }

  /* Now simplify any occurrences of `.' and `..' in the pathname.  */

  found_real_path = 0;
  for (p = current_directory; *p;)
    {
      if (IS_DIR_SEPARATOR (p[0]) && p[1] == '.'
	  && (p[2] == 0 || IS_DIR_SEPARATOR (p[2])))
	memmove (p, p + 2, strlen (p + 2) + 1);
      else if (IS_DIR_SEPARATOR (p[0]) && p[1] == '.' && p[2] == '.'
	       && (p[3] == 0 || IS_DIR_SEPARATOR (p[3])))
	{
	  if (found_real_path)
	    {
	      /* Search backwards for the directory just before the "/.."
		 and obliterate it and the "/..".  */
	      char *q = p;

	      while (q != current_directory && !IS_DIR_SEPARATOR (q[-1]))
		--q;

	      if (q == current_directory)
		/* current_directory is
		   a relative pathname ("can't happen"--leave it alone).  */
		++p;
	      else
		{
		  memmove (q - 1, p + 3, strlen (p + 3) + 1);
		  p = q - 1;
		}
	    }
	  else
	    /* We are dealing with leading repetitions of "/..", for
	       example "/../..", which is the Mach super-root.  */
	    p += 3;
	}
      else
	{
	  found_real_path = 1;
	  ++p;
	}
    }

  forget_cached_source_info ();

  if (from_tty)
    pwd_command ((char *) 0, 1);
}

/* Show the current value of the 'script-extension' option.  */

static void
show_script_ext_mode (struct ui_file *file, int from_tty,
		     struct cmd_list_element *c, const char *value)
{
  fprintf_filtered (file,
		    _("Script filename extension recognition is \"%s\".\n"),
		    value);
}

/* Try to open SCRIPT_FILE.
   If successful, the full path name is stored in *FULL_PATHP,
   and the stream is returned.
   If not successful, return NULL; errno is set for the last file
   we tried to open.

   If SEARCH_PATH is non-zero, and the file isn't found in cwd,
   search for it in the source search path.  */

gdb::optional<open_script>
find_and_open_script (const char *script_file, int search_path)
{
  int fd;
  openp_flags search_flags = OPF_TRY_CWD_FIRST | OPF_RETURN_REALPATH;
  gdb::optional<open_script> opened;

  gdb::unique_xmalloc_ptr<char> file (tilde_expand (script_file));

  if (search_path)
    search_flags |= OPF_SEARCH_IN_PATH;

  /* Search for and open 'file' on the search path used for source
     files.  Put the full location in *FULL_PATHP.  */
  gdb::unique_xmalloc_ptr<char> full_path;
  fd = openp (source_path.c_str (), search_flags,
	      file.get (), O_RDONLY, &full_path);

  if (fd == -1)
    return opened;

  FILE *result = fdopen (fd, FOPEN_RT);
  if (result == NULL)
    {
      int save_errno = errno;

      close (fd);
      errno = save_errno;
    }
  else
    opened.emplace (gdb_file_up (result), std::move (full_path));

  return opened;
}

/* Load script FILE, which has already been opened as STREAM.
   FILE_TO_OPEN is the form of FILE to use if one needs to open the file.
   This is provided as FILE may have been found via the source search path.
   An important thing to note here is that FILE may be a symlink to a file
   with a different or non-existing suffix, and thus one cannot infer the
   extension language from FILE_TO_OPEN.  */

static void
source_script_from_stream (FILE *stream, const char *file,
			   const char *file_to_open)
{
  if (script_ext_mode != script_ext_off)
    {
      const struct extension_language_defn *extlang
	= get_ext_lang_of_file (file);

      if (extlang != NULL)
	{
	  if (ext_lang_present_p (extlang))
	    {
	      script_sourcer_func *sourcer
		= ext_lang_script_sourcer (extlang);

	      gdb_assert (sourcer != NULL);
	      sourcer (extlang, stream, file_to_open);
	      return;
	    }
	  else if (script_ext_mode == script_ext_soft)
	    {
	      /* Assume the file is a gdb script.
		 This is handled below.  */
	    }
	  else
	    throw_ext_lang_unsupported (extlang);
	}
    }

  script_from_file (stream, file);
}

/* Worker to perform the "source" command.
   Load script FILE.
   If SEARCH_PATH is non-zero, and the file isn't found in cwd,
   search for it in the source search path.  */

static void
source_script_with_search (const char *file, int from_tty, int search_path)
{

  if (file == NULL || *file == 0)
    error (_("source command requires file name of file to source."));

  gdb::optional<open_script> opened = find_and_open_script (file, search_path);
  if (!opened)
    {
      /* The script wasn't found, or was otherwise inaccessible.
	 If the source command was invoked interactively, throw an
	 error.  Otherwise (e.g. if it was invoked by a script),
	 just emit a warning, rather than cause an error.  */
      if (from_tty)
	perror_with_name (file);
      else
	{
	  perror_warning_with_name (file);
	  return;
	}
    }

  /* The python support reopens the file, so we need to pass full_path here
     in case the file was found on the search path.  It's useful to do this
     anyway so that error messages show the actual file used.  But only do
     this if we (may have) used search_path, as printing the full path in
     errors for the non-search case can be more noise than signal.  */
  const char *file_to_open;
  gdb::unique_xmalloc_ptr<char> tilde_expanded_file;
  if (search_path)
    file_to_open = opened->full_path.get ();
  else
    {
      tilde_expanded_file = gdb_tilde_expand_up (file);
      file_to_open = tilde_expanded_file.get ();
    }
  source_script_from_stream (opened->stream.get (), file, file_to_open);
}

/* Wrapper around source_script_with_search to export it to main.c
   for use in loading .gdbinit scripts.  */

void
source_script (const char *file, int from_tty)
{
  source_script_with_search (file, from_tty, 0);
}

static void
source_command (const char *args, int from_tty)
{
  const char *file = args;
  int search_path = 0;

  scoped_restore save_source_verbose = make_scoped_restore (&source_verbose);

  /* -v causes the source command to run in verbose mode.
     -s causes the file to be searched in the source search path,
     even if the file name contains a '/'.
     We still have to be able to handle filenames with spaces in a
     backward compatible way, so buildargv is not appropriate.  */

  if (args)
    {
      while (args[0] != '\0')
	{
	  /* Make sure leading white space does not break the
	     comparisons.  */
	  args = skip_spaces (args);

	  if (args[0] != '-')
	    break;

	  if (args[1] == 'v' && isspace (args[2]))
	    {
	      source_verbose = 1;

	      /* Skip passed -v.  */
	      args = &args[3];
	    }
	  else if (args[1] == 's' && isspace (args[2]))
	    {
	      search_path = 1;

	      /* Skip passed -s.  */
	      args = &args[3];
	    }
	  else
	    break;
	}

      file = skip_spaces (args);
    }

  source_script_with_search (file, from_tty, search_path);
}


static void
echo_command (const char *text, int from_tty)
{
  const char *p = text;
  int c;

  if (text)
    while ((c = *p++) != '\0')
      {
	if (c == '\\')
	  {
	    /* \ at end of argument is used after spaces
	       so they won't be lost.  */
	    if (*p == 0)
	      return;

	    c = parse_escape (get_current_arch (), &p);
	    if (c >= 0)
	      printf_filtered ("%c", c);
	  }
	else
	  printf_filtered ("%c", c);
      }

  reset_terminal_style (gdb_stdout);

  /* Force this output to appear now.  */
  wrap_here ("");
  gdb_flush (gdb_stdout);
}

/* Sets the last launched shell command convenience variables based on
   EXIT_STATUS.  */

static void
exit_status_set_internal_vars (int exit_status)
{
  struct internalvar *var_code = lookup_internalvar ("_shell_exitcode");
  struct internalvar *var_signal = lookup_internalvar ("_shell_exitsignal");

  clear_internalvar (var_code);
  clear_internalvar (var_signal);
  if (WIFEXITED (exit_status))
    set_internalvar_integer (var_code, WEXITSTATUS (exit_status));
#ifdef __MINGW32__
  else if (WIFSIGNALED (exit_status) && WTERMSIG (exit_status) == -1)
    {
      /* The -1 condition can happen on MinGW, if we don't recognize
	 the fatal exception code encoded in the exit status; see
	 gdbsupport/gdb_wait.c.  We don't want to lose information in
	 the exit status in that case.  Record it as a normal exit
	 with the full exit status, including the higher 0xC0000000
	 bits.  */
      set_internalvar_integer (var_code, exit_status);
    }
#endif
  else if (WIFSIGNALED (exit_status))
    set_internalvar_integer (var_signal, WTERMSIG (exit_status));
  else
    warning (_("unexpected shell command exit status %d"), exit_status);
}

static void
shell_escape (const char *arg, int from_tty)
{
#if defined(CANT_FORK) || \
      (!defined(HAVE_WORKING_VFORK) && !defined(HAVE_WORKING_FORK))
  /* If ARG is NULL, they want an inferior shell, but `system' just
     reports if the shell is available when passed a NULL arg.  */
  int rc = system (arg ? arg : "");

  if (!arg)
    arg = "inferior shell";

  if (rc == -1)
    fprintf_unfiltered (gdb_stderr, "Cannot execute %s: %s\n", arg,
			safe_strerror (errno));
  else if (rc)
    fprintf_unfiltered (gdb_stderr, "%s exited with status %d\n", arg, rc);
#ifdef GLOBAL_CURDIR
  /* Make sure to return to the directory GDB thinks it is, in case
     the shell command we just ran changed it.  */
  chdir (current_directory);
#endif
  exit_status_set_internal_vars (rc);
#else /* Can fork.  */
  int status, pid;

  if ((pid = vfork ()) == 0)
    {
      const char *p, *user_shell = get_shell ();

      close_most_fds ();

      /* Get the name of the shell for arg0.  */
      p = lbasename (user_shell);

      if (!arg)
	execl (user_shell, p, (char *) 0);
      else
	execl (user_shell, p, "-c", arg, (char *) 0);

      fprintf_unfiltered (gdb_stderr, "Cannot execute %s: %s\n", user_shell,
			  safe_strerror (errno));
      _exit (0177);
    }

  if (pid != -1)
    waitpid (pid, &status, 0);
  else
    error (_("Fork failed"));
  exit_status_set_internal_vars (status);
#endif /* Can fork.  */
}

/* Implementation of the "shell" command.  */

static void
shell_command (const char *arg, int from_tty)
{
  shell_escape (arg, from_tty);
}

static void
edit_command (const char *arg, int from_tty)
{
  struct symtab_and_line sal;
  struct symbol *sym;
  const char *editor;
  char *p;
  const char *fn;

  /* Pull in the current default source line if necessary.  */
  if (arg == 0)
    {
      set_default_source_symtab_and_line ();
      sal = get_current_source_symtab_and_line ();
    }

  /* Bare "edit" edits file with present line.  */

  if (arg == 0)
    {
      if (sal.symtab == 0)
	error (_("No default source file yet."));
      sal.line += get_lines_to_list () / 2;
    }
  else
    {
      const char *arg1;

      /* Now should only be one argument -- decode it in SAL.  */
      arg1 = arg;
      event_location_up location = string_to_event_location (&arg1,
							     current_language);
      std::vector<symtab_and_line> sals = decode_line_1 (location.get (),
							 DECODE_LINE_LIST_MODE,
							 NULL, NULL, 0);

      filter_sals (sals);
      if (sals.empty ())
	{
	  /*  C++  */
	  return;
	}
      if (sals.size () > 1)
	{
	  ambiguous_line_spec (sals,
			       _("Specified line is ambiguous:\n"));
	  return;
	}

      sal = sals[0];

      if (*arg1)
	error (_("Junk at end of line specification."));

      /* If line was specified by address, first print exactly which
	 line, and which file.  In this case, sal.symtab == 0 means
	 address is outside of all known source files, not that user
	 failed to give a filename.  */
      if (*arg == '*')
	{
	  struct gdbarch *gdbarch;

	  if (sal.symtab == 0)
	    error (_("No source file for address %s."),
		   paddress (get_current_arch (), sal.pc));

	  gdbarch = SYMTAB_OBJFILE (sal.symtab)->arch ();
	  sym = find_pc_function (sal.pc);
	  if (sym)
	    printf_filtered ("%s is in %s (%s:%d).\n",
			     paddress (gdbarch, sal.pc),
			     sym->print_name (),
			     symtab_to_filename_for_display (sal.symtab),
			     sal.line);
	  else
	    printf_filtered ("%s is at %s:%d.\n",
			     paddress (gdbarch, sal.pc),
			     symtab_to_filename_for_display (sal.symtab),
			     sal.line);
	}

      /* If what was given does not imply a symtab, it must be an
	 undebuggable symbol which means no source code.  */

      if (sal.symtab == 0)
	error (_("No line number known for %s."), arg);
    }

  if ((editor = getenv ("EDITOR")) == NULL)
    editor = "/bin/ex";

  fn = symtab_to_fullname (sal.symtab);

  /* Quote the file name, in case it has whitespace or other special
     characters.  */
  p = xstrprintf ("%s +%d \"%s\"", editor, sal.line, fn);
  shell_escape (p, from_tty);
  xfree (p);
}

/* The options for the "pipe" command.  */

struct pipe_cmd_opts
{
  /* For "-d".  */
  std::string delimiter;
};

static const gdb::option::option_def pipe_cmd_option_defs[] = {

  gdb::option::string_option_def<pipe_cmd_opts> {
    "d",
    [] (pipe_cmd_opts *opts) { return &opts->delimiter; },
    nullptr,
    N_("Indicates to use the specified delimiter string to separate\n\
COMMAND from SHELL_COMMAND, in alternative to |.  This is useful in\n\
case COMMAND contains a | character."),
  },

};

/* Create an option_def_group for the "pipe" command's options, with
   OPTS as context.  */

static inline gdb::option::option_def_group
make_pipe_cmd_options_def_group (pipe_cmd_opts *opts)
{
  return {{pipe_cmd_option_defs}, opts};
}

/* Implementation of the "pipe" command.  */

static void
pipe_command (const char *arg, int from_tty)
{
  pipe_cmd_opts opts;

  auto grp = make_pipe_cmd_options_def_group (&opts);
  gdb::option::process_options
    (&arg, gdb::option::PROCESS_OPTIONS_UNKNOWN_IS_OPERAND, grp);

  const char *delim = "|";
  if (!opts.delimiter.empty ())
    delim = opts.delimiter.c_str ();

  const char *command = arg;
  if (command == nullptr)
    error (_("Missing COMMAND"));

  arg = strstr (arg, delim);

  if (arg == nullptr)
    error (_("Missing delimiter before SHELL_COMMAND"));

  std::string gdb_cmd (command, arg - command);

  arg += strlen (delim); /* Skip the delimiter.  */

  if (gdb_cmd.empty ())
    gdb_cmd = repeat_previous ();

  const char *shell_command = skip_spaces (arg);
  if (*shell_command == '\0')
    error (_("Missing SHELL_COMMAND"));

  FILE *to_shell_command = popen (shell_command, "w");

  if (to_shell_command == nullptr)
    error (_("Error launching \"%s\""), shell_command);

  try
    {
      stdio_file pipe_file (to_shell_command);

      execute_command_to_ui_file (&pipe_file, gdb_cmd.c_str (), from_tty);
    }
  catch (...)
    {
      pclose (to_shell_command);
      throw;
    }

  int exit_status = pclose (to_shell_command);

  if (exit_status < 0)
    error (_("shell command \"%s\" failed: %s"), shell_command,
	   safe_strerror (errno));
  exit_status_set_internal_vars (exit_status);
}

/* Completer for the pipe command.  */

static void
pipe_command_completer (struct cmd_list_element *ignore,
			completion_tracker &tracker,
			const char *text, const char *word_ignored)
{
  pipe_cmd_opts opts;

  const char *org_text = text;
  auto grp = make_pipe_cmd_options_def_group (&opts);
  if (gdb::option::complete_options
      (tracker, &text, gdb::option::PROCESS_OPTIONS_UNKNOWN_IS_OPERAND, grp))
    return;

  const char *delimiter = "|";
  if (!opts.delimiter.empty ())
    delimiter = opts.delimiter.c_str ();

  /* Check if we're past option values already.  */
  if (text > org_text && !isspace (text[-1]))
    return;

  const char *delim = strstr (text, delimiter);

  /* If we're still not past the delimiter, complete the gdb
     command.  */
  if (delim == nullptr || delim == text)
    {
      complete_nested_command_line (tracker, text);
      return;
    }

  /* We're past the delimiter.  What follows is a shell command, which
     we don't know how to complete.  */
}

static void
list_command (const char *arg, int from_tty)
{
  struct symbol *sym;
  const char *arg1;
  int no_end = 1;
  int dummy_end = 0;
  int dummy_beg = 0;
  int linenum_beg = 0;
  const char *p;

  /* Pull in the current default source line if necessary.  */
  if (arg == NULL || ((arg[0] == '+' || arg[0] == '-') && arg[1] == '\0'))
    {
      set_default_source_symtab_and_line ();
      symtab_and_line cursal = get_current_source_symtab_and_line ();

      /* If this is the first "list" since we've set the current
	 source line, center the listing around that line.  */
      if (get_first_line_listed () == 0)
	{
	  int first;

	  first = std::max (cursal.line - get_lines_to_list () / 2, 1);

	  /* A small special case --- if listing backwards, and we
	     should list only one line, list the preceding line,
	     instead of the exact line we've just shown after e.g.,
	     stopping for a breakpoint.  */
	  if (arg != NULL && arg[0] == '-'
	      && get_lines_to_list () == 1 && first > 1)
	    first -= 1;

	  print_source_lines (cursal.symtab, source_lines_range (first), 0);
	}

      /* "l" or "l +" lists next ten lines.  */
      else if (arg == NULL || arg[0] == '+')
	print_source_lines (cursal.symtab,
			    source_lines_range (cursal.line), 0);

      /* "l -" lists previous ten lines, the ones before the ten just
	 listed.  */
      else if (arg[0] == '-')
	{
	  if (get_first_line_listed () == 1)
	    error (_("Already at the start of %s."),
		   symtab_to_filename_for_display (cursal.symtab));
	  source_lines_range range (get_first_line_listed (),
				    source_lines_range::BACKWARD);
	  print_source_lines (cursal.symtab, range, 0);
	}

      return;
    }

  /* Now if there is only one argument, decode it in SAL
     and set NO_END.
     If there are two arguments, decode them in SAL and SAL_END
     and clear NO_END; however, if one of the arguments is blank,
     set DUMMY_BEG or DUMMY_END to record that fact.  */

  if (!have_full_symbols () && !have_partial_symbols ())
    error (_("No symbol table is loaded.  Use the \"file\" command."));

  std::vector<symtab_and_line> sals;
  symtab_and_line sal, sal_end;

  arg1 = arg;
  if (*arg1 == ',')
    dummy_beg = 1;
  else
    {
      event_location_up location = string_to_event_location (&arg1,
							     current_language);
      sals = decode_line_1 (location.get (), DECODE_LINE_LIST_MODE,
			    NULL, NULL, 0);
      filter_sals (sals);
      if (sals.empty ())
	{
	  /*  C++  */
	  return;
	}

      sal = sals[0];
    }

  /* Record whether the BEG arg is all digits.  */

  for (p = arg; p != arg1 && *p >= '0' && *p <= '9'; p++);
  linenum_beg = (p == arg1);

  /* Save the range of the first argument, in case we need to let the
     user know it was ambiguous.  */
  const char *beg = arg;
  size_t beg_len = arg1 - beg;

  while (*arg1 == ' ' || *arg1 == '\t')
    arg1++;
  if (*arg1 == ',')
    {
      no_end = 0;
      if (sals.size () > 1)
	{
	  ambiguous_line_spec (sals,
			       _("Specified first line '%.*s' is ambiguous:\n"),
			       (int) beg_len, beg);
	  return;
	}
      arg1++;
      while (*arg1 == ' ' || *arg1 == '\t')
	arg1++;
      if (*arg1 == 0)
	dummy_end = 1;
      else
	{
	  /* Save the last argument, in case we need to let the user
	     know it was ambiguous.  */
	  const char *end_arg = arg1;

	  event_location_up location
	    = string_to_event_location (&arg1, current_language);

	  std::vector<symtab_and_line> sals_end
	    = (dummy_beg
	       ? decode_line_1 (location.get (), DECODE_LINE_LIST_MODE,
				NULL, NULL, 0)
	       : decode_line_1 (location.get (), DECODE_LINE_LIST_MODE,
				NULL, sal.symtab, sal.line));

	  filter_sals (sals_end);
	  if (sals_end.empty ())
	    return;
	  if (sals_end.size () > 1)
	    {
	      ambiguous_line_spec (sals_end,
				   _("Specified last line '%s' is ambiguous:\n"),
				   end_arg);
	      return;
	    }
	  sal_end = sals_end[0];
	}
    }

  if (*arg1)
    error (_("Junk at end of line specification."));

  if (!no_end && !dummy_beg && !dummy_end
      && sal.symtab != sal_end.symtab)
    error (_("Specified first and last lines are in different files."));
  if (dummy_beg && dummy_end)
    error (_("Two empty args do not say what lines to list."));

  /* If line was specified by address,
     first print exactly which line, and which file.

     In this case, sal.symtab == 0 means address is outside of all
     known source files, not that user failed to give a filename.  */
  if (*arg == '*')
    {
      struct gdbarch *gdbarch;

      if (sal.symtab == 0)
	error (_("No source file for address %s."),
	       paddress (get_current_arch (), sal.pc));

      gdbarch = SYMTAB_OBJFILE (sal.symtab)->arch ();
      sym = find_pc_function (sal.pc);
      if (sym)
	printf_filtered ("%s is in %s (%s:%d).\n",
			 paddress (gdbarch, sal.pc),
			 sym->print_name (),
			 symtab_to_filename_for_display (sal.symtab), sal.line);
      else
	printf_filtered ("%s is at %s:%d.\n",
			 paddress (gdbarch, sal.pc),
			 symtab_to_filename_for_display (sal.symtab), sal.line);
    }

  /* If line was not specified by just a line number, and it does not
     imply a symtab, it must be an undebuggable symbol which means no
     source code.  */

  if (!linenum_beg && sal.symtab == 0)
    error (_("No line number known for %s."), arg);

  /* If this command is repeated with RET,
     turn it into the no-arg variant.  */

  if (from_tty)
    set_repeat_arguments ("");

  if (dummy_beg && sal_end.symtab == 0)
    error (_("No default source file yet.  Do \"help list\"."));
  if (dummy_beg)
    {
      source_lines_range range (sal_end.line + 1,
				source_lines_range::BACKWARD);
      print_source_lines (sal_end.symtab, range, 0);
    }
  else if (sal.symtab == 0)
    error (_("No default source file yet.  Do \"help list\"."));
  else if (no_end)
    {
      for (int i = 0; i < sals.size (); i++)
	{
	  sal = sals[i];
	  int first_line = sal.line - get_lines_to_list () / 2;
	  if (first_line < 1)
	    first_line = 1;
	  if (sals.size () > 1)
	    print_sal_location (sal);
	  print_source_lines (sal.symtab, source_lines_range (first_line), 0);
	}
    }
  else if (dummy_end)
    print_source_lines (sal.symtab, source_lines_range (sal.line), 0);
  else
    print_source_lines (sal.symtab,
			source_lines_range (sal.line, (sal_end.line + 1)),
			0);
}

/* Subroutine of disassemble_command to simplify it.
   Perform the disassembly.
   NAME is the name of the function if known, or NULL.
   [LOW,HIGH) are the range of addresses to disassemble.
   BLOCK is the block to disassemble; it needs to be provided
   when non-contiguous blocks are disassembled; otherwise
   it can be NULL.
   MIXED is non-zero to print source with the assembler.  */

static void
print_disassembly (struct gdbarch *gdbarch, const char *name,
		   CORE_ADDR low, CORE_ADDR high,
		   const struct block *block,
		   gdb_disassembly_flags flags)
{
#if defined(TUI)
  if (tui_is_window_visible (DISASSEM_WIN))
    tui_show_assembly (gdbarch, low);
  else
#endif
    {
      printf_filtered (_("Dump of assembler code "));
      if (name != NULL)
	printf_filtered (_("for function %ps:\n"),
			 styled_string (function_name_style.style (), name));
      if (block == nullptr || BLOCK_CONTIGUOUS_P (block))
	{
	  if (name == NULL)
	    printf_filtered (_("from %ps to %ps:\n"),
			     styled_string (address_style.style (),
					    paddress (gdbarch, low)),
			     styled_string (address_style.style (),
					    paddress (gdbarch, high)));

	  /* Dump the specified range.  */
	  gdb_disassembly (gdbarch, current_uiout, flags, -1, low, high);
	}
      else
	{
	  for (int i = 0; i < BLOCK_NRANGES (block); i++)
	    {
	      CORE_ADDR range_low = BLOCK_RANGE_START (block, i);
	      CORE_ADDR range_high = BLOCK_RANGE_END (block, i);
	      printf_filtered (_("Address range %ps to %ps:\n"),
			       styled_string (address_style.style (),
					      paddress (gdbarch, range_low)),
			       styled_string (address_style.style (),
					      paddress (gdbarch, range_high)));
	      gdb_disassembly (gdbarch, current_uiout, flags, -1,
			       range_low, range_high);
	    }
	}
      printf_filtered (_("End of assembler dump.\n"));
    }
}

/* Subroutine of disassemble_command to simplify it.
   Print a disassembly of the current function according to FLAGS.  */

static void
disassemble_current_function (gdb_disassembly_flags flags)
{
  struct frame_info *frame;
  struct gdbarch *gdbarch;
  CORE_ADDR low, high, pc;
  const char *name;
  const struct block *block;

  frame = get_selected_frame (_("No frame selected."));
  gdbarch = get_frame_arch (frame);
  pc = get_frame_address_in_block (frame);
  if (find_pc_partial_function (pc, &name, &low, &high, &block) == 0)
    error (_("No function contains program counter for selected frame."));
#if defined(TUI)
  /* NOTE: cagney/2003-02-13 The `tui_active' was previously
     `tui_version'.  */
  if (tui_active)
    /* FIXME: cagney/2004-02-07: This should be an observer.  */
    low = tui_get_low_disassembly_address (gdbarch, low, pc);
#endif
  low += gdbarch_deprecated_function_start_offset (gdbarch);

  print_disassembly (gdbarch, name, low, high, block, flags);
}

/* Dump a specified section of assembly code.

   Usage:
     disassemble [/mrs]
       - dump the assembly code for the function of the current pc
     disassemble [/mrs] addr
       - dump the assembly code for the function at ADDR
     disassemble [/mrs] low,high
     disassemble [/mrs] low,+length
       - dump the assembly code in the range [LOW,HIGH), or [LOW,LOW+length)

   A /m modifier will include source code with the assembly in a
   "source centric" view.  This view lists only the file of the first insn,
   even if other source files are involved (e.g., inlined functions), and
   the output is in source order, even with optimized code.  This view is
   considered deprecated as it hasn't been useful in practice.

   A /r modifier will include raw instructions in hex with the assembly.

   A /s modifier will include source code with the assembly, like /m, with
   two important differences:
   1) The output is still in pc address order.
   2) File names and contents for all relevant source files are displayed.  */

static void
disassemble_command (const char *arg, int from_tty)
{
  struct gdbarch *gdbarch = get_current_arch ();
  struct obj_section *section;
  CORE_ADDR low, high;
  const general_symbol_info *symbol = nullptr;
  const char *name;
  CORE_ADDR pc;
  gdb_disassembly_flags flags;
  const char *p;
  const struct block *block = nullptr;

  p = arg;
  name = NULL;
  flags = 0;

  if (p && *p == '/')
    {
      ++p;

      if (*p == '\0')
	error (_("Missing modifier."));

      while (*p && ! isspace (*p))
	{
	  switch (*p++)
	    {
	    case 'm':
	      flags |= DISASSEMBLY_SOURCE_DEPRECATED;
	      break;
	    case 'r':
	      flags |= DISASSEMBLY_RAW_INSN;
	      break;
	    case 's':
	      flags |= DISASSEMBLY_SOURCE;
	      break;
	    default:
	      error (_("Invalid disassembly modifier."));
	    }
	}

      p = skip_spaces (p);
    }

  if ((flags & (DISASSEMBLY_SOURCE_DEPRECATED | DISASSEMBLY_SOURCE))
      == (DISASSEMBLY_SOURCE_DEPRECATED | DISASSEMBLY_SOURCE))
    error (_("Cannot specify both /m and /s."));

  if (! p || ! *p)
    {
      flags |= DISASSEMBLY_OMIT_FNAME;
      disassemble_current_function (flags);
      return;
    }

  pc = value_as_address (parse_to_comma_and_eval (&p));

  /* ROCM: get the gdbarch from the objfile, if found */
  section = find_pc_overlay (pc);
  if (section == NULL)
    section = find_pc_section (pc);
  if (section != NULL)
    gdbarch = section->objfile->arch ();

  if (p[0] == ',')
    ++p;
  if (p[0] == '\0')
    {
      /* One argument.  */
      if (!find_pc_partial_function_sym (pc, &symbol, &low, &high, &block))
	error (_("No function contains specified address."));

      if (asm_demangle)
	name = symbol->print_name ();
      else
	name = symbol->linkage_name ();

#if defined(TUI)
      /* NOTE: cagney/2003-02-13 The `tui_active' was previously
	 `tui_version'.  */
      if (tui_active)
	/* FIXME: cagney/2004-02-07: This should be an observer.  */
	low = tui_get_low_disassembly_address (gdbarch, low, pc);
#endif
      low += gdbarch_deprecated_function_start_offset (gdbarch);
      flags |= DISASSEMBLY_OMIT_FNAME;
    }
  else
    {
      /* Two arguments.  */
      int incl_flag = 0;
      low = pc;
      p = skip_spaces (p);
      if (p[0] == '+')
	{
	  ++p;
	  incl_flag = 1;
	}
      high = parse_and_eval_address (p);
      if (incl_flag)
	high += low;
    }

  print_disassembly (gdbarch, name, low, high, block, flags);
}

static void
make_command (const char *arg, int from_tty)
{
  if (arg == 0)
    shell_escape ("make", from_tty);
  else
    {
      std::string cmd = std::string ("make ") + arg;

      shell_escape (cmd.c_str (), from_tty);
    }
}

static void
show_user (const char *args, int from_tty)
{
  struct cmd_list_element *c;

  if (args)
    {
      const char *comname = args;

      c = lookup_cmd (&comname, cmdlist, "", NULL, 0, 1);
      if (!cli_user_command_p (c))
	error (_("Not a user command."));
      show_user_1 (c, "", args, gdb_stdout);
    }
  else
    {
      for (c = cmdlist; c; c = c->next)
	{
	  if (cli_user_command_p (c) || c->is_prefix ())
	    show_user_1 (c, "", c->name, gdb_stdout);
	}
    }
}

/* Search through names of commands and documentations for a certain
   regular expression.  */

static void
apropos_command (const char *arg, int from_tty)
{
  bool verbose = arg && check_for_argument (&arg, "-v", 2);

  if (arg == NULL || *arg == '\0')
    error (_("REGEXP string is empty"));

  compiled_regex pattern (arg, REG_ICASE,
			  _("Error in regular expression"));

  apropos_cmd (gdb_stdout, cmdlist, verbose, pattern, "");
}

/* The options for the "alias" command.  */

struct alias_opts
{
  /* For "-a".  */
  bool abbrev_flag = false;
};

static const gdb::option::option_def alias_option_defs[] = {

  gdb::option::flag_option_def<alias_opts> {
    "a",
    [] (alias_opts *opts) { return &opts->abbrev_flag; },
    N_("Specify that ALIAS is an abbreviation of COMMAND.\n\
Abbreviations are not used in command completion."),
  },

};

/* Create an option_def_group for the "alias" options, with
   A_OPTS as context.  */

static gdb::option::option_def_group
make_alias_options_def_group (alias_opts *a_opts)
{
  return {{alias_option_defs}, a_opts};
}

/* Completer for the "alias_command".  */

static void
alias_command_completer (struct cmd_list_element *ignore,
			 completion_tracker &tracker,
			 const char *text, const char *word)
{
  const auto grp = make_alias_options_def_group (nullptr);

  tracker.set_use_custom_word_point (true);

  if (gdb::option::complete_options
      (tracker, &text, gdb::option::PROCESS_OPTIONS_UNKNOWN_IS_ERROR, grp))
    return;

  const char *delim = strchr (text, '=');

  /* If we're past the "=" delimiter, complete the
     "alias ALIAS = COMMAND [DEFAULT-ARGS...]" as if the user is
     typing COMMAND DEFAULT-ARGS...  */
  if (delim != text
      && delim != nullptr
      && isspace (delim[-1])
      && (isspace (delim[1]) || delim[1] == '\0'))
    {
      std::string new_text = std::string (delim + 1);

      tracker.advance_custom_word_point_by (delim + 1 - text);
      complete_nested_command_line (tracker, new_text.c_str ());
      return;
    }

  /* We're not yet past the "=" delimiter.  Complete a command, as
     the user might type an alias following a prefix command.  */
  complete_nested_command_line (tracker, text);
}

/* Subroutine of alias_command to simplify it.
   Return the first N elements of ARGV flattened back to a string
   with a space separating each element.
   ARGV may not be NULL.
   This does not take care of quoting elements in case they contain spaces
   on purpose.  */

static std::string
argv_to_string (char **argv, int n)
{
  int i;
  std::string result;

  gdb_assert (argv != NULL);
  gdb_assert (n >= 0 && n <= countargv (argv));

  for (i = 0; i < n; ++i)
    {
      if (i > 0)
	result += " ";
      result += argv[i];
    }

  return result;
}

/* Subroutine of alias_command to simplify it.
   Verifies that COMMAND can have an alias:
      COMMAND must exist.
      COMMAND must not have default args.
   This last condition is to avoid the following:
     alias aaa = backtrace -full
     alias bbb = aaa -past-main
   as (at least currently), alias default args are not cumulative
   and the user would expect bbb to execute 'backtrace -full -past-main'
   while it will execute 'backtrace -past-main'.  */

static cmd_list_element *
validate_aliased_command (const char *command)
{
  std::string default_args;
  cmd_list_element *c
    = lookup_cmd_1 (& command, cmdlist, NULL, &default_args, 1);

  if (c == NULL || c == (struct cmd_list_element *) -1)
    error (_("Invalid command to alias to: %s"), command);

  if (!default_args.empty ())
    error (_("Cannot define an alias of an alias that has default args"));

  return c;
}

/* Called when "alias" was incorrectly used.  */

static void
alias_usage_error (void)
{
  error (_("Usage: alias [-a] [--] ALIAS = COMMAND [DEFAULT-ARGS...]"));
}

/* Make an alias of an existing command.  */

static void
alias_command (const char *args, int from_tty)
{
  alias_opts a_opts;

  auto grp = make_alias_options_def_group (&a_opts);
  gdb::option::process_options
    (&args, gdb::option::PROCESS_OPTIONS_UNKNOWN_IS_ERROR, grp);

  int i, alias_argc, command_argc;
  const char *equals;
  const char *alias, *command;

  if (args == NULL || strchr (args, '=') == NULL)
    alias_usage_error ();

  equals = strchr (args, '=');
  std::string args2 (args, equals - args);

  gdb_argv built_alias_argv (args2.c_str ());

  const char *default_args = equals + 1;
  struct cmd_list_element *c_command_prefix;

  lookup_cmd_for_default_args (&default_args, &c_command_prefix);
  std::string command_argv_str (equals + 1,
				default_args == nullptr
				? strlen (equals + 1)
				: default_args - equals - 1);
  gdb_argv command_argv (command_argv_str.c_str ());

  char **alias_argv = built_alias_argv.get ();

  if (alias_argv[0] == NULL || command_argv[0] == NULL
      || *alias_argv[0] == '\0' || *command_argv[0] == '\0')
    alias_usage_error ();

  for (i = 0; alias_argv[i] != NULL; ++i)
    {
      if (! valid_user_defined_cmd_name_p (alias_argv[i]))
	{
	  if (i == 0)
	    error (_("Invalid command name: %s"), alias_argv[i]);
	  else
	    error (_("Invalid command element name: %s"), alias_argv[i]);
	}
    }

  alias_argc = countargv (alias_argv);
  command_argc = command_argv.count ();

  /* COMMAND must exist, and cannot have default args.
     Reconstruct the command to remove any extraneous spaces,
     for better error messages.  */
  std::string command_string (argv_to_string (command_argv.get (),
					      command_argc));
  command = command_string.c_str ();
  cmd_list_element *target_cmd = validate_aliased_command (command);

  /* ALIAS must not exist.  */
  std::string alias_string (argv_to_string (alias_argv, alias_argc));
  alias = alias_string.c_str ();
  {
    cmd_list_element *alias_cmd, *prefix_cmd, *cmd;

    if (lookup_cmd_composition (alias, &alias_cmd, &prefix_cmd, &cmd))
      {
	const char *alias_name = alias_argv[alias_argc-1];

	/* If we found an existing ALIAS_CMD, check that the prefix differ or
	   the name differ.  */

	if (alias_cmd != nullptr
	    && alias_cmd->prefix == prefix_cmd
	    && strcmp (alias_name, alias_cmd->name) == 0)
	  error (_("Alias already exists: %s"), alias);

	/* Check ALIAS differs from the found CMD.  */

	if (cmd->prefix == prefix_cmd
	    && strcmp (alias_name, cmd->name) == 0)
	  error (_("Alias %s is the name of an existing command"), alias);
      }
  }


  struct cmd_list_element *alias_cmd;

  /* If ALIAS is one word, it is an alias for the entire COMMAND.
     Example: alias spe = set print elements

     Otherwise ALIAS and COMMAND must have the same number of words,
     and every word except the last must identify the same prefix command;
     and the last word of ALIAS is made an alias of the last word of COMMAND.
     Example: alias set print elms = set pr elem
     Note that unambiguous abbreviations are allowed.  */

  if (alias_argc == 1)
    {
      /* add_cmd requires *we* allocate space for name, hence the xstrdup.  */
      alias_cmd = add_com_alias (xstrdup (alias_argv[0]), target_cmd,
				 class_alias, a_opts.abbrev_flag);
    }
  else
    {
      const char *alias_prefix, *command_prefix;
      struct cmd_list_element *c_alias, *c_command;

      if (alias_argc != command_argc)
	error (_("Mismatched command length between ALIAS and COMMAND."));

      /* Create copies of ALIAS and COMMAND without the last word,
	 and use that to verify the leading elements give the same
	 prefix command.  */
      std::string alias_prefix_string (argv_to_string (alias_argv,
						       alias_argc - 1));
      std::string command_prefix_string (argv_to_string (command_argv.get (),
							 command_argc - 1));
      alias_prefix = alias_prefix_string.c_str ();
      command_prefix = command_prefix_string.c_str ();

      c_command = lookup_cmd_1 (& command_prefix, cmdlist, NULL, NULL, 1);
      /* We've already tried to look up COMMAND.  */
      gdb_assert (c_command != NULL
		  && c_command != (struct cmd_list_element *) -1);
      gdb_assert (c_command->is_prefix ());
      c_alias = lookup_cmd_1 (& alias_prefix, cmdlist, NULL, NULL, 1);
      if (c_alias != c_command)
	error (_("ALIAS and COMMAND prefixes do not match."));

      /* add_cmd requires *we* allocate space for name, hence the xstrdup.  */
      alias_cmd = add_alias_cmd (xstrdup (alias_argv[alias_argc - 1]),
				 target_cmd, class_alias, a_opts.abbrev_flag,
				 c_command->subcommands);
    }

  gdb_assert (alias_cmd != nullptr);
  gdb_assert (alias_cmd->default_args.empty ());
  if (default_args != nullptr)
    {
      default_args = skip_spaces (default_args);

      alias_cmd->default_args = default_args;
    }
}

/* Print the file / line number / symbol name of the location
   specified by SAL.  */

static void
print_sal_location (const symtab_and_line &sal)
{
  scoped_restore_current_program_space restore_pspace;
  set_current_program_space (sal.pspace);

  const char *sym_name = NULL;
  if (sal.symbol != NULL)
    sym_name = sal.symbol->print_name ();
  printf_filtered (_("file: \"%s\", line number: %d, symbol: \"%s\"\n"),
		   symtab_to_filename_for_display (sal.symtab),
		   sal.line, sym_name != NULL ? sym_name : "???");
}

/* Print a list of files and line numbers which a user may choose from
   in order to list a function which was specified ambiguously (as
   with `list classname::overloadedfuncname', for example).  The SALS
   array provides the filenames and line numbers.  FORMAT is a
   printf-style format string used to tell the user what was
   ambiguous.  */

static void
ambiguous_line_spec (gdb::array_view<const symtab_and_line> sals,
		     const char *format, ...)
{
  va_list ap;
  va_start (ap, format);
  vprintf_filtered (format, ap);
  va_end (ap);

  for (const auto &sal : sals)
    print_sal_location (sal);
}

/* Comparison function for filter_sals.  Returns a qsort-style
   result.  */

static int
cmp_symtabs (const symtab_and_line &sala, const symtab_and_line &salb)
{
  const char *dira = SYMTAB_DIRNAME (sala.symtab);
  const char *dirb = SYMTAB_DIRNAME (salb.symtab);
  int r;

  if (dira == NULL)
    {
      if (dirb != NULL)
	return -1;
    }
  else if (dirb == NULL)
    {
      if (dira != NULL)
	return 1;
    }
  else
    {
      r = filename_cmp (dira, dirb);
      if (r)
	return r;
    }

  r = filename_cmp (sala.symtab->filename, salb.symtab->filename);
  if (r)
    return r;

  if (sala.line < salb.line)
    return -1;
  return sala.line == salb.line ? 0 : 1;
}

/* Remove any SALs that do not match the current program space, or
   which appear to be "file:line" duplicates.  */

static void
filter_sals (std::vector<symtab_and_line> &sals)
{
  /* Remove SALs that do not match.  */
  auto from = std::remove_if (sals.begin (), sals.end (),
			      [&] (const symtab_and_line &sal)
    { return (sal.pspace != current_program_space || sal.symtab == NULL); });

  /* Remove dups.  */
  std::sort (sals.begin (), from,
	     [] (const symtab_and_line &sala, const symtab_and_line &salb)
   { return cmp_symtabs (sala, salb) < 0; });

  from = std::unique (sals.begin (), from,
		      [&] (const symtab_and_line &sala,
			   const symtab_and_line &salb)
    { return cmp_symtabs (sala, salb) == 0; });

  sals.erase (from, sals.end ());
}

void
init_cmd_lists (void)
{
  max_user_call_depth = 1024;
}

static void
show_info_verbose (struct ui_file *file, int from_tty,
		   struct cmd_list_element *c,
		   const char *value)
{
  if (info_verbose)
    fprintf_filtered (file,
		      _("Verbose printing of informational messages is %s.\n"),
		      value);
  else
    fprintf_filtered (file, _("Verbosity is %s.\n"), value);
}

static void
show_history_expansion_p (struct ui_file *file, int from_tty,
			  struct cmd_list_element *c, const char *value)
{
  fprintf_filtered (file, _("History expansion on command input is %s.\n"),
		    value);
}

static void
show_max_user_call_depth (struct ui_file *file, int from_tty,
			  struct cmd_list_element *c, const char *value)
{
  fprintf_filtered (file,
		    _("The max call depth for user-defined commands is %s.\n"),
		    value);
}

/* Returns the cmd_list_element in SHOWLIST corresponding to the first
   argument of ARGV, which must contain one single value.
   Throws an error if no value provided, or value not correct.
   FNNAME is used in the error message.  */

static cmd_list_element *
setting_cmd (const char *fnname, struct cmd_list_element *showlist,
	     int argc, struct value **argv)
{
  if (argc == 0)
    error (_("You must provide an argument to %s"), fnname);
  if (argc != 1)
    error (_("You can only provide one argument to %s"), fnname);

  struct type *type0 = check_typedef (value_type (argv[0]));

  if (type0->code () != TYPE_CODE_ARRAY
      && type0->code () != TYPE_CODE_STRING)
    error (_("First argument of %s must be a string."), fnname);

  const char *a0 = (const char *) value_contents (argv[0]);
  cmd_list_element *cmd = lookup_cmd (&a0, showlist, "", NULL, -1, 0);

  if (cmd == nullptr || cmd->type != show_cmd)
    error (_("First argument of %s must be a "
	     "valid setting of the 'show' command."), fnname);

  return cmd;
}

/* Builds a value from the show CMD.  */

static struct value *
value_from_setting (const setting &var, struct gdbarch *gdbarch)
{
  switch (var.type ())
    {
    case var_integer:
      if (var.get<int> () == INT_MAX)
	return value_from_longest (builtin_type (gdbarch)->builtin_int,
				   0);
      else
	return value_from_longest (builtin_type (gdbarch)->builtin_int,
				   var.get<int> ());
    case var_zinteger:
      return value_from_longest (builtin_type (gdbarch)->builtin_int,
				 var.get<int> ());
    case var_boolean:
      return value_from_longest (builtin_type (gdbarch)->builtin_int,
				 var.get<bool> () ? 1 : 0);
    case var_zuinteger_unlimited:
      return value_from_longest (builtin_type (gdbarch)->builtin_int,
				 var.get<int> ());
    case var_auto_boolean:
      {
	int val;

	switch (var.get<enum auto_boolean> ())
	  {
	  case AUTO_BOOLEAN_TRUE:
	    val = 1;
	    break;
	  case AUTO_BOOLEAN_FALSE:
	    val = 0;
	    break;
	  case AUTO_BOOLEAN_AUTO:
	    val = -1;
	    break;
	  default:
	    gdb_assert_not_reached ("invalid var_auto_boolean");
	  }
	return value_from_longest (builtin_type (gdbarch)->builtin_int,
				   val);
      }
    case var_uinteger:
      if (var.get<unsigned int> () == UINT_MAX)
	return value_from_ulongest
	  (builtin_type (gdbarch)->builtin_unsigned_int, 0);
      else
	return value_from_ulongest
	  (builtin_type (gdbarch)->builtin_unsigned_int,
	   var.get<unsigned int> ());
    case var_zuinteger:
      return value_from_ulongest (builtin_type (gdbarch)->builtin_unsigned_int,
				  var.get<unsigned int> ());
    case var_string:
    case var_string_noescape:
    case var_optional_filename:
    case var_filename:
    case var_enum:
      {
<<<<<<< HEAD
        std::string value;
	if (var.type () == var_enum)
	  value = var.get<const char *> ();
	else
	  value = var.get<std::string> ();

	if (!value.empty ())
	  return value_cstring (value.c_str (), value.length (),
=======
	const char *value;
	size_t len;
	if (var.type () == var_enum)
	  {
	    value = var.get<const char *> ();
	    len = strlen (value);
	  }
	else
	  {
	    const std::string &st = var.get<std::string> ();
	    value = st.c_str ();
	    len = st.length ();
	  }

	if (len > 0)
	  return value_cstring (value, len,
>>>>>>> 1a98bb55
				builtin_type (gdbarch)->builtin_char);
	else
	  return value_cstring ("", 1,
				builtin_type (gdbarch)->builtin_char);
      }
    default:
      gdb_assert_not_reached ("bad var_type");
    }
}

/* Implementation of the convenience function $_gdb_setting.  */

static struct value *
gdb_setting_internal_fn (struct gdbarch *gdbarch,
			 const struct language_defn *language,
			 void *cookie, int argc, struct value **argv)
{
  cmd_list_element *show_cmd
    = setting_cmd ("$_gdb_setting", showlist, argc, argv);

  gdb_assert (show_cmd->var.has_value ());

  return value_from_setting (*show_cmd->var, gdbarch);
}

/* Implementation of the convenience function $_gdb_maint_setting.  */

static struct value *
gdb_maint_setting_internal_fn (struct gdbarch *gdbarch,
			       const struct language_defn *language,
			       void *cookie, int argc, struct value **argv)
{
  cmd_list_element *show_cmd
    = setting_cmd ("$_gdb_maint_setting", maintenance_show_cmdlist, argc, argv);

  gdb_assert (show_cmd->var.has_value ());

  return value_from_setting (*show_cmd->var, gdbarch);
}

/* Builds a string value from the show CMD.  */

static struct value *
str_value_from_setting (const setting &var, struct gdbarch *gdbarch)
{
  switch (var.type ())
    {
    case var_integer:
    case var_zinteger:
    case var_boolean:
    case var_zuinteger_unlimited:
    case var_auto_boolean:
    case var_uinteger:
    case var_zuinteger:
      {
	std::string cmd_val = get_setshow_command_value_string (var);

	return value_cstring (cmd_val.c_str (), cmd_val.size (),
			      builtin_type (gdbarch)->builtin_char);
      }

    case var_string:
    case var_string_noescape:
    case var_optional_filename:
    case var_filename:
    case var_enum:
      /* For these cases, we do not use get_setshow_command_value_string,
	 as this function handle some characters specially, e.g. by
<<<<<<< HEAD
	 escaping quotevar.  So, we directly use the cmd->var string value,
	 similarly to the value_from_setting code for these casevar.  */
      {
        std::string value;
	if (var.type () == var_enum)
	  value = var.get<const char *> ();
	else
	  value = var.get<std::string> ();

	if (!value.empty ())
	  return value_cstring (value.c_str (), value.length (),
=======
	 escaping quotevar.  So, we directly use the var string value,
	 similarly to the value_from_setting code for these casevar.  */
      {
	const char *value;
	size_t len;
	if (var.type () == var_enum)
	  {
	    value = var.get<const char *> ();
	    len = strlen (value);
	  }
	else
	  {
	    const std::string &st = var.get<std::string> ();
	    value = st.c_str ();
	    len = st.length ();
	  }

	if (len > 0)
	  return value_cstring (value, len,
>>>>>>> 1a98bb55
				builtin_type (gdbarch)->builtin_char);
	else
	  return value_cstring ("", 1,
				builtin_type (gdbarch)->builtin_char);
      }
    default:
      gdb_assert_not_reached ("bad var_type");
    }
}

/* Implementation of the convenience function $_gdb_setting_str.  */

static struct value *
gdb_setting_str_internal_fn (struct gdbarch *gdbarch,
			     const struct language_defn *language,
			     void *cookie, int argc, struct value **argv)
{
  cmd_list_element *show_cmd
    = setting_cmd ("$_gdb_setting_str", showlist, argc, argv);

  gdb_assert (show_cmd->var.has_value ());

  return str_value_from_setting (*show_cmd->var, gdbarch);
}


/* Implementation of the convenience function $_gdb_maint_setting_str.  */

static struct value *
gdb_maint_setting_str_internal_fn (struct gdbarch *gdbarch,
				   const struct language_defn *language,
				   void *cookie, int argc, struct value **argv)
{
  cmd_list_element *show_cmd
    = setting_cmd ("$_gdb_maint_setting_str", maintenance_show_cmdlist, argc,
		   argv);

  gdb_assert (show_cmd->var.has_value ());

  return str_value_from_setting (*show_cmd->var, gdbarch);
}

void _initialize_cli_cmds ();
void
_initialize_cli_cmds ()
{
  struct cmd_list_element *c;

  /* Define the classes of commands.
     They will appear in the help list in alphabetical order.  */

  add_cmd ("internals", class_maintenance, _("\
Maintenance commands.\n\
Some gdb commands are provided just for use by gdb maintainers.\n\
These commands are subject to frequent change, and may not be as\n\
well documented as user commands."),
	   &cmdlist);
  add_cmd ("obscure", class_obscure, _("Obscure features."), &cmdlist);
  add_cmd ("aliases", class_alias,
	   _("User-defined aliases of other commands."), &cmdlist);
  add_cmd ("user-defined", class_user, _("\
User-defined commands.\n\
The commands in this class are those defined by the user.\n\
Use the \"define\" command to define a command."), &cmdlist);
  add_cmd ("support", class_support, _("Support facilities."), &cmdlist);
  if (!dbx_commands)
    add_cmd ("status", class_info, _("Status inquiries."), &cmdlist);
  add_cmd ("files", class_files, _("Specifying and examining files."),
	   &cmdlist);
  add_cmd ("breakpoints", class_breakpoint,
	   _("Making program stop at certain points."), &cmdlist);
  add_cmd ("data", class_vars, _("Examining data."), &cmdlist);
  add_cmd ("stack", class_stack, _("\
Examining the stack.\n\
The stack is made up of stack frames.  Gdb assigns numbers to stack frames\n\
counting from zero for the innermost (currently executing) frame.\n\n\
At any time gdb identifies one frame as the \"selected\" frame.\n\
Variable lookups are done with respect to the selected frame.\n\
When the program being debugged stops, gdb selects the innermost frame.\n\
The commands below can be used to select other frames by number or address."),
	   &cmdlist);
#ifdef TUI
  add_cmd ("text-user-interface", class_tui,
	   _("TUI is the GDB text based interface.\n\
In TUI mode, GDB can display several text windows showing\n\
the source file, the processor registers, the program disassembly, ..."), &cmdlist);
#endif
  add_cmd ("running", class_run, _("Running the program."), &cmdlist);

  /* Define general commands.  */

  add_com ("pwd", class_files, pwd_command, _("\
Print working directory.\n\
This is used for your program as well."));

  c = add_cmd ("cd", class_files, cd_command, _("\
Set working directory to DIR for debugger.\n\
The debugger's current working directory specifies where scripts and other\n\
files that can be loaded by GDB are located.\n\
In order to change the inferior's current working directory, the recommended\n\
way is to use the \"set cwd\" command."), &cmdlist);
  set_cmd_completer (c, filename_completer);

  add_com ("echo", class_support, echo_command, _("\
Print a constant string.  Give string as argument.\n\
C escape sequences may be used in the argument.\n\
No newline is added at the end of the argument;\n\
use \"\\n\" if you want a newline to be printed.\n\
Since leading and trailing whitespace are ignored in command arguments,\n\
if you want to print some you must use \"\\\" before leading whitespace\n\
to be printed or after trailing whitespace."));

  add_setshow_enum_cmd ("script-extension", class_support,
			script_ext_enums, &script_ext_mode, _("\
Set mode for script filename extension recognition."), _("\
Show mode for script filename extension recognition."), _("\
off  == no filename extension recognition (all sourced files are GDB scripts)\n\
soft == evaluate script according to filename extension, fallback to GDB script"
  "\n\
strict == evaluate script according to filename extension, error if not supported"
  ),
			NULL,
			show_script_ext_mode,
			&setlist, &showlist);

  cmd_list_element *quit_cmd
    = add_com ("quit", class_support, quit_command, _("\
Exit gdb.\n\
Usage: quit [EXPR]\n\
The optional expression EXPR, if present, is evaluated and the result\n\
used as GDB's exit code.  The default is zero."));
  cmd_list_element *help_cmd
    = add_com ("help", class_support, help_command,
	       _("Print list of commands."));
  set_cmd_completer (help_cmd, command_completer);
  add_com_alias ("q", quit_cmd, class_support, 1);
  add_com_alias ("h", help_cmd, class_support, 1);

  add_setshow_boolean_cmd ("verbose", class_support, &info_verbose, _("\
Set verbosity."), _("\
Show verbosity."), NULL,
			   set_verbose,
			   show_info_verbose,
			   &setlist, &showlist);

  add_basic_prefix_cmd ("history", class_support, _("\
Generic command for setting command history parameters."),
			&sethistlist, 0, &setlist);
  add_show_prefix_cmd ("history", class_support, _("\
Generic command for showing command history parameters."),
		       &showhistlist, 0, &showlist);

  add_setshow_boolean_cmd ("expansion", no_class, &history_expansion_p, _("\
Set history expansion on command input."), _("\
Show history expansion on command input."), _("\
Without an argument, history expansion is enabled."),
			   NULL,
			   show_history_expansion_p,
			   &sethistlist, &showhistlist);

  cmd_list_element *info_cmd
    = add_prefix_cmd ("info", class_info, info_command, _("\
Generic command for showing things about the program being debugged."),
		      &infolist, 0, &cmdlist);
  add_com_alias ("i", info_cmd, class_info, 1);
  add_com_alias ("inf", info_cmd, class_info, 1);

  add_com ("complete", class_obscure, complete_command,
	   _("List the completions for the rest of the line as a command."));

  c = add_show_prefix_cmd ("show", class_info, _("\
Generic command for showing things about the debugger."),
			   &showlist, 0, &cmdlist);
  /* Another way to get at the same thing.  */
  add_alias_cmd ("set", c, class_info, 0, &infolist);

  cmd_list_element *with_cmd
    = add_com ("with", class_vars, with_command, _("\
Temporarily set SETTING to VALUE, run COMMAND, and restore SETTING.\n\
Usage: with SETTING [VALUE] [-- COMMAND]\n\
Usage: w SETTING [VALUE] [-- COMMAND]\n\
With no COMMAND, repeats the last executed command.\n\
\n\
SETTING is any setting you can change with the \"set\" subcommands.\n\
E.g.:\n\
  with language pascal -- print obj\n\
  with print elements unlimited -- print obj\n\
\n\
You can change multiple settings using nested with, and use\n\
abbreviations for commands and/or values.  E.g.:\n\
  w la p -- w p el u -- p obj"));
  set_cmd_completer_handle_brkchars (with_cmd, with_command_completer);
  add_com_alias ("w", with_cmd, class_vars, 1);

  add_internal_function ("_gdb_setting_str", _("\
$_gdb_setting_str - returns the value of a GDB setting as a string.\n\
Usage: $_gdb_setting_str (setting)\n\
\n\
auto-boolean values are \"off\", \"on\", \"auto\".\n\
boolean values are \"off\", \"on\".\n\
Some integer settings accept an unlimited value, returned\n\
as \"unlimited\"."),
			 gdb_setting_str_internal_fn, NULL);

  add_internal_function ("_gdb_setting", _("\
$_gdb_setting - returns the value of a GDB setting.\n\
Usage: $_gdb_setting (setting)\n\
auto-boolean values are \"off\", \"on\", \"auto\".\n\
boolean values are \"off\", \"on\".\n\
Some integer settings accept an unlimited value, returned\n\
as 0 or -1 depending on the setting."),
			 gdb_setting_internal_fn, NULL);

  add_internal_function ("_gdb_maint_setting_str", _("\
$_gdb_maint_setting_str - returns the value of a GDB maintenance setting as a string.\n\
Usage: $_gdb_maint_setting_str (setting)\n\
\n\
auto-boolean values are \"off\", \"on\", \"auto\".\n\
boolean values are \"off\", \"on\".\n\
Some integer settings accept an unlimited value, returned\n\
as \"unlimited\"."),
			 gdb_maint_setting_str_internal_fn, NULL);

  add_internal_function ("_gdb_maint_setting", _("\
$_gdb_maint_setting - returns the value of a GDB maintenance setting.\n\
Usage: $_gdb_maint_setting (setting)\n\
auto-boolean values are \"off\", \"on\", \"auto\".\n\
boolean values are \"off\", \"on\".\n\
Some integer settings accept an unlimited value, returned\n\
as 0 or -1 depending on the setting."),
			 gdb_maint_setting_internal_fn, NULL);

  add_cmd ("commands", no_set_class, show_commands, _("\
Show the history of commands you typed.\n\
You can supply a command number to start with, or a `+' to start after\n\
the previous command number shown."),
	   &showlist);

  add_cmd ("version", no_set_class, show_version,
	   _("Show what version of GDB this is."), &showlist);

  add_cmd ("configuration", no_set_class, show_configuration,
	   _("Show how GDB was configured at build time."), &showlist);

  add_basic_prefix_cmd ("debug", no_class,
			_("Generic command for setting gdb debugging flags."),
			&setdebuglist, 0, &setlist);

  add_show_prefix_cmd ("debug", no_class,
		       _("Generic command for showing gdb debugging flags."),
		       &showdebuglist, 0, &showlist);

  cmd_list_element *shell_cmd
    = add_com ("shell", class_support, shell_command, _("\
Execute the rest of the line as a shell command.\n\
With no arguments, run an inferior shell."));
  set_cmd_completer (shell_cmd, filename_completer);

  add_com_alias ("!", shell_cmd, class_support, 0);

  c = add_com ("edit", class_files, edit_command, _("\
Edit specified file or function.\n\
With no argument, edits file containing most recent line listed.\n\
Editing targets can be specified in these ways:\n\
  FILE:LINENUM, to edit at that line in that file,\n\
  FUNCTION, to edit at the beginning of that function,\n\
  FILE:FUNCTION, to distinguish among like-named static functions.\n\
  *ADDRESS, to edit at the line containing that address.\n\
Uses EDITOR environment variable contents as editor (or ex as default)."));

  c->completer = location_completer;

  cmd_list_element *pipe_cmd
    = add_com ("pipe", class_support, pipe_command, _("\
Send the output of a gdb command to a shell command.\n\
Usage: | [COMMAND] | SHELL_COMMAND\n\
Usage: | -d DELIM COMMAND DELIM SHELL_COMMAND\n\
Usage: pipe [COMMAND] | SHELL_COMMAND\n\
Usage: pipe -d DELIM COMMAND DELIM SHELL_COMMAND\n\
\n\
Executes COMMAND and sends its output to SHELL_COMMAND.\n\
\n\
The -d option indicates to use the string DELIM to separate COMMAND\n\
from SHELL_COMMAND, in alternative to |.  This is useful in\n\
case COMMAND contains a | character.\n\
\n\
With no COMMAND, repeat the last executed command\n\
and send its output to SHELL_COMMAND."));
  set_cmd_completer_handle_brkchars (pipe_cmd, pipe_command_completer);
  add_com_alias ("|", pipe_cmd, class_support, 0);

  cmd_list_element *list_cmd
    = add_com ("list", class_files, list_command, _("\
List specified function or line.\n\
With no argument, lists ten more lines after or around previous listing.\n\
\"list -\" lists the ten lines before a previous ten-line listing.\n\
One argument specifies a line, and ten lines are listed around that line.\n\
Two arguments with comma between specify starting and ending lines to list.\n\
Lines can be specified in these ways:\n\
  LINENUM, to list around that line in current file,\n\
  FILE:LINENUM, to list around that line in that file,\n\
  FUNCTION, to list around beginning of that function,\n\
  FILE:FUNCTION, to distinguish among like-named static functions.\n\
  *ADDRESS, to list around the line containing that address.\n\
With two args, if one is empty, it stands for ten lines away from\n\
the other arg.\n\
\n\
By default, when a single location is given, display ten lines.\n\
This can be changed using \"set listsize\", and the current value\n\
can be shown using \"show listsize\"."));

  add_com_alias ("l", list_cmd, class_files, 1);

  if (dbx_commands)
    add_com_alias ("file", list_cmd, class_files, 1);

  c = add_com ("disassemble", class_vars, disassemble_command, _("\
Disassemble a specified section of memory.\n\
Usage: disassemble[/m|/r|/s] START [, END]\n\
Default is the function surrounding the pc of the selected frame.\n\
\n\
With a /s modifier, source lines are included (if available).\n\
In this mode, the output is displayed in PC address order, and\n\
file names and contents for all relevant source files are displayed.\n\
\n\
With a /m modifier, source lines are included (if available).\n\
This view is \"source centric\": the output is in source line order,\n\
regardless of any optimization that is present.  Only the main source file\n\
is displayed, not those of, e.g., any inlined functions.\n\
This modifier hasn't proved useful in practice and is deprecated\n\
in favor of /s.\n\
\n\
With a /r modifier, raw instructions in hex are included.\n\
\n\
With a single argument, the function surrounding that address is dumped.\n\
Two arguments (separated by a comma) are taken as a range of memory to dump,\n\
  in the form of \"start,end\", or \"start,+length\".\n\
\n\
Note that the address is interpreted as an expression, not as a location\n\
like in the \"break\" command.\n\
So, for example, if you want to disassemble function bar in file foo.c\n\
you must type \"disassemble 'foo.c'::bar\" and not \"disassemble foo.c:bar\"."));
  set_cmd_completer (c, location_completer);

  c = add_com ("make", class_support, make_command, _("\
Run the ``make'' program using the rest of the line as arguments."));
  set_cmd_completer (c, filename_completer);
  add_cmd ("user", no_class, show_user, _("\
Show definitions of non-python/scheme user defined commands.\n\
Argument is the name of the user defined command.\n\
With no argument, show definitions of all user defined commands."), &showlist);
  add_com ("apropos", class_support, apropos_command, _("\
Search for commands matching a REGEXP.\n\
Usage: apropos [-v] REGEXP\n\
Flag -v indicates to produce a verbose output, showing full documentation\n\
of the matching commands."));

  add_setshow_uinteger_cmd ("max-user-call-depth", no_class,
			   &max_user_call_depth, _("\
Set the max call depth for non-python/scheme user-defined commands."), _("\
Show the max call depth for non-python/scheme user-defined commands."), NULL,
			    NULL,
			    show_max_user_call_depth,
			    &setlist, &showlist);

  add_setshow_boolean_cmd ("trace-commands", no_class, &trace_commands, _("\
Set tracing of GDB CLI commands."), _("\
Show state of GDB CLI command tracing."), _("\
When 'on', each command is displayed as it is executed."),
			   NULL,
			   NULL,
			   &setlist, &showlist);

  const auto alias_opts = make_alias_options_def_group (nullptr);

  static std::string alias_help
    = gdb::option::build_help (_("\
Define a new command that is an alias of an existing command.\n\
Usage: alias [-a] [--] ALIAS = COMMAND [DEFAULT-ARGS...]\n\
ALIAS is the name of the alias command to create.\n\
COMMAND is the command being aliased to.\n\
\n\
Options:\n\
%OPTIONS%\n\
\n\
GDB will automatically prepend the provided DEFAULT-ARGS to the list\n\
of arguments explicitly provided when using ALIAS.\n\
Use \"help aliases\" to list all user defined aliases and their default args.\n\
\n\
Examples:\n\
Make \"spe\" an alias of \"set print elements\":\n\
  alias spe = set print elements\n\
Make \"elms\" an alias of \"elements\" in the \"set print\" command:\n\
  alias -a set print elms = set print elements\n\
Make \"btf\" an alias of \"backtrace -full -past-entry -past-main\" :\n\
  alias btf = backtrace -full -past-entry -past-main\n\
Make \"wLapPeu\" an alias of 2 nested \"with\":\n\
  alias wLapPeu = with language pascal -- with print elements unlimited --"),
			       alias_opts);

  c = add_com ("alias", class_support, alias_command,
	       alias_help.c_str ());

  set_cmd_completer_handle_brkchars (c, alias_command_completer);

  const char *source_help_text = xstrprintf (_("\
Read commands from a file named FILE.\n\
\n\
Usage: source [-s] [-v] FILE\n\
-s: search for the script in the source search path,\n\
    even if FILE contains directories.\n\
-v: each command in FILE is echoed as it is executed.\n\
\n\
Note that the file \"%s\" is read automatically in this way\n\
when GDB is started."), GDBINIT);
  c = add_cmd ("source", class_support, source_command,
	       source_help_text, &cmdlist);
  set_cmd_completer (c, filename_completer);
}<|MERGE_RESOLUTION|>--- conflicted
+++ resolved
@@ -249,10 +249,7 @@
   if (nested_cmd == nullptr)
     nested_cmd = skip_spaces (delim + 2);
 
-<<<<<<< HEAD
-=======
   gdb_assert (set_cmd->var.has_value ());
->>>>>>> 1a98bb55
   std::string org_value = get_setshow_command_value_string (*set_cmd->var);
 
   /* Tweak the setting to the new temporary value.  */
@@ -2165,16 +2162,6 @@
     case var_filename:
     case var_enum:
       {
-<<<<<<< HEAD
-        std::string value;
-	if (var.type () == var_enum)
-	  value = var.get<const char *> ();
-	else
-	  value = var.get<std::string> ();
-
-	if (!value.empty ())
-	  return value_cstring (value.c_str (), value.length (),
-=======
 	const char *value;
 	size_t len;
 	if (var.type () == var_enum)
@@ -2191,7 +2178,6 @@
 
 	if (len > 0)
 	  return value_cstring (value, len,
->>>>>>> 1a98bb55
 				builtin_type (gdbarch)->builtin_char);
 	else
 	  return value_cstring ("", 1,
@@ -2260,19 +2246,6 @@
     case var_enum:
       /* For these cases, we do not use get_setshow_command_value_string,
 	 as this function handle some characters specially, e.g. by
-<<<<<<< HEAD
-	 escaping quotevar.  So, we directly use the cmd->var string value,
-	 similarly to the value_from_setting code for these casevar.  */
-      {
-        std::string value;
-	if (var.type () == var_enum)
-	  value = var.get<const char *> ();
-	else
-	  value = var.get<std::string> ();
-
-	if (!value.empty ())
-	  return value_cstring (value.c_str (), value.length (),
-=======
 	 escaping quotevar.  So, we directly use the var string value,
 	 similarly to the value_from_setting code for these casevar.  */
       {
@@ -2292,7 +2265,6 @@
 
 	if (len > 0)
 	  return value_cstring (value, len,
->>>>>>> 1a98bb55
 				builtin_type (gdbarch)->builtin_char);
 	else
 	  return value_cstring ("", 1,
