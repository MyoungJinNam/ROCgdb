--- conflicted
+++ resolved
@@ -1,11 +1,7 @@
 /* Everything about breakpoints, for GDB.
 
-<<<<<<< HEAD
-   Copyright (C) 1986-2019 Free Software Foundation, Inc.
+   Copyright (C) 1986-2020 Free Software Foundation, Inc.
    Copyright (C) 2019 Advanced Micro Devices, Inc. All rights reserved.
-=======
-   Copyright (C) 1986-2020 Free Software Foundation, Inc.
->>>>>>> a7e3d08a
 
    This file is part of GDB.
 
