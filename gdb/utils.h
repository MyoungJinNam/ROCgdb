/* *INDENT-OFF* */ /* ATTRIBUTE_PRINTF confuses indent, avoid running it
		      for now.  */
/* I/O, string, cleanup, and other random utilities for GDB.
<<<<<<< HEAD
   Copyright (C) 1986-2021 Free Software Foundation, Inc.
   Copyright (C) 2021 Advanced Micro Devices, Inc. All rights reserved.
=======
   Copyright (C) 1986-2022 Free Software Foundation, Inc.
>>>>>>> ef6ec333

   This file is part of GDB.

   This program is free software; you can redistribute it and/or modify
   it under the terms of the GNU General Public License as published by
   the Free Software Foundation; either version 3 of the License, or
   (at your option) any later version.

   This program is distributed in the hope that it will be useful,
   but WITHOUT ANY WARRANTY; without even the implied warranty of
   MERCHANTABILITY or FITNESS FOR A PARTICULAR PURPOSE.  See the
   GNU General Public License for more details.

   You should have received a copy of the GNU General Public License
   along with this program.  If not, see <http://www.gnu.org/licenses/>.  */

#ifndef UTILS_H
#define UTILS_H

#include "exceptions.h"
#include "gdbsupport/array-view.h"
#include "gdbsupport/scoped_restore.h"
#include <chrono>

#ifdef HAVE_LIBXXHASH
#include <xxhash.h>
#endif

struct completion_match_for_lcd;
class compiled_regex;

/* String utilities.  */

extern bool sevenbit_strings;

/* Modes of operation for strncmp_iw_with_mode.  */

enum class strncmp_iw_mode
{
/* Do a strcmp() type operation on STRING1 and STRING2, ignoring any
   differences in whitespace.  Returns 0 if they match, non-zero if
   they don't (slightly different than strcmp()'s range of return
   values).  */
  NORMAL,

  /* Like NORMAL, but also apply the strcmp_iw hack.  I.e.,
     string1=="FOO(PARAMS)" matches string2=="FOO".  */
  MATCH_PARAMS,
};

/* Helper for strcmp_iw and strncmp_iw.  Exported so that languages
   can implement both NORMAL and MATCH_PARAMS variants in a single
   function and defer part of the work to strncmp_iw_with_mode.

   LANGUAGE is used to implement some context-sensitive
   language-specific comparisons.  For example, for C++,
   "string1=operator()" should not match "string2=operator" even in
   MATCH_PARAMS mode.

   MATCH_FOR_LCD is passed down so that the function can mark parts of
   the symbol name as ignored for completion matching purposes (e.g.,
   to handle abi tags).  */
extern int strncmp_iw_with_mode
  (const char *string1, const char *string2, size_t string2_len,
   strncmp_iw_mode mode, enum language language,
   completion_match_for_lcd *match_for_lcd = NULL);

/* Do a strncmp() type operation on STRING1 and STRING2, ignoring any
   differences in whitespace.  STRING2_LEN is STRING2's length.
   Returns 0 if STRING1 matches STRING2_LEN characters of STRING2,
   non-zero otherwise (slightly different than strncmp()'s range of
   return values).  Note: passes language_minimal to
   strncmp_iw_with_mode, and should therefore be avoided if a more
   suitable language is available.  */
extern int strncmp_iw (const char *string1, const char *string2,
		       size_t string2_len);

/* Do a strcmp() type operation on STRING1 and STRING2, ignoring any
   differences in whitespace.  Returns 0 if they match, non-zero if
   they don't (slightly different than strcmp()'s range of return
   values).

   As an extra hack, string1=="FOO(ARGS)" matches string2=="FOO".
   This "feature" is useful when searching for matching C++ function
   names (such as if the user types 'break FOO', where FOO is a
   mangled C++ function).

   Note: passes language_minimal to strncmp_iw_with_mode, and should
   therefore be avoided if a more suitable language is available.  */
extern int strcmp_iw (const char *string1, const char *string2);

extern int strcmp_iw_ordered (const char *, const char *);

/* Return true if the strings are equal.  */

extern bool streq (const char *, const char *);

extern int subset_compare (const char *, const char *);

/* Compare C strings for std::sort.  */

static inline bool
compare_cstrings (const char *str1, const char *str2)
{
  return strcmp (str1, str2) < 0;
}

/* A wrapper for bfd_errmsg to produce a more helpful error message
   in the case of bfd_error_file_ambiguously recognized.
   MATCHING, if non-NULL, is the corresponding argument to
   bfd_check_format_matches, and will be freed.  */

extern std::string gdb_bfd_errmsg (bfd_error_type error_tag, char **matching);

/* Reset the prompt_for_continue clock.  */
void reset_prompt_for_continue_wait_time (void);
/* Return the time spent in prompt_for_continue.  */
std::chrono::steady_clock::duration get_prompt_for_continue_wait_time ();

/* Parsing utilities.  */

extern int parse_pid_to_attach (const char *args);

extern int parse_escape (struct gdbarch *, const char **);

/* A wrapper for an array of char* that was allocated in the way that
   'buildargv' does, and should be freed with 'freeargv'.  */

class gdb_argv
{
public:

  /* A constructor that initializes to NULL.  */

  gdb_argv ()
    : m_argv (NULL)
  {
  }

  /* A constructor that calls buildargv on STR.  STR may be NULL, in
     which case this object is initialized with a NULL array.  */

  explicit gdb_argv (const char *str)
    : m_argv (NULL)
  {
    reset (str);
  }

  /* A constructor that takes ownership of an existing array.  */

  explicit gdb_argv (char **array)
    : m_argv (array)
  {
  }

  gdb_argv (const gdb_argv &) = delete;
  gdb_argv &operator= (const gdb_argv &) = delete;

  gdb_argv &operator= (gdb_argv &&other)
  {
    freeargv (m_argv);
    m_argv = other.m_argv;
    other.m_argv = nullptr;
    return *this;
  }

  gdb_argv (gdb_argv &&other)
  {
    m_argv = other.m_argv;
    other.m_argv = nullptr;
  }

  ~gdb_argv ()
  {
    freeargv (m_argv);
  }

  /* Call buildargv on STR, storing the result in this object.  Any
     previous state is freed.  STR may be NULL, in which case this
     object is reset with a NULL array.  If buildargv fails due to
     out-of-memory, call malloc_failure.  Therefore, the value is
     guaranteed to be non-NULL, unless the parameter itself is
     NULL.  */

  void reset (const char *str);

  /* Return the underlying array.  */

  char **get ()
  {
    return m_argv;
  }

  /* Return the underlying array, transferring ownership to the
     caller.  */

  ATTRIBUTE_UNUSED_RESULT char **release ()
  {
    char **result = m_argv;
    m_argv = NULL;
    return result;
  }

  /* Return the number of items in the array.  */

  int count () const
  {
    return countargv (m_argv);
  }

  /* Index into the array.  */

  char *operator[] (int arg)
  {
    gdb_assert (m_argv != NULL);
    return m_argv[arg];
  }

  /* Return the arguments array as an array view.  */

  gdb::array_view<char *> as_array_view ()
  {
    return gdb::array_view<char *> (this->get (), this->count ());
  }

  /* Append arguments to this array.  */
  void append (gdb_argv &&other)
  {
    int size = count ();
    int argc = other.count ();
    m_argv = XRESIZEVEC (char *, m_argv, (size + argc + 1));

    for (int argi = 0; argi < argc; argi++)
      {
	/* Transfer ownership of the string.  */
	m_argv[size++] = other.m_argv[argi];
	/* Ensure that destruction of OTHER works correctly.  */
	other.m_argv[argi] = nullptr;
      }
    m_argv[size] = nullptr;
  }

  /* Append arguments to this array.  */
  void append (const gdb_argv &other)
  {
    int size = count ();
    int argc = other.count ();
    m_argv = XRESIZEVEC (char *, m_argv, (size + argc + 1));

    for (int argi = 0; argi < argc; argi++)
      m_argv[size++] = xstrdup (other.m_argv[argi]);
    m_argv[size] = nullptr;
  }

  /* The iterator type.  */

  typedef char **iterator;

  /* Return an iterator pointing to the start of the array.  */

  iterator begin ()
  {
    return m_argv;
  }

  /* Return an iterator pointing to the end of the array.  */

  iterator end ()
  {
    return m_argv + count ();
  }

  bool operator!= (std::nullptr_t)
  {
    return m_argv != NULL;
  }

  bool operator== (std::nullptr_t)
  {
    return m_argv == NULL;
  }

private:

  /* The wrapped array.  */

  char **m_argv;
};


/* Cleanup utilities.  */

/* A deleter for a hash table.  */
struct htab_deleter
{
  void operator() (htab *ptr) const
  {
    htab_delete (ptr);
  }
};

/* A unique_ptr wrapper for htab_t.  */
typedef std::unique_ptr<htab, htab_deleter> htab_up;

/* A wrapper for 'delete' that can used as a hash table entry deletion
   function.  */
template<typename T>
void
htab_delete_entry (void *ptr)
{
  delete (T *) ptr;
}

extern void init_page_info (void);

/* Temporarily set BATCH_FLAG and the associated unlimited terminal size.
   Restore when destroyed.  */

struct set_batch_flag_and_restore_page_info
{
public:

  set_batch_flag_and_restore_page_info ();
  ~set_batch_flag_and_restore_page_info ();

  DISABLE_COPY_AND_ASSIGN (set_batch_flag_and_restore_page_info);

private:

  /* Note that this doesn't use scoped_restore, because it's important
     to control the ordering of operations in the destruction, and it
     was simpler to avoid introducing a new ad hoc class.  */
  unsigned m_save_lines_per_page;
  unsigned m_save_chars_per_line;
  int m_save_batch_flag;
};


/* Path utilities.  */

extern int gdb_filename_fnmatch (const char *pattern, const char *string,
				 int flags);

extern void substitute_path_component (char **stringp, const char *from,
				       const char *to);

std::string ldirname (const char *filename);

extern int count_path_elements (const char *path);

extern const char *strip_leading_path_elements (const char *path, int n);

/* GDB output, ui_file utilities.  */

struct ui_file;

extern int query (const char *, ...) ATTRIBUTE_PRINTF (1, 2);
extern int nquery (const char *, ...) ATTRIBUTE_PRINTF (1, 2);
extern int yquery (const char *, ...) ATTRIBUTE_PRINTF (1, 2);

extern void begin_line (void);

extern void wrap_here (const char *);

extern void reinitialize_more_filter (void);

/* Return the number of characters in a line.  */

extern int get_chars_per_line ();

extern bool pagination_enabled;

extern struct ui_file **current_ui_gdb_stdout_ptr (void);
extern struct ui_file **current_ui_gdb_stdin_ptr (void);
extern struct ui_file **current_ui_gdb_stderr_ptr (void);
extern struct ui_file **current_ui_gdb_stdlog_ptr (void);

/* Flush STREAM.  This is a wrapper for ui_file_flush that also
   flushes any output pending from uses of the *_filtered output
   functions; that output is kept in a special buffer so that
   pagination and styling are handled properly.  */
extern void gdb_flush (struct ui_file *);

/* The current top level's ui_file streams.  */

/* Normal results */
#define gdb_stdout (*current_ui_gdb_stdout_ptr ())
/* Input stream */
#define gdb_stdin (*current_ui_gdb_stdin_ptr ())
/* Serious error notifications */
#define gdb_stderr (*current_ui_gdb_stderr_ptr ())
/* Log/debug/trace messages that should bypass normal stdout/stderr
   filtering.  For moment, always call this stream using
   *_unfiltered.  In the very near future that restriction shall be
   removed - either call shall be unfiltered.  (cagney 1999-06-13).  */
#define gdb_stdlog (*current_ui_gdb_stdlog_ptr ())

/* Truly global ui_file streams.  These are all defined in main.c.  */

/* Target output that should bypass normal stdout/stderr filtering.
   For moment, always call this stream using *_unfiltered.  In the
   very near future that restriction shall be removed - either call
   shall be unfiltered.  (cagney 1999-07-02).  */
extern struct ui_file *gdb_stdtarg;
extern struct ui_file *gdb_stdtargerr;
extern struct ui_file *gdb_stdtargin;

/* Set the screen dimensions to WIDTH and HEIGHT.  */

extern void set_screen_width_and_height (int width, int height);

/* More generic printf like operations.  Filtered versions may return
   non-locally on error.  As an extension over plain printf, these
   support some GDB-specific format specifiers.  Particularly useful
   here are the styling formatters: '%p[', '%p]' and '%ps'.  See
   ui_out::message for details.  */

extern void fputs_filtered (const char *, struct ui_file *);

extern void fputs_unfiltered (const char *, struct ui_file *);

extern int fputc_filtered (int c, struct ui_file *);

extern int fputc_unfiltered (int c, struct ui_file *);

extern int putchar_filtered (int c);

extern int putchar_unfiltered (int c);

extern void puts_filtered (const char *);

extern void puts_unfiltered (const char *);

extern void puts_filtered_tabular (char *string, int width, int right);

extern void puts_debug (char *prefix, char *string, char *suffix);

extern void vprintf_filtered (const char *, va_list) ATTRIBUTE_PRINTF (1, 0);

extern void vfprintf_filtered (struct ui_file *, const char *, va_list)
  ATTRIBUTE_PRINTF (2, 0);

extern void fprintf_filtered (struct ui_file *, const char *, ...)
  ATTRIBUTE_PRINTF (2, 3);

extern void printf_filtered (const char *, ...) ATTRIBUTE_PRINTF (1, 2);

extern void vprintf_unfiltered (const char *, va_list) ATTRIBUTE_PRINTF (1, 0);

extern void vfprintf_unfiltered (struct ui_file *, const char *, va_list)
  ATTRIBUTE_PRINTF (2, 0);

extern void fprintf_unfiltered (struct ui_file *, const char *, ...)
  ATTRIBUTE_PRINTF (2, 3);

extern void printf_unfiltered (const char *, ...) ATTRIBUTE_PRINTF (1, 2);

extern void print_spaces (int, struct ui_file *);

extern void print_spaces_filtered (int, struct ui_file *);

extern char *n_spaces (int);

extern void fputstr_filtered (const char *str, int quotr,
			      struct ui_file * stream);

extern void fputstr_unfiltered (const char *str, int quotr,
				struct ui_file * stream);

extern void fputstrn_filtered (const char *str, int n, int quotr,
			       struct ui_file * stream);

typedef int (*do_fputc_ftype) (int c, ui_file *stream);

extern void fputstrn_unfiltered (const char *str, int n, int quotr,
				 do_fputc_ftype do_fputc,
				 struct ui_file * stream);

/* Return nonzero if filtered printing is initialized.  */
extern int filtered_printing_initialized (void);

/* Like fprintf_filtered, but styles the output according to STYLE,
   when appropriate.  */

extern void fprintf_styled (struct ui_file *stream,
			    const ui_file_style &style,
			    const char *fmt,
			    ...)
  ATTRIBUTE_PRINTF (3, 4);

extern void vfprintf_styled (struct ui_file *stream,
			     const ui_file_style &style,
			     const char *fmt,
			     va_list args)
  ATTRIBUTE_PRINTF (3, 0);

/* Like vfprintf_styled, but do not process gdb-specific format
   specifiers.  */
extern void vfprintf_styled_no_gdbfmt (struct ui_file *stream,
				       const ui_file_style &style,
				       bool filter,
				       const char *fmt, va_list args)
  ATTRIBUTE_PRINTF (4, 0);

/* Like fputs_filtered, but styles the output according to STYLE, when
   appropriate.  */

extern void fputs_styled (const char *linebuffer,
			  const ui_file_style &style,
			  struct ui_file *stream);

/* Unfiltered variant of fputs_styled.  */

extern void fputs_styled_unfiltered (const char *linebuffer,
				     const ui_file_style &style,
				     struct ui_file *stream);

/* Like fputs_styled, but uses highlight_style to highlight the
   parts of STR that match HIGHLIGHT.  */

extern void fputs_highlighted (const char *str, const compiled_regex &highlight,
			       struct ui_file *stream);

/* Reset the terminal style to the default, if needed.  */

extern void reset_terminal_style (struct ui_file *stream);

/* Display the host ADDR on STREAM formatted as ``0x%x''.  */
extern void gdb_print_host_address_1 (const void *addr, struct ui_file *stream);

/* Wrapper that avoids adding a pointless cast to all callers.  */
#define gdb_print_host_address(ADDR, STREAM) \
  gdb_print_host_address_1 ((const void *) ADDR, STREAM)

/* Return the address only having significant bits.  */
extern CORE_ADDR address_significant (gdbarch *gdbarch, CORE_ADDR addr);

/* Convert CORE_ADDR address space to string in platform-specific manner.
   This is usually formatted similar to <aspace>#.  */
extern std::string paspace (struct gdbarch *gdbarch, CORE_ADDR addr);

/* Convert CORE_ADDR to string in platform-specific manner.
   This is usually formatted similar to 0x%lx.  */
extern const char *paddress (struct gdbarch *gdbarch, CORE_ADDR addr);

/* Return a string representation in hexadecimal notation of ADDRESS,
   which is suitable for printing.  */

extern const char *print_core_address (struct gdbarch *gdbarch,
				       CORE_ADDR address);

/* Callback hash_f and eq_f for htab_create_alloc or htab_create_alloc_ex.  */
extern hashval_t core_addr_hash (const void *ap);
extern int core_addr_eq (const void *ap, const void *bp);

extern CORE_ADDR string_to_core_addr (const char *my_string);

extern void fprintf_symbol_filtered (struct ui_file *, const char *,
				     enum language, int);

extern void throw_perror_with_name (enum errors errcode, const char *string)
  ATTRIBUTE_NORETURN;

extern void perror_warning_with_name (const char *string);

extern void print_sys_errmsg (const char *, int);

/* Warnings and error messages.  */

extern void (*deprecated_error_begin_hook) (void);

/* Message to be printed before the warning message, when a warning occurs.  */

extern const char *warning_pre_print;

extern void error_stream (const string_file &) ATTRIBUTE_NORETURN;

extern void demangler_vwarning (const char *file, int line,
			       const char *, va_list ap)
     ATTRIBUTE_PRINTF (3, 0);

extern void demangler_warning (const char *file, int line,
			      const char *, ...) ATTRIBUTE_PRINTF (3, 4);


/* Misc. utilities.  */

/* Allocation and deallocation functions for the libiberty hash table
   which use obstacks.  */
void *hashtab_obstack_allocate (void *data, size_t size, size_t count);
void dummy_obstack_deallocate (void *object, void *data);

#ifdef HAVE_WAITPID
extern pid_t wait_to_die_with_timeout (pid_t pid, int *status, int timeout);
#endif

extern int myread (int, char *, int);

/* Integer exponentiation: Return V1**V2, where both arguments
   are integers.

   Requires V1 != 0 if V2 < 0.
   Returns 1 for 0 ** 0.  */
extern ULONGEST uinteger_pow (ULONGEST v1, LONGEST v2);

/* Resource limits used by getrlimit and setrlimit.  */

enum resource_limit_kind
  {
    LIMIT_CUR,
    LIMIT_MAX
  };

/* Check whether GDB will be able to dump core using the dump_core
   function.  Returns zero if GDB cannot or should not dump core.
   If LIMIT_KIND is LIMIT_CUR the user's soft limit will be respected.
   If LIMIT_KIND is LIMIT_MAX only the hard limit will be respected.  */

extern int can_dump_core (enum resource_limit_kind limit_kind);

/* Print a warning that we cannot dump core.  */

extern void warn_cant_dump_core (const char *reason);

/* Dump core trying to increase the core soft limit to hard limit
   first.  */

extern void dump_core (void);

/* Copy NBITS bits from SOURCE to DEST starting at the given bit
   offsets.  Use the bit order as specified by BITS_BIG_ENDIAN.
   Source and destination buffers must not overlap.  */

extern void copy_bitwise (gdb_byte *dest, ULONGEST dest_offset,
			  const gdb_byte *source, ULONGEST source_offset,
			  ULONGEST nbits, int bits_big_endian);

/* A fast hashing function.  This can be used to hash data in a fast way
   when the length is known.  If no fast hashing library is available, falls
   back to iterative_hash from libiberty.  START_VALUE can be set to
   continue hashing from a previous value.  */

static inline unsigned int
fast_hash (const void *ptr, size_t len, unsigned int start_value = 0)
{
#ifdef HAVE_LIBXXHASH
  return XXH64 (ptr, len, start_value);
#else
  return iterative_hash (ptr, len, start_value);
#endif
}

#endif /* UTILS_H */<|MERGE_RESOLUTION|>--- conflicted
+++ resolved
@@ -1,12 +1,8 @@
 /* *INDENT-OFF* */ /* ATTRIBUTE_PRINTF confuses indent, avoid running it
 		      for now.  */
 /* I/O, string, cleanup, and other random utilities for GDB.
-<<<<<<< HEAD
-   Copyright (C) 1986-2021 Free Software Foundation, Inc.
+   Copyright (C) 1986-2022 Free Software Foundation, Inc.
    Copyright (C) 2021 Advanced Micro Devices, Inc. All rights reserved.
-=======
-   Copyright (C) 1986-2022 Free Software Foundation, Inc.
->>>>>>> ef6ec333
 
    This file is part of GDB.
 
