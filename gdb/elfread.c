--- conflicted
+++ resolved
@@ -1,11 +1,7 @@
 /* Read ELF (Executable and Linking Format) object files for GDB.
 
-<<<<<<< HEAD
-   Copyright (C) 1991-2021 Free Software Foundation, Inc.
+   Copyright (C) 1991-2022 Free Software Foundation, Inc.
    Copyright (C) 2021 Advanced Micro Devices, Inc. All rights reserved.
-=======
-   Copyright (C) 1991-2022 Free Software Foundation, Inc.
->>>>>>> ef6ec333
 
    Written by Fred Fish at Cygnus Support.
 
