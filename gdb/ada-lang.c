/* Ada language support routines for GDB, the GNU debugger.

   Copyright (C) 1992-2021 Free Software Foundation, Inc.
   Copyright (C) 2019-2021 Advanced Micro Devices, Inc. All rights reserved.

   This file is part of GDB.

   This program is free software; you can redistribute it and/or modify
   it under the terms of the GNU General Public License as published by
   the Free Software Foundation; either version 3 of the License, or
   (at your option) any later version.

   This program is distributed in the hope that it will be useful,
   but WITHOUT ANY WARRANTY; without even the implied warranty of
   MERCHANTABILITY or FITNESS FOR A PARTICULAR PURPOSE.  See the
   GNU General Public License for more details.

   You should have received a copy of the GNU General Public License
   along with this program.  If not, see <http://www.gnu.org/licenses/>.  */


#include "defs.h"
#include <ctype.h>
#include "gdb_regex.h"
#include "frame.h"
#include "symtab.h"
#include "gdbtypes.h"
#include "gdbcmd.h"
#include "expression.h"
#include "parser-defs.h"
#include "language.h"
#include "varobj.h"
#include "inferior.h"
#include "symfile.h"
#include "objfiles.h"
#include "breakpoint.h"
#include "gdbcore.h"
#include "hashtab.h"
#include "gdb_obstack.h"
#include "ada-lang.h"
#include "completer.h"
#include "ui-out.h"
#include "block.h"
#include "infcall.h"
#include "annotate.h"
#include "valprint.h"
#include "source.h"
#include "observable.h"
#include "stack.h"
#include "typeprint.h"
#include "namespace.h"
#include "cli/cli-style.h"

#include "value.h"
#include "mi/mi-common.h"
#include "arch-utils.h"
#include "cli/cli-utils.h"
#include "gdbsupport/function-view.h"
#include "gdbsupport/byte-vector.h"
#include <algorithm>

/* Define whether or not the C operator '/' truncates towards zero for
   differently signed operands (truncation direction is undefined in C).
   Copied from valarith.c.  */

#ifndef TRUNCATION_TOWARDS_ZERO
#define TRUNCATION_TOWARDS_ZERO ((-5 / 2) == -2)
#endif

static struct type *desc_base_type (struct type *);

static struct type *desc_bounds_type (struct type *);

static struct value *desc_bounds (struct value *);

static int fat_pntr_bounds_bitpos (struct type *);

static int fat_pntr_bounds_bitsize (struct type *);

static struct type *desc_data_target_type (struct type *);

static struct value *desc_data (struct value *);

static int fat_pntr_data_bitpos (struct type *);

static int fat_pntr_data_bitsize (struct type *);

static struct value *desc_one_bound (struct value *, int, int);

static int desc_bound_bitpos (struct type *, int, int);

static int desc_bound_bitsize (struct type *, int, int);

static struct type *desc_index_type (struct type *, int);

static int desc_arity (struct type *);

static int ada_type_match (struct type *, struct type *, int);

static int ada_args_match (struct symbol *, struct value **, int);

static struct value *make_array_descriptor (struct type *, struct value *);

static void ada_add_block_symbols (struct obstack *,
				   const struct block *,
				   const lookup_name_info &lookup_name,
				   domain_enum, struct objfile *);

static void ada_add_all_symbols (struct obstack *, const struct block *,
				 const lookup_name_info &lookup_name,
				 domain_enum, int, int *);

static int is_nonfunction (struct block_symbol *, int);

static void add_defn_to_vec (struct obstack *, struct symbol *,
			     const struct block *);

static int num_defns_collected (struct obstack *);

static struct block_symbol *defns_collected (struct obstack *, int);

static struct value *resolve_subexp (expression_up *, int *, int,
				     struct type *, int,
				     innermost_block_tracker *);

static void replace_operator_with_call (expression_up *, int, int, int,
					struct symbol *, const struct block *);

static int possible_user_operator_p (enum exp_opcode, struct value **);

static const char *ada_decoded_op_name (enum exp_opcode);

static int numeric_type_p (struct type *);

static int integer_type_p (struct type *);

static int scalar_type_p (struct type *);

static int discrete_type_p (struct type *);

static struct type *ada_lookup_struct_elt_type (struct type *, const char *,
						int, int);

static struct value *evaluate_subexp_type (struct expression *, int *);

static struct type *ada_find_parallel_type_with_name (struct type *,
						      const char *);

static int is_dynamic_field (struct type *, int);

static struct type *to_fixed_variant_branch_type (struct type *,
						  const gdb_byte *,
						  CORE_ADDR, struct value *);

static struct type *to_fixed_array_type (struct type *, struct value *, int);

static struct type *to_fixed_range_type (struct type *, struct value *);

static struct type *to_static_fixed_type (struct type *);
static struct type *static_unwrap_type (struct type *type);

static struct value *unwrap_value (struct value *);

static struct type *constrained_packed_array_type (struct type *, long *);

static struct type *decode_constrained_packed_array_type (struct type *);

static long decode_packed_array_bitsize (struct type *);

static struct value *decode_constrained_packed_array (struct value *);

static int ada_is_unconstrained_packed_array_type (struct type *);

static struct value *value_subscript_packed (struct value *, int,
					     struct value **);

static struct value *coerce_unspec_val_to_type (struct value *,
						struct type *);

static int lesseq_defined_than (struct symbol *, struct symbol *);

static int equiv_types (struct type *, struct type *);

static int is_name_suffix (const char *);

static int advance_wild_match (const char **, const char *, char);

static bool wild_match (const char *name, const char *patn);

static struct value *ada_coerce_ref (struct value *);

static LONGEST pos_atr (struct value *);

static struct value *value_pos_atr (struct type *, struct value *);

static struct value *val_atr (struct type *, LONGEST);

static struct value *value_val_atr (struct type *, struct value *);

static struct symbol *standard_lookup (const char *, const struct block *,
				       domain_enum);

static struct value *ada_search_struct_field (const char *, struct value *, int,
					      struct type *);

static int find_struct_field (const char *, struct type *, int,
			      struct type **, int *, int *, int *, int *);

static int ada_resolve_function (struct block_symbol *, int,
				 struct value **, int, const char *,
				 struct type *, int);

static int ada_is_direct_array_type (struct type *);

static struct value *ada_index_struct_field (int, struct value *, int,
					     struct type *);

static struct value *assign_aggregate (struct value *, struct value *, 
				       struct expression *,
				       int *, enum noside);

static void aggregate_assign_from_choices (struct value *, struct value *,
					   struct expression *,
					   int *, std::vector<LONGEST> &,
					   LONGEST, LONGEST);

static void aggregate_assign_positional (struct value *, struct value *,
					 struct expression *,
					 int *, std::vector<LONGEST> &,
					 LONGEST, LONGEST);


static void aggregate_assign_others (struct value *, struct value *,
				     struct expression *,
				     int *, std::vector<LONGEST> &,
				     LONGEST, LONGEST);


static void add_component_interval (LONGEST, LONGEST, std::vector<LONGEST> &);


static struct value *ada_evaluate_subexp (struct type *, struct expression *,
					  int *, enum noside);

static void ada_forward_operator_length (struct expression *, int, int *,
					 int *);

static struct type *ada_find_any_type (const char *name);

static symbol_name_matcher_ftype *ada_get_symbol_name_matcher
  (const lookup_name_info &lookup_name);



/* The result of a symbol lookup to be stored in our symbol cache.  */

struct cache_entry
{
  /* The name used to perform the lookup.  */
  const char *name;
  /* The namespace used during the lookup.  */
  domain_enum domain;
  /* The symbol returned by the lookup, or NULL if no matching symbol
     was found.  */
  struct symbol *sym;
  /* The block where the symbol was found, or NULL if no matching
     symbol was found.  */
  const struct block *block;
  /* A pointer to the next entry with the same hash.  */
  struct cache_entry *next;
};

/* The Ada symbol cache, used to store the result of Ada-mode symbol
   lookups in the course of executing the user's commands.

   The cache is implemented using a simple, fixed-sized hash.
   The size is fixed on the grounds that there are not likely to be
   all that many symbols looked up during any given session, regardless
   of the size of the symbol table.  If we decide to go to a resizable
   table, let's just use the stuff from libiberty instead.  */

#define HASH_SIZE 1009

struct ada_symbol_cache
{
  /* An obstack used to store the entries in our cache.  */
  struct obstack cache_space;

  /* The root of the hash table used to implement our symbol cache.  */
  struct cache_entry *root[HASH_SIZE];
};

static void ada_free_symbol_cache (struct ada_symbol_cache *sym_cache);

/* Maximum-sized dynamic type.  */
static unsigned int varsize_limit;

static const char ada_completer_word_break_characters[] =
#ifdef VMS
  " \t\n!@#%^&*()+=|~`}{[]\";:?/,-";
#else
  " \t\n!@#$%^&*()+=|~`}{[]\";:?/,-";
#endif

/* The name of the symbol to use to get the name of the main subprogram.  */
static const char ADA_MAIN_PROGRAM_SYMBOL_NAME[]
  = "__gnat_ada_main_program_name";

/* Limit on the number of warnings to raise per expression evaluation.  */
static int warning_limit = 2;

/* Number of warning messages issued; reset to 0 by cleanups after
   expression evaluation.  */
static int warnings_issued = 0;

static const char * const known_runtime_file_name_patterns[] = {
  ADA_KNOWN_RUNTIME_FILE_NAME_PATTERNS NULL
};

static const char * const known_auxiliary_function_name_patterns[] = {
  ADA_KNOWN_AUXILIARY_FUNCTION_NAME_PATTERNS NULL
};

/* Maintenance-related settings for this module.  */

static struct cmd_list_element *maint_set_ada_cmdlist;
static struct cmd_list_element *maint_show_ada_cmdlist;

/* The "maintenance ada set/show ignore-descriptive-type" value.  */

static bool ada_ignore_descriptive_types_p = false;

			/* Inferior-specific data.  */

/* Per-inferior data for this module.  */

struct ada_inferior_data
{
  /* The ada__tags__type_specific_data type, which is used when decoding
     tagged types.  With older versions of GNAT, this type was directly
     accessible through a component ("tsd") in the object tag.  But this
     is no longer the case, so we cache it for each inferior.  */
  struct type *tsd_type = nullptr;

  /* The exception_support_info data.  This data is used to determine
     how to implement support for Ada exception catchpoints in a given
     inferior.  */
  const struct exception_support_info *exception_info = nullptr;
};

/* Our key to this module's inferior data.  */
static const struct inferior_key<ada_inferior_data> ada_inferior_data;

/* Return our inferior data for the given inferior (INF).

   This function always returns a valid pointer to an allocated
   ada_inferior_data structure.  If INF's inferior data has not
   been previously set, this functions creates a new one with all
   fields set to zero, sets INF's inferior to it, and then returns
   a pointer to that newly allocated ada_inferior_data.  */

static struct ada_inferior_data *
get_ada_inferior_data (struct inferior *inf)
{
  struct ada_inferior_data *data;

  data = ada_inferior_data.get (inf);
  if (data == NULL)
    data = ada_inferior_data.emplace (inf);

  return data;
}

/* Perform all necessary cleanups regarding our module's inferior data
   that is required after the inferior INF just exited.  */

static void
ada_inferior_exit (struct inferior *inf)
{
  ada_inferior_data.clear (inf);
}


			/* program-space-specific data.  */

/* This module's per-program-space data.  */
struct ada_pspace_data
{
  ~ada_pspace_data ()
  {
    if (sym_cache != NULL)
      ada_free_symbol_cache (sym_cache);
  }

  /* The Ada symbol cache.  */
  struct ada_symbol_cache *sym_cache = nullptr;
};

/* Key to our per-program-space data.  */
static const struct program_space_key<ada_pspace_data> ada_pspace_data_handle;

/* Return this module's data for the given program space (PSPACE).
   If not is found, add a zero'ed one now.

   This function always returns a valid object.  */

static struct ada_pspace_data *
get_ada_pspace_data (struct program_space *pspace)
{
  struct ada_pspace_data *data;

  data = ada_pspace_data_handle.get (pspace);
  if (data == NULL)
    data = ada_pspace_data_handle.emplace (pspace);

  return data;
}

			/* Utilities */

/* If TYPE is a TYPE_CODE_TYPEDEF type, return the target type after
   all typedef layers have been peeled.  Otherwise, return TYPE.

   Normally, we really expect a typedef type to only have 1 typedef layer.
   In other words, we really expect the target type of a typedef type to be
   a non-typedef type.  This is particularly true for Ada units, because
   the language does not have a typedef vs not-typedef distinction.
   In that respect, the Ada compiler has been trying to eliminate as many
   typedef definitions in the debugging information, since they generally
   do not bring any extra information (we still use typedef under certain
   circumstances related mostly to the GNAT encoding).

   Unfortunately, we have seen situations where the debugging information
   generated by the compiler leads to such multiple typedef layers.  For
   instance, consider the following example with stabs:

     .stabs  "pck__float_array___XUP:Tt(0,46)=s16P_ARRAY:(0,47)=[...]"[...]
     .stabs  "pck__float_array___XUP:t(0,36)=(0,46)",128,0,6,0

   This is an error in the debugging information which causes type
   pck__float_array___XUP to be defined twice, and the second time,
   it is defined as a typedef of a typedef.

   This is on the fringe of legality as far as debugging information is
   concerned, and certainly unexpected.  But it is easy to handle these
   situations correctly, so we can afford to be lenient in this case.  */

static struct type *
ada_typedef_target_type (struct type *type)
{
  while (type->code () == TYPE_CODE_TYPEDEF)
    type = TYPE_TARGET_TYPE (type);
  return type;
}

/* Given DECODED_NAME a string holding a symbol name in its
   decoded form (ie using the Ada dotted notation), returns
   its unqualified name.  */

static const char *
ada_unqualified_name (const char *decoded_name)
{
  const char *result;
  
  /* If the decoded name starts with '<', it means that the encoded
     name does not follow standard naming conventions, and thus that
     it is not your typical Ada symbol name.  Trying to unqualify it
     is therefore pointless and possibly erroneous.  */
  if (decoded_name[0] == '<')
    return decoded_name;

  result = strrchr (decoded_name, '.');
  if (result != NULL)
    result++;                   /* Skip the dot...  */
  else
    result = decoded_name;

  return result;
}

/* Return a string starting with '<', followed by STR, and '>'.  */

static std::string
add_angle_brackets (const char *str)
{
  return string_printf ("<%s>", str);
}

/* Assuming V points to an array of S objects,  make sure that it contains at
   least M objects, updating V and S as necessary.  */

#define GROW_VECT(v, s, m)                                    \
   if ((s) < (m)) (v) = (char *) grow_vect (v, &(s), m, sizeof *(v));

/* Assuming VECT points to an array of *SIZE objects of size
   ELEMENT_SIZE, grow it to contain at least MIN_SIZE objects,
   updating *SIZE as necessary and returning the (new) array.  */

static void *
grow_vect (void *vect, size_t *size, size_t min_size, int element_size)
{
  if (*size < min_size)
    {
      *size *= 2;
      if (*size < min_size)
	*size = min_size;
      vect = xrealloc (vect, *size * element_size);
    }
  return vect;
}

/* True (non-zero) iff TARGET matches FIELD_NAME up to any trailing
   suffix of FIELD_NAME beginning "___".  */

static int
field_name_match (const char *field_name, const char *target)
{
  int len = strlen (target);

  return
    (strncmp (field_name, target, len) == 0
     && (field_name[len] == '\0'
	 || (startswith (field_name + len, "___")
	     && strcmp (field_name + strlen (field_name) - 6,
			"___XVN") != 0)));
}


/* Assuming TYPE is a TYPE_CODE_STRUCT or a TYPE_CODE_TYPDEF to
   a TYPE_CODE_STRUCT, find the field whose name matches FIELD_NAME,
   and return its index.  This function also handles fields whose name
   have ___ suffixes because the compiler sometimes alters their name
   by adding such a suffix to represent fields with certain constraints.
   If the field could not be found, return a negative number if
   MAYBE_MISSING is set.  Otherwise raise an error.  */

int
ada_get_field_index (const struct type *type, const char *field_name,
		     int maybe_missing)
{
  int fieldno;
  struct type *struct_type = check_typedef ((struct type *) type);

  for (fieldno = 0; fieldno < struct_type->num_fields (); fieldno++)
    if (field_name_match (TYPE_FIELD_NAME (struct_type, fieldno), field_name))
      return fieldno;

  if (!maybe_missing)
    error (_("Unable to find field %s in struct %s.  Aborting"),
	   field_name, struct_type->name ());

  return -1;
}

/* The length of the prefix of NAME prior to any "___" suffix.  */

int
ada_name_prefix_len (const char *name)
{
  if (name == NULL)
    return 0;
  else
    {
      const char *p = strstr (name, "___");

      if (p == NULL)
	return strlen (name);
      else
	return p - name;
    }
}

/* Return non-zero if SUFFIX is a suffix of STR.
   Return zero if STR is null.  */

static int
is_suffix (const char *str, const char *suffix)
{
  int len1, len2;

  if (str == NULL)
    return 0;
  len1 = strlen (str);
  len2 = strlen (suffix);
  return (len1 >= len2 && strcmp (str + len1 - len2, suffix) == 0);
}

/* The contents of value VAL, treated as a value of type TYPE.  The
   result is an lval in memory if VAL is.  */

static struct value *
coerce_unspec_val_to_type (struct value *val, struct type *type)
{
  type = ada_check_typedef (type);
  if (value_type (val) == type)
    return val;
  else
    {
      struct value *result;

      /* Make sure that the object size is not unreasonable before
	 trying to allocate some memory for it.  */
      ada_ensure_varsize_limit (type);

      if (value_optimized_out (val))
	result = allocate_optimized_out_value (type);
      else if (value_lazy (val)
	       /* Be careful not to make a lazy not_lval value.  */
	       || (VALUE_LVAL (val) != not_lval
		   && TYPE_LENGTH (type) > TYPE_LENGTH (value_type (val))))
	result = allocate_value_lazy (type);
      else
	{
	  result = allocate_value (type);
<<<<<<< HEAD
	  value_contents_copy_raw (result, 0, val, 0, 0, TYPE_LENGTH (type));
=======
	  value_contents_copy (result, 0, val, 0, TYPE_LENGTH (type));
>>>>>>> 9bb305b3
	}
      set_value_component_location (result, val);
      set_value_bitsize (result, value_bitsize (val));
      set_value_bitpos (result, value_bitpos (val));
      if (VALUE_LVAL (result) == lval_memory)
	set_value_address (result, value_address (val));
      return result;
    }
}

static const gdb_byte *
cond_offset_host (const gdb_byte *valaddr, long offset)
{
  if (valaddr == NULL)
    return NULL;
  else
    return valaddr + offset;
}

static CORE_ADDR
cond_offset_target (CORE_ADDR address, long offset)
{
  if (address == 0)
    return 0;
  else
    return address + offset;
}

/* Issue a warning (as for the definition of warning in utils.c, but
   with exactly one argument rather than ...), unless the limit on the
   number of warnings has passed during the evaluation of the current
   expression.  */

/* FIXME: cagney/2004-10-10: This function is mimicking the behavior
   provided by "complaint".  */
static void lim_warning (const char *format, ...) ATTRIBUTE_PRINTF (1, 2);

static void
lim_warning (const char *format, ...)
{
  va_list args;

  va_start (args, format);
  warnings_issued += 1;
  if (warnings_issued <= warning_limit)
    vwarning (format, args);

  va_end (args);
}

/* Issue an error if the size of an object of type T is unreasonable,
   i.e. if it would be a bad idea to allocate a value of this type in
   GDB.  */

void
ada_ensure_varsize_limit (const struct type *type)
{
  if (TYPE_LENGTH (type) > varsize_limit)
    error (_("object size is larger than varsize-limit"));
}

/* Maximum value of a SIZE-byte signed integer type.  */
static LONGEST
max_of_size (int size)
{
  LONGEST top_bit = (LONGEST) 1 << (size * 8 - 2);

  return top_bit | (top_bit - 1);
}

/* Minimum value of a SIZE-byte signed integer type.  */
static LONGEST
min_of_size (int size)
{
  return -max_of_size (size) - 1;
}

/* Maximum value of a SIZE-byte unsigned integer type.  */
static ULONGEST
umax_of_size (int size)
{
  ULONGEST top_bit = (ULONGEST) 1 << (size * 8 - 1);

  return top_bit | (top_bit - 1);
}

/* Maximum value of integral type T, as a signed quantity.  */
static LONGEST
max_of_type (struct type *t)
{
  if (t->is_unsigned ())
    return (LONGEST) umax_of_size (TYPE_LENGTH (t));
  else
    return max_of_size (TYPE_LENGTH (t));
}

/* Minimum value of integral type T, as a signed quantity.  */
static LONGEST
min_of_type (struct type *t)
{
  if (t->is_unsigned ())
    return 0;
  else
    return min_of_size (TYPE_LENGTH (t));
}

/* The largest value in the domain of TYPE, a discrete type, as an integer.  */
LONGEST
ada_discrete_type_high_bound (struct type *type)
{
  type = resolve_dynamic_type (type, {}, 0);
  switch (type->code ())
    {
    case TYPE_CODE_RANGE:
      {
	const dynamic_prop &high = type->bounds ()->high;

	if (high.kind () == PROP_CONST)
	  return high.const_val ();
	else
	  {
	    gdb_assert (high.kind () == PROP_UNDEFINED);

	    /* This happens when trying to evaluate a type's dynamic bound
	       without a live target.  There is nothing relevant for us to
	       return here, so return 0.  */
	    return 0;
	  }
      }
    case TYPE_CODE_ENUM:
      return TYPE_FIELD_ENUMVAL (type, type->num_fields () - 1);
    case TYPE_CODE_BOOL:
      return 1;
    case TYPE_CODE_CHAR:
    case TYPE_CODE_INT:
      return max_of_type (type);
    default:
      error (_("Unexpected type in ada_discrete_type_high_bound."));
    }
}

/* The smallest value in the domain of TYPE, a discrete type, as an integer.  */
LONGEST
ada_discrete_type_low_bound (struct type *type)
{
  type = resolve_dynamic_type (type, {}, 0);
  switch (type->code ())
    {
    case TYPE_CODE_RANGE:
      {
	const dynamic_prop &low = type->bounds ()->low;

	if (low.kind () == PROP_CONST)
	  return low.const_val ();
	else
	  {
	    gdb_assert (low.kind () == PROP_UNDEFINED);

	    /* This happens when trying to evaluate a type's dynamic bound
	       without a live target.  There is nothing relevant for us to
	       return here, so return 0.  */
	    return 0;
	  }
      }
    case TYPE_CODE_ENUM:
      return TYPE_FIELD_ENUMVAL (type, 0);
    case TYPE_CODE_BOOL:
      return 0;
    case TYPE_CODE_CHAR:
    case TYPE_CODE_INT:
      return min_of_type (type);
    default:
      error (_("Unexpected type in ada_discrete_type_low_bound."));
    }
}

/* The identity on non-range types.  For range types, the underlying
   non-range scalar type.  */

static struct type *
get_base_type (struct type *type)
{
  while (type != NULL && type->code () == TYPE_CODE_RANGE)
    {
      if (type == TYPE_TARGET_TYPE (type) || TYPE_TARGET_TYPE (type) == NULL)
	return type;
      type = TYPE_TARGET_TYPE (type);
    }
  return type;
}

/* Return a decoded version of the given VALUE.  This means returning
   a value whose type is obtained by applying all the GNAT-specific
   encodings, making the resulting type a static but standard description
   of the initial type.  */

struct value *
ada_get_decoded_value (struct value *value)
{
  struct type *type = ada_check_typedef (value_type (value));

  if (ada_is_array_descriptor_type (type)
      || (ada_is_constrained_packed_array_type (type)
	  && type->code () != TYPE_CODE_PTR))
    {
      if (type->code () == TYPE_CODE_TYPEDEF)  /* array access type.  */
	value = ada_coerce_to_simple_array_ptr (value);
      else
	value = ada_coerce_to_simple_array (value);
    }
  else
    value = ada_to_fixed_value (value);

  return value;
}

/* Same as ada_get_decoded_value, but with the given TYPE.
   Because there is no associated actual value for this type,
   the resulting type might be a best-effort approximation in
   the case of dynamic types.  */

struct type *
ada_get_decoded_type (struct type *type)
{
  type = to_static_fixed_type (type);
  if (ada_is_constrained_packed_array_type (type))
    type = ada_coerce_to_simple_array_type (type);
  return type;
}



				/* Language Selection */

/* If the main program is in Ada, return language_ada, otherwise return LANG
   (the main program is in Ada iif the adainit symbol is found).  */

static enum language
ada_update_initial_language (enum language lang)
{
  if (lookup_minimal_symbol ("adainit", NULL, NULL).minsym != NULL)
    return language_ada;

  return lang;
}

/* If the main procedure is written in Ada, then return its name.
   The result is good until the next call.  Return NULL if the main
   procedure doesn't appear to be in Ada.  */

char *
ada_main_name (void)
{
  struct bound_minimal_symbol msym;
  static gdb::unique_xmalloc_ptr<char> main_program_name;

  /* For Ada, the name of the main procedure is stored in a specific
     string constant, generated by the binder.  Look for that symbol,
     extract its address, and then read that string.  If we didn't find
     that string, then most probably the main procedure is not written
     in Ada.  */
  msym = lookup_minimal_symbol (ADA_MAIN_PROGRAM_SYMBOL_NAME, NULL, NULL);

  if (msym.minsym != NULL)
    {
      CORE_ADDR main_program_name_addr = BMSYMBOL_VALUE_ADDRESS (msym);
      if (main_program_name_addr == 0)
	error (_("Invalid address for Ada main program name."));

      main_program_name = target_read_string (main_program_name_addr, 1024);
      return main_program_name.get ();
    }

  /* The main procedure doesn't seem to be in Ada.  */
  return NULL;
}

				/* Symbols */

/* Table of Ada operators and their GNAT-encoded names.  Last entry is pair
   of NULLs.  */

const struct ada_opname_map ada_opname_table[] = {
  {"Oadd", "\"+\"", BINOP_ADD},
  {"Osubtract", "\"-\"", BINOP_SUB},
  {"Omultiply", "\"*\"", BINOP_MUL},
  {"Odivide", "\"/\"", BINOP_DIV},
  {"Omod", "\"mod\"", BINOP_MOD},
  {"Orem", "\"rem\"", BINOP_REM},
  {"Oexpon", "\"**\"", BINOP_EXP},
  {"Olt", "\"<\"", BINOP_LESS},
  {"Ole", "\"<=\"", BINOP_LEQ},
  {"Ogt", "\">\"", BINOP_GTR},
  {"Oge", "\">=\"", BINOP_GEQ},
  {"Oeq", "\"=\"", BINOP_EQUAL},
  {"One", "\"/=\"", BINOP_NOTEQUAL},
  {"Oand", "\"and\"", BINOP_BITWISE_AND},
  {"Oor", "\"or\"", BINOP_BITWISE_IOR},
  {"Oxor", "\"xor\"", BINOP_BITWISE_XOR},
  {"Oconcat", "\"&\"", BINOP_CONCAT},
  {"Oabs", "\"abs\"", UNOP_ABS},
  {"Onot", "\"not\"", UNOP_LOGICAL_NOT},
  {"Oadd", "\"+\"", UNOP_PLUS},
  {"Osubtract", "\"-\"", UNOP_NEG},
  {NULL, NULL}
};

/* The "encoded" form of DECODED, according to GNAT conventions.  If
   THROW_ERRORS, throw an error if invalid operator name is found.
   Otherwise, return the empty string in that case.  */

static std::string
ada_encode_1 (const char *decoded, bool throw_errors)
{
  if (decoded == NULL)
    return {};

  std::string encoding_buffer;
  for (const char *p = decoded; *p != '\0'; p += 1)
    {
      if (*p == '.')
	encoding_buffer.append ("__");
      else if (*p == '"')
	{
	  const struct ada_opname_map *mapping;

	  for (mapping = ada_opname_table;
	       mapping->encoded != NULL
	       && !startswith (p, mapping->decoded); mapping += 1)
	    ;
	  if (mapping->encoded == NULL)
	    {
	      if (throw_errors)
		error (_("invalid Ada operator name: %s"), p);
	      else
		return {};
	    }
	  encoding_buffer.append (mapping->encoded);
	  break;
	}
      else
	encoding_buffer.push_back (*p);
    }

  return encoding_buffer;
}

/* The "encoded" form of DECODED, according to GNAT conventions.  */

std::string
ada_encode (const char *decoded)
{
  return ada_encode_1 (decoded, true);
}

/* Return NAME folded to lower case, or, if surrounded by single
   quotes, unfolded, but with the quotes stripped away.  Result good
   to next call.  */

static char *
ada_fold_name (gdb::string_view name)
{
  static char *fold_buffer = NULL;
  static size_t fold_buffer_size = 0;

  int len = name.size ();
  GROW_VECT (fold_buffer, fold_buffer_size, len + 1);

  if (name[0] == '\'')
    {
      strncpy (fold_buffer, name.data () + 1, len - 2);
      fold_buffer[len - 2] = '\000';
    }
  else
    {
      int i;

      for (i = 0; i < len; i += 1)
	fold_buffer[i] = tolower (name[i]);
      fold_buffer[i] = '\0';
    }

  return fold_buffer;
}

/* Return nonzero if C is either a digit or a lowercase alphabet character.  */

static int
is_lower_alphanum (const char c)
{
  return (isdigit (c) || (isalpha (c) && islower (c)));
}

/* ENCODED is the linkage name of a symbol and LEN contains its length.
   This function saves in LEN the length of that same symbol name but
   without either of these suffixes:
     . .{DIGIT}+
     . ${DIGIT}+
     . ___{DIGIT}+
     . __{DIGIT}+.

   These are suffixes introduced by the compiler for entities such as
   nested subprogram for instance, in order to avoid name clashes.
   They do not serve any purpose for the debugger.  */

static void
ada_remove_trailing_digits (const char *encoded, int *len)
{
  if (*len > 1 && isdigit (encoded[*len - 1]))
    {
      int i = *len - 2;

      while (i > 0 && isdigit (encoded[i]))
	i--;
      if (i >= 0 && encoded[i] == '.')
	*len = i;
      else if (i >= 0 && encoded[i] == '$')
	*len = i;
      else if (i >= 2 && startswith (encoded + i - 2, "___"))
	*len = i - 2;
      else if (i >= 1 && startswith (encoded + i - 1, "__"))
	*len = i - 1;
    }
}

/* Remove the suffix introduced by the compiler for protected object
   subprograms.  */

static void
ada_remove_po_subprogram_suffix (const char *encoded, int *len)
{
  /* Remove trailing N.  */

  /* Protected entry subprograms are broken into two
     separate subprograms: The first one is unprotected, and has
     a 'N' suffix; the second is the protected version, and has
     the 'P' suffix.  The second calls the first one after handling
     the protection.  Since the P subprograms are internally generated,
     we leave these names undecoded, giving the user a clue that this
     entity is internal.  */

  if (*len > 1
      && encoded[*len - 1] == 'N'
      && (isdigit (encoded[*len - 2]) || islower (encoded[*len - 2])))
    *len = *len - 1;
}

/* If ENCODED follows the GNAT entity encoding conventions, then return
   the decoded form of ENCODED.  Otherwise, return "<%s>" where "%s" is
   replaced by ENCODED.  */

std::string
ada_decode (const char *encoded)
{
  int i, j;
  int len0;
  const char *p;
  int at_start_name;
  std::string decoded;

  /* With function descriptors on PPC64, the value of a symbol named
     ".FN", if it exists, is the entry point of the function "FN".  */
  if (encoded[0] == '.')
    encoded += 1;

  /* The name of the Ada main procedure starts with "_ada_".
     This prefix is not part of the decoded name, so skip this part
     if we see this prefix.  */
  if (startswith (encoded, "_ada_"))
    encoded += 5;

  /* If the name starts with '_', then it is not a properly encoded
     name, so do not attempt to decode it.  Similarly, if the name
     starts with '<', the name should not be decoded.  */
  if (encoded[0] == '_' || encoded[0] == '<')
    goto Suppress;

  len0 = strlen (encoded);

  ada_remove_trailing_digits (encoded, &len0);
  ada_remove_po_subprogram_suffix (encoded, &len0);

  /* Remove the ___X.* suffix if present.  Do not forget to verify that
     the suffix is located before the current "end" of ENCODED.  We want
     to avoid re-matching parts of ENCODED that have previously been
     marked as discarded (by decrementing LEN0).  */
  p = strstr (encoded, "___");
  if (p != NULL && p - encoded < len0 - 3)
    {
      if (p[3] == 'X')
	len0 = p - encoded;
      else
	goto Suppress;
    }

  /* Remove any trailing TKB suffix.  It tells us that this symbol
     is for the body of a task, but that information does not actually
     appear in the decoded name.  */

  if (len0 > 3 && startswith (encoded + len0 - 3, "TKB"))
    len0 -= 3;

  /* Remove any trailing TB suffix.  The TB suffix is slightly different
     from the TKB suffix because it is used for non-anonymous task
     bodies.  */

  if (len0 > 2 && startswith (encoded + len0 - 2, "TB"))
    len0 -= 2;

  /* Remove trailing "B" suffixes.  */
  /* FIXME: brobecker/2006-04-19: Not sure what this are used for...  */

  if (len0 > 1 && startswith (encoded + len0 - 1, "B"))
    len0 -= 1;

  /* Make decoded big enough for possible expansion by operator name.  */

  decoded.resize (2 * len0 + 1, 'X');

  /* Remove trailing __{digit}+ or trailing ${digit}+.  */

  if (len0 > 1 && isdigit (encoded[len0 - 1]))
    {
      i = len0 - 2;
      while ((i >= 0 && isdigit (encoded[i]))
	     || (i >= 1 && encoded[i] == '_' && isdigit (encoded[i - 1])))
	i -= 1;
      if (i > 1 && encoded[i] == '_' && encoded[i - 1] == '_')
	len0 = i - 1;
      else if (encoded[i] == '$')
	len0 = i;
    }

  /* The first few characters that are not alphabetic are not part
     of any encoding we use, so we can copy them over verbatim.  */

  for (i = 0, j = 0; i < len0 && !isalpha (encoded[i]); i += 1, j += 1)
    decoded[j] = encoded[i];

  at_start_name = 1;
  while (i < len0)
    {
      /* Is this a symbol function?  */
      if (at_start_name && encoded[i] == 'O')
	{
	  int k;

	  for (k = 0; ada_opname_table[k].encoded != NULL; k += 1)
	    {
	      int op_len = strlen (ada_opname_table[k].encoded);
	      if ((strncmp (ada_opname_table[k].encoded + 1, encoded + i + 1,
			    op_len - 1) == 0)
		  && !isalnum (encoded[i + op_len]))
		{
		  strcpy (&decoded.front() + j, ada_opname_table[k].decoded);
		  at_start_name = 0;
		  i += op_len;
		  j += strlen (ada_opname_table[k].decoded);
		  break;
		}
	    }
	  if (ada_opname_table[k].encoded != NULL)
	    continue;
	}
      at_start_name = 0;

      /* Replace "TK__" with "__", which will eventually be translated
	 into "." (just below).  */

      if (i < len0 - 4 && startswith (encoded + i, "TK__"))
	i += 2;

      /* Replace "__B_{DIGITS}+__" sequences by "__", which will eventually
	 be translated into "." (just below).  These are internal names
	 generated for anonymous blocks inside which our symbol is nested.  */

      if (len0 - i > 5 && encoded [i] == '_' && encoded [i+1] == '_'
	  && encoded [i+2] == 'B' && encoded [i+3] == '_'
	  && isdigit (encoded [i+4]))
	{
	  int k = i + 5;
	  
	  while (k < len0 && isdigit (encoded[k]))
	    k++;  /* Skip any extra digit.  */

	  /* Double-check that the "__B_{DIGITS}+" sequence we found
	     is indeed followed by "__".  */
	  if (len0 - k > 2 && encoded [k] == '_' && encoded [k+1] == '_')
	    i = k;
	}

      /* Remove _E{DIGITS}+[sb] */

      /* Just as for protected object subprograms, there are 2 categories
	 of subprograms created by the compiler for each entry.  The first
	 one implements the actual entry code, and has a suffix following
	 the convention above; the second one implements the barrier and
	 uses the same convention as above, except that the 'E' is replaced
	 by a 'B'.

	 Just as above, we do not decode the name of barrier functions
	 to give the user a clue that the code he is debugging has been
	 internally generated.  */

      if (len0 - i > 3 && encoded [i] == '_' && encoded[i+1] == 'E'
	  && isdigit (encoded[i+2]))
	{
	  int k = i + 3;

	  while (k < len0 && isdigit (encoded[k]))
	    k++;

	  if (k < len0
	      && (encoded[k] == 'b' || encoded[k] == 's'))
	    {
	      k++;
	      /* Just as an extra precaution, make sure that if this
		 suffix is followed by anything else, it is a '_'.
		 Otherwise, we matched this sequence by accident.  */
	      if (k == len0
		  || (k < len0 && encoded[k] == '_'))
		i = k;
	    }
	}

      /* Remove trailing "N" in [a-z0-9]+N__.  The N is added by
	 the GNAT front-end in protected object subprograms.  */

      if (i < len0 + 3
	  && encoded[i] == 'N' && encoded[i+1] == '_' && encoded[i+2] == '_')
	{
	  /* Backtrack a bit up until we reach either the begining of
	     the encoded name, or "__".  Make sure that we only find
	     digits or lowercase characters.  */
	  const char *ptr = encoded + i - 1;

	  while (ptr >= encoded && is_lower_alphanum (ptr[0]))
	    ptr--;
	  if (ptr < encoded
	      || (ptr > encoded && ptr[0] == '_' && ptr[-1] == '_'))
	    i++;
	}

      if (encoded[i] == 'X' && i != 0 && isalnum (encoded[i - 1]))
	{
	  /* This is a X[bn]* sequence not separated from the previous
	     part of the name with a non-alpha-numeric character (in other
	     words, immediately following an alpha-numeric character), then
	     verify that it is placed at the end of the encoded name.  If
	     not, then the encoding is not valid and we should abort the
	     decoding.  Otherwise, just skip it, it is used in body-nested
	     package names.  */
	  do
	    i += 1;
	  while (i < len0 && (encoded[i] == 'b' || encoded[i] == 'n'));
	  if (i < len0)
	    goto Suppress;
	}
      else if (i < len0 - 2 && encoded[i] == '_' && encoded[i + 1] == '_')
	{
	 /* Replace '__' by '.'.  */
	  decoded[j] = '.';
	  at_start_name = 1;
	  i += 2;
	  j += 1;
	}
      else
	{
	  /* It's a character part of the decoded name, so just copy it
	     over.  */
	  decoded[j] = encoded[i];
	  i += 1;
	  j += 1;
	}
    }
  decoded.resize (j);

  /* Decoded names should never contain any uppercase character.
     Double-check this, and abort the decoding if we find one.  */

  for (i = 0; i < decoded.length(); ++i)
    if (isupper (decoded[i]) || decoded[i] == ' ')
      goto Suppress;

  return decoded;

Suppress:
  if (encoded[0] == '<')
    decoded = encoded;
  else
    decoded = '<' + std::string(encoded) + '>';
  return decoded;

}

/* Table for keeping permanent unique copies of decoded names.  Once
   allocated, names in this table are never released.  While this is a
   storage leak, it should not be significant unless there are massive
   changes in the set of decoded names in successive versions of a 
   symbol table loaded during a single session.  */
static struct htab *decoded_names_store;

/* Returns the decoded name of GSYMBOL, as for ada_decode, caching it
   in the language-specific part of GSYMBOL, if it has not been
   previously computed.  Tries to save the decoded name in the same
   obstack as GSYMBOL, if possible, and otherwise on the heap (so that,
   in any case, the decoded symbol has a lifetime at least that of
   GSYMBOL).
   The GSYMBOL parameter is "mutable" in the C++ sense: logically
   const, but nevertheless modified to a semantically equivalent form
   when a decoded name is cached in it.  */

const char *
ada_decode_symbol (const struct general_symbol_info *arg)
{
  struct general_symbol_info *gsymbol = (struct general_symbol_info *) arg;
  const char **resultp =
    &gsymbol->language_specific.demangled_name;

  if (!gsymbol->ada_mangled)
    {
      std::string decoded = ada_decode (gsymbol->linkage_name ());
      struct obstack *obstack = gsymbol->language_specific.obstack;

      gsymbol->ada_mangled = 1;

      if (obstack != NULL)
	*resultp = obstack_strdup (obstack, decoded.c_str ());
      else
	{
	  /* Sometimes, we can't find a corresponding objfile, in
	     which case, we put the result on the heap.  Since we only
	     decode when needed, we hope this usually does not cause a
	     significant memory leak (FIXME).  */

	  char **slot = (char **) htab_find_slot (decoded_names_store,
						  decoded.c_str (), INSERT);

	  if (*slot == NULL)
	    *slot = xstrdup (decoded.c_str ());
	  *resultp = *slot;
	}
    }

  return *resultp;
}

static char *
ada_la_decode (const char *encoded, int options)
{
  return xstrdup (ada_decode (encoded).c_str ());
}



				/* Arrays */

/* Assuming that INDEX_DESC_TYPE is an ___XA structure, a structure
   generated by the GNAT compiler to describe the index type used
   for each dimension of an array, check whether it follows the latest
   known encoding.  If not, fix it up to conform to the latest encoding.
   Otherwise, do nothing.  This function also does nothing if
   INDEX_DESC_TYPE is NULL.

   The GNAT encoding used to describe the array index type evolved a bit.
   Initially, the information would be provided through the name of each
   field of the structure type only, while the type of these fields was
   described as unspecified and irrelevant.  The debugger was then expected
   to perform a global type lookup using the name of that field in order
   to get access to the full index type description.  Because these global
   lookups can be very expensive, the encoding was later enhanced to make
   the global lookup unnecessary by defining the field type as being
   the full index type description.

   The purpose of this routine is to allow us to support older versions
   of the compiler by detecting the use of the older encoding, and by
   fixing up the INDEX_DESC_TYPE to follow the new one (at this point,
   we essentially replace each field's meaningless type by the associated
   index subtype).  */

void
ada_fixup_array_indexes_type (struct type *index_desc_type)
{
  int i;

  if (index_desc_type == NULL)
    return;
  gdb_assert (index_desc_type->num_fields () > 0);

  /* Check if INDEX_DESC_TYPE follows the older encoding (it is sufficient
     to check one field only, no need to check them all).  If not, return
     now.

     If our INDEX_DESC_TYPE was generated using the older encoding,
     the field type should be a meaningless integer type whose name
     is not equal to the field name.  */
  if (index_desc_type->field (0).type ()->name () != NULL
      && strcmp (index_desc_type->field (0).type ()->name (),
		 TYPE_FIELD_NAME (index_desc_type, 0)) == 0)
    return;

  /* Fixup each field of INDEX_DESC_TYPE.  */
  for (i = 0; i < index_desc_type->num_fields (); i++)
   {
     const char *name = TYPE_FIELD_NAME (index_desc_type, i);
     struct type *raw_type = ada_check_typedef (ada_find_any_type (name));

     if (raw_type)
       index_desc_type->field (i).set_type (raw_type);
   }
}

/* The desc_* routines return primitive portions of array descriptors
   (fat pointers).  */

/* The descriptor or array type, if any, indicated by TYPE; removes
   level of indirection, if needed.  */

static struct type *
desc_base_type (struct type *type)
{
  if (type == NULL)
    return NULL;
  type = ada_check_typedef (type);
  if (type->code () == TYPE_CODE_TYPEDEF)
    type = ada_typedef_target_type (type);

  if (type != NULL
      && (type->code () == TYPE_CODE_PTR
	  || type->code () == TYPE_CODE_REF))
    return ada_check_typedef (TYPE_TARGET_TYPE (type));
  else
    return type;
}

/* True iff TYPE indicates a "thin" array pointer type.  */

static int
is_thin_pntr (struct type *type)
{
  return
    is_suffix (ada_type_name (desc_base_type (type)), "___XUT")
    || is_suffix (ada_type_name (desc_base_type (type)), "___XUT___XVE");
}

/* The descriptor type for thin pointer type TYPE.  */

static struct type *
thin_descriptor_type (struct type *type)
{
  struct type *base_type = desc_base_type (type);

  if (base_type == NULL)
    return NULL;
  if (is_suffix (ada_type_name (base_type), "___XVE"))
    return base_type;
  else
    {
      struct type *alt_type = ada_find_parallel_type (base_type, "___XVE");

      if (alt_type == NULL)
	return base_type;
      else
	return alt_type;
    }
}

/* A pointer to the array data for thin-pointer value VAL.  */

static struct value *
thin_data_pntr (struct value *val)
{
  struct type *type = ada_check_typedef (value_type (val));
  struct type *data_type = desc_data_target_type (thin_descriptor_type (type));

  data_type = lookup_pointer_type (data_type);

  if (type->code () == TYPE_CODE_PTR)
    return value_cast (data_type, value_copy (val));
  else
    return value_from_longest (data_type, value_address (val));
}

/* True iff TYPE indicates a "thick" array pointer type.  */

static int
is_thick_pntr (struct type *type)
{
  type = desc_base_type (type);
  return (type != NULL && type->code () == TYPE_CODE_STRUCT
	  && lookup_struct_elt_type (type, "P_BOUNDS", 1) != NULL);
}

/* If TYPE is the type of an array descriptor (fat or thin pointer) or a
   pointer to one, the type of its bounds data; otherwise, NULL.  */

static struct type *
desc_bounds_type (struct type *type)
{
  struct type *r;

  type = desc_base_type (type);

  if (type == NULL)
    return NULL;
  else if (is_thin_pntr (type))
    {
      type = thin_descriptor_type (type);
      if (type == NULL)
	return NULL;
      r = lookup_struct_elt_type (type, "BOUNDS", 1);
      if (r != NULL)
	return ada_check_typedef (r);
    }
  else if (type->code () == TYPE_CODE_STRUCT)
    {
      r = lookup_struct_elt_type (type, "P_BOUNDS", 1);
      if (r != NULL)
	return ada_check_typedef (TYPE_TARGET_TYPE (ada_check_typedef (r)));
    }
  return NULL;
}

/* If ARR is an array descriptor (fat or thin pointer), or pointer to
   one, a pointer to its bounds data.   Otherwise NULL.  */

static struct value *
desc_bounds (struct value *arr)
{
  struct type *type = ada_check_typedef (value_type (arr));

  if (is_thin_pntr (type))
    {
      struct type *bounds_type =
	desc_bounds_type (thin_descriptor_type (type));
      LONGEST addr;

      if (bounds_type == NULL)
	error (_("Bad GNAT array descriptor"));

      /* NOTE: The following calculation is not really kosher, but
	 since desc_type is an XVE-encoded type (and shouldn't be),
	 the correct calculation is a real pain.  FIXME (and fix GCC).  */
      if (type->code () == TYPE_CODE_PTR)
	addr = value_as_long (arr);
      else
	addr = value_address (arr);

      return
	value_from_longest (lookup_pointer_type (bounds_type),
			    addr - TYPE_LENGTH (bounds_type));
    }

  else if (is_thick_pntr (type))
    {
      struct value *p_bounds = value_struct_elt (&arr, NULL, "P_BOUNDS", NULL,
					       _("Bad GNAT array descriptor"));
      struct type *p_bounds_type = value_type (p_bounds);

      if (p_bounds_type
	  && p_bounds_type->code () == TYPE_CODE_PTR)
	{
	  struct type *target_type = TYPE_TARGET_TYPE (p_bounds_type);

	  if (target_type->is_stub ())
	    p_bounds = value_cast (lookup_pointer_type
				   (ada_check_typedef (target_type)),
				   p_bounds);
	}
      else
	error (_("Bad GNAT array descriptor"));

      return p_bounds;
    }
  else
    return NULL;
}

/* If TYPE is the type of an array-descriptor (fat pointer),  the bit
   position of the field containing the address of the bounds data.  */

static int
fat_pntr_bounds_bitpos (struct type *type)
{
  return TYPE_FIELD_BITPOS (desc_base_type (type), 1);
}

/* If TYPE is the type of an array-descriptor (fat pointer), the bit
   size of the field containing the address of the bounds data.  */

static int
fat_pntr_bounds_bitsize (struct type *type)
{
  type = desc_base_type (type);

  if (TYPE_FIELD_BITSIZE (type, 1) > 0)
    return TYPE_FIELD_BITSIZE (type, 1);
  else
    return 8 * TYPE_LENGTH (ada_check_typedef (type->field (1).type ()));
}

/* If TYPE is the type of an array descriptor (fat or thin pointer) or a
   pointer to one, the type of its array data (a array-with-no-bounds type);
   otherwise, NULL.  Use ada_type_of_array to get an array type with bounds
   data.  */

static struct type *
desc_data_target_type (struct type *type)
{
  type = desc_base_type (type);

  /* NOTE: The following is bogus; see comment in desc_bounds.  */
  if (is_thin_pntr (type))
    return desc_base_type (thin_descriptor_type (type)->field (1).type ());
  else if (is_thick_pntr (type))
    {
      struct type *data_type = lookup_struct_elt_type (type, "P_ARRAY", 1);

      if (data_type
	  && ada_check_typedef (data_type)->code () == TYPE_CODE_PTR)
	return ada_check_typedef (TYPE_TARGET_TYPE (data_type));
    }

  return NULL;
}

/* If ARR is an array descriptor (fat or thin pointer), a pointer to
   its array data.  */

static struct value *
desc_data (struct value *arr)
{
  struct type *type = value_type (arr);

  if (is_thin_pntr (type))
    return thin_data_pntr (arr);
  else if (is_thick_pntr (type))
    return value_struct_elt (&arr, NULL, "P_ARRAY", NULL,
			     _("Bad GNAT array descriptor"));
  else
    return NULL;
}


/* If TYPE is the type of an array-descriptor (fat pointer), the bit
   position of the field containing the address of the data.  */

static int
fat_pntr_data_bitpos (struct type *type)
{
  return TYPE_FIELD_BITPOS (desc_base_type (type), 0);
}

/* If TYPE is the type of an array-descriptor (fat pointer), the bit
   size of the field containing the address of the data.  */

static int
fat_pntr_data_bitsize (struct type *type)
{
  type = desc_base_type (type);

  if (TYPE_FIELD_BITSIZE (type, 0) > 0)
    return TYPE_FIELD_BITSIZE (type, 0);
  else
    return TARGET_CHAR_BIT * TYPE_LENGTH (type->field (0).type ());
}

/* If BOUNDS is an array-bounds structure (or pointer to one), return
   the Ith lower bound stored in it, if WHICH is 0, and the Ith upper
   bound, if WHICH is 1.  The first bound is I=1.  */

static struct value *
desc_one_bound (struct value *bounds, int i, int which)
{
  char bound_name[20];
  xsnprintf (bound_name, sizeof (bound_name), "%cB%d",
	     which ? 'U' : 'L', i - 1);
  return value_struct_elt (&bounds, NULL, bound_name, NULL,
			   _("Bad GNAT array descriptor bounds"));
}

/* If BOUNDS is an array-bounds structure type, return the bit position
   of the Ith lower bound stored in it, if WHICH is 0, and the Ith upper
   bound, if WHICH is 1.  The first bound is I=1.  */

static int
desc_bound_bitpos (struct type *type, int i, int which)
{
  return TYPE_FIELD_BITPOS (desc_base_type (type), 2 * i + which - 2);
}

/* If BOUNDS is an array-bounds structure type, return the bit field size
   of the Ith lower bound stored in it, if WHICH is 0, and the Ith upper
   bound, if WHICH is 1.  The first bound is I=1.  */

static int
desc_bound_bitsize (struct type *type, int i, int which)
{
  type = desc_base_type (type);

  if (TYPE_FIELD_BITSIZE (type, 2 * i + which - 2) > 0)
    return TYPE_FIELD_BITSIZE (type, 2 * i + which - 2);
  else
    return 8 * TYPE_LENGTH (type->field (2 * i + which - 2).type ());
}

/* If TYPE is the type of an array-bounds structure, the type of its
   Ith bound (numbering from 1).  Otherwise, NULL.  */

static struct type *
desc_index_type (struct type *type, int i)
{
  type = desc_base_type (type);

  if (type->code () == TYPE_CODE_STRUCT)
    {
      char bound_name[20];
      xsnprintf (bound_name, sizeof (bound_name), "LB%d", i - 1);
      return lookup_struct_elt_type (type, bound_name, 1);
    }
  else
    return NULL;
}

/* The number of index positions in the array-bounds type TYPE.
   Return 0 if TYPE is NULL.  */

static int
desc_arity (struct type *type)
{
  type = desc_base_type (type);

  if (type != NULL)
    return type->num_fields () / 2;
  return 0;
}

/* Non-zero iff TYPE is a simple array type (not a pointer to one) or 
   an array descriptor type (representing an unconstrained array
   type).  */

static int
ada_is_direct_array_type (struct type *type)
{
  if (type == NULL)
    return 0;
  type = ada_check_typedef (type);
  return (type->code () == TYPE_CODE_ARRAY
	  || ada_is_array_descriptor_type (type));
}

/* Non-zero iff TYPE represents any kind of array in Ada, or a pointer
 * to one.  */

static int
ada_is_array_type (struct type *type)
{
  while (type != NULL
	 && (type->code () == TYPE_CODE_PTR
	     || type->code () == TYPE_CODE_REF))
    type = TYPE_TARGET_TYPE (type);
  return ada_is_direct_array_type (type);
}

/* Non-zero iff TYPE is a simple array type or pointer to one.  */

int
ada_is_simple_array_type (struct type *type)
{
  if (type == NULL)
    return 0;
  type = ada_check_typedef (type);
  return (type->code () == TYPE_CODE_ARRAY
	  || (type->code () == TYPE_CODE_PTR
	      && (ada_check_typedef (TYPE_TARGET_TYPE (type))->code ()
		  == TYPE_CODE_ARRAY)));
}

/* Non-zero iff TYPE belongs to a GNAT array descriptor.  */

int
ada_is_array_descriptor_type (struct type *type)
{
  struct type *data_type = desc_data_target_type (type);

  if (type == NULL)
    return 0;
  type = ada_check_typedef (type);
  return (data_type != NULL
	  && data_type->code () == TYPE_CODE_ARRAY
	  && desc_arity (desc_bounds_type (type)) > 0);
}

/* Non-zero iff type is a partially mal-formed GNAT array
   descriptor.  FIXME: This is to compensate for some problems with
   debugging output from GNAT.  Re-examine periodically to see if it
   is still needed.  */

int
ada_is_bogus_array_descriptor (struct type *type)
{
  return
    type != NULL
    && type->code () == TYPE_CODE_STRUCT
    && (lookup_struct_elt_type (type, "P_BOUNDS", 1) != NULL
	|| lookup_struct_elt_type (type, "P_ARRAY", 1) != NULL)
    && !ada_is_array_descriptor_type (type);
}


/* If ARR has a record type in the form of a standard GNAT array descriptor,
   (fat pointer) returns the type of the array data described---specifically,
   a pointer-to-array type.  If BOUNDS is non-zero, the bounds data are filled
   in from the descriptor; otherwise, they are left unspecified.  If
   the ARR denotes a null array descriptor and BOUNDS is non-zero,
   returns NULL.  The result is simply the type of ARR if ARR is not
   a descriptor.  */

static struct type *
ada_type_of_array (struct value *arr, int bounds)
{
  if (ada_is_constrained_packed_array_type (value_type (arr)))
    return decode_constrained_packed_array_type (value_type (arr));

  if (!ada_is_array_descriptor_type (value_type (arr)))
    return value_type (arr);

  if (!bounds)
    {
      struct type *array_type =
	ada_check_typedef (desc_data_target_type (value_type (arr)));

      if (ada_is_unconstrained_packed_array_type (value_type (arr)))
	TYPE_FIELD_BITSIZE (array_type, 0) =
	  decode_packed_array_bitsize (value_type (arr));
      
      return array_type;
    }
  else
    {
      struct type *elt_type;
      int arity;
      struct value *descriptor;

      elt_type = ada_array_element_type (value_type (arr), -1);
      arity = ada_array_arity (value_type (arr));

      if (elt_type == NULL || arity == 0)
	return ada_check_typedef (value_type (arr));

      descriptor = desc_bounds (arr);
      if (value_as_long (descriptor) == 0)
	return NULL;
      while (arity > 0)
	{
	  struct type *range_type = alloc_type_copy (value_type (arr));
	  struct type *array_type = alloc_type_copy (value_type (arr));
	  struct value *low = desc_one_bound (descriptor, arity, 0);
	  struct value *high = desc_one_bound (descriptor, arity, 1);

	  arity -= 1;
	  create_static_range_type (range_type, value_type (low),
				    longest_to_int (value_as_long (low)),
				    longest_to_int (value_as_long (high)));
	  elt_type = create_array_type (array_type, elt_type, range_type);

	  if (ada_is_unconstrained_packed_array_type (value_type (arr)))
	    {
	      /* We need to store the element packed bitsize, as well as
		 recompute the array size, because it was previously
		 computed based on the unpacked element size.  */
	      LONGEST lo = value_as_long (low);
	      LONGEST hi = value_as_long (high);

	      TYPE_FIELD_BITSIZE (elt_type, 0) =
		decode_packed_array_bitsize (value_type (arr));
	      /* If the array has no element, then the size is already
		 zero, and does not need to be recomputed.  */
	      if (lo < hi)
		{
		  int array_bitsize =
			(hi - lo + 1) * TYPE_FIELD_BITSIZE (elt_type, 0);

		  TYPE_LENGTH (array_type) = (array_bitsize + 7) / 8;
		}
	    }
	}

      return lookup_pointer_type (elt_type);
    }
}

/* If ARR does not represent an array, returns ARR unchanged.
   Otherwise, returns either a standard GDB array with bounds set
   appropriately or, if ARR is a non-null fat pointer, a pointer to a standard
   GDB array.  Returns NULL if ARR is a null fat pointer.  */

struct value *
ada_coerce_to_simple_array_ptr (struct value *arr)
{
  if (ada_is_array_descriptor_type (value_type (arr)))
    {
      struct type *arrType = ada_type_of_array (arr, 1);

      if (arrType == NULL)
	return NULL;
      return value_cast (arrType, value_copy (desc_data (arr)));
    }
  else if (ada_is_constrained_packed_array_type (value_type (arr)))
    return decode_constrained_packed_array (arr);
  else
    return arr;
}

/* If ARR does not represent an array, returns ARR unchanged.
   Otherwise, returns a standard GDB array describing ARR (which may
   be ARR itself if it already is in the proper form).  */

struct value *
ada_coerce_to_simple_array (struct value *arr)
{
  if (ada_is_array_descriptor_type (value_type (arr)))
    {
      struct value *arrVal = ada_coerce_to_simple_array_ptr (arr);

      if (arrVal == NULL)
	error (_("Bounds unavailable for null array pointer."));
      ada_ensure_varsize_limit (TYPE_TARGET_TYPE (value_type (arrVal)));
      return value_ind (arrVal);
    }
  else if (ada_is_constrained_packed_array_type (value_type (arr)))
    return decode_constrained_packed_array (arr);
  else
    return arr;
}

/* If TYPE represents a GNAT array type, return it translated to an
   ordinary GDB array type (possibly with BITSIZE fields indicating
   packing).  For other types, is the identity.  */

struct type *
ada_coerce_to_simple_array_type (struct type *type)
{
  if (ada_is_constrained_packed_array_type (type))
    return decode_constrained_packed_array_type (type);

  if (ada_is_array_descriptor_type (type))
    return ada_check_typedef (desc_data_target_type (type));

  return type;
}

/* Non-zero iff TYPE represents a standard GNAT packed-array type.  */

static int
ada_is_gnat_encoded_packed_array_type  (struct type *type)
{
  if (type == NULL)
    return 0;
  type = desc_base_type (type);
  type = ada_check_typedef (type);
  return
    ada_type_name (type) != NULL
    && strstr (ada_type_name (type), "___XP") != NULL;
}

/* Non-zero iff TYPE represents a standard GNAT constrained
   packed-array type.  */

int
ada_is_constrained_packed_array_type (struct type *type)
{
  return ada_is_gnat_encoded_packed_array_type (type)
    && !ada_is_array_descriptor_type (type);
}

/* Non-zero iff TYPE represents an array descriptor for a
   unconstrained packed-array type.  */

static int
ada_is_unconstrained_packed_array_type (struct type *type)
{
  if (!ada_is_array_descriptor_type (type))
    return 0;

  if (ada_is_gnat_encoded_packed_array_type (type))
    return 1;

  /* If we saw GNAT encodings, then the above code is sufficient.
     However, with minimal encodings, we will just have a thick
     pointer instead.  */
  if (is_thick_pntr (type))
    {
      type = desc_base_type (type);
      /* The structure's first field is a pointer to an array, so this
	 fetches the array type.  */
      type = TYPE_TARGET_TYPE (type->field (0).type ());
      /* Now we can see if the array elements are packed.  */
      return TYPE_FIELD_BITSIZE (type, 0) > 0;
    }

  return 0;
}

/* Return true if TYPE is a (Gnat-encoded) constrained packed array
   type, or if it is an ordinary (non-Gnat-encoded) packed array.  */

static bool
ada_is_any_packed_array_type (struct type *type)
{
  return (ada_is_constrained_packed_array_type (type)
	  || (type->code () == TYPE_CODE_ARRAY
	      && TYPE_FIELD_BITSIZE (type, 0) % 8 != 0));
}

/* Given that TYPE encodes a packed array type (constrained or unconstrained),
   return the size of its elements in bits.  */

static long
decode_packed_array_bitsize (struct type *type)
{
  const char *raw_name;
  const char *tail;
  long bits;

  /* Access to arrays implemented as fat pointers are encoded as a typedef
     of the fat pointer type.  We need the name of the fat pointer type
     to do the decoding, so strip the typedef layer.  */
  if (type->code () == TYPE_CODE_TYPEDEF)
    type = ada_typedef_target_type (type);

  raw_name = ada_type_name (ada_check_typedef (type));
  if (!raw_name)
    raw_name = ada_type_name (desc_base_type (type));

  if (!raw_name)
    return 0;

  tail = strstr (raw_name, "___XP");
  if (tail == nullptr)
    {
      gdb_assert (is_thick_pntr (type));
      /* The structure's first field is a pointer to an array, so this
	 fetches the array type.  */
      type = TYPE_TARGET_TYPE (type->field (0).type ());
      /* Now we can see if the array elements are packed.  */
      return TYPE_FIELD_BITSIZE (type, 0);
    }

  if (sscanf (tail + sizeof ("___XP") - 1, "%ld", &bits) != 1)
    {
      lim_warning
	(_("could not understand bit size information on packed array"));
      return 0;
    }

  return bits;
}

/* Given that TYPE is a standard GDB array type with all bounds filled
   in, and that the element size of its ultimate scalar constituents
   (that is, either its elements, or, if it is an array of arrays, its
   elements' elements, etc.) is *ELT_BITS, return an identical type,
   but with the bit sizes of its elements (and those of any
   constituent arrays) recorded in the BITSIZE components of its
   TYPE_FIELD_BITSIZE values, and with *ELT_BITS set to its total size
   in bits.

   Note that, for arrays whose index type has an XA encoding where
   a bound references a record discriminant, getting that discriminant,
   and therefore the actual value of that bound, is not possible
   because none of the given parameters gives us access to the record.
   This function assumes that it is OK in the context where it is being
   used to return an array whose bounds are still dynamic and where
   the length is arbitrary.  */

static struct type *
constrained_packed_array_type (struct type *type, long *elt_bits)
{
  struct type *new_elt_type;
  struct type *new_type;
  struct type *index_type_desc;
  struct type *index_type;
  LONGEST low_bound, high_bound;

  type = ada_check_typedef (type);
  if (type->code () != TYPE_CODE_ARRAY)
    return type;

  index_type_desc = ada_find_parallel_type (type, "___XA");
  if (index_type_desc)
    index_type = to_fixed_range_type (index_type_desc->field (0).type (),
				      NULL);
  else
    index_type = type->index_type ();

  new_type = alloc_type_copy (type);
  new_elt_type =
    constrained_packed_array_type (ada_check_typedef (TYPE_TARGET_TYPE (type)),
				   elt_bits);
  create_array_type (new_type, new_elt_type, index_type);
  TYPE_FIELD_BITSIZE (new_type, 0) = *elt_bits;
  new_type->set_name (ada_type_name (type));

  if ((check_typedef (index_type)->code () == TYPE_CODE_RANGE
       && is_dynamic_type (check_typedef (index_type)))
      || !get_discrete_bounds (index_type, &low_bound, &high_bound))
    low_bound = high_bound = 0;
  if (high_bound < low_bound)
    *elt_bits = TYPE_LENGTH (new_type) = 0;
  else
    {
      *elt_bits *= (high_bound - low_bound + 1);
      TYPE_LENGTH (new_type) =
	(*elt_bits + HOST_CHAR_BIT - 1) / HOST_CHAR_BIT;
    }

  new_type->set_is_fixed_instance (true);
  return new_type;
}

/* The array type encoded by TYPE, where
   ada_is_constrained_packed_array_type (TYPE).  */

static struct type *
decode_constrained_packed_array_type (struct type *type)
{
  const char *raw_name = ada_type_name (ada_check_typedef (type));
  char *name;
  const char *tail;
  struct type *shadow_type;
  long bits;

  if (!raw_name)
    raw_name = ada_type_name (desc_base_type (type));

  if (!raw_name)
    return NULL;

  name = (char *) alloca (strlen (raw_name) + 1);
  tail = strstr (raw_name, "___XP");
  type = desc_base_type (type);

  memcpy (name, raw_name, tail - raw_name);
  name[tail - raw_name] = '\000';

  shadow_type = ada_find_parallel_type_with_name (type, name);

  if (shadow_type == NULL)
    {
      lim_warning (_("could not find bounds information on packed array"));
      return NULL;
    }
  shadow_type = check_typedef (shadow_type);

  if (shadow_type->code () != TYPE_CODE_ARRAY)
    {
      lim_warning (_("could not understand bounds "
		     "information on packed array"));
      return NULL;
    }

  bits = decode_packed_array_bitsize (type);
  return constrained_packed_array_type (shadow_type, &bits);
}

/* Helper function for decode_constrained_packed_array.  Set the field
   bitsize on a series of packed arrays.  Returns the number of
   elements in TYPE.  */

static LONGEST
recursively_update_array_bitsize (struct type *type)
{
  gdb_assert (type->code () == TYPE_CODE_ARRAY);

  LONGEST low, high;
  if (!get_discrete_bounds (type->index_type (), &low, &high)
      || low > high)
    return 0;
  LONGEST our_len = high - low + 1;

  struct type *elt_type = TYPE_TARGET_TYPE (type);
  if (elt_type->code () == TYPE_CODE_ARRAY)
    {
      LONGEST elt_len = recursively_update_array_bitsize (elt_type);
      LONGEST elt_bitsize = elt_len * TYPE_FIELD_BITSIZE (elt_type, 0);
      TYPE_FIELD_BITSIZE (type, 0) = elt_bitsize;

      TYPE_LENGTH (type) = ((our_len * elt_bitsize + HOST_CHAR_BIT - 1)
			    / HOST_CHAR_BIT);
    }

  return our_len;
}

/* Given that ARR is a struct value *indicating a GNAT constrained packed
   array, returns a simple array that denotes that array.  Its type is a
   standard GDB array type except that the BITSIZEs of the array
   target types are set to the number of bits in each element, and the
   type length is set appropriately.  */

static struct value *
decode_constrained_packed_array (struct value *arr)
{
  struct type *type;

  /* If our value is a pointer, then dereference it. Likewise if
     the value is a reference.  Make sure that this operation does not
     cause the target type to be fixed, as this would indirectly cause
     this array to be decoded.  The rest of the routine assumes that
     the array hasn't been decoded yet, so we use the basic "coerce_ref"
     and "value_ind" routines to perform the dereferencing, as opposed
     to using "ada_coerce_ref" or "ada_value_ind".  */
  arr = coerce_ref (arr);
  if (ada_check_typedef (value_type (arr))->code () == TYPE_CODE_PTR)
    arr = value_ind (arr);

  type = decode_constrained_packed_array_type (value_type (arr));
  if (type == NULL)
    {
      error (_("can't unpack array"));
      return NULL;
    }

  /* Decoding the packed array type could not correctly set the field
     bitsizes for any dimension except the innermost, because the
     bounds may be variable and were not passed to that function.  So,
     we further resolve the array bounds here and then update the
     sizes.  */
  const gdb_byte *valaddr = value_contents_for_printing (arr);
  CORE_ADDR address = value_address (arr);
  gdb::array_view<const gdb_byte> view
    = gdb::make_array_view (valaddr, TYPE_LENGTH (type));
  type = resolve_dynamic_type (type, view, address);
  recursively_update_array_bitsize (type);

  if (type_byte_order (value_type (arr)) == BFD_ENDIAN_BIG
      && ada_is_modular_type (value_type (arr)))
    {
       /* This is a (right-justified) modular type representing a packed
 	 array with no wrapper.  In order to interpret the value through
 	 the (left-justified) packed array type we just built, we must
 	 first left-justify it.  */
      int bit_size, bit_pos;
      ULONGEST mod;

      mod = ada_modulus (value_type (arr)) - 1;
      bit_size = 0;
      while (mod > 0)
	{
	  bit_size += 1;
	  mod >>= 1;
	}
      bit_pos = HOST_CHAR_BIT * TYPE_LENGTH (value_type (arr)) - bit_size;
      arr = ada_value_primitive_packed_val (arr, NULL,
					    bit_pos / HOST_CHAR_BIT,
					    bit_pos % HOST_CHAR_BIT,
					    bit_size,
					    type);
    }

  return coerce_unspec_val_to_type (arr, type);
}


/* The value of the element of packed array ARR at the ARITY indices
   given in IND.   ARR must be a simple array.  */

static struct value *
value_subscript_packed (struct value *arr, int arity, struct value **ind)
{
  int i;
  int bits, elt_off, bit_off;
  long elt_total_bit_offset;
  struct type *elt_type;
  struct value *v;

  bits = 0;
  elt_total_bit_offset = 0;
  elt_type = ada_check_typedef (value_type (arr));
  for (i = 0; i < arity; i += 1)
    {
      if (elt_type->code () != TYPE_CODE_ARRAY
	  || TYPE_FIELD_BITSIZE (elt_type, 0) == 0)
	error
	  (_("attempt to do packed indexing of "
	     "something other than a packed array"));
      else
	{
	  struct type *range_type = elt_type->index_type ();
	  LONGEST lowerbound, upperbound;
	  LONGEST idx;

	  if (!get_discrete_bounds (range_type, &lowerbound, &upperbound))
	    {
	      lim_warning (_("don't know bounds of array"));
	      lowerbound = upperbound = 0;
	    }

	  idx = pos_atr (ind[i]);
	  if (idx < lowerbound || idx > upperbound)
	    lim_warning (_("packed array index %ld out of bounds"),
			 (long) idx);
	  bits = TYPE_FIELD_BITSIZE (elt_type, 0);
	  elt_total_bit_offset += (idx - lowerbound) * bits;
	  elt_type = ada_check_typedef (TYPE_TARGET_TYPE (elt_type));
	}
    }
  elt_off = elt_total_bit_offset / HOST_CHAR_BIT;
  bit_off = elt_total_bit_offset % HOST_CHAR_BIT;

  v = ada_value_primitive_packed_val (arr, NULL, elt_off, bit_off,
				      bits, elt_type);
  return v;
}

/* Non-zero iff TYPE includes negative integer values.  */

static int
has_negatives (struct type *type)
{
  switch (type->code ())
    {
    default:
      return 0;
    case TYPE_CODE_INT:
      return !type->is_unsigned ();
    case TYPE_CODE_RANGE:
      return type->bounds ()->low.const_val () - type->bounds ()->bias < 0;
    }
}

/* With SRC being a buffer containing BIT_SIZE bits of data at BIT_OFFSET,
   unpack that data into UNPACKED.  UNPACKED_LEN is the size in bytes of
   the unpacked buffer.

   The size of the unpacked buffer (UNPACKED_LEN) is expected to be large
   enough to contain at least BIT_OFFSET bits.  If not, an error is raised.

   IS_BIG_ENDIAN is nonzero if the data is stored in big endian mode,
   zero otherwise.

   IS_SIGNED_TYPE is nonzero if the data corresponds to a signed type.

   IS_SCALAR is nonzero if the data corresponds to a signed type.  */

static void
ada_unpack_from_contents (const gdb_byte *src, int bit_offset, int bit_size,
			  gdb_byte *unpacked, int unpacked_len,
			  int is_big_endian, int is_signed_type,
			  int is_scalar)
{
  int src_len = (bit_size + bit_offset + HOST_CHAR_BIT - 1) / 8;
  int src_idx;                  /* Index into the source area */
  int src_bytes_left;           /* Number of source bytes left to process.  */
  int srcBitsLeft;              /* Number of source bits left to move */
  int unusedLS;                 /* Number of bits in next significant
				   byte of source that are unused */

  int unpacked_idx;             /* Index into the unpacked buffer */
  int unpacked_bytes_left;      /* Number of bytes left to set in unpacked.  */

  unsigned long accum;          /* Staging area for bits being transferred */
  int accumSize;                /* Number of meaningful bits in accum */
  unsigned char sign;

  /* Transmit bytes from least to most significant; delta is the direction
     the indices move.  */
  int delta = is_big_endian ? -1 : 1;

  /* Make sure that unpacked is large enough to receive the BIT_SIZE
     bits from SRC.  .*/
  if ((bit_size + HOST_CHAR_BIT - 1) / HOST_CHAR_BIT > unpacked_len)
    error (_("Cannot unpack %d bits into buffer of %d bytes"),
	   bit_size, unpacked_len);

  srcBitsLeft = bit_size;
  src_bytes_left = src_len;
  unpacked_bytes_left = unpacked_len;
  sign = 0;

  if (is_big_endian)
    {
      src_idx = src_len - 1;
      if (is_signed_type
	  && ((src[0] << bit_offset) & (1 << (HOST_CHAR_BIT - 1))))
	sign = ~0;

      unusedLS =
	(HOST_CHAR_BIT - (bit_size + bit_offset) % HOST_CHAR_BIT)
	% HOST_CHAR_BIT;

      if (is_scalar)
	{
	  accumSize = 0;
	  unpacked_idx = unpacked_len - 1;
	}
      else
	{
	  /* Non-scalar values must be aligned at a byte boundary...  */
	  accumSize =
	    (HOST_CHAR_BIT - bit_size % HOST_CHAR_BIT) % HOST_CHAR_BIT;
	  /* ... And are placed at the beginning (most-significant) bytes
	     of the target.  */
	  unpacked_idx = (bit_size + HOST_CHAR_BIT - 1) / HOST_CHAR_BIT - 1;
	  unpacked_bytes_left = unpacked_idx + 1;
	}
    }
  else
    {
      int sign_bit_offset = (bit_size + bit_offset - 1) % 8;

      src_idx = unpacked_idx = 0;
      unusedLS = bit_offset;
      accumSize = 0;

      if (is_signed_type && (src[src_len - 1] & (1 << sign_bit_offset)))
	sign = ~0;
    }

  accum = 0;
  while (src_bytes_left > 0)
    {
      /* Mask for removing bits of the next source byte that are not
	 part of the value.  */
      unsigned int unusedMSMask =
	(1 << (srcBitsLeft >= HOST_CHAR_BIT ? HOST_CHAR_BIT : srcBitsLeft)) -
	1;
      /* Sign-extend bits for this byte.  */
      unsigned int signMask = sign & ~unusedMSMask;

      accum |=
	(((src[src_idx] >> unusedLS) & unusedMSMask) | signMask) << accumSize;
      accumSize += HOST_CHAR_BIT - unusedLS;
      if (accumSize >= HOST_CHAR_BIT)
	{
	  unpacked[unpacked_idx] = accum & ~(~0UL << HOST_CHAR_BIT);
	  accumSize -= HOST_CHAR_BIT;
	  accum >>= HOST_CHAR_BIT;
	  unpacked_bytes_left -= 1;
	  unpacked_idx += delta;
	}
      srcBitsLeft -= HOST_CHAR_BIT - unusedLS;
      unusedLS = 0;
      src_bytes_left -= 1;
      src_idx += delta;
    }
  while (unpacked_bytes_left > 0)
    {
      accum |= sign << accumSize;
      unpacked[unpacked_idx] = accum & ~(~0UL << HOST_CHAR_BIT);
      accumSize -= HOST_CHAR_BIT;
      if (accumSize < 0)
	accumSize = 0;
      accum >>= HOST_CHAR_BIT;
      unpacked_bytes_left -= 1;
      unpacked_idx += delta;
    }
}

/* Create a new value of type TYPE from the contents of OBJ starting
   at byte OFFSET, and bit offset BIT_OFFSET within that byte,
   proceeding for BIT_SIZE bits.  If OBJ is an lval in memory, then
   assigning through the result will set the field fetched from.
   VALADDR is ignored unless OBJ is NULL, in which case,
   VALADDR+OFFSET must address the start of storage containing the 
   packed value.  The value returned  in this case is never an lval.
   Assumes 0 <= BIT_OFFSET < HOST_CHAR_BIT.  */

struct value *
ada_value_primitive_packed_val (struct value *obj, const gdb_byte *valaddr,
				long offset, int bit_offset, int bit_size,
				struct type *type)
{
  struct value *v;
  const gdb_byte *src;                /* First byte containing data to unpack */
  gdb_byte *unpacked;
  const int is_scalar = is_scalar_type (type);
  const int is_big_endian = type_byte_order (type) == BFD_ENDIAN_BIG;
  gdb::byte_vector staging;

  type = ada_check_typedef (type);

  if (obj == NULL)
    src = valaddr + offset;
  else
    src = value_contents (obj) + offset;

  if (is_dynamic_type (type))
    {
      /* The length of TYPE might by dynamic, so we need to resolve
	 TYPE in order to know its actual size, which we then use
	 to create the contents buffer of the value we return.
	 The difficulty is that the data containing our object is
	 packed, and therefore maybe not at a byte boundary.  So, what
	 we do, is unpack the data into a byte-aligned buffer, and then
	 use that buffer as our object's value for resolving the type.  */
      int staging_len = (bit_size + HOST_CHAR_BIT - 1) / HOST_CHAR_BIT;
      staging.resize (staging_len);

      ada_unpack_from_contents (src, bit_offset, bit_size,
				staging.data (), staging.size (),
				is_big_endian, has_negatives (type),
				is_scalar);
      type = resolve_dynamic_type (type, staging, 0);
      if (TYPE_LENGTH (type) < (bit_size + HOST_CHAR_BIT - 1) / HOST_CHAR_BIT)
	{
	  /* This happens when the length of the object is dynamic,
	     and is actually smaller than the space reserved for it.
	     For instance, in an array of variant records, the bit_size
	     we're given is the array stride, which is constant and
	     normally equal to the maximum size of its element.
	     But, in reality, each element only actually spans a portion
	     of that stride.  */
	  bit_size = TYPE_LENGTH (type) * HOST_CHAR_BIT;
	}
    }

  if (obj == NULL)
    {
      v = allocate_value (type);
      src = valaddr + offset;
    }
  else if (VALUE_LVAL (obj) == lval_memory && value_lazy (obj))
    {
      int src_len = (bit_size + bit_offset + HOST_CHAR_BIT - 1) / 8;
      gdb_byte *buf;

      v = value_at (type, value_address (obj) + offset);
      buf = (gdb_byte *) alloca (src_len);
      read_memory (value_address (v), buf, src_len);
      src = buf;
    }
  else
    {
      v = allocate_value (type);
      src = value_contents (obj) + offset;
    }

  if (obj != NULL)
    {
      long new_offset = offset;

      set_value_component_location (v, obj);
      set_value_bitpos (v, bit_offset + value_bitpos (obj));
      set_value_bitsize (v, bit_size);
      if (value_bitpos (v) >= HOST_CHAR_BIT)
	{
	  ++new_offset;
	  set_value_bitpos (v, value_bitpos (v) - HOST_CHAR_BIT);
	}
      set_value_offset (v, new_offset);

      /* Also set the parent value.  This is needed when trying to
	 assign a new value (in inferior memory).  */
      set_value_parent (v, obj);
    }
  else
    set_value_bitsize (v, bit_size);
  unpacked = value_contents_writeable (v);

  if (bit_size == 0)
    {
      memset (unpacked, 0, TYPE_LENGTH (type));
      return v;
    }

  if (staging.size () == TYPE_LENGTH (type))
    {
      /* Small short-cut: If we've unpacked the data into a buffer
	 of the same size as TYPE's length, then we can reuse that,
	 instead of doing the unpacking again.  */
      memcpy (unpacked, staging.data (), staging.size ());
    }
  else
    ada_unpack_from_contents (src, bit_offset, bit_size,
			      unpacked, TYPE_LENGTH (type),
			      is_big_endian, has_negatives (type), is_scalar);

  return v;
}

/* Store the contents of FROMVAL into the location of TOVAL.
   Return a new value with the location of TOVAL and contents of
   FROMVAL.   Handles assignment into packed fields that have
   floating-point or non-scalar types.  */

static struct value *
ada_value_assign (struct value *toval, struct value *fromval)
{
  struct type *type = value_type (toval);
  int bits = value_bitsize (toval);

  toval = ada_coerce_ref (toval);
  fromval = ada_coerce_ref (fromval);

  if (ada_is_direct_array_type (value_type (toval)))
    toval = ada_coerce_to_simple_array (toval);
  if (ada_is_direct_array_type (value_type (fromval)))
    fromval = ada_coerce_to_simple_array (fromval);

  if (!deprecated_value_modifiable (toval))
    error (_("Left operand of assignment is not a modifiable lvalue."));

  if (VALUE_LVAL (toval) == lval_memory
      && bits > 0
      && (type->code () == TYPE_CODE_FLT
	  || type->code () == TYPE_CODE_STRUCT))
    {
      int len = (value_bitpos (toval)
		 + bits + HOST_CHAR_BIT - 1) / HOST_CHAR_BIT;
      int from_size;
      gdb_byte *buffer = (gdb_byte *) alloca (len);
      struct value *val;
      CORE_ADDR to_addr = value_address (toval);

      if (type->code () == TYPE_CODE_FLT)
	fromval = value_cast (type, fromval);

      read_memory (to_addr, buffer, len);
      from_size = value_bitsize (fromval);
      if (from_size == 0)
	from_size = TYPE_LENGTH (value_type (fromval)) * TARGET_CHAR_BIT;

      const int is_big_endian = type_byte_order (type) == BFD_ENDIAN_BIG;
      ULONGEST from_offset = 0;
      if (is_big_endian && is_scalar_type (value_type (fromval)))
	from_offset = from_size - bits;
      copy_bitwise (buffer, value_bitpos (toval),
		    value_contents (fromval), from_offset,
		    bits, is_big_endian);
      write_memory_with_notification (to_addr, buffer, len);

      val = value_copy (toval);
      memcpy (value_contents_raw (val), value_contents (fromval),
	      TYPE_LENGTH (type));
      deprecated_set_value_type (val, type);

      return val;
    }

  return value_assign (toval, fromval);
}


/* Given that COMPONENT is a memory lvalue that is part of the lvalue
   CONTAINER, assign the contents of VAL to COMPONENTS's place in
   CONTAINER.  Modifies the VALUE_CONTENTS of CONTAINER only, not
   COMPONENT, and not the inferior's memory.  The current contents
   of COMPONENT are ignored.

   Although not part of the initial design, this function also works
   when CONTAINER and COMPONENT are not_lval's: it works as if CONTAINER
   had a null address, and COMPONENT had an address which is equal to
   its offset inside CONTAINER.  */

static void
value_assign_to_component (struct value *container, struct value *component,
			   struct value *val)
{
  LONGEST offset_in_container =
    (LONGEST)  (value_address (component) - value_address (container));
  int bit_offset_in_container =
    value_bitpos (component) - value_bitpos (container);
  int bits;

  val = value_cast (value_type (component), val);

  if (value_bitsize (component) == 0)
    bits = TARGET_CHAR_BIT * TYPE_LENGTH (value_type (component));
  else
    bits = value_bitsize (component);

  if (type_byte_order (value_type (container)) == BFD_ENDIAN_BIG)
    {
      int src_offset;

      if (is_scalar_type (check_typedef (value_type (component))))
	src_offset
	  = TYPE_LENGTH (value_type (component)) * TARGET_CHAR_BIT - bits;
      else
	src_offset = 0;
      copy_bitwise (value_contents_writeable (container) + offset_in_container,
		    value_bitpos (container) + bit_offset_in_container,
		    value_contents (val), src_offset, bits, 1);
    }
  else
    copy_bitwise (value_contents_writeable (container) + offset_in_container,
		  value_bitpos (container) + bit_offset_in_container,
		  value_contents (val), 0, bits, 0);
}

/* Determine if TYPE is an access to an unconstrained array.  */

bool
ada_is_access_to_unconstrained_array (struct type *type)
{
  return (type->code () == TYPE_CODE_TYPEDEF
	  && is_thick_pntr (ada_typedef_target_type (type)));
}

/* The value of the element of array ARR at the ARITY indices given in IND.
   ARR may be either a simple array, GNAT array descriptor, or pointer
   thereto.  */

struct value *
ada_value_subscript (struct value *arr, int arity, struct value **ind)
{
  int k;
  struct value *elt;
  struct type *elt_type;

  elt = ada_coerce_to_simple_array (arr);

  elt_type = ada_check_typedef (value_type (elt));
  if (elt_type->code () == TYPE_CODE_ARRAY
      && TYPE_FIELD_BITSIZE (elt_type, 0) > 0)
    return value_subscript_packed (elt, arity, ind);

  for (k = 0; k < arity; k += 1)
    {
      struct type *saved_elt_type = TYPE_TARGET_TYPE (elt_type);

      if (elt_type->code () != TYPE_CODE_ARRAY)
	error (_("too many subscripts (%d expected)"), k);

      elt = value_subscript (elt, pos_atr (ind[k]));

      if (ada_is_access_to_unconstrained_array (saved_elt_type)
	  && value_type (elt)->code () != TYPE_CODE_TYPEDEF)
	{
	  /* The element is a typedef to an unconstrained array,
	     except that the value_subscript call stripped the
	     typedef layer.  The typedef layer is GNAT's way to
	     specify that the element is, at the source level, an
	     access to the unconstrained array, rather than the
	     unconstrained array.  So, we need to restore that
	     typedef layer, which we can do by forcing the element's
	     type back to its original type. Otherwise, the returned
	     value is going to be printed as the array, rather
	     than as an access.  Another symptom of the same issue
	     would be that an expression trying to dereference the
	     element would also be improperly rejected.  */
	  deprecated_set_value_type (elt, saved_elt_type);
	}

      elt_type = ada_check_typedef (value_type (elt));
    }

  return elt;
}

/* Assuming ARR is a pointer to a GDB array, the value of the element
   of *ARR at the ARITY indices given in IND.
   Does not read the entire array into memory.

   Note: Unlike what one would expect, this function is used instead of
   ada_value_subscript for basically all non-packed array types.  The reason
   for this is that a side effect of doing our own pointer arithmetics instead
   of relying on value_subscript is that there is no implicit typedef peeling.
   This is important for arrays of array accesses, where it allows us to
   preserve the fact that the array's element is an array access, where the
   access part os encoded in a typedef layer.  */

static struct value *
ada_value_ptr_subscript (struct value *arr, int arity, struct value **ind)
{
  int k;
  struct value *array_ind = ada_value_ind (arr);
  struct type *type
    = check_typedef (value_enclosing_type (array_ind));

  if (type->code () == TYPE_CODE_ARRAY
      && TYPE_FIELD_BITSIZE (type, 0) > 0)
    return value_subscript_packed (array_ind, arity, ind);

  for (k = 0; k < arity; k += 1)
    {
      LONGEST lwb, upb;

      if (type->code () != TYPE_CODE_ARRAY)
	error (_("too many subscripts (%d expected)"), k);
      arr = value_cast (lookup_pointer_type (TYPE_TARGET_TYPE (type)),
			value_copy (arr));
      get_discrete_bounds (type->index_type (), &lwb, &upb);
      arr = value_ptradd (arr, pos_atr (ind[k]) - lwb);
      type = TYPE_TARGET_TYPE (type);
    }

  return value_ind (arr);
}

/* Given that ARRAY_PTR is a pointer or reference to an array of type TYPE (the
   actual type of ARRAY_PTR is ignored), returns the Ada slice of
   HIGH'Pos-LOW'Pos+1 elements starting at index LOW.  The lower bound of
   this array is LOW, as per Ada rules.  */
static struct value *
ada_value_slice_from_ptr (struct value *array_ptr, struct type *type,
			  int low, int high)
{
  struct type *type0 = ada_check_typedef (type);
  struct type *base_index_type = TYPE_TARGET_TYPE (type0->index_type ());
  struct type *index_type
    = create_static_range_type (NULL, base_index_type, low, high);
  struct type *slice_type = create_array_type_with_stride
			      (NULL, TYPE_TARGET_TYPE (type0), index_type,
			       type0->dyn_prop (DYN_PROP_BYTE_STRIDE),
			       TYPE_FIELD_BITSIZE (type0, 0));
  int base_low =  ada_discrete_type_low_bound (type0->index_type ());
  gdb::optional<LONGEST> base_low_pos, low_pos;
  CORE_ADDR base;

  low_pos = discrete_position (base_index_type, low);
  base_low_pos = discrete_position (base_index_type, base_low);

  if (!low_pos.has_value () || !base_low_pos.has_value ())
    {
      warning (_("unable to get positions in slice, use bounds instead"));
      low_pos = low;
      base_low_pos = base_low;
    }

  ULONGEST stride = TYPE_FIELD_BITSIZE (slice_type, 0) / 8;
  if (stride == 0)
    stride = TYPE_LENGTH (TYPE_TARGET_TYPE (type0));

  base = value_as_address (array_ptr) + (*low_pos - *base_low_pos) * stride;
  return value_at_lazy (slice_type, base);
}


static struct value *
ada_value_slice (struct value *array, int low, int high)
{
  struct type *type = ada_check_typedef (value_type (array));
  struct type *base_index_type = TYPE_TARGET_TYPE (type->index_type ());
  struct type *index_type
    = create_static_range_type (NULL, type->index_type (), low, high);
  struct type *slice_type = create_array_type_with_stride
			      (NULL, TYPE_TARGET_TYPE (type), index_type,
			       type->dyn_prop (DYN_PROP_BYTE_STRIDE),
			       TYPE_FIELD_BITSIZE (type, 0));
  gdb::optional<LONGEST> low_pos, high_pos;


  low_pos = discrete_position (base_index_type, low);
  high_pos = discrete_position (base_index_type, high);

  if (!low_pos.has_value () || !high_pos.has_value ())
    {
      warning (_("unable to get positions in slice, use bounds instead"));
      low_pos = low;
      high_pos = high;
    }

  return value_cast (slice_type,
		     value_slice (array, low, *high_pos - *low_pos + 1));
}

/* If type is a record type in the form of a standard GNAT array
   descriptor, returns the number of dimensions for type.  If arr is a
   simple array, returns the number of "array of"s that prefix its
   type designation.  Otherwise, returns 0.  */

int
ada_array_arity (struct type *type)
{
  int arity;

  if (type == NULL)
    return 0;

  type = desc_base_type (type);

  arity = 0;
  if (type->code () == TYPE_CODE_STRUCT)
    return desc_arity (desc_bounds_type (type));
  else
    while (type->code () == TYPE_CODE_ARRAY)
      {
	arity += 1;
	type = ada_check_typedef (TYPE_TARGET_TYPE (type));
      }

  return arity;
}

/* If TYPE is a record type in the form of a standard GNAT array
   descriptor or a simple array type, returns the element type for
   TYPE after indexing by NINDICES indices, or by all indices if
   NINDICES is -1.  Otherwise, returns NULL.  */

struct type *
ada_array_element_type (struct type *type, int nindices)
{
  type = desc_base_type (type);

  if (type->code () == TYPE_CODE_STRUCT)
    {
      int k;
      struct type *p_array_type;

      p_array_type = desc_data_target_type (type);

      k = ada_array_arity (type);
      if (k == 0)
	return NULL;

      /* Initially p_array_type = elt_type(*)[]...(k times)...[].  */
      if (nindices >= 0 && k > nindices)
	k = nindices;
      while (k > 0 && p_array_type != NULL)
	{
	  p_array_type = ada_check_typedef (TYPE_TARGET_TYPE (p_array_type));
	  k -= 1;
	}
      return p_array_type;
    }
  else if (type->code () == TYPE_CODE_ARRAY)
    {
      while (nindices != 0 && type->code () == TYPE_CODE_ARRAY)
	{
	  type = TYPE_TARGET_TYPE (type);
	  nindices -= 1;
	}
      return type;
    }

  return NULL;
}

/* The type of nth index in arrays of given type (n numbering from 1).
   Does not examine memory.  Throws an error if N is invalid or TYPE
   is not an array type.  NAME is the name of the Ada attribute being
   evaluated ('range, 'first, 'last, or 'length); it is used in building
   the error message.  */

static struct type *
ada_index_type (struct type *type, int n, const char *name)
{
  struct type *result_type;

  type = desc_base_type (type);

  if (n < 0 || n > ada_array_arity (type))
    error (_("invalid dimension number to '%s"), name);

  if (ada_is_simple_array_type (type))
    {
      int i;

      for (i = 1; i < n; i += 1)
	type = TYPE_TARGET_TYPE (type);
      result_type = TYPE_TARGET_TYPE (type->index_type ());
      /* FIXME: The stabs type r(0,0);bound;bound in an array type
	 has a target type of TYPE_CODE_UNDEF.  We compensate here, but
	 perhaps stabsread.c would make more sense.  */
      if (result_type && result_type->code () == TYPE_CODE_UNDEF)
	result_type = NULL;
    }
  else
    {
      result_type = desc_index_type (desc_bounds_type (type), n);
      if (result_type == NULL)
	error (_("attempt to take bound of something that is not an array"));
    }

  return result_type;
}

/* Given that arr is an array type, returns the lower bound of the
   Nth index (numbering from 1) if WHICH is 0, and the upper bound if
   WHICH is 1.  This returns bounds 0 .. -1 if ARR_TYPE is an
   array-descriptor type.  It works for other arrays with bounds supplied
   by run-time quantities other than discriminants.  */

static LONGEST
ada_array_bound_from_type (struct type *arr_type, int n, int which)
{
  struct type *type, *index_type_desc, *index_type;
  int i;

  gdb_assert (which == 0 || which == 1);

  if (ada_is_constrained_packed_array_type (arr_type))
    arr_type = decode_constrained_packed_array_type (arr_type);

  if (arr_type == NULL || !ada_is_simple_array_type (arr_type))
    return (LONGEST) - which;

  if (arr_type->code () == TYPE_CODE_PTR)
    type = TYPE_TARGET_TYPE (arr_type);
  else
    type = arr_type;

  if (type->is_fixed_instance ())
    {
      /* The array has already been fixed, so we do not need to
	 check the parallel ___XA type again.  That encoding has
	 already been applied, so ignore it now.  */
      index_type_desc = NULL;
    }
  else
    {
      index_type_desc = ada_find_parallel_type (type, "___XA");
      ada_fixup_array_indexes_type (index_type_desc);
    }

  if (index_type_desc != NULL)
    index_type = to_fixed_range_type (index_type_desc->field (n - 1).type (),
				      NULL);
  else
    {
      struct type *elt_type = check_typedef (type);

      for (i = 1; i < n; i++)
	elt_type = check_typedef (TYPE_TARGET_TYPE (elt_type));

      index_type = elt_type->index_type ();
    }

  return
    (LONGEST) (which == 0
	       ? ada_discrete_type_low_bound (index_type)
	       : ada_discrete_type_high_bound (index_type));
}

/* Given that arr is an array value, returns the lower bound of the
   nth index (numbering from 1) if WHICH is 0, and the upper bound if
   WHICH is 1.  This routine will also work for arrays with bounds
   supplied by run-time quantities other than discriminants.  */

static LONGEST
ada_array_bound (struct value *arr, int n, int which)
{
  struct type *arr_type;

  if (check_typedef (value_type (arr))->code () == TYPE_CODE_PTR)
    arr = value_ind (arr);
  arr_type = value_enclosing_type (arr);

  if (ada_is_constrained_packed_array_type (arr_type))
    return ada_array_bound (decode_constrained_packed_array (arr), n, which);
  else if (ada_is_simple_array_type (arr_type))
    return ada_array_bound_from_type (arr_type, n, which);
  else
    return value_as_long (desc_one_bound (desc_bounds (arr), n, which));
}

/* Given that arr is an array value, returns the length of the
   nth index.  This routine will also work for arrays with bounds
   supplied by run-time quantities other than discriminants.
   Does not work for arrays indexed by enumeration types with representation
   clauses at the moment.  */

static LONGEST
ada_array_length (struct value *arr, int n)
{
  struct type *arr_type, *index_type;
  int low, high;

  if (check_typedef (value_type (arr))->code () == TYPE_CODE_PTR)
    arr = value_ind (arr);
  arr_type = value_enclosing_type (arr);

  if (ada_is_constrained_packed_array_type (arr_type))
    return ada_array_length (decode_constrained_packed_array (arr), n);

  if (ada_is_simple_array_type (arr_type))
    {
      low = ada_array_bound_from_type (arr_type, n, 0);
      high = ada_array_bound_from_type (arr_type, n, 1);
    }
  else
    {
      low = value_as_long (desc_one_bound (desc_bounds (arr), n, 0));
      high = value_as_long (desc_one_bound (desc_bounds (arr), n, 1));
    }

  arr_type = check_typedef (arr_type);
  index_type = ada_index_type (arr_type, n, "length");
  if (index_type != NULL)
    {
      struct type *base_type;
      if (index_type->code () == TYPE_CODE_RANGE)
	base_type = TYPE_TARGET_TYPE (index_type);
      else
	base_type = index_type;

      low = pos_atr (value_from_longest (base_type, low));
      high = pos_atr (value_from_longest (base_type, high));
    }
  return high - low + 1;
}

/* An array whose type is that of ARR_TYPE (an array type), with
   bounds LOW to HIGH, but whose contents are unimportant.  If HIGH is
   less than LOW, then LOW-1 is used.  */

static struct value *
empty_array (struct type *arr_type, int low, int high)
{
  struct type *arr_type0 = ada_check_typedef (arr_type);
  struct type *index_type
    = create_static_range_type
	(NULL, TYPE_TARGET_TYPE (arr_type0->index_type ()), low,
	 high < low ? low - 1 : high);
  struct type *elt_type = ada_array_element_type (arr_type0, 1);

  return allocate_value (create_array_type (NULL, elt_type, index_type));
}


				/* Name resolution */

/* The "decoded" name for the user-definable Ada operator corresponding
   to OP.  */

static const char *
ada_decoded_op_name (enum exp_opcode op)
{
  int i;

  for (i = 0; ada_opname_table[i].encoded != NULL; i += 1)
    {
      if (ada_opname_table[i].op == op)
	return ada_opname_table[i].decoded;
    }
  error (_("Could not find operator name for opcode"));
}

/* Returns true (non-zero) iff decoded name N0 should appear before N1
   in a listing of choices during disambiguation (see sort_choices, below).
   The idea is that overloadings of a subprogram name from the
   same package should sort in their source order.  We settle for ordering
   such symbols by their trailing number (__N  or $N).  */

static int
encoded_ordered_before (const char *N0, const char *N1)
{
  if (N1 == NULL)
    return 0;
  else if (N0 == NULL)
    return 1;
  else
    {
      int k0, k1;

      for (k0 = strlen (N0) - 1; k0 > 0 && isdigit (N0[k0]); k0 -= 1)
	;
      for (k1 = strlen (N1) - 1; k1 > 0 && isdigit (N1[k1]); k1 -= 1)
	;
      if ((N0[k0] == '_' || N0[k0] == '$') && N0[k0 + 1] != '\000'
	  && (N1[k1] == '_' || N1[k1] == '$') && N1[k1 + 1] != '\000')
	{
	  int n0, n1;

	  n0 = k0;
	  while (N0[n0] == '_' && n0 > 0 && N0[n0 - 1] == '_')
	    n0 -= 1;
	  n1 = k1;
	  while (N1[n1] == '_' && n1 > 0 && N1[n1 - 1] == '_')
	    n1 -= 1;
	  if (n0 == n1 && strncmp (N0, N1, n0) == 0)
	    return (atoi (N0 + k0 + 1) < atoi (N1 + k1 + 1));
	}
      return (strcmp (N0, N1) < 0);
    }
}

/* Sort SYMS[0..NSYMS-1] to put the choices in a canonical order by the
   encoded names.  */

static void
sort_choices (struct block_symbol syms[], int nsyms)
{
  int i;

  for (i = 1; i < nsyms; i += 1)
    {
      struct block_symbol sym = syms[i];
      int j;

      for (j = i - 1; j >= 0; j -= 1)
	{
	  if (encoded_ordered_before (syms[j].symbol->linkage_name (),
				      sym.symbol->linkage_name ()))
	    break;
	  syms[j + 1] = syms[j];
	}
      syms[j + 1] = sym;
    }
}

/* Whether GDB should display formals and return types for functions in the
   overloads selection menu.  */
static bool print_signatures = true;

/* Print the signature for SYM on STREAM according to the FLAGS options.  For
   all but functions, the signature is just the name of the symbol.  For
   functions, this is the name of the function, the list of types for formals
   and the return type (if any).  */

static void
ada_print_symbol_signature (struct ui_file *stream, struct symbol *sym,
			    const struct type_print_options *flags)
{
  struct type *type = SYMBOL_TYPE (sym);

  fprintf_filtered (stream, "%s", sym->print_name ());
  if (!print_signatures
      || type == NULL
      || type->code () != TYPE_CODE_FUNC)
    return;

  if (type->num_fields () > 0)
    {
      int i;

      fprintf_filtered (stream, " (");
      for (i = 0; i < type->num_fields (); ++i)
	{
	  if (i > 0)
	    fprintf_filtered (stream, "; ");
	  ada_print_type (type->field (i).type (), NULL, stream, -1, 0,
			  flags);
	}
      fprintf_filtered (stream, ")");
    }
  if (TYPE_TARGET_TYPE (type) != NULL
      && TYPE_TARGET_TYPE (type)->code () != TYPE_CODE_VOID)
    {
      fprintf_filtered (stream, " return ");
      ada_print_type (TYPE_TARGET_TYPE (type), NULL, stream, -1, 0, flags);
    }
}

/* Read and validate a set of numeric choices from the user in the
   range 0 .. N_CHOICES-1.  Place the results in increasing
   order in CHOICES[0 .. N-1], and return N.

   The user types choices as a sequence of numbers on one line
   separated by blanks, encoding them as follows:

     + A choice of 0 means to cancel the selection, throwing an error.
     + If IS_ALL_CHOICE, a choice of 1 selects the entire set 0 .. N_CHOICES-1.
     + The user chooses k by typing k+IS_ALL_CHOICE+1.

   The user is not allowed to choose more than MAX_RESULTS values.

   ANNOTATION_SUFFIX, if present, is used to annotate the input
   prompts (for use with the -f switch).  */

static int
get_selections (int *choices, int n_choices, int max_results,
		int is_all_choice, const char *annotation_suffix)
{
  const char *args;
  const char *prompt;
  int n_chosen;
  int first_choice = is_all_choice ? 2 : 1;

  prompt = getenv ("PS2");
  if (prompt == NULL)
    prompt = "> ";

  args = command_line_input (prompt, annotation_suffix);

  if (args == NULL)
    error_no_arg (_("one or more choice numbers"));

  n_chosen = 0;

  /* Set choices[0 .. n_chosen-1] to the users' choices in ascending
     order, as given in args.  Choices are validated.  */
  while (1)
    {
      char *args2;
      int choice, j;

      args = skip_spaces (args);
      if (*args == '\0' && n_chosen == 0)
	error_no_arg (_("one or more choice numbers"));
      else if (*args == '\0')
	break;

      choice = strtol (args, &args2, 10);
      if (args == args2 || choice < 0
	  || choice > n_choices + first_choice - 1)
	error (_("Argument must be choice number"));
      args = args2;

      if (choice == 0)
	error (_("cancelled"));

      if (choice < first_choice)
	{
	  n_chosen = n_choices;
	  for (j = 0; j < n_choices; j += 1)
	    choices[j] = j;
	  break;
	}
      choice -= first_choice;

      for (j = n_chosen - 1; j >= 0 && choice < choices[j]; j -= 1)
	{
	}

      if (j < 0 || choice != choices[j])
	{
	  int k;

	  for (k = n_chosen - 1; k > j; k -= 1)
	    choices[k + 1] = choices[k];
	  choices[j + 1] = choice;
	  n_chosen += 1;
	}
    }

  if (n_chosen > max_results)
    error (_("Select no more than %d of the above"), max_results);

  return n_chosen;
}

/* Given a list of NSYMS symbols in SYMS, select up to MAX_RESULTS>0
   by asking the user (if necessary), returning the number selected,
   and setting the first elements of SYMS items.  Error if no symbols
   selected.  */

/* NOTE: Adapted from decode_line_2 in symtab.c, with which it ought
   to be re-integrated one of these days.  */

static int
user_select_syms (struct block_symbol *syms, int nsyms, int max_results)
{
  int i;
  int *chosen = XALLOCAVEC (int , nsyms);
  int n_chosen;
  int first_choice = (max_results == 1) ? 1 : 2;
  const char *select_mode = multiple_symbols_select_mode ();

  if (max_results < 1)
    error (_("Request to select 0 symbols!"));
  if (nsyms <= 1)
    return nsyms;

  if (select_mode == multiple_symbols_cancel)
    error (_("\
canceled because the command is ambiguous\n\
See set/show multiple-symbol."));

  /* If select_mode is "all", then return all possible symbols.
     Only do that if more than one symbol can be selected, of course.
     Otherwise, display the menu as usual.  */
  if (select_mode == multiple_symbols_all && max_results > 1)
    return nsyms;

  printf_filtered (_("[0] cancel\n"));
  if (max_results > 1)
    printf_filtered (_("[1] all\n"));

  sort_choices (syms, nsyms);

  for (i = 0; i < nsyms; i += 1)
    {
      if (syms[i].symbol == NULL)
	continue;

      if (SYMBOL_CLASS (syms[i].symbol) == LOC_BLOCK)
	{
	  struct symtab_and_line sal =
	    find_function_start_sal (syms[i].symbol, 1);

	  printf_filtered ("[%d] ", i + first_choice);
	  ada_print_symbol_signature (gdb_stdout, syms[i].symbol,
				      &type_print_raw_options);
	  if (sal.symtab == NULL)
	    printf_filtered (_(" at %p[<no source file available>%p]:%d\n"),
			     metadata_style.style ().ptr (), nullptr, sal.line);
	  else
	    printf_filtered
	      (_(" at %ps:%d\n"),
	       styled_string (file_name_style.style (),
			      symtab_to_filename_for_display (sal.symtab)),
	       sal.line);
	  continue;
	}
      else
	{
	  int is_enumeral =
	    (SYMBOL_CLASS (syms[i].symbol) == LOC_CONST
	     && SYMBOL_TYPE (syms[i].symbol) != NULL
	     && SYMBOL_TYPE (syms[i].symbol)->code () == TYPE_CODE_ENUM);
	  struct symtab *symtab = NULL;

	  if (SYMBOL_OBJFILE_OWNED (syms[i].symbol))
	    symtab = symbol_symtab (syms[i].symbol);

	  if (SYMBOL_LINE (syms[i].symbol) != 0 && symtab != NULL)
	    {
	      printf_filtered ("[%d] ", i + first_choice);
	      ada_print_symbol_signature (gdb_stdout, syms[i].symbol,
					  &type_print_raw_options);
	      printf_filtered (_(" at %s:%d\n"),
			       symtab_to_filename_for_display (symtab),
			       SYMBOL_LINE (syms[i].symbol));
	    }
	  else if (is_enumeral
		   && SYMBOL_TYPE (syms[i].symbol)->name () != NULL)
	    {
	      printf_filtered (("[%d] "), i + first_choice);
	      ada_print_type (SYMBOL_TYPE (syms[i].symbol), NULL,
			      gdb_stdout, -1, 0, &type_print_raw_options);
	      printf_filtered (_("'(%s) (enumeral)\n"),
			       syms[i].symbol->print_name ());
	    }
	  else
	    {
	      printf_filtered ("[%d] ", i + first_choice);
	      ada_print_symbol_signature (gdb_stdout, syms[i].symbol,
					  &type_print_raw_options);

	      if (symtab != NULL)
		printf_filtered (is_enumeral
				 ? _(" in %s (enumeral)\n")
				 : _(" at %s:?\n"),
				 symtab_to_filename_for_display (symtab));
	      else
		printf_filtered (is_enumeral
				 ? _(" (enumeral)\n")
				 : _(" at ?\n"));
	    }
	}
    }

  n_chosen = get_selections (chosen, nsyms, max_results, max_results > 1,
			     "overload-choice");

  for (i = 0; i < n_chosen; i += 1)
    syms[i] = syms[chosen[i]];

  return n_chosen;
}

/* Resolve the operator of the subexpression beginning at
   position *POS of *EXPP.  "Resolving" consists of replacing
   the symbols that have undefined namespaces in OP_VAR_VALUE nodes
   with their resolutions, replacing built-in operators with
   function calls to user-defined operators, where appropriate, and,
   when DEPROCEDURE_P is non-zero, converting function-valued variables
   into parameterless calls.  May expand *EXPP.  The CONTEXT_TYPE functions
   are as in ada_resolve, above.  */

static struct value *
resolve_subexp (expression_up *expp, int *pos, int deprocedure_p,
		struct type *context_type, int parse_completion,
		innermost_block_tracker *tracker)
{
  int pc = *pos;
  int i;
  struct expression *exp;       /* Convenience: == *expp.  */
  enum exp_opcode op = (*expp)->elts[pc].opcode;
  struct value **argvec;        /* Vector of operand types (alloca'ed).  */
  int nargs;                    /* Number of operands.  */
  int oplen;
  /* If we're resolving an expression like ARRAY(ARG...), then we set
     this to the type of the array, so we can use the index types as
     the expected types for resolution.  */
  struct type *array_type = nullptr;
  /* The arity of ARRAY_TYPE.  */
  int array_arity = 0;

  argvec = NULL;
  nargs = 0;
  exp = expp->get ();

  /* Pass one: resolve operands, saving their types and updating *pos,
     if needed.  */
  switch (op)
    {
    case OP_FUNCALL:
      if (exp->elts[pc + 3].opcode == OP_VAR_VALUE
	  && SYMBOL_DOMAIN (exp->elts[pc + 5].symbol) == UNDEF_DOMAIN)
	*pos += 7;
      else
	{
	  *pos += 3;
	  struct value *lhs = resolve_subexp (expp, pos, 0, NULL,
					      parse_completion, tracker);
	  struct type *lhstype = ada_check_typedef (value_type (lhs));
	  array_arity = ada_array_arity (lhstype);
	  if (array_arity > 0)
	    array_type = lhstype;
	}
      nargs = longest_to_int (exp->elts[pc + 1].longconst);
      break;

    case UNOP_ADDR:
      *pos += 1;
      resolve_subexp (expp, pos, 0, NULL, parse_completion, tracker);
      break;

    case UNOP_QUAL:
      *pos += 3;
      resolve_subexp (expp, pos, 1, check_typedef (exp->elts[pc + 1].type),
		      parse_completion, tracker);
      break;

    case OP_ATR_MODULUS:
    case OP_ATR_SIZE:
    case OP_ATR_TAG:
    case OP_ATR_FIRST:
    case OP_ATR_LAST:
    case OP_ATR_LENGTH:
    case OP_ATR_POS:
    case OP_ATR_VAL:
    case OP_ATR_MIN:
    case OP_ATR_MAX:
    case TERNOP_IN_RANGE:
    case BINOP_IN_BOUNDS:
    case UNOP_IN_RANGE:
    case OP_AGGREGATE:
    case OP_OTHERS:
    case OP_CHOICES:
    case OP_POSITIONAL:
    case OP_DISCRETE_RANGE:
    case OP_NAME:
      ada_forward_operator_length (exp, pc, &oplen, &nargs);
      *pos += oplen;
      break;

    case BINOP_ASSIGN:
      {
	struct value *arg1;

	*pos += 1;
	arg1 = resolve_subexp (expp, pos, 0, NULL, parse_completion, tracker);
	if (arg1 == NULL)
	  resolve_subexp (expp, pos, 1, NULL, parse_completion, tracker);
	else
	  resolve_subexp (expp, pos, 1, value_type (arg1), parse_completion,
			  tracker);
	break;
      }

    case UNOP_CAST:
      *pos += 3;
      nargs = 1;
      break;

    case BINOP_ADD:
    case BINOP_SUB:
    case BINOP_MUL:
    case BINOP_DIV:
    case BINOP_REM:
    case BINOP_MOD:
    case BINOP_EXP:
    case BINOP_CONCAT:
    case BINOP_LOGICAL_AND:
    case BINOP_LOGICAL_OR:
    case BINOP_BITWISE_AND:
    case BINOP_BITWISE_IOR:
    case BINOP_BITWISE_XOR:

    case BINOP_EQUAL:
    case BINOP_NOTEQUAL:
    case BINOP_LESS:
    case BINOP_GTR:
    case BINOP_LEQ:
    case BINOP_GEQ:

    case BINOP_REPEAT:
    case BINOP_SUBSCRIPT:
    case BINOP_COMMA:
      *pos += 1;
      nargs = 2;
      break;

    case UNOP_NEG:
    case UNOP_PLUS:
    case UNOP_LOGICAL_NOT:
    case UNOP_ABS:
    case UNOP_IND:
      *pos += 1;
      nargs = 1;
      break;

    case OP_LONG:
    case OP_FLOAT:
    case OP_VAR_VALUE:
    case OP_VAR_MSYM_VALUE:
      *pos += 4;
      break;

    case OP_TYPE:
    case OP_BOOL:
    case OP_LAST:
    case OP_INTERNALVAR:
      *pos += 3;
      break;

    case UNOP_MEMVAL:
      *pos += 3;
      nargs = 1;
      break;

    case OP_REGISTER:
      *pos += 4 + BYTES_TO_EXP_ELEM (exp->elts[pc + 1].longconst + 1);
      break;

    case STRUCTOP_STRUCT:
      *pos += 4 + BYTES_TO_EXP_ELEM (exp->elts[pc + 1].longconst + 1);
      nargs = 1;
      break;

    case TERNOP_SLICE:
      *pos += 1;
      nargs = 3;
      break;

    case OP_STRING:
      break;

    default:
      error (_("Unexpected operator during name resolution"));
    }

  argvec = XALLOCAVEC (struct value *, nargs + 1);
  for (i = 0; i < nargs; i += 1)
    {
      struct type *subtype = nullptr;
      if (i < array_arity)
	subtype = ada_index_type (array_type, i + 1, "array type");
      argvec[i] = resolve_subexp (expp, pos, 1, subtype, parse_completion,
				  tracker);
    }
  argvec[i] = NULL;
  exp = expp->get ();

  /* Pass two: perform any resolution on principal operator.  */
  switch (op)
    {
    default:
      break;

    case OP_VAR_VALUE:
      if (SYMBOL_DOMAIN (exp->elts[pc + 2].symbol) == UNDEF_DOMAIN)
	{
	  std::vector<struct block_symbol> candidates;
	  int n_candidates;

	  n_candidates =
	    ada_lookup_symbol_list (exp->elts[pc + 2].symbol->linkage_name (),
				    exp->elts[pc + 1].block, VAR_DOMAIN,
				    &candidates);

	  if (n_candidates > 1)
	    {
	      /* Types tend to get re-introduced locally, so if there
		 are any local symbols that are not types, first filter
		 out all types.  */
	      int j;
	      for (j = 0; j < n_candidates; j += 1)
		switch (SYMBOL_CLASS (candidates[j].symbol))
		  {
		  case LOC_REGISTER:
		  case LOC_ARG:
		  case LOC_REF_ARG:
		  case LOC_REGPARM_ADDR:
		  case LOC_LOCAL:
		  case LOC_COMPUTED:
		    goto FoundNonType;
		  default:
		    break;
		  }
	    FoundNonType:
	      if (j < n_candidates)
		{
		  j = 0;
		  while (j < n_candidates)
		    {
		      if (SYMBOL_CLASS (candidates[j].symbol) == LOC_TYPEDEF)
			{
			  candidates[j] = candidates[n_candidates - 1];
			  n_candidates -= 1;
			}
		      else
			j += 1;
		    }
		}
	    }

	  if (n_candidates == 0)
	    error (_("No definition found for %s"),
		   exp->elts[pc + 2].symbol->print_name ());
	  else if (n_candidates == 1)
	    i = 0;
	  else if (deprocedure_p
		   && !is_nonfunction (candidates.data (), n_candidates))
	    {
	      i = ada_resolve_function
		(candidates.data (), n_candidates, NULL, 0,
		 exp->elts[pc + 2].symbol->linkage_name (),
		 context_type, parse_completion);
	      if (i < 0)
		error (_("Could not find a match for %s"),
		       exp->elts[pc + 2].symbol->print_name ());
	    }
	  else
	    {
	      printf_filtered (_("Multiple matches for %s\n"),
			       exp->elts[pc + 2].symbol->print_name ());
	      user_select_syms (candidates.data (), n_candidates, 1);
	      i = 0;
	    }

	  exp->elts[pc + 1].block = candidates[i].block;
	  exp->elts[pc + 2].symbol = candidates[i].symbol;
	  tracker->update (candidates[i]);
	}

      if (deprocedure_p
	  && (SYMBOL_TYPE (exp->elts[pc + 2].symbol)->code ()
	      == TYPE_CODE_FUNC))
	{
	  replace_operator_with_call (expp, pc, 0, 4,
				      exp->elts[pc + 2].symbol,
				      exp->elts[pc + 1].block);
	  exp = expp->get ();
	}
      break;

    case OP_FUNCALL:
      {
	if (exp->elts[pc + 3].opcode == OP_VAR_VALUE
	    && SYMBOL_DOMAIN (exp->elts[pc + 5].symbol) == UNDEF_DOMAIN)
	  {
	    std::vector<struct block_symbol> candidates;
	    int n_candidates;

	    n_candidates =
	      ada_lookup_symbol_list (exp->elts[pc + 5].symbol->linkage_name (),
				      exp->elts[pc + 4].block, VAR_DOMAIN,
				      &candidates);

	    if (n_candidates == 1)
	      i = 0;
	    else
	      {
		i = ada_resolve_function
		  (candidates.data (), n_candidates,
		   argvec, nargs,
		   exp->elts[pc + 5].symbol->linkage_name (),
		   context_type, parse_completion);
		if (i < 0)
		  error (_("Could not find a match for %s"),
			 exp->elts[pc + 5].symbol->print_name ());
	      }

	    exp->elts[pc + 4].block = candidates[i].block;
	    exp->elts[pc + 5].symbol = candidates[i].symbol;
	    tracker->update (candidates[i]);
	  }
      }
      break;
    case BINOP_ADD:
    case BINOP_SUB:
    case BINOP_MUL:
    case BINOP_DIV:
    case BINOP_REM:
    case BINOP_MOD:
    case BINOP_CONCAT:
    case BINOP_BITWISE_AND:
    case BINOP_BITWISE_IOR:
    case BINOP_BITWISE_XOR:
    case BINOP_EQUAL:
    case BINOP_NOTEQUAL:
    case BINOP_LESS:
    case BINOP_GTR:
    case BINOP_LEQ:
    case BINOP_GEQ:
    case BINOP_EXP:
    case UNOP_NEG:
    case UNOP_PLUS:
    case UNOP_LOGICAL_NOT:
    case UNOP_ABS:
      if (possible_user_operator_p (op, argvec))
	{
	  std::vector<struct block_symbol> candidates;
	  int n_candidates;

	  n_candidates =
	    ada_lookup_symbol_list (ada_decoded_op_name (op),
				    NULL, VAR_DOMAIN,
				    &candidates);

	  i = ada_resolve_function (candidates.data (), n_candidates, argvec,
				    nargs, ada_decoded_op_name (op), NULL,
				    parse_completion);
	  if (i < 0)
	    break;

	  replace_operator_with_call (expp, pc, nargs, 1,
				      candidates[i].symbol,
				      candidates[i].block);
	  exp = expp->get ();
	}
      break;

    case OP_TYPE:
    case OP_REGISTER:
      return NULL;
    }

  *pos = pc;
  if (exp->elts[pc].opcode == OP_VAR_MSYM_VALUE)
    return evaluate_var_msym_value (EVAL_AVOID_SIDE_EFFECTS,
				    exp->elts[pc + 1].objfile,
				    exp->elts[pc + 2].msymbol);
  else
    return evaluate_subexp_type (exp, pos);
}

/* Return non-zero if formal type FTYPE matches actual type ATYPE.  If
   MAY_DEREF is non-zero, the formal may be a pointer and the actual
   a non-pointer.  */
/* The term "match" here is rather loose.  The match is heuristic and
   liberal.  */

static int
ada_type_match (struct type *ftype, struct type *atype, int may_deref)
{
  ftype = ada_check_typedef (ftype);
  atype = ada_check_typedef (atype);

  if (ftype->code () == TYPE_CODE_REF)
    ftype = TYPE_TARGET_TYPE (ftype);
  if (atype->code () == TYPE_CODE_REF)
    atype = TYPE_TARGET_TYPE (atype);

  switch (ftype->code ())
    {
    default:
      return ftype->code () == atype->code ();
    case TYPE_CODE_PTR:
      if (atype->code () == TYPE_CODE_PTR)
	return ada_type_match (TYPE_TARGET_TYPE (ftype),
			       TYPE_TARGET_TYPE (atype), 0);
      else
	return (may_deref
		&& ada_type_match (TYPE_TARGET_TYPE (ftype), atype, 0));
    case TYPE_CODE_INT:
    case TYPE_CODE_ENUM:
    case TYPE_CODE_RANGE:
      switch (atype->code ())
	{
	case TYPE_CODE_INT:
	case TYPE_CODE_ENUM:
	case TYPE_CODE_RANGE:
	  return 1;
	default:
	  return 0;
	}

    case TYPE_CODE_ARRAY:
      return (atype->code () == TYPE_CODE_ARRAY
	      || ada_is_array_descriptor_type (atype));

    case TYPE_CODE_STRUCT:
      if (ada_is_array_descriptor_type (ftype))
	return (atype->code () == TYPE_CODE_ARRAY
		|| ada_is_array_descriptor_type (atype));
      else
	return (atype->code () == TYPE_CODE_STRUCT
		&& !ada_is_array_descriptor_type (atype));

    case TYPE_CODE_UNION:
    case TYPE_CODE_FLT:
      return (atype->code () == ftype->code ());
    }
}

/* Return non-zero if the formals of FUNC "sufficiently match" the
   vector of actual argument types ACTUALS of size N_ACTUALS.  FUNC
   may also be an enumeral, in which case it is treated as a 0-
   argument function.  */

static int
ada_args_match (struct symbol *func, struct value **actuals, int n_actuals)
{
  int i;
  struct type *func_type = SYMBOL_TYPE (func);

  if (SYMBOL_CLASS (func) == LOC_CONST
      && func_type->code () == TYPE_CODE_ENUM)
    return (n_actuals == 0);
  else if (func_type == NULL || func_type->code () != TYPE_CODE_FUNC)
    return 0;

  if (func_type->num_fields () != n_actuals)
    return 0;

  for (i = 0; i < n_actuals; i += 1)
    {
      if (actuals[i] == NULL)
	return 0;
      else
	{
	  struct type *ftype = ada_check_typedef (func_type->field (i).type ());
	  struct type *atype = ada_check_typedef (value_type (actuals[i]));

	  if (!ada_type_match (ftype, atype, 1))
	    return 0;
	}
    }
  return 1;
}

/* False iff function type FUNC_TYPE definitely does not produce a value
   compatible with type CONTEXT_TYPE.  Conservatively returns 1 if
   FUNC_TYPE is not a valid function type with a non-null return type
   or an enumerated type.  A null CONTEXT_TYPE indicates any non-void type.  */

static int
return_match (struct type *func_type, struct type *context_type)
{
  struct type *return_type;

  if (func_type == NULL)
    return 1;

  if (func_type->code () == TYPE_CODE_FUNC)
    return_type = get_base_type (TYPE_TARGET_TYPE (func_type));
  else
    return_type = get_base_type (func_type);
  if (return_type == NULL)
    return 1;

  context_type = get_base_type (context_type);

  if (return_type->code () == TYPE_CODE_ENUM)
    return context_type == NULL || return_type == context_type;
  else if (context_type == NULL)
    return return_type->code () != TYPE_CODE_VOID;
  else
    return return_type->code () == context_type->code ();
}


/* Returns the index in SYMS[0..NSYMS-1] that contains  the symbol for the
   function (if any) that matches the types of the NARGS arguments in
   ARGS.  If CONTEXT_TYPE is non-null and there is at least one match
   that returns that type, then eliminate matches that don't.  If
   CONTEXT_TYPE is void and there is at least one match that does not
   return void, eliminate all matches that do.

   Asks the user if there is more than one match remaining.  Returns -1
   if there is no such symbol or none is selected.  NAME is used
   solely for messages.  May re-arrange and modify SYMS in
   the process; the index returned is for the modified vector.  */

static int
ada_resolve_function (struct block_symbol syms[],
		      int nsyms, struct value **args, int nargs,
		      const char *name, struct type *context_type,
		      int parse_completion)
{
  int fallback;
  int k;
  int m;                        /* Number of hits */

  m = 0;
  /* In the first pass of the loop, we only accept functions matching
     context_type.  If none are found, we add a second pass of the loop
     where every function is accepted.  */
  for (fallback = 0; m == 0 && fallback < 2; fallback++)
    {
      for (k = 0; k < nsyms; k += 1)
	{
	  struct type *type = ada_check_typedef (SYMBOL_TYPE (syms[k].symbol));

	  if (ada_args_match (syms[k].symbol, args, nargs)
	      && (fallback || return_match (type, context_type)))
	    {
	      syms[m] = syms[k];
	      m += 1;
	    }
	}
    }

  /* If we got multiple matches, ask the user which one to use.  Don't do this
     interactive thing during completion, though, as the purpose of the
     completion is providing a list of all possible matches.  Prompting the
     user to filter it down would be completely unexpected in this case.  */
  if (m == 0)
    return -1;
  else if (m > 1 && !parse_completion)
    {
      printf_filtered (_("Multiple matches for %s\n"), name);
      user_select_syms (syms, m, 1);
      return 0;
    }
  return 0;
}

/* Replace the operator of length OPLEN at position PC in *EXPP with a call
   on the function identified by SYM and BLOCK, and taking NARGS
   arguments.  Update *EXPP as needed to hold more space.  */

static void
replace_operator_with_call (expression_up *expp, int pc, int nargs,
			    int oplen, struct symbol *sym,
			    const struct block *block)
{
  /* We want to add 6 more elements (3 for funcall, 4 for function
     symbol, -OPLEN for operator being replaced) to the
     expression.  */
  struct expression *exp = expp->get ();
  int save_nelts = exp->nelts;
  int extra_elts = 7 - oplen;
  exp->nelts += extra_elts;

  if (extra_elts > 0)
    exp->resize (exp->nelts);
  memmove (exp->elts + pc + 7, exp->elts + pc + oplen,
	   EXP_ELEM_TO_BYTES (save_nelts - pc - oplen));
  if (extra_elts < 0)
    exp->resize (exp->nelts);

  exp->elts[pc].opcode = exp->elts[pc + 2].opcode = OP_FUNCALL;
  exp->elts[pc + 1].longconst = (LONGEST) nargs;

  exp->elts[pc + 3].opcode = exp->elts[pc + 6].opcode = OP_VAR_VALUE;
  exp->elts[pc + 4].block = block;
  exp->elts[pc + 5].symbol = sym;
}

/* Type-class predicates */

/* True iff TYPE is numeric (i.e., an INT, RANGE (of numeric type),
   or FLOAT).  */

static int
numeric_type_p (struct type *type)
{
  if (type == NULL)
    return 0;
  else
    {
      switch (type->code ())
	{
	case TYPE_CODE_INT:
	case TYPE_CODE_FLT:
	  return 1;
	case TYPE_CODE_RANGE:
	  return (type == TYPE_TARGET_TYPE (type)
		  || numeric_type_p (TYPE_TARGET_TYPE (type)));
	default:
	  return 0;
	}
    }
}

/* True iff TYPE is integral (an INT or RANGE of INTs).  */

static int
integer_type_p (struct type *type)
{
  if (type == NULL)
    return 0;
  else
    {
      switch (type->code ())
	{
	case TYPE_CODE_INT:
	  return 1;
	case TYPE_CODE_RANGE:
	  return (type == TYPE_TARGET_TYPE (type)
		  || integer_type_p (TYPE_TARGET_TYPE (type)));
	default:
	  return 0;
	}
    }
}

/* True iff TYPE is scalar (INT, RANGE, FLOAT, ENUM).  */

static int
scalar_type_p (struct type *type)
{
  if (type == NULL)
    return 0;
  else
    {
      switch (type->code ())
	{
	case TYPE_CODE_INT:
	case TYPE_CODE_RANGE:
	case TYPE_CODE_ENUM:
	case TYPE_CODE_FLT:
	  return 1;
	default:
	  return 0;
	}
    }
}

/* True iff TYPE is discrete (INT, RANGE, ENUM).  */

static int
discrete_type_p (struct type *type)
{
  if (type == NULL)
    return 0;
  else
    {
      switch (type->code ())
	{
	case TYPE_CODE_INT:
	case TYPE_CODE_RANGE:
	case TYPE_CODE_ENUM:
	case TYPE_CODE_BOOL:
	  return 1;
	default:
	  return 0;
	}
    }
}

/* Returns non-zero if OP with operands in the vector ARGS could be
   a user-defined function.  Errs on the side of pre-defined operators
   (i.e., result 0).  */

static int
possible_user_operator_p (enum exp_opcode op, struct value *args[])
{
  struct type *type0 =
    (args[0] == NULL) ? NULL : ada_check_typedef (value_type (args[0]));
  struct type *type1 =
    (args[1] == NULL) ? NULL : ada_check_typedef (value_type (args[1]));

  if (type0 == NULL)
    return 0;

  switch (op)
    {
    default:
      return 0;

    case BINOP_ADD:
    case BINOP_SUB:
    case BINOP_MUL:
    case BINOP_DIV:
      return (!(numeric_type_p (type0) && numeric_type_p (type1)));

    case BINOP_REM:
    case BINOP_MOD:
    case BINOP_BITWISE_AND:
    case BINOP_BITWISE_IOR:
    case BINOP_BITWISE_XOR:
      return (!(integer_type_p (type0) && integer_type_p (type1)));

    case BINOP_EQUAL:
    case BINOP_NOTEQUAL:
    case BINOP_LESS:
    case BINOP_GTR:
    case BINOP_LEQ:
    case BINOP_GEQ:
      return (!(scalar_type_p (type0) && scalar_type_p (type1)));

    case BINOP_CONCAT:
      return !ada_is_array_type (type0) || !ada_is_array_type (type1);

    case BINOP_EXP:
      return (!(numeric_type_p (type0) && integer_type_p (type1)));

    case UNOP_NEG:
    case UNOP_PLUS:
    case UNOP_LOGICAL_NOT:
    case UNOP_ABS:
      return (!numeric_type_p (type0));

    }
}

				/* Renaming */

/* NOTES: 

   1. In the following, we assume that a renaming type's name may
      have an ___XD suffix.  It would be nice if this went away at some
      point.
   2. We handle both the (old) purely type-based representation of 
      renamings and the (new) variable-based encoding.  At some point,
      it is devoutly to be hoped that the former goes away 
      (FIXME: hilfinger-2007-07-09).
   3. Subprogram renamings are not implemented, although the XRS
      suffix is recognized (FIXME: hilfinger-2007-07-09).  */

/* If SYM encodes a renaming, 

       <renaming> renames <renamed entity>,

   sets *LEN to the length of the renamed entity's name,
   *RENAMED_ENTITY to that name (not null-terminated), and *RENAMING_EXPR to
   the string describing the subcomponent selected from the renamed
   entity.  Returns ADA_NOT_RENAMING if SYM does not encode a renaming
   (in which case, the values of *RENAMED_ENTITY, *LEN, and *RENAMING_EXPR
   are undefined).  Otherwise, returns a value indicating the category
   of entity renamed: an object (ADA_OBJECT_RENAMING), exception
   (ADA_EXCEPTION_RENAMING), package (ADA_PACKAGE_RENAMING), or
   subprogram (ADA_SUBPROGRAM_RENAMING).  Does no allocation; the
   strings returned in *RENAMED_ENTITY and *RENAMING_EXPR should not be
   deallocated.  The values of RENAMED_ENTITY, LEN, or RENAMING_EXPR
   may be NULL, in which case they are not assigned.

   [Currently, however, GCC does not generate subprogram renamings.]  */

enum ada_renaming_category
ada_parse_renaming (struct symbol *sym,
		    const char **renamed_entity, int *len, 
		    const char **renaming_expr)
{
  enum ada_renaming_category kind;
  const char *info;
  const char *suffix;

  if (sym == NULL)
    return ADA_NOT_RENAMING;
  switch (SYMBOL_CLASS (sym)) 
    {
    default:
      return ADA_NOT_RENAMING;
    case LOC_LOCAL:
    case LOC_STATIC:
    case LOC_COMPUTED:
    case LOC_OPTIMIZED_OUT:
      info = strstr (sym->linkage_name (), "___XR");
      if (info == NULL)
	return ADA_NOT_RENAMING;
      switch (info[5])
	{
	case '_':
	  kind = ADA_OBJECT_RENAMING;
	  info += 6;
	  break;
	case 'E':
	  kind = ADA_EXCEPTION_RENAMING;
	  info += 7;
	  break;
	case 'P':
	  kind = ADA_PACKAGE_RENAMING;
	  info += 7;
	  break;
	case 'S':
	  kind = ADA_SUBPROGRAM_RENAMING;
	  info += 7;
	  break;
	default:
	  return ADA_NOT_RENAMING;
	}
    }

  if (renamed_entity != NULL)
    *renamed_entity = info;
  suffix = strstr (info, "___XE");
  if (suffix == NULL || suffix == info)
    return ADA_NOT_RENAMING;
  if (len != NULL)
    *len = strlen (info) - strlen (suffix);
  suffix += 5;
  if (renaming_expr != NULL)
    *renaming_expr = suffix;
  return kind;
}

/* Compute the value of the given RENAMING_SYM, which is expected to
   be a symbol encoding a renaming expression.  BLOCK is the block
   used to evaluate the renaming.  */

static struct value *
ada_read_renaming_var_value (struct symbol *renaming_sym,
			     const struct block *block)
{
  const char *sym_name;

  sym_name = renaming_sym->linkage_name ();
  expression_up expr = parse_exp_1 (&sym_name, 0, block, 0);
  return evaluate_expression (expr.get ());
}


				/* Evaluation: Function Calls */

/* Return an lvalue containing the value VAL.  This is the identity on
   lvalues, and otherwise has the side-effect of allocating memory
   in the inferior where a copy of the value contents is copied.  */

static struct value *
ensure_lval (struct value *val)
{
  if (VALUE_LVAL (val) == not_lval
      || VALUE_LVAL (val) == lval_internalvar)
    {
      int len = TYPE_LENGTH (ada_check_typedef (value_type (val)));
      const CORE_ADDR addr =
	value_as_long (value_allocate_space_in_inferior (len));

      VALUE_LVAL (val) = lval_memory;
      set_value_address (val, addr);
      write_memory (addr, value_contents (val), len);
    }

  return val;
}

/* Given ARG, a value of type (pointer or reference to a)*
   structure/union, extract the component named NAME from the ultimate
   target structure/union and return it as a value with its
   appropriate type.

   The routine searches for NAME among all members of the structure itself
   and (recursively) among all members of any wrapper members
   (e.g., '_parent').

   If NO_ERR, then simply return NULL in case of error, rather than
   calling error.  */

static struct value *
ada_value_struct_elt (struct value *arg, const char *name, int no_err)
{
  struct type *t, *t1;
  struct value *v;
  int check_tag;

  v = NULL;
  t1 = t = ada_check_typedef (value_type (arg));
  if (t->code () == TYPE_CODE_REF)
    {
      t1 = TYPE_TARGET_TYPE (t);
      if (t1 == NULL)
	goto BadValue;
      t1 = ada_check_typedef (t1);
      if (t1->code () == TYPE_CODE_PTR)
	{
	  arg = coerce_ref (arg);
	  t = t1;
	}
    }

  while (t->code () == TYPE_CODE_PTR)
    {
      t1 = TYPE_TARGET_TYPE (t);
      if (t1 == NULL)
	goto BadValue;
      t1 = ada_check_typedef (t1);
      if (t1->code () == TYPE_CODE_PTR)
	{
	  arg = value_ind (arg);
	  t = t1;
	}
      else
	break;
    }

  if (t1->code () != TYPE_CODE_STRUCT && t1->code () != TYPE_CODE_UNION)
    goto BadValue;

  if (t1 == t)
    v = ada_search_struct_field (name, arg, 0, t);
  else
    {
      int bit_offset, bit_size, byte_offset;
      struct type *field_type;
      CORE_ADDR address;

      if (t->code () == TYPE_CODE_PTR)
	address = value_address (ada_value_ind (arg));
      else
	address = value_address (ada_coerce_ref (arg));

      /* Check to see if this is a tagged type.  We also need to handle
	 the case where the type is a reference to a tagged type, but
	 we have to be careful to exclude pointers to tagged types.
	 The latter should be shown as usual (as a pointer), whereas
	 a reference should mostly be transparent to the user.  */

      if (ada_is_tagged_type (t1, 0)
	  || (t1->code () == TYPE_CODE_REF
	      && ada_is_tagged_type (TYPE_TARGET_TYPE (t1), 0)))
	{
	  /* We first try to find the searched field in the current type.
	     If not found then let's look in the fixed type.  */

	  if (!find_struct_field (name, t1, 0,
				  &field_type, &byte_offset, &bit_offset,
				  &bit_size, NULL))
	    check_tag = 1;
	  else
	    check_tag = 0;
	}
      else
	check_tag = 0;

      /* Convert to fixed type in all cases, so that we have proper
	 offsets to each field in unconstrained record types.  */
      t1 = ada_to_fixed_type (ada_get_base_type (t1), NULL,
			      address, NULL, check_tag);

      /* Resolve the dynamic type as well.  */
      arg = value_from_contents_and_address (t1, nullptr, address);
      t1 = value_type (arg);

      if (find_struct_field (name, t1, 0,
			     &field_type, &byte_offset, &bit_offset,
			     &bit_size, NULL))
	{
	  if (bit_size != 0)
	    {
	      if (t->code () == TYPE_CODE_REF)
		arg = ada_coerce_ref (arg);
	      else
		arg = ada_value_ind (arg);
	      v = ada_value_primitive_packed_val (arg, NULL, byte_offset,
						  bit_offset, bit_size,
						  field_type);
	    }
	  else
	    v = value_at_lazy (field_type, address + byte_offset);
	}
    }

  if (v != NULL || no_err)
    return v;
  else
    error (_("There is no member named %s."), name);

 BadValue:
  if (no_err)
    return NULL;
  else
    error (_("Attempt to extract a component of "
	     "a value that is not a record."));
}

/* Return the value ACTUAL, converted to be an appropriate value for a
   formal of type FORMAL_TYPE.  Use *SP as a stack pointer for
   allocating any necessary descriptors (fat pointers), or copies of
   values not residing in memory, updating it as needed.  */

struct value *
ada_convert_actual (struct value *actual, struct type *formal_type0)
{
  struct type *actual_type = ada_check_typedef (value_type (actual));
  struct type *formal_type = ada_check_typedef (formal_type0);
  struct type *formal_target =
    formal_type->code () == TYPE_CODE_PTR
    ? ada_check_typedef (TYPE_TARGET_TYPE (formal_type)) : formal_type;
  struct type *actual_target =
    actual_type->code () == TYPE_CODE_PTR
    ? ada_check_typedef (TYPE_TARGET_TYPE (actual_type)) : actual_type;

  if (ada_is_array_descriptor_type (formal_target)
      && actual_target->code () == TYPE_CODE_ARRAY)
    return make_array_descriptor (formal_type, actual);
  else if (formal_type->code () == TYPE_CODE_PTR
	   || formal_type->code () == TYPE_CODE_REF)
    {
      struct value *result;

      if (formal_target->code () == TYPE_CODE_ARRAY
	  && ada_is_array_descriptor_type (actual_target))
	result = desc_data (actual);
      else if (formal_type->code () != TYPE_CODE_PTR)
	{
	  if (VALUE_LVAL (actual) != lval_memory)
	    {
	      struct value *val;

	      actual_type = ada_check_typedef (value_type (actual));
	      val = allocate_value (actual_type);
	      memcpy ((char *) value_contents_raw (val),
		      (char *) value_contents (actual),
		      TYPE_LENGTH (actual_type));
	      actual = ensure_lval (val);
	    }
	  result = value_addr (actual);
	}
      else
	return actual;
      return value_cast_pointers (formal_type, result, 0);
    }
  else if (actual_type->code () == TYPE_CODE_PTR)
    return ada_value_ind (actual);
  else if (ada_is_aligner_type (formal_type))
    {
      /* We need to turn this parameter into an aligner type
	 as well.  */
      struct value *aligner = allocate_value (formal_type);
      struct value *component = ada_value_struct_elt (aligner, "F", 0);

      value_assign_to_component (aligner, component, actual);
      return aligner;
    }

  return actual;
}

/* Convert VALUE (which must be an address) to a CORE_ADDR that is a pointer of
   type TYPE.  This is usually an inefficient no-op except on some targets
   (such as AVR) where the representation of a pointer and an address
   differs.  */

static CORE_ADDR
value_pointer (struct value *value, struct type *type)
{
  unsigned len = TYPE_LENGTH (type);
  gdb_byte *buf = (gdb_byte *) alloca (len);
  CORE_ADDR addr;

  addr = value_address (value);
  gdbarch_address_to_pointer (type->arch (), type, buf, addr);
  addr = extract_unsigned_integer (buf, len, type_byte_order (type));
  return addr;
}


/* Push a descriptor of type TYPE for array value ARR on the stack at
   *SP, updating *SP to reflect the new descriptor.  Return either
   an lvalue representing the new descriptor, or (if TYPE is a pointer-
   to-descriptor type rather than a descriptor type), a struct value *
   representing a pointer to this descriptor.  */

static struct value *
make_array_descriptor (struct type *type, struct value *arr)
{
  struct type *bounds_type = desc_bounds_type (type);
  struct type *desc_type = desc_base_type (type);
  struct value *descriptor = allocate_value (desc_type);
  struct value *bounds = allocate_value (bounds_type);
  int i;

  for (i = ada_array_arity (ada_check_typedef (value_type (arr)));
       i > 0; i -= 1)
    {
      modify_field (value_type (bounds), value_contents_writeable (bounds),
		    ada_array_bound (arr, i, 0),
		    desc_bound_bitpos (bounds_type, i, 0),
		    desc_bound_bitsize (bounds_type, i, 0));
      modify_field (value_type (bounds), value_contents_writeable (bounds),
		    ada_array_bound (arr, i, 1),
		    desc_bound_bitpos (bounds_type, i, 1),
		    desc_bound_bitsize (bounds_type, i, 1));
    }

  bounds = ensure_lval (bounds);

  modify_field (value_type (descriptor),
		value_contents_writeable (descriptor),
		value_pointer (ensure_lval (arr),
			       desc_type->field (0).type ()),
		fat_pntr_data_bitpos (desc_type),
		fat_pntr_data_bitsize (desc_type));

  modify_field (value_type (descriptor),
		value_contents_writeable (descriptor),
		value_pointer (bounds,
			       desc_type->field (1).type ()),
		fat_pntr_bounds_bitpos (desc_type),
		fat_pntr_bounds_bitsize (desc_type));

  descriptor = ensure_lval (descriptor);

  if (type->code () == TYPE_CODE_PTR)
    return value_addr (descriptor);
  else
    return descriptor;
}

				/* Symbol Cache Module */

/* Performance measurements made as of 2010-01-15 indicate that
   this cache does bring some noticeable improvements.  Depending
   on the type of entity being printed, the cache can make it as much
   as an order of magnitude faster than without it.

   The descriptive type DWARF extension has significantly reduced
   the need for this cache, at least when DWARF is being used.  However,
   even in this case, some expensive name-based symbol searches are still
   sometimes necessary - to find an XVZ variable, mostly.  */

/* Initialize the contents of SYM_CACHE.  */

static void
ada_init_symbol_cache (struct ada_symbol_cache *sym_cache)
{
  obstack_init (&sym_cache->cache_space);
  memset (sym_cache->root, '\000', sizeof (sym_cache->root));
}

/* Free the memory used by SYM_CACHE.  */

static void
ada_free_symbol_cache (struct ada_symbol_cache *sym_cache)
{
  obstack_free (&sym_cache->cache_space, NULL);
  xfree (sym_cache);
}

/* Return the symbol cache associated to the given program space PSPACE.
   If not allocated for this PSPACE yet, allocate and initialize one.  */

static struct ada_symbol_cache *
ada_get_symbol_cache (struct program_space *pspace)
{
  struct ada_pspace_data *pspace_data = get_ada_pspace_data (pspace);

  if (pspace_data->sym_cache == NULL)
    {
      pspace_data->sym_cache = XCNEW (struct ada_symbol_cache);
      ada_init_symbol_cache (pspace_data->sym_cache);
    }

  return pspace_data->sym_cache;
}

/* Clear all entries from the symbol cache.  */

static void
ada_clear_symbol_cache (void)
{
  struct ada_symbol_cache *sym_cache
    = ada_get_symbol_cache (current_program_space);

  obstack_free (&sym_cache->cache_space, NULL);
  ada_init_symbol_cache (sym_cache);
}

/* Search our cache for an entry matching NAME and DOMAIN.
   Return it if found, or NULL otherwise.  */

static struct cache_entry **
find_entry (const char *name, domain_enum domain)
{
  struct ada_symbol_cache *sym_cache
    = ada_get_symbol_cache (current_program_space);
  int h = msymbol_hash (name) % HASH_SIZE;
  struct cache_entry **e;

  for (e = &sym_cache->root[h]; *e != NULL; e = &(*e)->next)
    {
      if (domain == (*e)->domain && strcmp (name, (*e)->name) == 0)
	return e;
    }
  return NULL;
}

/* Search the symbol cache for an entry matching NAME and DOMAIN.
   Return 1 if found, 0 otherwise.

   If an entry was found and SYM is not NULL, set *SYM to the entry's
   SYM.  Same principle for BLOCK if not NULL.  */

static int
lookup_cached_symbol (const char *name, domain_enum domain,
		      struct symbol **sym, const struct block **block)
{
  struct cache_entry **e = find_entry (name, domain);

  if (e == NULL)
    return 0;
  if (sym != NULL)
    *sym = (*e)->sym;
  if (block != NULL)
    *block = (*e)->block;
  return 1;
}

/* Assuming that (SYM, BLOCK) is the result of the lookup of NAME
   in domain DOMAIN, save this result in our symbol cache.  */

static void
cache_symbol (const char *name, domain_enum domain, struct symbol *sym,
	      const struct block *block)
{
  struct ada_symbol_cache *sym_cache
    = ada_get_symbol_cache (current_program_space);
  int h;
  struct cache_entry *e;

  /* Symbols for builtin types don't have a block.
     For now don't cache such symbols.  */
  if (sym != NULL && !SYMBOL_OBJFILE_OWNED (sym))
    return;

  /* If the symbol is a local symbol, then do not cache it, as a search
     for that symbol depends on the context.  To determine whether
     the symbol is local or not, we check the block where we found it
     against the global and static blocks of its associated symtab.  */
  if (sym
      && BLOCKVECTOR_BLOCK (SYMTAB_BLOCKVECTOR (symbol_symtab (sym)),
			    GLOBAL_BLOCK) != block
      && BLOCKVECTOR_BLOCK (SYMTAB_BLOCKVECTOR (symbol_symtab (sym)),
			    STATIC_BLOCK) != block)
    return;

  h = msymbol_hash (name) % HASH_SIZE;
  e = XOBNEW (&sym_cache->cache_space, cache_entry);
  e->next = sym_cache->root[h];
  sym_cache->root[h] = e;
  e->name = obstack_strdup (&sym_cache->cache_space, name);
  e->sym = sym;
  e->domain = domain;
  e->block = block;
}

				/* Symbol Lookup */

/* Return the symbol name match type that should be used used when
   searching for all symbols matching LOOKUP_NAME.

   LOOKUP_NAME is expected to be a symbol name after transformation
   for Ada lookups.  */

static symbol_name_match_type
name_match_type_from_name (const char *lookup_name)
{
  return (strstr (lookup_name, "__") == NULL
	  ? symbol_name_match_type::WILD
	  : symbol_name_match_type::FULL);
}

/* Return the result of a standard (literal, C-like) lookup of NAME in
   given DOMAIN, visible from lexical block BLOCK.  */

static struct symbol *
standard_lookup (const char *name, const struct block *block,
		 domain_enum domain)
{
  /* Initialize it just to avoid a GCC false warning.  */
  struct block_symbol sym = {};

  if (lookup_cached_symbol (name, domain, &sym.symbol, NULL))
    return sym.symbol;
  ada_lookup_encoded_symbol (name, block, domain, &sym);
  cache_symbol (name, domain, sym.symbol, sym.block);
  return sym.symbol;
}


/* Non-zero iff there is at least one non-function/non-enumeral symbol
   in the symbol fields of SYMS[0..N-1].  We treat enumerals as functions, 
   since they contend in overloading in the same way.  */
static int
is_nonfunction (struct block_symbol syms[], int n)
{
  int i;

  for (i = 0; i < n; i += 1)
    if (SYMBOL_TYPE (syms[i].symbol)->code () != TYPE_CODE_FUNC
	&& (SYMBOL_TYPE (syms[i].symbol)->code () != TYPE_CODE_ENUM
	    || SYMBOL_CLASS (syms[i].symbol) != LOC_CONST))
      return 1;

  return 0;
}

/* If true (non-zero), then TYPE0 and TYPE1 represent equivalent
   struct types.  Otherwise, they may not.  */

static int
equiv_types (struct type *type0, struct type *type1)
{
  if (type0 == type1)
    return 1;
  if (type0 == NULL || type1 == NULL
      || type0->code () != type1->code ())
    return 0;
  if ((type0->code () == TYPE_CODE_STRUCT
       || type0->code () == TYPE_CODE_ENUM)
      && ada_type_name (type0) != NULL && ada_type_name (type1) != NULL
      && strcmp (ada_type_name (type0), ada_type_name (type1)) == 0)
    return 1;

  return 0;
}

/* True iff SYM0 represents the same entity as SYM1, or one that is
   no more defined than that of SYM1.  */

static int
lesseq_defined_than (struct symbol *sym0, struct symbol *sym1)
{
  if (sym0 == sym1)
    return 1;
  if (SYMBOL_DOMAIN (sym0) != SYMBOL_DOMAIN (sym1)
      || SYMBOL_CLASS (sym0) != SYMBOL_CLASS (sym1))
    return 0;

  switch (SYMBOL_CLASS (sym0))
    {
    case LOC_UNDEF:
      return 1;
    case LOC_TYPEDEF:
      {
	struct type *type0 = SYMBOL_TYPE (sym0);
	struct type *type1 = SYMBOL_TYPE (sym1);
	const char *name0 = sym0->linkage_name ();
	const char *name1 = sym1->linkage_name ();
	int len0 = strlen (name0);

	return
	  type0->code () == type1->code ()
	  && (equiv_types (type0, type1)
	      || (len0 < strlen (name1) && strncmp (name0, name1, len0) == 0
		  && startswith (name1 + len0, "___XV")));
      }
    case LOC_CONST:
      return SYMBOL_VALUE (sym0) == SYMBOL_VALUE (sym1)
	&& equiv_types (SYMBOL_TYPE (sym0), SYMBOL_TYPE (sym1));

    case LOC_STATIC:
      {
	const char *name0 = sym0->linkage_name ();
	const char *name1 = sym1->linkage_name ();
	return (strcmp (name0, name1) == 0
		&& SYMBOL_VALUE_ADDRESS (sym0) == SYMBOL_VALUE_ADDRESS (sym1));
      }

    default:
      return 0;
    }
}

/* Append (SYM,BLOCK,SYMTAB) to the end of the array of struct block_symbol
   records in OBSTACKP.  Do nothing if SYM is a duplicate.  */

static void
add_defn_to_vec (struct obstack *obstackp,
		 struct symbol *sym,
		 const struct block *block)
{
  int i;
  struct block_symbol *prevDefns = defns_collected (obstackp, 0);

  /* Do not try to complete stub types, as the debugger is probably
     already scanning all symbols matching a certain name at the
     time when this function is called.  Trying to replace the stub
     type by its associated full type will cause us to restart a scan
     which may lead to an infinite recursion.  Instead, the client
     collecting the matching symbols will end up collecting several
     matches, with at least one of them complete.  It can then filter
     out the stub ones if needed.  */

  for (i = num_defns_collected (obstackp) - 1; i >= 0; i -= 1)
    {
      if (lesseq_defined_than (sym, prevDefns[i].symbol))
	return;
      else if (lesseq_defined_than (prevDefns[i].symbol, sym))
	{
	  prevDefns[i].symbol = sym;
	  prevDefns[i].block = block;
	  return;
	}
    }

  {
    struct block_symbol info;

    info.symbol = sym;
    info.block = block;
    obstack_grow (obstackp, &info, sizeof (struct block_symbol));
  }
}

/* Number of block_symbol structures currently collected in current vector in
   OBSTACKP.  */

static int
num_defns_collected (struct obstack *obstackp)
{
  return obstack_object_size (obstackp) / sizeof (struct block_symbol);
}

/* Vector of block_symbol structures currently collected in current vector in
   OBSTACKP.  If FINISH, close off the vector and return its final address.  */

static struct block_symbol *
defns_collected (struct obstack *obstackp, int finish)
{
  if (finish)
    return (struct block_symbol *) obstack_finish (obstackp);
  else
    return (struct block_symbol *) obstack_base (obstackp);
}

/* Return a bound minimal symbol matching NAME according to Ada
   decoding rules.  Returns an invalid symbol if there is no such
   minimal symbol.  Names prefixed with "standard__" are handled
   specially: "standard__" is first stripped off, and only static and
   global symbols are searched.  */

struct bound_minimal_symbol
ada_lookup_simple_minsym (const char *name)
{
  struct bound_minimal_symbol result;

  memset (&result, 0, sizeof (result));

  symbol_name_match_type match_type = name_match_type_from_name (name);
  lookup_name_info lookup_name (name, match_type);

  symbol_name_matcher_ftype *match_name
    = ada_get_symbol_name_matcher (lookup_name);

  for (objfile *objfile : current_program_space->objfiles ())
    {
      for (minimal_symbol *msymbol : objfile->msymbols ())
	{
	  if (match_name (msymbol->linkage_name (), lookup_name, NULL)
	      && MSYMBOL_TYPE (msymbol) != mst_solib_trampoline)
	    {
	      result.minsym = msymbol;
	      result.objfile = objfile;
	      break;
	    }
	}
    }

  return result;
}

/* For all subprograms that statically enclose the subprogram of the
   selected frame, add symbols matching identifier NAME in DOMAIN
   and their blocks to the list of data in OBSTACKP, as for
   ada_add_block_symbols (q.v.).   If WILD_MATCH_P, treat as NAME
   with a wildcard prefix.  */

static void
add_symbols_from_enclosing_procs (struct obstack *obstackp,
				  const lookup_name_info &lookup_name,
				  domain_enum domain)
{
}

/* True if TYPE is definitely an artificial type supplied to a symbol
   for which no debugging information was given in the symbol file.  */

static int
is_nondebugging_type (struct type *type)
{
  const char *name = ada_type_name (type);

  return (name != NULL && strcmp (name, "<variable, no debug info>") == 0);
}

/* Return nonzero if TYPE1 and TYPE2 are two enumeration types
   that are deemed "identical" for practical purposes.

   This function assumes that TYPE1 and TYPE2 are both TYPE_CODE_ENUM
   types and that their number of enumerals is identical (in other
   words, type1->num_fields () == type2->num_fields ()).  */

static int
ada_identical_enum_types_p (struct type *type1, struct type *type2)
{
  int i;

  /* The heuristic we use here is fairly conservative.  We consider
     that 2 enumerate types are identical if they have the same
     number of enumerals and that all enumerals have the same
     underlying value and name.  */

  /* All enums in the type should have an identical underlying value.  */
  for (i = 0; i < type1->num_fields (); i++)
    if (TYPE_FIELD_ENUMVAL (type1, i) != TYPE_FIELD_ENUMVAL (type2, i))
      return 0;

  /* All enumerals should also have the same name (modulo any numerical
     suffix).  */
  for (i = 0; i < type1->num_fields (); i++)
    {
      const char *name_1 = TYPE_FIELD_NAME (type1, i);
      const char *name_2 = TYPE_FIELD_NAME (type2, i);
      int len_1 = strlen (name_1);
      int len_2 = strlen (name_2);

      ada_remove_trailing_digits (TYPE_FIELD_NAME (type1, i), &len_1);
      ada_remove_trailing_digits (TYPE_FIELD_NAME (type2, i), &len_2);
      if (len_1 != len_2
	  || strncmp (TYPE_FIELD_NAME (type1, i),
		      TYPE_FIELD_NAME (type2, i),
		      len_1) != 0)
	return 0;
    }

  return 1;
}

/* Return nonzero if all the symbols in SYMS are all enumeral symbols
   that are deemed "identical" for practical purposes.  Sometimes,
   enumerals are not strictly identical, but their types are so similar
   that they can be considered identical.

   For instance, consider the following code:

      type Color is (Black, Red, Green, Blue, White);
      type RGB_Color is new Color range Red .. Blue;

   Type RGB_Color is a subrange of an implicit type which is a copy
   of type Color. If we call that implicit type RGB_ColorB ("B" is
   for "Base Type"), then type RGB_ColorB is a copy of type Color.
   As a result, when an expression references any of the enumeral
   by name (Eg. "print green"), the expression is technically
   ambiguous and the user should be asked to disambiguate. But
   doing so would only hinder the user, since it wouldn't matter
   what choice he makes, the outcome would always be the same.
   So, for practical purposes, we consider them as the same.  */

static int
symbols_are_identical_enums (const std::vector<struct block_symbol> &syms)
{
  int i;

  /* Before performing a thorough comparison check of each type,
     we perform a series of inexpensive checks.  We expect that these
     checks will quickly fail in the vast majority of cases, and thus
     help prevent the unnecessary use of a more expensive comparison.
     Said comparison also expects us to make some of these checks
     (see ada_identical_enum_types_p).  */

  /* Quick check: All symbols should have an enum type.  */
  for (i = 0; i < syms.size (); i++)
    if (SYMBOL_TYPE (syms[i].symbol)->code () != TYPE_CODE_ENUM)
      return 0;

  /* Quick check: They should all have the same value.  */
  for (i = 1; i < syms.size (); i++)
    if (SYMBOL_VALUE (syms[i].symbol) != SYMBOL_VALUE (syms[0].symbol))
      return 0;

  /* Quick check: They should all have the same number of enumerals.  */
  for (i = 1; i < syms.size (); i++)
    if (SYMBOL_TYPE (syms[i].symbol)->num_fields ()
	!= SYMBOL_TYPE (syms[0].symbol)->num_fields ())
      return 0;

  /* All the sanity checks passed, so we might have a set of
     identical enumeration types.  Perform a more complete
     comparison of the type of each symbol.  */
  for (i = 1; i < syms.size (); i++)
    if (!ada_identical_enum_types_p (SYMBOL_TYPE (syms[i].symbol),
				     SYMBOL_TYPE (syms[0].symbol)))
      return 0;

  return 1;
}

/* Remove any non-debugging symbols in SYMS that definitely
   duplicate other symbols in the list (The only case I know of where
   this happens is when object files containing stabs-in-ecoff are
   linked with files containing ordinary ecoff debugging symbols (or no
   debugging symbols)).  Modifies SYMS to squeeze out deleted entries.
   Returns the number of items in the modified list.  */

static int
remove_extra_symbols (std::vector<struct block_symbol> *syms)
{
  int i, j;

  /* We should never be called with less than 2 symbols, as there
     cannot be any extra symbol in that case.  But it's easy to
     handle, since we have nothing to do in that case.  */
  if (syms->size () < 2)
    return syms->size ();

  i = 0;
  while (i < syms->size ())
    {
      int remove_p = 0;

      /* If two symbols have the same name and one of them is a stub type,
	 the get rid of the stub.  */

      if (SYMBOL_TYPE ((*syms)[i].symbol)->is_stub ()
	  && (*syms)[i].symbol->linkage_name () != NULL)
	{
	  for (j = 0; j < syms->size (); j++)
	    {
	      if (j != i
		  && !SYMBOL_TYPE ((*syms)[j].symbol)->is_stub ()
		  && (*syms)[j].symbol->linkage_name () != NULL
		  && strcmp ((*syms)[i].symbol->linkage_name (),
			     (*syms)[j].symbol->linkage_name ()) == 0)
		remove_p = 1;
	    }
	}

      /* Two symbols with the same name, same class and same address
	 should be identical.  */

      else if ((*syms)[i].symbol->linkage_name () != NULL
	  && SYMBOL_CLASS ((*syms)[i].symbol) == LOC_STATIC
	  && is_nondebugging_type (SYMBOL_TYPE ((*syms)[i].symbol)))
	{
	  for (j = 0; j < syms->size (); j += 1)
	    {
	      if (i != j
		  && (*syms)[j].symbol->linkage_name () != NULL
		  && strcmp ((*syms)[i].symbol->linkage_name (),
			     (*syms)[j].symbol->linkage_name ()) == 0
		  && SYMBOL_CLASS ((*syms)[i].symbol)
		       == SYMBOL_CLASS ((*syms)[j].symbol)
		  && SYMBOL_VALUE_ADDRESS ((*syms)[i].symbol)
		  == SYMBOL_VALUE_ADDRESS ((*syms)[j].symbol))
		remove_p = 1;
	    }
	}
      
      if (remove_p)
	syms->erase (syms->begin () + i);
      else
	i += 1;
    }

  /* If all the remaining symbols are identical enumerals, then
     just keep the first one and discard the rest.

     Unlike what we did previously, we do not discard any entry
     unless they are ALL identical.  This is because the symbol
     comparison is not a strict comparison, but rather a practical
     comparison.  If all symbols are considered identical, then
     we can just go ahead and use the first one and discard the rest.
     But if we cannot reduce the list to a single element, we have
     to ask the user to disambiguate anyways.  And if we have to
     present a multiple-choice menu, it's less confusing if the list
     isn't missing some choices that were identical and yet distinct.  */
  if (symbols_are_identical_enums (*syms))
    syms->resize (1);

  return syms->size ();
}

/* Given a type that corresponds to a renaming entity, use the type name
   to extract the scope (package name or function name, fully qualified,
   and following the GNAT encoding convention) where this renaming has been
   defined.  */

static std::string
xget_renaming_scope (struct type *renaming_type)
{
  /* The renaming types adhere to the following convention:
     <scope>__<rename>___<XR extension>.
     So, to extract the scope, we search for the "___XR" extension,
     and then backtrack until we find the first "__".  */

  const char *name = renaming_type->name ();
  const char *suffix = strstr (name, "___XR");
  const char *last;

  /* Now, backtrack a bit until we find the first "__".  Start looking
     at suffix - 3, as the <rename> part is at least one character long.  */

  for (last = suffix - 3; last > name; last--)
    if (last[0] == '_' && last[1] == '_')
      break;

  /* Make a copy of scope and return it.  */
  return std::string (name, last);
}

/* Return nonzero if NAME corresponds to a package name.  */

static int
is_package_name (const char *name)
{
  /* Here, We take advantage of the fact that no symbols are generated
     for packages, while symbols are generated for each function.
     So the condition for NAME represent a package becomes equivalent
     to NAME not existing in our list of symbols.  There is only one
     small complication with library-level functions (see below).  */

  /* If it is a function that has not been defined at library level,
     then we should be able to look it up in the symbols.  */
  if (standard_lookup (name, NULL, VAR_DOMAIN) != NULL)
    return 0;

  /* Library-level function names start with "_ada_".  See if function
     "_ada_" followed by NAME can be found.  */

  /* Do a quick check that NAME does not contain "__", since library-level
     functions names cannot contain "__" in them.  */
  if (strstr (name, "__") != NULL)
    return 0;

  std::string fun_name = string_printf ("_ada_%s", name);

  return (standard_lookup (fun_name.c_str (), NULL, VAR_DOMAIN) == NULL);
}

/* Return nonzero if SYM corresponds to a renaming entity that is
   not visible from FUNCTION_NAME.  */

static int
old_renaming_is_invisible (const struct symbol *sym, const char *function_name)
{
  if (SYMBOL_CLASS (sym) != LOC_TYPEDEF)
    return 0;

  std::string scope = xget_renaming_scope (SYMBOL_TYPE (sym));

  /* If the rename has been defined in a package, then it is visible.  */
  if (is_package_name (scope.c_str ()))
    return 0;

  /* Check that the rename is in the current function scope by checking
     that its name starts with SCOPE.  */

  /* If the function name starts with "_ada_", it means that it is
     a library-level function.  Strip this prefix before doing the
     comparison, as the encoding for the renaming does not contain
     this prefix.  */
  if (startswith (function_name, "_ada_"))
    function_name += 5;

  return !startswith (function_name, scope.c_str ());
}

/* Remove entries from SYMS that corresponds to a renaming entity that
   is not visible from the function associated with CURRENT_BLOCK or
   that is superfluous due to the presence of more specific renaming
   information.  Places surviving symbols in the initial entries of
   SYMS and returns the number of surviving symbols.
   
   Rationale:
   First, in cases where an object renaming is implemented as a
   reference variable, GNAT may produce both the actual reference
   variable and the renaming encoding.  In this case, we discard the
   latter.

   Second, GNAT emits a type following a specified encoding for each renaming
   entity.  Unfortunately, STABS currently does not support the definition
   of types that are local to a given lexical block, so all renamings types
   are emitted at library level.  As a consequence, if an application
   contains two renaming entities using the same name, and a user tries to
   print the value of one of these entities, the result of the ada symbol
   lookup will also contain the wrong renaming type.

   This function partially covers for this limitation by attempting to
   remove from the SYMS list renaming symbols that should be visible
   from CURRENT_BLOCK.  However, there does not seem be a 100% reliable
   method with the current information available.  The implementation
   below has a couple of limitations (FIXME: brobecker-2003-05-12):  
   
      - When the user tries to print a rename in a function while there
	is another rename entity defined in a package:  Normally, the
	rename in the function has precedence over the rename in the
	package, so the latter should be removed from the list.  This is
	currently not the case.
	
      - This function will incorrectly remove valid renames if
	the CURRENT_BLOCK corresponds to a function which symbol name
	has been changed by an "Export" pragma.  As a consequence,
	the user will be unable to print such rename entities.  */

static int
remove_irrelevant_renamings (std::vector<struct block_symbol> *syms,
			     const struct block *current_block)
{
  struct symbol *current_function;
  const char *current_function_name;
  int i;
  int is_new_style_renaming;

  /* If there is both a renaming foo___XR... encoded as a variable and
     a simple variable foo in the same block, discard the latter.
     First, zero out such symbols, then compress.  */
  is_new_style_renaming = 0;
  for (i = 0; i < syms->size (); i += 1)
    {
      struct symbol *sym = (*syms)[i].symbol;
      const struct block *block = (*syms)[i].block;
      const char *name;
      const char *suffix;

      if (sym == NULL || SYMBOL_CLASS (sym) == LOC_TYPEDEF)
	continue;
      name = sym->linkage_name ();
      suffix = strstr (name, "___XR");

      if (suffix != NULL)
	{
	  int name_len = suffix - name;
	  int j;

	  is_new_style_renaming = 1;
	  for (j = 0; j < syms->size (); j += 1)
	    if (i != j && (*syms)[j].symbol != NULL
		&& strncmp (name, (*syms)[j].symbol->linkage_name (),
			    name_len) == 0
		&& block == (*syms)[j].block)
	      (*syms)[j].symbol = NULL;
	}
    }
  if (is_new_style_renaming)
    {
      int j, k;

      for (j = k = 0; j < syms->size (); j += 1)
	if ((*syms)[j].symbol != NULL)
	    {
	      (*syms)[k] = (*syms)[j];
	      k += 1;
	    }
      return k;
    }

  /* Extract the function name associated to CURRENT_BLOCK.
     Abort if unable to do so.  */

  if (current_block == NULL)
    return syms->size ();

  current_function = block_linkage_function (current_block);
  if (current_function == NULL)
    return syms->size ();

  current_function_name = current_function->linkage_name ();
  if (current_function_name == NULL)
    return syms->size ();

  /* Check each of the symbols, and remove it from the list if it is
     a type corresponding to a renaming that is out of the scope of
     the current block.  */

  i = 0;
  while (i < syms->size ())
    {
      if (ada_parse_renaming ((*syms)[i].symbol, NULL, NULL, NULL)
	  == ADA_OBJECT_RENAMING
	  && old_renaming_is_invisible ((*syms)[i].symbol,
					current_function_name))
	syms->erase (syms->begin () + i);
      else
	i += 1;
    }

  return syms->size ();
}

/* Add to OBSTACKP all symbols from BLOCK (and its super-blocks)
   whose name and domain match NAME and DOMAIN respectively.
   If no match was found, then extend the search to "enclosing"
   routines (in other words, if we're inside a nested function,
   search the symbols defined inside the enclosing functions).
   If WILD_MATCH_P is nonzero, perform the naming matching in
   "wild" mode (see function "wild_match" for more info).

   Note: This function assumes that OBSTACKP has 0 (zero) element in it.  */

static void
ada_add_local_symbols (struct obstack *obstackp,
		       const lookup_name_info &lookup_name,
		       const struct block *block, domain_enum domain)
{
  int block_depth = 0;

  while (block != NULL)
    {
      block_depth += 1;
      ada_add_block_symbols (obstackp, block, lookup_name, domain, NULL);

      /* If we found a non-function match, assume that's the one.  */
      if (is_nonfunction (defns_collected (obstackp, 0),
			  num_defns_collected (obstackp)))
	return;

      block = BLOCK_SUPERBLOCK (block);
    }

  /* If no luck so far, try to find NAME as a local symbol in some lexically
     enclosing subprogram.  */
  if (num_defns_collected (obstackp) == 0 && block_depth > 2)
    add_symbols_from_enclosing_procs (obstackp, lookup_name, domain);
}

/* An object of this type is used as the user_data argument when
   calling the map_matching_symbols method.  */

struct match_data
{
  struct objfile *objfile;
  struct obstack *obstackp;
  struct symbol *arg_sym;
  int found_sym;
};

/* A callback for add_nonlocal_symbols that adds symbol, found in BSYM,
   to a list of symbols.  DATA is a pointer to a struct match_data *
   containing the obstack that collects the symbol list, the file that SYM
   must come from, a flag indicating whether a non-argument symbol has
   been found in the current block, and the last argument symbol
   passed in SYM within the current block (if any).  When SYM is null,
   marking the end of a block, the argument symbol is added if no
   other has been found.  */

static bool
aux_add_nonlocal_symbols (struct block_symbol *bsym,
			  struct match_data *data)
{
  const struct block *block = bsym->block;
  struct symbol *sym = bsym->symbol;

  if (sym == NULL)
    {
      if (!data->found_sym && data->arg_sym != NULL) 
	add_defn_to_vec (data->obstackp,
			 fixup_symbol_section (data->arg_sym, data->objfile),
			 block);
      data->found_sym = 0;
      data->arg_sym = NULL;
    }
  else 
    {
      if (SYMBOL_CLASS (sym) == LOC_UNRESOLVED)
	return true;
      else if (SYMBOL_IS_ARGUMENT (sym))
	data->arg_sym = sym;
      else
	{
	  data->found_sym = 1;
	  add_defn_to_vec (data->obstackp,
			   fixup_symbol_section (sym, data->objfile),
			   block);
	}
    }
  return true;
}

/* Helper for add_nonlocal_symbols.  Find symbols in DOMAIN which are
   targeted by renamings matching LOOKUP_NAME in BLOCK.  Add these
   symbols to OBSTACKP.  Return whether we found such symbols.  */

static int
ada_add_block_renamings (struct obstack *obstackp,
			 const struct block *block,
			 const lookup_name_info &lookup_name,
			 domain_enum domain)
{
  struct using_direct *renaming;
  int defns_mark = num_defns_collected (obstackp);

  symbol_name_matcher_ftype *name_match
    = ada_get_symbol_name_matcher (lookup_name);

  for (renaming = block_using (block);
       renaming != NULL;
       renaming = renaming->next)
    {
      const char *r_name;

      /* Avoid infinite recursions: skip this renaming if we are actually
	 already traversing it.

	 Currently, symbol lookup in Ada don't use the namespace machinery from
	 C++/Fortran support: skip namespace imports that use them.  */
      if (renaming->searched
	  || (renaming->import_src != NULL
	      && renaming->import_src[0] != '\0')
	  || (renaming->import_dest != NULL
	      && renaming->import_dest[0] != '\0'))
	continue;
      renaming->searched = 1;

      /* TODO: here, we perform another name-based symbol lookup, which can
	 pull its own multiple overloads.  In theory, we should be able to do
	 better in this case since, in DWARF, DW_AT_import is a DIE reference,
	 not a simple name.  But in order to do this, we would need to enhance
	 the DWARF reader to associate a symbol to this renaming, instead of a
	 name.  So, for now, we do something simpler: re-use the C++/Fortran
	 namespace machinery.  */
      r_name = (renaming->alias != NULL
		? renaming->alias
		: renaming->declaration);
      if (name_match (r_name, lookup_name, NULL))
	{
	  lookup_name_info decl_lookup_name (renaming->declaration,
					     lookup_name.match_type ());
	  ada_add_all_symbols (obstackp, block, decl_lookup_name, domain,
			       1, NULL);
	}
      renaming->searched = 0;
    }
  return num_defns_collected (obstackp) != defns_mark;
}

/* Implements compare_names, but only applying the comparision using
   the given CASING.  */

static int
compare_names_with_case (const char *string1, const char *string2,
			 enum case_sensitivity casing)
{
  while (*string1 != '\0' && *string2 != '\0')
    {
      char c1, c2;

      if (isspace (*string1) || isspace (*string2))
	return strcmp_iw_ordered (string1, string2);

      if (casing == case_sensitive_off)
	{
	  c1 = tolower (*string1);
	  c2 = tolower (*string2);
	}
      else
	{
	  c1 = *string1;
	  c2 = *string2;
	}
      if (c1 != c2)
	break;

      string1 += 1;
      string2 += 1;
    }

  switch (*string1)
    {
    case '(':
      return strcmp_iw_ordered (string1, string2);
    case '_':
      if (*string2 == '\0')
	{
	  if (is_name_suffix (string1))
	    return 0;
	  else
	    return 1;
	}
      /* FALLTHROUGH */
    default:
      if (*string2 == '(')
	return strcmp_iw_ordered (string1, string2);
      else
	{
	  if (casing == case_sensitive_off)
	    return tolower (*string1) - tolower (*string2);
	  else
	    return *string1 - *string2;
	}
    }
}

/* Compare STRING1 to STRING2, with results as for strcmp.
   Compatible with strcmp_iw_ordered in that...

       strcmp_iw_ordered (STRING1, STRING2) <= 0

   ... implies...

       compare_names (STRING1, STRING2) <= 0

   (they may differ as to what symbols compare equal).  */

static int
compare_names (const char *string1, const char *string2)
{
  int result;

  /* Similar to what strcmp_iw_ordered does, we need to perform
     a case-insensitive comparison first, and only resort to
     a second, case-sensitive, comparison if the first one was
     not sufficient to differentiate the two strings.  */

  result = compare_names_with_case (string1, string2, case_sensitive_off);
  if (result == 0)
    result = compare_names_with_case (string1, string2, case_sensitive_on);

  return result;
}

/* Convenience function to get at the Ada encoded lookup name for
   LOOKUP_NAME, as a C string.  */

static const char *
ada_lookup_name (const lookup_name_info &lookup_name)
{
  return lookup_name.ada ().lookup_name ().c_str ();
}

/* Add to OBSTACKP all non-local symbols whose name and domain match
   LOOKUP_NAME and DOMAIN respectively.  The search is performed on
   GLOBAL_BLOCK symbols if GLOBAL is non-zero, or on STATIC_BLOCK
   symbols otherwise.  */

static void
add_nonlocal_symbols (struct obstack *obstackp,
		      const lookup_name_info &lookup_name,
		      domain_enum domain, int global)
{
  struct match_data data;

  memset (&data, 0, sizeof data);
  data.obstackp = obstackp;

  bool is_wild_match = lookup_name.ada ().wild_match_p ();

  auto callback = [&] (struct block_symbol *bsym)
    {
      return aux_add_nonlocal_symbols (bsym, &data);
    };

  for (objfile *objfile : current_program_space->objfiles ())
    {
      data.objfile = objfile;

      objfile->sf->qf->map_matching_symbols (objfile, lookup_name,
					     domain, global, callback,
					     (is_wild_match
					      ? NULL : compare_names));

      for (compunit_symtab *cu : objfile->compunits ())
	{
	  const struct block *global_block
	    = BLOCKVECTOR_BLOCK (COMPUNIT_BLOCKVECTOR (cu), GLOBAL_BLOCK);

	  if (ada_add_block_renamings (obstackp, global_block, lookup_name,
				       domain))
	    data.found_sym = 1;
	}
    }

  if (num_defns_collected (obstackp) == 0 && global && !is_wild_match)
    {
      const char *name = ada_lookup_name (lookup_name);
      std::string bracket_name = std::string ("<_ada_") + name + '>';
      lookup_name_info name1 (bracket_name, symbol_name_match_type::FULL);

      for (objfile *objfile : current_program_space->objfiles ())
	{
	  data.objfile = objfile;
	  objfile->sf->qf->map_matching_symbols (objfile, name1,
						 domain, global, callback,
						 compare_names);
	}
    }      	
}

/* Find symbols in DOMAIN matching LOOKUP_NAME, in BLOCK and, if
   FULL_SEARCH is non-zero, enclosing scope and in global scopes,
   returning the number of matches.  Add these to OBSTACKP.

   When FULL_SEARCH is non-zero, any non-function/non-enumeral
   symbol match within the nest of blocks whose innermost member is BLOCK,
   is the one match returned (no other matches in that or
   enclosing blocks is returned).  If there are any matches in or
   surrounding BLOCK, then these alone are returned.

   Names prefixed with "standard__" are handled specially:
   "standard__" is first stripped off (by the lookup_name
   constructor), and only static and global symbols are searched.

   If MADE_GLOBAL_LOOKUP_P is non-null, set it before return to whether we had
   to lookup global symbols.  */

static void
ada_add_all_symbols (struct obstack *obstackp,
		     const struct block *block,
		     const lookup_name_info &lookup_name,
		     domain_enum domain,
		     int full_search,
		     int *made_global_lookup_p)
{
  struct symbol *sym;

  if (made_global_lookup_p)
    *made_global_lookup_p = 0;

  /* Special case: If the user specifies a symbol name inside package
     Standard, do a non-wild matching of the symbol name without
     the "standard__" prefix.  This was primarily introduced in order
     to allow the user to specifically access the standard exceptions
     using, for instance, Standard.Constraint_Error when Constraint_Error
     is ambiguous (due to the user defining its own Constraint_Error
     entity inside its program).  */
  if (lookup_name.ada ().standard_p ())
    block = NULL;

  /* Check the non-global symbols.  If we have ANY match, then we're done.  */

  if (block != NULL)
    {
      if (full_search)
	ada_add_local_symbols (obstackp, lookup_name, block, domain);
      else
	{
	  /* In the !full_search case we're are being called by
	     iterate_over_symbols, and we don't want to search
	     superblocks.  */
	  ada_add_block_symbols (obstackp, block, lookup_name, domain, NULL);
	}
      if (num_defns_collected (obstackp) > 0 || !full_search)
	return;
    }

  /* No non-global symbols found.  Check our cache to see if we have
     already performed this search before.  If we have, then return
     the same result.  */

  if (lookup_cached_symbol (ada_lookup_name (lookup_name),
			    domain, &sym, &block))
    {
      if (sym != NULL)
	add_defn_to_vec (obstackp, sym, block);
      return;
    }

  if (made_global_lookup_p)
    *made_global_lookup_p = 1;

  /* Search symbols from all global blocks.  */
 
  add_nonlocal_symbols (obstackp, lookup_name, domain, 1);

  /* Now add symbols from all per-file blocks if we've gotten no hits
     (not strictly correct, but perhaps better than an error).  */

  if (num_defns_collected (obstackp) == 0)
    add_nonlocal_symbols (obstackp, lookup_name, domain, 0);
}

/* Find symbols in DOMAIN matching LOOKUP_NAME, in BLOCK and, if FULL_SEARCH
   is non-zero, enclosing scope and in global scopes, returning the number of
   matches.
   Fills *RESULTS with (SYM,BLOCK) tuples, indicating the symbols
   found and the blocks and symbol tables (if any) in which they were
   found.

   When full_search is non-zero, any non-function/non-enumeral
   symbol match within the nest of blocks whose innermost member is BLOCK,
   is the one match returned (no other matches in that or
   enclosing blocks is returned).  If there are any matches in or
   surrounding BLOCK, then these alone are returned.

   Names prefixed with "standard__" are handled specially: "standard__"
   is first stripped off, and only static and global symbols are searched.  */

static int
ada_lookup_symbol_list_worker (const lookup_name_info &lookup_name,
			       const struct block *block,
			       domain_enum domain,
			       std::vector<struct block_symbol> *results,
			       int full_search)
{
  int syms_from_global_search;
  int ndefns;
  auto_obstack obstack;

  ada_add_all_symbols (&obstack, block, lookup_name,
		       domain, full_search, &syms_from_global_search);

  ndefns = num_defns_collected (&obstack);

  struct block_symbol *base = defns_collected (&obstack, 1);
  for (int i = 0; i < ndefns; ++i)
    results->push_back (base[i]);

  ndefns = remove_extra_symbols (results);

  if (ndefns == 0 && full_search && syms_from_global_search)
    cache_symbol (ada_lookup_name (lookup_name), domain, NULL, NULL);

  if (ndefns == 1 && full_search && syms_from_global_search)
    cache_symbol (ada_lookup_name (lookup_name), domain,
		  (*results)[0].symbol, (*results)[0].block);

  ndefns = remove_irrelevant_renamings (results, block);

  return ndefns;
}

/* Find symbols in DOMAIN matching NAME, in BLOCK and enclosing scope and
   in global scopes, returning the number of matches, and filling *RESULTS
   with (SYM,BLOCK) tuples.

   See ada_lookup_symbol_list_worker for further details.  */

int
ada_lookup_symbol_list (const char *name, const struct block *block,
			domain_enum domain,
			std::vector<struct block_symbol> *results)
{
  symbol_name_match_type name_match_type = name_match_type_from_name (name);
  lookup_name_info lookup_name (name, name_match_type);

  return ada_lookup_symbol_list_worker (lookup_name, block, domain, results, 1);
}

/* The result is as for ada_lookup_symbol_list with FULL_SEARCH set
   to 1, but choosing the first symbol found if there are multiple
   choices.

   The result is stored in *INFO, which must be non-NULL.
   If no match is found, INFO->SYM is set to NULL.  */

void
ada_lookup_encoded_symbol (const char *name, const struct block *block,
			   domain_enum domain,
			   struct block_symbol *info)
{
  /* Since we already have an encoded name, wrap it in '<>' to force a
     verbatim match.  Otherwise, if the name happens to not look like
     an encoded name (because it doesn't include a "__"),
     ada_lookup_name_info would re-encode/fold it again, and that
     would e.g., incorrectly lowercase object renaming names like
     "R28b" -> "r28b".  */
  std::string verbatim = add_angle_brackets (name);

  gdb_assert (info != NULL);
  *info = ada_lookup_symbol (verbatim.c_str (), block, domain);
}

/* Return a symbol in DOMAIN matching NAME, in BLOCK0 and enclosing
   scope and in global scopes, or NULL if none.  NAME is folded and
   encoded first.  Otherwise, the result is as for ada_lookup_symbol_list,
   choosing the first symbol if there are multiple choices.  */

struct block_symbol
ada_lookup_symbol (const char *name, const struct block *block0,
		   domain_enum domain)
{
  std::vector<struct block_symbol> candidates;
  int n_candidates;

  n_candidates = ada_lookup_symbol_list (name, block0, domain, &candidates);

  if (n_candidates == 0)
    return {};

  block_symbol info = candidates[0];
  info.symbol = fixup_symbol_section (info.symbol, NULL);
  return info;
}


/* True iff STR is a possible encoded suffix of a normal Ada name
   that is to be ignored for matching purposes.  Suffixes of parallel
   names (e.g., XVE) are not included here.  Currently, the possible suffixes
   are given by any of the regular expressions:

   [.$][0-9]+       [nested subprogram suffix, on platforms such as GNU/Linux]
   ___[0-9]+        [nested subprogram suffix, on platforms such as HP/UX]
   TKB              [subprogram suffix for task bodies]
   _E[0-9]+[bs]$    [protected object entry suffixes]
   (X[nb]*)?((\$|__)[0-9](_?[0-9]+)|___(JM|LJM|X([FDBUP].*|R[^T]?)))?$

   Also, any leading "__[0-9]+" sequence is skipped before the suffix
   match is performed.  This sequence is used to differentiate homonyms,
   is an optional part of a valid name suffix.  */

static int
is_name_suffix (const char *str)
{
  int k;
  const char *matching;
  const int len = strlen (str);

  /* Skip optional leading __[0-9]+.  */

  if (len > 3 && str[0] == '_' && str[1] == '_' && isdigit (str[2]))
    {
      str += 3;
      while (isdigit (str[0]))
	str += 1;
    }
  
  /* [.$][0-9]+ */

  if (str[0] == '.' || str[0] == '$')
    {
      matching = str + 1;
      while (isdigit (matching[0]))
	matching += 1;
      if (matching[0] == '\0')
	return 1;
    }

  /* ___[0-9]+ */

  if (len > 3 && str[0] == '_' && str[1] == '_' && str[2] == '_')
    {
      matching = str + 3;
      while (isdigit (matching[0]))
	matching += 1;
      if (matching[0] == '\0')
	return 1;
    }

  /* "TKB" suffixes are used for subprograms implementing task bodies.  */

  if (strcmp (str, "TKB") == 0)
    return 1;

#if 0
  /* FIXME: brobecker/2005-09-23: Protected Object subprograms end
     with a N at the end.  Unfortunately, the compiler uses the same
     convention for other internal types it creates.  So treating
     all entity names that end with an "N" as a name suffix causes
     some regressions.  For instance, consider the case of an enumerated
     type.  To support the 'Image attribute, it creates an array whose
     name ends with N.
     Having a single character like this as a suffix carrying some
     information is a bit risky.  Perhaps we should change the encoding
     to be something like "_N" instead.  In the meantime, do not do
     the following check.  */
  /* Protected Object Subprograms */
  if (len == 1 && str [0] == 'N')
    return 1;
#endif

  /* _E[0-9]+[bs]$ */
  if (len > 3 && str[0] == '_' && str [1] == 'E' && isdigit (str[2]))
    {
      matching = str + 3;
      while (isdigit (matching[0]))
	matching += 1;
      if ((matching[0] == 'b' || matching[0] == 's')
	  && matching [1] == '\0')
	return 1;
    }

  /* ??? We should not modify STR directly, as we are doing below.  This
     is fine in this case, but may become problematic later if we find
     that this alternative did not work, and want to try matching
     another one from the begining of STR.  Since we modified it, we
     won't be able to find the begining of the string anymore!  */
  if (str[0] == 'X')
    {
      str += 1;
      while (str[0] != '_' && str[0] != '\0')
	{
	  if (str[0] != 'n' && str[0] != 'b')
	    return 0;
	  str += 1;
	}
    }

  if (str[0] == '\000')
    return 1;

  if (str[0] == '_')
    {
      if (str[1] != '_' || str[2] == '\000')
	return 0;
      if (str[2] == '_')
	{
	  if (strcmp (str + 3, "JM") == 0)
	    return 1;
	  /* FIXME: brobecker/2004-09-30: GNAT will soon stop using
	     the LJM suffix in favor of the JM one.  But we will
	     still accept LJM as a valid suffix for a reasonable
	     amount of time, just to allow ourselves to debug programs
	     compiled using an older version of GNAT.  */
	  if (strcmp (str + 3, "LJM") == 0)
	    return 1;
	  if (str[3] != 'X')
	    return 0;
	  if (str[4] == 'F' || str[4] == 'D' || str[4] == 'B'
	      || str[4] == 'U' || str[4] == 'P')
	    return 1;
	  if (str[4] == 'R' && str[5] != 'T')
	    return 1;
	  return 0;
	}
      if (!isdigit (str[2]))
	return 0;
      for (k = 3; str[k] != '\0'; k += 1)
	if (!isdigit (str[k]) && str[k] != '_')
	  return 0;
      return 1;
    }
  if (str[0] == '$' && isdigit (str[1]))
    {
      for (k = 2; str[k] != '\0'; k += 1)
	if (!isdigit (str[k]) && str[k] != '_')
	  return 0;
      return 1;
    }
  return 0;
}

/* Return non-zero if the string starting at NAME and ending before
   NAME_END contains no capital letters.  */

static int
is_valid_name_for_wild_match (const char *name0)
{
  std::string decoded_name = ada_decode (name0);
  int i;

  /* If the decoded name starts with an angle bracket, it means that
     NAME0 does not follow the GNAT encoding format.  It should then
     not be allowed as a possible wild match.  */
  if (decoded_name[0] == '<')
    return 0;

  for (i=0; decoded_name[i] != '\0'; i++)
    if (isalpha (decoded_name[i]) && !islower (decoded_name[i]))
      return 0;

  return 1;
}

/* Advance *NAMEP to next occurrence in the string NAME0 of the TARGET0
   character which could start a simple name.  Assumes that *NAMEP points
   somewhere inside the string beginning at NAME0.  */

static int
advance_wild_match (const char **namep, const char *name0, char target0)
{
  const char *name = *namep;

  while (1)
    {
      char t0, t1;

      t0 = *name;
      if (t0 == '_')
	{
	  t1 = name[1];
	  if ((t1 >= 'a' && t1 <= 'z') || (t1 >= '0' && t1 <= '9'))
	    {
	      name += 1;
	      if (name == name0 + 5 && startswith (name0, "_ada"))
		break;
	      else
		name += 1;
	    }
	  else if (t1 == '_' && ((name[2] >= 'a' && name[2] <= 'z')
				 || name[2] == target0))
	    {
	      name += 2;
	      break;
	    }
	  else if (t1 == '_' && name[2] == 'B' && name[3] == '_')
	    {
	      /* Names like "pkg__B_N__name", where N is a number, are
		 block-local.  We can handle these by simply skipping
		 the "B_" here.  */
	      name += 4;
	    }
	  else
	    return 0;
	}
      else if ((t0 >= 'a' && t0 <= 'z') || (t0 >= '0' && t0 <= '9'))
	name += 1;
      else
	return 0;
    }

  *namep = name;
  return 1;
}

/* Return true iff NAME encodes a name of the form prefix.PATN.
   Ignores any informational suffixes of NAME (i.e., for which
   is_name_suffix is true).  Assumes that PATN is a lower-cased Ada
   simple name.  */

static bool
wild_match (const char *name, const char *patn)
{
  const char *p;
  const char *name0 = name;

  while (1)
    {
      const char *match = name;

      if (*name == *patn)
	{
	  for (name += 1, p = patn + 1; *p != '\0'; name += 1, p += 1)
	    if (*p != *name)
	      break;
	  if (*p == '\0' && is_name_suffix (name))
	    return match == name0 || is_valid_name_for_wild_match (name0);

	  if (name[-1] == '_')
	    name -= 1;
	}
      if (!advance_wild_match (&name, name0, *patn))
	return false;
    }
}

/* Add symbols from BLOCK matching LOOKUP_NAME in DOMAIN to vector
   *defn_symbols, updating the list of symbols in OBSTACKP (if
   necessary).  OBJFILE is the section containing BLOCK.  */

static void
ada_add_block_symbols (struct obstack *obstackp,
		       const struct block *block,
		       const lookup_name_info &lookup_name,
		       domain_enum domain, struct objfile *objfile)
{
  struct block_iterator iter;
  /* A matching argument symbol, if any.  */
  struct symbol *arg_sym;
  /* Set true when we find a matching non-argument symbol.  */
  int found_sym;
  struct symbol *sym;

  arg_sym = NULL;
  found_sym = 0;
  for (sym = block_iter_match_first (block, lookup_name, &iter);
       sym != NULL;
       sym = block_iter_match_next (lookup_name, &iter))
    {
      if (symbol_matches_domain (sym->language (), SYMBOL_DOMAIN (sym), domain))
	{
	  if (SYMBOL_CLASS (sym) != LOC_UNRESOLVED)
	    {
	      if (SYMBOL_IS_ARGUMENT (sym))
		arg_sym = sym;
	      else
		{
		  found_sym = 1;
		  add_defn_to_vec (obstackp,
				   fixup_symbol_section (sym, objfile),
				   block);
		}
	    }
	}
    }

  /* Handle renamings.  */

  if (ada_add_block_renamings (obstackp, block, lookup_name, domain))
    found_sym = 1;

  if (!found_sym && arg_sym != NULL)
    {
      add_defn_to_vec (obstackp,
		       fixup_symbol_section (arg_sym, objfile),
		       block);
    }

  if (!lookup_name.ada ().wild_match_p ())
    {
      arg_sym = NULL;
      found_sym = 0;
      const std::string &ada_lookup_name = lookup_name.ada ().lookup_name ();
      const char *name = ada_lookup_name.c_str ();
      size_t name_len = ada_lookup_name.size ();

      ALL_BLOCK_SYMBOLS (block, iter, sym)
      {
	if (symbol_matches_domain (sym->language (),
				   SYMBOL_DOMAIN (sym), domain))
	  {
	    int cmp;

	    cmp = (int) '_' - (int) sym->linkage_name ()[0];
	    if (cmp == 0)
	      {
		cmp = !startswith (sym->linkage_name (), "_ada_");
		if (cmp == 0)
		  cmp = strncmp (name, sym->linkage_name () + 5,
				 name_len);
	      }

	    if (cmp == 0
		&& is_name_suffix (sym->linkage_name () + name_len + 5))
	      {
		if (SYMBOL_CLASS (sym) != LOC_UNRESOLVED)
		  {
		    if (SYMBOL_IS_ARGUMENT (sym))
		      arg_sym = sym;
		    else
		      {
			found_sym = 1;
			add_defn_to_vec (obstackp,
					 fixup_symbol_section (sym, objfile),
					 block);
		      }
		  }
	      }
	  }
      }

      /* NOTE: This really shouldn't be needed for _ada_ symbols.
	 They aren't parameters, right?  */
      if (!found_sym && arg_sym != NULL)
	{
	  add_defn_to_vec (obstackp,
			   fixup_symbol_section (arg_sym, objfile),
			   block);
	}
    }
}


				/* Symbol Completion */

/* See symtab.h.  */

bool
ada_lookup_name_info::matches
  (const char *sym_name,
   symbol_name_match_type match_type,
   completion_match_result *comp_match_res) const
{
  bool match = false;
  const char *text = m_encoded_name.c_str ();
  size_t text_len = m_encoded_name.size ();

  /* First, test against the fully qualified name of the symbol.  */

  if (strncmp (sym_name, text, text_len) == 0)
    match = true;

  std::string decoded_name = ada_decode (sym_name);
  if (match && !m_encoded_p)
    {
      /* One needed check before declaring a positive match is to verify
	 that iff we are doing a verbatim match, the decoded version
	 of the symbol name starts with '<'.  Otherwise, this symbol name
	 is not a suitable completion.  */

      bool has_angle_bracket = (decoded_name[0] == '<');
      match = (has_angle_bracket == m_verbatim_p);
    }

  if (match && !m_verbatim_p)
    {
      /* When doing non-verbatim match, another check that needs to
	 be done is to verify that the potentially matching symbol name
	 does not include capital letters, because the ada-mode would
	 not be able to understand these symbol names without the
	 angle bracket notation.  */
      const char *tmp;

      for (tmp = sym_name; *tmp != '\0' && !isupper (*tmp); tmp++);
      if (*tmp != '\0')
	match = false;
    }

  /* Second: Try wild matching...  */

  if (!match && m_wild_match_p)
    {
      /* Since we are doing wild matching, this means that TEXT
	 may represent an unqualified symbol name.  We therefore must
	 also compare TEXT against the unqualified name of the symbol.  */
      sym_name = ada_unqualified_name (decoded_name.c_str ());

      if (strncmp (sym_name, text, text_len) == 0)
	match = true;
    }

  /* Finally: If we found a match, prepare the result to return.  */

  if (!match)
    return false;

  if (comp_match_res != NULL)
    {
      std::string &match_str = comp_match_res->match.storage ();

      if (!m_encoded_p)
	match_str = ada_decode (sym_name);
      else
	{
	  if (m_verbatim_p)
	    match_str = add_angle_brackets (sym_name);
	  else
	    match_str = sym_name;

	}

      comp_match_res->set_match (match_str.c_str ());
    }

  return true;
}

				/* Field Access */

/* Return non-zero if TYPE is a pointer to the GNAT dispatch table used
   for tagged types.  */

static int
ada_is_dispatch_table_ptr_type (struct type *type)
{
  const char *name;

  if (type->code () != TYPE_CODE_PTR)
    return 0;

  name = TYPE_TARGET_TYPE (type)->name ();
  if (name == NULL)
    return 0;

  return (strcmp (name, "ada__tags__dispatch_table") == 0);
}

/* Return non-zero if TYPE is an interface tag.  */

static int
ada_is_interface_tag (struct type *type)
{
  const char *name = type->name ();

  if (name == NULL)
    return 0;

  return (strcmp (name, "ada__tags__interface_tag") == 0);
}

/* True if field number FIELD_NUM in struct or union type TYPE is supposed
   to be invisible to users.  */

int
ada_is_ignored_field (struct type *type, int field_num)
{
  if (field_num < 0 || field_num > type->num_fields ())
    return 1;

  /* Check the name of that field.  */
  {
    const char *name = TYPE_FIELD_NAME (type, field_num);

    /* Anonymous field names should not be printed.
       brobecker/2007-02-20: I don't think this can actually happen
       but we don't want to print the value of anonymous fields anyway.  */
    if (name == NULL)
      return 1;

    /* Normally, fields whose name start with an underscore ("_")
       are fields that have been internally generated by the compiler,
       and thus should not be printed.  The "_parent" field is special,
       however: This is a field internally generated by the compiler
       for tagged types, and it contains the components inherited from
       the parent type.  This field should not be printed as is, but
       should not be ignored either.  */
    if (name[0] == '_' && !startswith (name, "_parent"))
      return 1;
  }

  /* If this is the dispatch table of a tagged type or an interface tag,
     then ignore.  */
  if (ada_is_tagged_type (type, 1)
      && (ada_is_dispatch_table_ptr_type (type->field (field_num).type ())
	  || ada_is_interface_tag (type->field (field_num).type ())))
    return 1;

  /* Not a special field, so it should not be ignored.  */
  return 0;
}

/* True iff TYPE has a tag field.  If REFOK, then TYPE may also be a
   pointer or reference type whose ultimate target has a tag field.  */

int
ada_is_tagged_type (struct type *type, int refok)
{
  return (ada_lookup_struct_elt_type (type, "_tag", refok, 1) != NULL);
}

/* True iff TYPE represents the type of X'Tag */

int
ada_is_tag_type (struct type *type)
{
  type = ada_check_typedef (type);

  if (type == NULL || type->code () != TYPE_CODE_PTR)
    return 0;
  else
    {
      const char *name = ada_type_name (TYPE_TARGET_TYPE (type));

      return (name != NULL
	      && strcmp (name, "ada__tags__dispatch_table") == 0);
    }
}

/* The type of the tag on VAL.  */

static struct type *
ada_tag_type (struct value *val)
{
  return ada_lookup_struct_elt_type (value_type (val), "_tag", 1, 0);
}

/* Return 1 if TAG follows the old scheme for Ada tags (used for Ada 95,
   retired at Ada 05).  */

static int
is_ada95_tag (struct value *tag)
{
  return ada_value_struct_elt (tag, "tsd", 1) != NULL;
}

/* The value of the tag on VAL.  */

static struct value *
ada_value_tag (struct value *val)
{
  return ada_value_struct_elt (val, "_tag", 0);
}

/* The value of the tag on the object of type TYPE whose contents are
   saved at VALADDR, if it is non-null, or is at memory address
   ADDRESS.  */

static struct value *
value_tag_from_contents_and_address (struct type *type,
				     const gdb_byte *valaddr,
				     CORE_ADDR address)
{
  int tag_byte_offset;
  struct type *tag_type;

  if (find_struct_field ("_tag", type, 0, &tag_type, &tag_byte_offset,
			 NULL, NULL, NULL))
    {
      const gdb_byte *valaddr1 = ((valaddr == NULL)
				  ? NULL
				  : valaddr + tag_byte_offset);
      CORE_ADDR address1 = (address == 0) ? 0 : address + tag_byte_offset;

      return value_from_contents_and_address (tag_type, valaddr1, address1);
    }
  return NULL;
}

static struct type *
type_from_tag (struct value *tag)
{
  gdb::unique_xmalloc_ptr<char> type_name = ada_tag_name (tag);

  if (type_name != NULL)
    return ada_find_any_type (ada_encode (type_name.get ()).c_str ());
  return NULL;
}

/* Given a value OBJ of a tagged type, return a value of this
   type at the base address of the object.  The base address, as
   defined in Ada.Tags, it is the address of the primary tag of
   the object, and therefore where the field values of its full
   view can be fetched.  */

struct value *
ada_tag_value_at_base_address (struct value *obj)
{
  struct value *val;
  LONGEST offset_to_top = 0;
  struct type *ptr_type, *obj_type;
  struct value *tag;
  CORE_ADDR base_address;

  obj_type = value_type (obj);

  /* It is the responsability of the caller to deref pointers.  */

  if (obj_type->code () == TYPE_CODE_PTR || obj_type->code () == TYPE_CODE_REF)
    return obj;

  tag = ada_value_tag (obj);
  if (!tag)
    return obj;

  /* Base addresses only appeared with Ada 05 and multiple inheritance.  */

  if (is_ada95_tag (tag))
    return obj;

  ptr_type = language_lookup_primitive_type
    (language_def (language_ada), target_gdbarch(), "storage_offset");
  ptr_type = lookup_pointer_type (ptr_type);
  val = value_cast (ptr_type, tag);
  if (!val)
    return obj;

  /* It is perfectly possible that an exception be raised while
     trying to determine the base address, just like for the tag;
     see ada_tag_name for more details.  We do not print the error
     message for the same reason.  */

  try
    {
      offset_to_top = value_as_long (value_ind (value_ptradd (val, -2)));
    }

  catch (const gdb_exception_error &e)
    {
      return obj;
    }

  /* If offset is null, nothing to do.  */

  if (offset_to_top == 0)
    return obj;

  /* -1 is a special case in Ada.Tags; however, what should be done
     is not quite clear from the documentation.  So do nothing for
     now.  */

  if (offset_to_top == -1)
    return obj;

  /* OFFSET_TO_TOP used to be a positive value to be subtracted
     from the base address.  This was however incompatible with
     C++ dispatch table: C++ uses a *negative* value to *add*
     to the base address.  Ada's convention has therefore been
     changed in GNAT 19.0w 20171023: since then, C++ and Ada
     use the same convention.  Here, we support both cases by
     checking the sign of OFFSET_TO_TOP.  */

  if (offset_to_top > 0)
    offset_to_top = -offset_to_top;

  base_address = value_address (obj) + offset_to_top;
  tag = value_tag_from_contents_and_address (obj_type, NULL, base_address);

  /* Make sure that we have a proper tag at the new address.
     Otherwise, offset_to_top is bogus (which can happen when
     the object is not initialized yet).  */

  if (!tag)
    return obj;

  obj_type = type_from_tag (tag);

  if (!obj_type)
    return obj;

  return value_from_contents_and_address (obj_type, NULL, base_address);
}

/* Return the "ada__tags__type_specific_data" type.  */

static struct type *
ada_get_tsd_type (struct inferior *inf)
{
  struct ada_inferior_data *data = get_ada_inferior_data (inf);

  if (data->tsd_type == 0)
    data->tsd_type = ada_find_any_type ("ada__tags__type_specific_data");
  return data->tsd_type;
}

/* Return the TSD (type-specific data) associated to the given TAG.
   TAG is assumed to be the tag of a tagged-type entity.

   May return NULL if we are unable to get the TSD.  */

static struct value *
ada_get_tsd_from_tag (struct value *tag)
{
  struct value *val;
  struct type *type;

  /* First option: The TSD is simply stored as a field of our TAG.
     Only older versions of GNAT would use this format, but we have
     to test it first, because there are no visible markers for
     the current approach except the absence of that field.  */

  val = ada_value_struct_elt (tag, "tsd", 1);
  if (val)
    return val;

  /* Try the second representation for the dispatch table (in which
     there is no explicit 'tsd' field in the referent of the tag pointer,
     and instead the tsd pointer is stored just before the dispatch
     table.  */

  type = ada_get_tsd_type (current_inferior());
  if (type == NULL)
    return NULL;
  type = lookup_pointer_type (lookup_pointer_type (type));
  val = value_cast (type, tag);
  if (val == NULL)
    return NULL;
  return value_ind (value_ptradd (val, -1));
}

/* Given the TSD of a tag (type-specific data), return a string
   containing the name of the associated type.

   May return NULL if we are unable to determine the tag name.  */

static gdb::unique_xmalloc_ptr<char>
ada_tag_name_from_tsd (struct value *tsd)
{
  char *p;
  struct value *val;

  val = ada_value_struct_elt (tsd, "expanded_name", 1);
  if (val == NULL)
    return NULL;
  gdb::unique_xmalloc_ptr<char> buffer
    = target_read_string (value_as_address (val), INT_MAX);
  if (buffer == nullptr)
    return nullptr;

  for (p = buffer.get (); *p != '\0'; ++p)
    {
      if (isalpha (*p))
	*p = tolower (*p);
    }

  return buffer;
}

/* The type name of the dynamic type denoted by the 'tag value TAG, as
   a C string.

   Return NULL if the TAG is not an Ada tag, or if we were unable to
   determine the name of that tag.  */

gdb::unique_xmalloc_ptr<char>
ada_tag_name (struct value *tag)
{
  gdb::unique_xmalloc_ptr<char> name;

  if (!ada_is_tag_type (value_type (tag)))
    return NULL;

  /* It is perfectly possible that an exception be raised while trying
     to determine the TAG's name, even under normal circumstances:
     The associated variable may be uninitialized or corrupted, for
     instance. We do not let any exception propagate past this point.
     instead we return NULL.

     We also do not print the error message either (which often is very
     low-level (Eg: "Cannot read memory at 0x[...]"), but instead let
     the caller print a more meaningful message if necessary.  */
  try
    {
      struct value *tsd = ada_get_tsd_from_tag (tag);

      if (tsd != NULL)
	name = ada_tag_name_from_tsd (tsd);
    }
  catch (const gdb_exception_error &e)
    {
    }

  return name;
}

/* The parent type of TYPE, or NULL if none.  */

struct type *
ada_parent_type (struct type *type)
{
  int i;

  type = ada_check_typedef (type);

  if (type == NULL || type->code () != TYPE_CODE_STRUCT)
    return NULL;

  for (i = 0; i < type->num_fields (); i += 1)
    if (ada_is_parent_field (type, i))
      {
	struct type *parent_type = type->field (i).type ();

	/* If the _parent field is a pointer, then dereference it.  */
	if (parent_type->code () == TYPE_CODE_PTR)
	  parent_type = TYPE_TARGET_TYPE (parent_type);
	/* If there is a parallel XVS type, get the actual base type.  */
	parent_type = ada_get_base_type (parent_type);

	return ada_check_typedef (parent_type);
      }

  return NULL;
}

/* True iff field number FIELD_NUM of structure type TYPE contains the
   parent-type (inherited) fields of a derived type.  Assumes TYPE is
   a structure type with at least FIELD_NUM+1 fields.  */

int
ada_is_parent_field (struct type *type, int field_num)
{
  const char *name = TYPE_FIELD_NAME (ada_check_typedef (type), field_num);

  return (name != NULL
	  && (startswith (name, "PARENT")
	      || startswith (name, "_parent")));
}

/* True iff field number FIELD_NUM of structure type TYPE is a
   transparent wrapper field (which should be silently traversed when doing
   field selection and flattened when printing).  Assumes TYPE is a
   structure type with at least FIELD_NUM+1 fields.  Such fields are always
   structures.  */

int
ada_is_wrapper_field (struct type *type, int field_num)
{
  const char *name = TYPE_FIELD_NAME (type, field_num);

  if (name != NULL && strcmp (name, "RETVAL") == 0)
    {
      /* This happens in functions with "out" or "in out" parameters
	 which are passed by copy.  For such functions, GNAT describes
	 the function's return type as being a struct where the return
	 value is in a field called RETVAL, and where the other "out"
	 or "in out" parameters are fields of that struct.  This is not
	 a wrapper.  */
      return 0;
    }

  return (name != NULL
	  && (startswith (name, "PARENT")
	      || strcmp (name, "REP") == 0
	      || startswith (name, "_parent")
	      || name[0] == 'S' || name[0] == 'R' || name[0] == 'O'));
}

/* True iff field number FIELD_NUM of structure or union type TYPE
   is a variant wrapper.  Assumes TYPE is a structure type with at least
   FIELD_NUM+1 fields.  */

int
ada_is_variant_part (struct type *type, int field_num)
{
  /* Only Ada types are eligible.  */
  if (!ADA_TYPE_P (type))
    return 0;

  struct type *field_type = type->field (field_num).type ();

  return (field_type->code () == TYPE_CODE_UNION
	  || (is_dynamic_field (type, field_num)
	      && (TYPE_TARGET_TYPE (field_type)->code ()
		  == TYPE_CODE_UNION)));
}

/* Assuming that VAR_TYPE is a variant wrapper (type of the variant part)
   whose discriminants are contained in the record type OUTER_TYPE,
   returns the type of the controlling discriminant for the variant.
   May return NULL if the type could not be found.  */

struct type *
ada_variant_discrim_type (struct type *var_type, struct type *outer_type)
{
  const char *name = ada_variant_discrim_name (var_type);

  return ada_lookup_struct_elt_type (outer_type, name, 1, 1);
}

/* Assuming that TYPE is the type of a variant wrapper, and FIELD_NUM is a
   valid field number within it, returns 1 iff field FIELD_NUM of TYPE
   represents a 'when others' clause; otherwise 0.  */

static int
ada_is_others_clause (struct type *type, int field_num)
{
  const char *name = TYPE_FIELD_NAME (type, field_num);

  return (name != NULL && name[0] == 'O');
}

/* Assuming that TYPE0 is the type of the variant part of a record,
   returns the name of the discriminant controlling the variant.
   The value is valid until the next call to ada_variant_discrim_name.  */

const char *
ada_variant_discrim_name (struct type *type0)
{
  static char *result = NULL;
  static size_t result_len = 0;
  struct type *type;
  const char *name;
  const char *discrim_end;
  const char *discrim_start;

  if (type0->code () == TYPE_CODE_PTR)
    type = TYPE_TARGET_TYPE (type0);
  else
    type = type0;

  name = ada_type_name (type);

  if (name == NULL || name[0] == '\000')
    return "";

  for (discrim_end = name + strlen (name) - 6; discrim_end != name;
       discrim_end -= 1)
    {
      if (startswith (discrim_end, "___XVN"))
	break;
    }
  if (discrim_end == name)
    return "";

  for (discrim_start = discrim_end; discrim_start != name + 3;
       discrim_start -= 1)
    {
      if (discrim_start == name + 1)
	return "";
      if ((discrim_start > name + 3
	   && startswith (discrim_start - 3, "___"))
	  || discrim_start[-1] == '.')
	break;
    }

  GROW_VECT (result, result_len, discrim_end - discrim_start + 1);
  strncpy (result, discrim_start, discrim_end - discrim_start);
  result[discrim_end - discrim_start] = '\0';
  return result;
}

/* Scan STR for a subtype-encoded number, beginning at position K.
   Put the position of the character just past the number scanned in
   *NEW_K, if NEW_K!=NULL.  Put the scanned number in *R, if R!=NULL.
   Return 1 if there was a valid number at the given position, and 0
   otherwise.  A "subtype-encoded" number consists of the absolute value
   in decimal, followed by the letter 'm' to indicate a negative number.
   Assumes 0m does not occur.  */

int
ada_scan_number (const char str[], int k, LONGEST * R, int *new_k)
{
  ULONGEST RU;

  if (!isdigit (str[k]))
    return 0;

  /* Do it the hard way so as not to make any assumption about
     the relationship of unsigned long (%lu scan format code) and
     LONGEST.  */
  RU = 0;
  while (isdigit (str[k]))
    {
      RU = RU * 10 + (str[k] - '0');
      k += 1;
    }

  if (str[k] == 'm')
    {
      if (R != NULL)
	*R = (-(LONGEST) (RU - 1)) - 1;
      k += 1;
    }
  else if (R != NULL)
    *R = (LONGEST) RU;

  /* NOTE on the above: Technically, C does not say what the results of
     - (LONGEST) RU or (LONGEST) -RU are for RU == largest positive
     number representable as a LONGEST (although either would probably work
     in most implementations).  When RU>0, the locution in the then branch
     above is always equivalent to the negative of RU.  */

  if (new_k != NULL)
    *new_k = k;
  return 1;
}

/* Assuming that TYPE is a variant part wrapper type (a VARIANTS field),
   and FIELD_NUM is a valid field number within it, returns 1 iff VAL is
   in the range encoded by field FIELD_NUM of TYPE; otherwise 0.  */

static int
ada_in_variant (LONGEST val, struct type *type, int field_num)
{
  const char *name = TYPE_FIELD_NAME (type, field_num);
  int p;

  p = 0;
  while (1)
    {
      switch (name[p])
	{
	case '\0':
	  return 0;
	case 'S':
	  {
	    LONGEST W;

	    if (!ada_scan_number (name, p + 1, &W, &p))
	      return 0;
	    if (val == W)
	      return 1;
	    break;
	  }
	case 'R':
	  {
	    LONGEST L, U;

	    if (!ada_scan_number (name, p + 1, &L, &p)
		|| name[p] != 'T' || !ada_scan_number (name, p + 1, &U, &p))
	      return 0;
	    if (val >= L && val <= U)
	      return 1;
	    break;
	  }
	case 'O':
	  return 1;
	default:
	  return 0;
	}
    }
}

/* FIXME: Lots of redundancy below.  Try to consolidate.  */

/* Given a value ARG1 (offset by OFFSET bytes) of a struct or union type
   ARG_TYPE, extract and return the value of one of its (non-static)
   fields.  FIELDNO says which field.   Differs from value_primitive_field
   only in that it can handle packed values of arbitrary type.  */

struct value *
ada_value_primitive_field (struct value *arg1, int offset, int fieldno,
			   struct type *arg_type)
{
  struct type *type;

  arg_type = ada_check_typedef (arg_type);
  type = arg_type->field (fieldno).type ();

  /* Handle packed fields.  It might be that the field is not packed
     relative to its containing structure, but the structure itself is
     packed; in this case we must take the bit-field path.  */
  if (TYPE_FIELD_BITSIZE (arg_type, fieldno) != 0 || value_bitpos (arg1) != 0)
    {
      int bit_pos = TYPE_FIELD_BITPOS (arg_type, fieldno);
      int bit_size = TYPE_FIELD_BITSIZE (arg_type, fieldno);

      return ada_value_primitive_packed_val (arg1, value_contents (arg1),
					     offset + bit_pos / 8,
					     bit_pos % 8, bit_size, type);
    }
  else
    return value_primitive_field (arg1, offset, fieldno, arg_type);
}

/* Find field with name NAME in object of type TYPE.  If found, 
   set the following for each argument that is non-null:
    - *FIELD_TYPE_P to the field's type; 
    - *BYTE_OFFSET_P to OFFSET + the byte offset of the field within 
      an object of that type;
    - *BIT_OFFSET_P to the bit offset modulo byte size of the field; 
    - *BIT_SIZE_P to its size in bits if the field is packed, and 
      0 otherwise;
   If INDEX_P is non-null, increment *INDEX_P by the number of source-visible
   fields up to but not including the desired field, or by the total
   number of fields if not found.   A NULL value of NAME never
   matches; the function just counts visible fields in this case.
   
   Notice that we need to handle when a tagged record hierarchy
   has some components with the same name, like in this scenario:

      type Top_T is tagged record
	 N : Integer := 1;
	 U : Integer := 974;
	 A : Integer := 48;
      end record;

      type Middle_T is new Top.Top_T with record
	 N : Character := 'a';
	 C : Integer := 3;
      end record;

     type Bottom_T is new Middle.Middle_T with record
	N : Float := 4.0;
	C : Character := '5';
	X : Integer := 6;
	A : Character := 'J';
     end record;

   Let's say we now have a variable declared and initialized as follow:

     TC : Top_A := new Bottom_T;

   And then we use this variable to call this function

     procedure Assign (Obj: in out Top_T; TV : Integer);

   as follow:

      Assign (Top_T (B), 12);

   Now, we're in the debugger, and we're inside that procedure
   then and we want to print the value of obj.c:

   Usually, the tagged record or one of the parent type owns the
   component to print and there's no issue but in this particular
   case, what does it mean to ask for Obj.C? Since the actual
   type for object is type Bottom_T, it could mean two things: type
   component C from the Middle_T view, but also component C from
   Bottom_T.  So in that "undefined" case, when the component is
   not found in the non-resolved type (which includes all the
   components of the parent type), then resolve it and see if we
   get better luck once expanded.

   In the case of homonyms in the derived tagged type, we don't
   guaranty anything, and pick the one that's easiest for us
   to program.

   Returns 1 if found, 0 otherwise.  */

static int
find_struct_field (const char *name, struct type *type, int offset,
		   struct type **field_type_p,
		   int *byte_offset_p, int *bit_offset_p, int *bit_size_p,
		   int *index_p)
{
  int i;
  int parent_offset = -1;

  type = ada_check_typedef (type);

  if (field_type_p != NULL)
    *field_type_p = NULL;
  if (byte_offset_p != NULL)
    *byte_offset_p = 0;
  if (bit_offset_p != NULL)
    *bit_offset_p = 0;
  if (bit_size_p != NULL)
    *bit_size_p = 0;

  for (i = 0; i < type->num_fields (); i += 1)
    {
      int bit_pos = TYPE_FIELD_BITPOS (type, i);
      int fld_offset = offset + bit_pos / 8;
      const char *t_field_name = TYPE_FIELD_NAME (type, i);

      if (t_field_name == NULL)
	continue;

      else if (ada_is_parent_field (type, i))
	{
	  /* This is a field pointing us to the parent type of a tagged
	     type.  As hinted in this function's documentation, we give
	     preference to fields in the current record first, so what
	     we do here is just record the index of this field before
	     we skip it.  If it turns out we couldn't find our field
	     in the current record, then we'll get back to it and search
	     inside it whether the field might exist in the parent.  */

	  parent_offset = i;
	  continue;
	}

      else if (name != NULL && field_name_match (t_field_name, name))
	{
	  int bit_size = TYPE_FIELD_BITSIZE (type, i);

	  if (field_type_p != NULL)
	    *field_type_p = type->field (i).type ();
	  if (byte_offset_p != NULL)
	    *byte_offset_p = fld_offset;
	  if (bit_offset_p != NULL)
	    *bit_offset_p = bit_pos % 8;
	  if (bit_size_p != NULL)
	    *bit_size_p = bit_size;
	  return 1;
	}
      else if (ada_is_wrapper_field (type, i))
	{
	  if (find_struct_field (name, type->field (i).type (), fld_offset,
				 field_type_p, byte_offset_p, bit_offset_p,
				 bit_size_p, index_p))
	    return 1;
	}
      else if (ada_is_variant_part (type, i))
	{
	  /* PNH: Wait.  Do we ever execute this section, or is ARG always of 
	     fixed type?? */
	  int j;
	  struct type *field_type
	    = ada_check_typedef (type->field (i).type ());

	  for (j = 0; j < field_type->num_fields (); j += 1)
	    {
	      if (find_struct_field (name, field_type->field (j).type (),
				     fld_offset
				     + TYPE_FIELD_BITPOS (field_type, j) / 8,
				     field_type_p, byte_offset_p,
				     bit_offset_p, bit_size_p, index_p))
		return 1;
	    }
	}
      else if (index_p != NULL)
	*index_p += 1;
    }

  /* Field not found so far.  If this is a tagged type which
     has a parent, try finding that field in the parent now.  */

  if (parent_offset != -1)
    {
      int bit_pos = TYPE_FIELD_BITPOS (type, parent_offset);
      int fld_offset = offset + bit_pos / 8;

      if (find_struct_field (name, type->field (parent_offset).type (),
			     fld_offset, field_type_p, byte_offset_p,
			     bit_offset_p, bit_size_p, index_p))
	return 1;
    }

  return 0;
}

/* Number of user-visible fields in record type TYPE.  */

static int
num_visible_fields (struct type *type)
{
  int n;

  n = 0;
  find_struct_field (NULL, type, 0, NULL, NULL, NULL, NULL, &n);
  return n;
}

/* Look for a field NAME in ARG.  Adjust the address of ARG by OFFSET bytes,
   and search in it assuming it has (class) type TYPE.
   If found, return value, else return NULL.

   Searches recursively through wrapper fields (e.g., '_parent').

   In the case of homonyms in the tagged types, please refer to the
   long explanation in find_struct_field's function documentation.  */

static struct value *
ada_search_struct_field (const char *name, struct value *arg, int offset,
			 struct type *type)
{
  int i;
  int parent_offset = -1;

  type = ada_check_typedef (type);
  for (i = 0; i < type->num_fields (); i += 1)
    {
      const char *t_field_name = TYPE_FIELD_NAME (type, i);

      if (t_field_name == NULL)
	continue;

      else if (ada_is_parent_field (type, i))
	{
	  /* This is a field pointing us to the parent type of a tagged
	     type.  As hinted in this function's documentation, we give
	     preference to fields in the current record first, so what
	     we do here is just record the index of this field before
	     we skip it.  If it turns out we couldn't find our field
	     in the current record, then we'll get back to it and search
	     inside it whether the field might exist in the parent.  */

	  parent_offset = i;
	  continue;
	}

      else if (field_name_match (t_field_name, name))
	return ada_value_primitive_field (arg, offset, i, type);

      else if (ada_is_wrapper_field (type, i))
	{
	  struct value *v =     /* Do not let indent join lines here.  */
	    ada_search_struct_field (name, arg,
				     offset + TYPE_FIELD_BITPOS (type, i) / 8,
				     type->field (i).type ());

	  if (v != NULL)
	    return v;
	}

      else if (ada_is_variant_part (type, i))
	{
	  /* PNH: Do we ever get here?  See find_struct_field.  */
	  int j;
	  struct type *field_type = ada_check_typedef (type->field (i).type ());
	  int var_offset = offset + TYPE_FIELD_BITPOS (type, i) / 8;

	  for (j = 0; j < field_type->num_fields (); j += 1)
	    {
	      struct value *v = ada_search_struct_field /* Force line
							   break.  */
		(name, arg,
		 var_offset + TYPE_FIELD_BITPOS (field_type, j) / 8,
		 field_type->field (j).type ());

	      if (v != NULL)
		return v;
	    }
	}
    }

  /* Field not found so far.  If this is a tagged type which
     has a parent, try finding that field in the parent now.  */

  if (parent_offset != -1)
    {
      struct value *v = ada_search_struct_field (
	name, arg, offset + TYPE_FIELD_BITPOS (type, parent_offset) / 8,
	type->field (parent_offset).type ());

      if (v != NULL)
	return v;
    }

  return NULL;
}

static struct value *ada_index_struct_field_1 (int *, struct value *,
					       int, struct type *);


/* Return field #INDEX in ARG, where the index is that returned by
 * find_struct_field through its INDEX_P argument.  Adjust the address
 * of ARG by OFFSET bytes, and search in it assuming it has (class) type TYPE.
 * If found, return value, else return NULL.  */

static struct value *
ada_index_struct_field (int index, struct value *arg, int offset,
			struct type *type)
{
  return ada_index_struct_field_1 (&index, arg, offset, type);
}


/* Auxiliary function for ada_index_struct_field.  Like
 * ada_index_struct_field, but takes index from *INDEX_P and modifies
 * *INDEX_P.  */

static struct value *
ada_index_struct_field_1 (int *index_p, struct value *arg, int offset,
			  struct type *type)
{
  int i;
  type = ada_check_typedef (type);

  for (i = 0; i < type->num_fields (); i += 1)
    {
      if (TYPE_FIELD_NAME (type, i) == NULL)
	continue;
      else if (ada_is_wrapper_field (type, i))
	{
	  struct value *v =     /* Do not let indent join lines here.  */
	    ada_index_struct_field_1 (index_p, arg,
				      offset + TYPE_FIELD_BITPOS (type, i) / 8,
				      type->field (i).type ());

	  if (v != NULL)
	    return v;
	}

      else if (ada_is_variant_part (type, i))
	{
	  /* PNH: Do we ever get here?  See ada_search_struct_field,
	     find_struct_field.  */
	  error (_("Cannot assign this kind of variant record"));
	}
      else if (*index_p == 0)
	return ada_value_primitive_field (arg, offset, i, type);
      else
	*index_p -= 1;
    }
  return NULL;
}

/* Return a string representation of type TYPE.  */

static std::string
type_as_string (struct type *type)
{
  string_file tmp_stream;

  type_print (type, "", &tmp_stream, -1);

  return std::move (tmp_stream.string ());
}

/* Given a type TYPE, look up the type of the component of type named NAME.
   If DISPP is non-null, add its byte displacement from the beginning of a
   structure (pointed to by a value) of type TYPE to *DISPP (does not
   work for packed fields).

   Matches any field whose name has NAME as a prefix, possibly
   followed by "___".

   TYPE can be either a struct or union.  If REFOK, TYPE may also 
   be a (pointer or reference)+ to a struct or union, and the
   ultimate target type will be searched.

   Looks recursively into variant clauses and parent types.

   In the case of homonyms in the tagged types, please refer to the
   long explanation in find_struct_field's function documentation.

   If NOERR is nonzero, return NULL if NAME is not suitably defined or
   TYPE is not a type of the right kind.  */

static struct type *
ada_lookup_struct_elt_type (struct type *type, const char *name, int refok,
			    int noerr)
{
  int i;
  int parent_offset = -1;

  if (name == NULL)
    goto BadName;

  if (refok && type != NULL)
    while (1)
      {
	type = ada_check_typedef (type);
	if (type->code () != TYPE_CODE_PTR && type->code () != TYPE_CODE_REF)
	  break;
	type = TYPE_TARGET_TYPE (type);
      }

  if (type == NULL
      || (type->code () != TYPE_CODE_STRUCT
	  && type->code () != TYPE_CODE_UNION))
    {
      if (noerr)
	return NULL;

      error (_("Type %s is not a structure or union type"),
	     type != NULL ? type_as_string (type).c_str () : _("(null)"));
    }

  type = to_static_fixed_type (type);

  for (i = 0; i < type->num_fields (); i += 1)
    {
      const char *t_field_name = TYPE_FIELD_NAME (type, i);
      struct type *t;

      if (t_field_name == NULL)
	continue;

      else if (ada_is_parent_field (type, i))
	{
	  /* This is a field pointing us to the parent type of a tagged
	     type.  As hinted in this function's documentation, we give
	     preference to fields in the current record first, so what
	     we do here is just record the index of this field before
	     we skip it.  If it turns out we couldn't find our field
	     in the current record, then we'll get back to it and search
	     inside it whether the field might exist in the parent.  */

	  parent_offset = i;
	  continue;
	}

      else if (field_name_match (t_field_name, name))
	return type->field (i).type ();

      else if (ada_is_wrapper_field (type, i))
	{
	  t = ada_lookup_struct_elt_type (type->field (i).type (), name,
					  0, 1);
	  if (t != NULL)
	    return t;
	}

      else if (ada_is_variant_part (type, i))
	{
	  int j;
	  struct type *field_type = ada_check_typedef (type->field (i).type ());

	  for (j = field_type->num_fields () - 1; j >= 0; j -= 1)
	    {
	      /* FIXME pnh 2008/01/26: We check for a field that is
		 NOT wrapped in a struct, since the compiler sometimes
		 generates these for unchecked variant types.  Revisit
		 if the compiler changes this practice.  */
	      const char *v_field_name = TYPE_FIELD_NAME (field_type, j);

	      if (v_field_name != NULL 
		  && field_name_match (v_field_name, name))
		t = field_type->field (j).type ();
	      else
		t = ada_lookup_struct_elt_type (field_type->field (j).type (),
						name, 0, 1);

	      if (t != NULL)
		return t;
	    }
	}

    }

    /* Field not found so far.  If this is a tagged type which
       has a parent, try finding that field in the parent now.  */

    if (parent_offset != -1)
      {
	struct type *t;

	t = ada_lookup_struct_elt_type (type->field (parent_offset).type (),
					name, 0, 1);
	if (t != NULL)
	  return t;
      }

BadName:
  if (!noerr)
    {
      const char *name_str = name != NULL ? name : _("<null>");

      error (_("Type %s has no component named %s"),
	     type_as_string (type).c_str (), name_str);
    }

  return NULL;
}

/* Assuming that VAR_TYPE is the type of a variant part of a record (a union),
   within a value of type OUTER_TYPE, return true iff VAR_TYPE
   represents an unchecked union (that is, the variant part of a
   record that is named in an Unchecked_Union pragma).  */

static int
is_unchecked_variant (struct type *var_type, struct type *outer_type)
{
  const char *discrim_name = ada_variant_discrim_name (var_type);

  return (ada_lookup_struct_elt_type (outer_type, discrim_name, 0, 1) == NULL);
}


/* Assuming that VAR_TYPE is the type of a variant part of a record (a union),
   within OUTER, determine which variant clause (field number in VAR_TYPE,
   numbering from 0) is applicable.  Returns -1 if none are.  */

int
ada_which_variant_applies (struct type *var_type, struct value *outer)
{
  int others_clause;
  int i;
  const char *discrim_name = ada_variant_discrim_name (var_type);
  struct value *discrim;
  LONGEST discrim_val;

  /* Using plain value_from_contents_and_address here causes problems
     because we will end up trying to resolve a type that is currently
     being constructed.  */
  discrim = ada_value_struct_elt (outer, discrim_name, 1);
  if (discrim == NULL)
    return -1;
  discrim_val = value_as_long (discrim);

  others_clause = -1;
  for (i = 0; i < var_type->num_fields (); i += 1)
    {
      if (ada_is_others_clause (var_type, i))
	others_clause = i;
      else if (ada_in_variant (discrim_val, var_type, i))
	return i;
    }

  return others_clause;
}



				/* Dynamic-Sized Records */

/* Strategy: The type ostensibly attached to a value with dynamic size
   (i.e., a size that is not statically recorded in the debugging
   data) does not accurately reflect the size or layout of the value.
   Our strategy is to convert these values to values with accurate,
   conventional types that are constructed on the fly.  */

/* There is a subtle and tricky problem here.  In general, we cannot
   determine the size of dynamic records without its data.  However,
   the 'struct value' data structure, which GDB uses to represent
   quantities in the inferior process (the target), requires the size
   of the type at the time of its allocation in order to reserve space
   for GDB's internal copy of the data.  That's why the
   'to_fixed_xxx_type' routines take (target) addresses as parameters,
   rather than struct value*s.

   However, GDB's internal history variables ($1, $2, etc.) are
   struct value*s containing internal copies of the data that are not, in
   general, the same as the data at their corresponding addresses in
   the target.  Fortunately, the types we give to these values are all
   conventional, fixed-size types (as per the strategy described
   above), so that we don't usually have to perform the
   'to_fixed_xxx_type' conversions to look at their values.
   Unfortunately, there is one exception: if one of the internal
   history variables is an array whose elements are unconstrained
   records, then we will need to create distinct fixed types for each
   element selected.  */

/* The upshot of all of this is that many routines take a (type, host
   address, target address) triple as arguments to represent a value.
   The host address, if non-null, is supposed to contain an internal
   copy of the relevant data; otherwise, the program is to consult the
   target at the target address.  */

/* Assuming that VAL0 represents a pointer value, the result of
   dereferencing it.  Differs from value_ind in its treatment of
   dynamic-sized types.  */

struct value *
ada_value_ind (struct value *val0)
{
  struct value *val = value_ind (val0);

  if (ada_is_tagged_type (value_type (val), 0))
    val = ada_tag_value_at_base_address (val);

  return ada_to_fixed_value (val);
}

/* The value resulting from dereferencing any "reference to"
   qualifiers on VAL0.  */

static struct value *
ada_coerce_ref (struct value *val0)
{
  if (value_type (val0)->code () == TYPE_CODE_REF)
    {
      struct value *val = val0;

      val = coerce_ref (val);

      if (ada_is_tagged_type (value_type (val), 0))
	val = ada_tag_value_at_base_address (val);

      return ada_to_fixed_value (val);
    }
  else
    return val0;
}

/* Return the bit alignment required for field #F of template type TYPE.  */

static unsigned int
field_alignment (struct type *type, int f)
{
  const char *name = TYPE_FIELD_NAME (type, f);
  int len;
  int align_offset;

  /* The field name should never be null, unless the debugging information
     is somehow malformed.  In this case, we assume the field does not
     require any alignment.  */
  if (name == NULL)
    return 1;

  len = strlen (name);

  if (!isdigit (name[len - 1]))
    return 1;

  if (isdigit (name[len - 2]))
    align_offset = len - 2;
  else
    align_offset = len - 1;

  if (align_offset < 7 || !startswith (name + align_offset - 6, "___XV"))
    return TARGET_CHAR_BIT;

  return atoi (name + align_offset) * TARGET_CHAR_BIT;
}

/* Find a typedef or tag symbol named NAME.  Ignores ambiguity.  */

static struct symbol *
ada_find_any_type_symbol (const char *name)
{
  struct symbol *sym;

  sym = standard_lookup (name, get_selected_block (NULL), VAR_DOMAIN);
  if (sym != NULL && SYMBOL_CLASS (sym) == LOC_TYPEDEF)
    return sym;

  sym = standard_lookup (name, NULL, STRUCT_DOMAIN);
  return sym;
}

/* Find a type named NAME.  Ignores ambiguity.  This routine will look
   solely for types defined by debug info, it will not search the GDB
   primitive types.  */

static struct type *
ada_find_any_type (const char *name)
{
  struct symbol *sym = ada_find_any_type_symbol (name);

  if (sym != NULL)
    return SYMBOL_TYPE (sym);

  return NULL;
}

/* Given NAME_SYM and an associated BLOCK, find a "renaming" symbol
   associated with NAME_SYM's name.  NAME_SYM may itself be a renaming
   symbol, in which case it is returned.  Otherwise, this looks for
   symbols whose name is that of NAME_SYM suffixed with  "___XR".
   Return symbol if found, and NULL otherwise.  */

static bool
ada_is_renaming_symbol (struct symbol *name_sym)
{
  const char *name = name_sym->linkage_name ();
  return strstr (name, "___XR") != NULL;
}

/* Because of GNAT encoding conventions, several GDB symbols may match a
   given type name.  If the type denoted by TYPE0 is to be preferred to
   that of TYPE1 for purposes of type printing, return non-zero;
   otherwise return 0.  */

int
ada_prefer_type (struct type *type0, struct type *type1)
{
  if (type1 == NULL)
    return 1;
  else if (type0 == NULL)
    return 0;
  else if (type1->code () == TYPE_CODE_VOID)
    return 1;
  else if (type0->code () == TYPE_CODE_VOID)
    return 0;
  else if (type1->name () == NULL && type0->name () != NULL)
    return 1;
  else if (ada_is_constrained_packed_array_type (type0))
    return 1;
  else if (ada_is_array_descriptor_type (type0)
	   && !ada_is_array_descriptor_type (type1))
    return 1;
  else
    {
      const char *type0_name = type0->name ();
      const char *type1_name = type1->name ();

      if (type0_name != NULL && strstr (type0_name, "___XR") != NULL
	  && (type1_name == NULL || strstr (type1_name, "___XR") == NULL))
	return 1;
    }
  return 0;
}

/* The name of TYPE, which is its TYPE_NAME.  Null if TYPE is
   null.  */

const char *
ada_type_name (struct type *type)
{
  if (type == NULL)
    return NULL;
  return type->name ();
}

/* Search the list of "descriptive" types associated to TYPE for a type
   whose name is NAME.  */

static struct type *
find_parallel_type_by_descriptive_type (struct type *type, const char *name)
{
  struct type *result, *tmp;

  if (ada_ignore_descriptive_types_p)
    return NULL;

  /* If there no descriptive-type info, then there is no parallel type
     to be found.  */
  if (!HAVE_GNAT_AUX_INFO (type))
    return NULL;

  result = TYPE_DESCRIPTIVE_TYPE (type);
  while (result != NULL)
    {
      const char *result_name = ada_type_name (result);

      if (result_name == NULL)
	{
	  warning (_("unexpected null name on descriptive type"));
	  return NULL;
	}

      /* If the names match, stop.  */
      if (strcmp (result_name, name) == 0)
	break;

      /* Otherwise, look at the next item on the list, if any.  */
      if (HAVE_GNAT_AUX_INFO (result))
	tmp = TYPE_DESCRIPTIVE_TYPE (result);
      else
	tmp = NULL;

      /* If not found either, try after having resolved the typedef.  */
      if (tmp != NULL)
	result = tmp;
      else
	{
	  result = check_typedef (result);
	  if (HAVE_GNAT_AUX_INFO (result))
	    result = TYPE_DESCRIPTIVE_TYPE (result);
	  else
	    result = NULL;
	}
    }

  /* If we didn't find a match, see whether this is a packed array.  With
     older compilers, the descriptive type information is either absent or
     irrelevant when it comes to packed arrays so the above lookup fails.
     Fall back to using a parallel lookup by name in this case.  */
  if (result == NULL && ada_is_constrained_packed_array_type (type))
    return ada_find_any_type (name);

  return result;
}

/* Find a parallel type to TYPE with the specified NAME, using the
   descriptive type taken from the debugging information, if available,
   and otherwise using the (slower) name-based method.  */

static struct type *
ada_find_parallel_type_with_name (struct type *type, const char *name)
{
  struct type *result = NULL;

  if (HAVE_GNAT_AUX_INFO (type))
    result = find_parallel_type_by_descriptive_type (type, name);
  else
    result = ada_find_any_type (name);

  return result;
}

/* Same as above, but specify the name of the parallel type by appending
   SUFFIX to the name of TYPE.  */

struct type *
ada_find_parallel_type (struct type *type, const char *suffix)
{
  char *name;
  const char *type_name = ada_type_name (type);
  int len;

  if (type_name == NULL)
    return NULL;

  len = strlen (type_name);

  name = (char *) alloca (len + strlen (suffix) + 1);

  strcpy (name, type_name);
  strcpy (name + len, suffix);

  return ada_find_parallel_type_with_name (type, name);
}

/* If TYPE is a variable-size record type, return the corresponding template
   type describing its fields.  Otherwise, return NULL.  */

static struct type *
dynamic_template_type (struct type *type)
{
  type = ada_check_typedef (type);

  if (type == NULL || type->code () != TYPE_CODE_STRUCT
      || ada_type_name (type) == NULL)
    return NULL;
  else
    {
      int len = strlen (ada_type_name (type));

      if (len > 6 && strcmp (ada_type_name (type) + len - 6, "___XVE") == 0)
	return type;
      else
	return ada_find_parallel_type (type, "___XVE");
    }
}

/* Assuming that TEMPL_TYPE is a union or struct type, returns
   non-zero iff field FIELD_NUM of TEMPL_TYPE has dynamic size.  */

static int
is_dynamic_field (struct type *templ_type, int field_num)
{
  const char *name = TYPE_FIELD_NAME (templ_type, field_num);

  return name != NULL
    && templ_type->field (field_num).type ()->code () == TYPE_CODE_PTR
    && strstr (name, "___XVL") != NULL;
}

/* The index of the variant field of TYPE, or -1 if TYPE does not
   represent a variant record type.  */

static int
variant_field_index (struct type *type)
{
  int f;

  if (type == NULL || type->code () != TYPE_CODE_STRUCT)
    return -1;

  for (f = 0; f < type->num_fields (); f += 1)
    {
      if (ada_is_variant_part (type, f))
	return f;
    }
  return -1;
}

/* A record type with no fields.  */

static struct type *
empty_record (struct type *templ)
{
  struct type *type = alloc_type_copy (templ);

  type->set_code (TYPE_CODE_STRUCT);
  INIT_NONE_SPECIFIC (type);
  type->set_name ("<empty>");
  TYPE_LENGTH (type) = 0;
  return type;
}

/* An ordinary record type (with fixed-length fields) that describes
   the value of type TYPE at VALADDR or ADDRESS (see comments at
   the beginning of this section) VAL according to GNAT conventions.
   DVAL0 should describe the (portion of a) record that contains any
   necessary discriminants.  It should be NULL if value_type (VAL) is
   an outer-level type (i.e., as opposed to a branch of a variant.)  A
   variant field (unless unchecked) is replaced by a particular branch
   of the variant.

   If not KEEP_DYNAMIC_FIELDS, then all fields whose position or
   length are not statically known are discarded.  As a consequence,
   VALADDR, ADDRESS and DVAL0 are ignored.

   NOTE: Limitations: For now, we assume that dynamic fields and
   variants occupy whole numbers of bytes.  However, they need not be
   byte-aligned.  */

struct type *
ada_template_to_fixed_record_type_1 (struct type *type,
				     const gdb_byte *valaddr,
				     CORE_ADDR address, struct value *dval0,
				     int keep_dynamic_fields)
{
  struct value *mark = value_mark ();
  struct value *dval;
  struct type *rtype;
  int nfields, bit_len;
  int variant_field;
  long off;
  int fld_bit_len;
  int f;

  /* Compute the number of fields in this record type that are going
     to be processed: unless keep_dynamic_fields, this includes only
     fields whose position and length are static will be processed.  */
  if (keep_dynamic_fields)
    nfields = type->num_fields ();
  else
    {
      nfields = 0;
      while (nfields < type->num_fields ()
	     && !ada_is_variant_part (type, nfields)
	     && !is_dynamic_field (type, nfields))
	nfields++;
    }

  rtype = alloc_type_copy (type);
  rtype->set_code (TYPE_CODE_STRUCT);
  INIT_NONE_SPECIFIC (rtype);
  rtype->set_num_fields (nfields);
  rtype->set_fields
   ((struct field *) TYPE_ZALLOC (rtype, nfields * sizeof (struct field)));
  rtype->set_name (ada_type_name (type));
  rtype->set_is_fixed_instance (true);

  off = 0;
  bit_len = 0;
  variant_field = -1;

  for (f = 0; f < nfields; f += 1)
    {
      off = align_up (off, field_alignment (type, f))
	+ TYPE_FIELD_BITPOS (type, f);
      SET_FIELD_BITPOS (rtype->field (f), off);
      TYPE_FIELD_BITSIZE (rtype, f) = 0;

      if (ada_is_variant_part (type, f))
	{
	  variant_field = f;
	  fld_bit_len = 0;
	}
      else if (is_dynamic_field (type, f))
	{
	  const gdb_byte *field_valaddr = valaddr;
	  CORE_ADDR field_address = address;
	  struct type *field_type =
	    TYPE_TARGET_TYPE (type->field (f).type ());

	  if (dval0 == NULL)
	    {
	      /* rtype's length is computed based on the run-time
		 value of discriminants.  If the discriminants are not
		 initialized, the type size may be completely bogus and
		 GDB may fail to allocate a value for it.  So check the
		 size first before creating the value.  */
	      ada_ensure_varsize_limit (rtype);
	      /* Using plain value_from_contents_and_address here
		 causes problems because we will end up trying to
		 resolve a type that is currently being
		 constructed.  */
	      dval = value_from_contents_and_address_unresolved (rtype,
								 valaddr,
								 address);
	      rtype = value_type (dval);
	    }
	  else
	    dval = dval0;

	  /* If the type referenced by this field is an aligner type, we need
	     to unwrap that aligner type, because its size might not be set.
	     Keeping the aligner type would cause us to compute the wrong
	     size for this field, impacting the offset of the all the fields
	     that follow this one.  */
	  if (ada_is_aligner_type (field_type))
	    {
	      long field_offset = TYPE_FIELD_BITPOS (field_type, f);

	      field_valaddr = cond_offset_host (field_valaddr, field_offset);
	      field_address = cond_offset_target (field_address, field_offset);
	      field_type = ada_aligned_type (field_type);
	    }

	  field_valaddr = cond_offset_host (field_valaddr,
					    off / TARGET_CHAR_BIT);
	  field_address = cond_offset_target (field_address,
					      off / TARGET_CHAR_BIT);

	  /* Get the fixed type of the field.  Note that, in this case,
	     we do not want to get the real type out of the tag: if
	     the current field is the parent part of a tagged record,
	     we will get the tag of the object.  Clearly wrong: the real
	     type of the parent is not the real type of the child.  We
	     would end up in an infinite loop.	*/
	  field_type = ada_get_base_type (field_type);
	  field_type = ada_to_fixed_type (field_type, field_valaddr,
					  field_address, dval, 0);
	  /* If the field size is already larger than the maximum
	     object size, then the record itself will necessarily
	     be larger than the maximum object size.  We need to make
	     this check now, because the size might be so ridiculously
	     large (due to an uninitialized variable in the inferior)
	     that it would cause an overflow when adding it to the
	     record size.  */
	  ada_ensure_varsize_limit (field_type);

	  rtype->field (f).set_type (field_type);
	  TYPE_FIELD_NAME (rtype, f) = TYPE_FIELD_NAME (type, f);
	  /* The multiplication can potentially overflow.  But because
	     the field length has been size-checked just above, and
	     assuming that the maximum size is a reasonable value,
	     an overflow should not happen in practice.  So rather than
	     adding overflow recovery code to this already complex code,
	     we just assume that it's not going to happen.  */
	  fld_bit_len =
	    TYPE_LENGTH (rtype->field (f).type ()) * TARGET_CHAR_BIT;
	}
      else
	{
	  /* Note: If this field's type is a typedef, it is important
	     to preserve the typedef layer.

	     Otherwise, we might be transforming a typedef to a fat
	     pointer (encoding a pointer to an unconstrained array),
	     into a basic fat pointer (encoding an unconstrained
	     array).  As both types are implemented using the same
	     structure, the typedef is the only clue which allows us
	     to distinguish between the two options.  Stripping it
	     would prevent us from printing this field appropriately.  */
	  rtype->field (f).set_type (type->field (f).type ());
	  TYPE_FIELD_NAME (rtype, f) = TYPE_FIELD_NAME (type, f);
	  if (TYPE_FIELD_BITSIZE (type, f) > 0)
	    fld_bit_len =
	      TYPE_FIELD_BITSIZE (rtype, f) = TYPE_FIELD_BITSIZE (type, f);
	  else
	    {
	      struct type *field_type = type->field (f).type ();

	      /* We need to be careful of typedefs when computing
		 the length of our field.  If this is a typedef,
		 get the length of the target type, not the length
		 of the typedef.  */
	      if (field_type->code () == TYPE_CODE_TYPEDEF)
		field_type = ada_typedef_target_type (field_type);

	      fld_bit_len =
		TYPE_LENGTH (ada_check_typedef (field_type)) * TARGET_CHAR_BIT;
	    }
	}
      if (off + fld_bit_len > bit_len)
	bit_len = off + fld_bit_len;
      off += fld_bit_len;
      TYPE_LENGTH (rtype) =
	align_up (bit_len, TARGET_CHAR_BIT) / TARGET_CHAR_BIT;
    }

  /* We handle the variant part, if any, at the end because of certain
     odd cases in which it is re-ordered so as NOT to be the last field of
     the record.  This can happen in the presence of representation
     clauses.  */
  if (variant_field >= 0)
    {
      struct type *branch_type;

      off = TYPE_FIELD_BITPOS (rtype, variant_field);

      if (dval0 == NULL)
	{
	  /* Using plain value_from_contents_and_address here causes
	     problems because we will end up trying to resolve a type
	     that is currently being constructed.  */
	  dval = value_from_contents_and_address_unresolved (rtype, valaddr,
							     address);
	  rtype = value_type (dval);
	}
      else
	dval = dval0;

      branch_type =
	to_fixed_variant_branch_type
	(type->field (variant_field).type (),
	 cond_offset_host (valaddr, off / TARGET_CHAR_BIT),
	 cond_offset_target (address, off / TARGET_CHAR_BIT), dval);
      if (branch_type == NULL)
	{
	  for (f = variant_field + 1; f < rtype->num_fields (); f += 1)
	    rtype->field (f - 1) = rtype->field (f);
	  rtype->set_num_fields (rtype->num_fields () - 1);
	}
      else
	{
	  rtype->field (variant_field).set_type (branch_type);
	  TYPE_FIELD_NAME (rtype, variant_field) = "S";
	  fld_bit_len =
	    TYPE_LENGTH (rtype->field (variant_field).type ()) *
	    TARGET_CHAR_BIT;
	  if (off + fld_bit_len > bit_len)
	    bit_len = off + fld_bit_len;
	  TYPE_LENGTH (rtype) =
	    align_up (bit_len, TARGET_CHAR_BIT) / TARGET_CHAR_BIT;
	}
    }

  /* According to exp_dbug.ads, the size of TYPE for variable-size records
     should contain the alignment of that record, which should be a strictly
     positive value.  If null or negative, then something is wrong, most
     probably in the debug info.  In that case, we don't round up the size
     of the resulting type.  If this record is not part of another structure,
     the current RTYPE length might be good enough for our purposes.  */
  if (TYPE_LENGTH (type) <= 0)
    {
      if (rtype->name ())
	warning (_("Invalid type size for `%s' detected: %s."),
		 rtype->name (), pulongest (TYPE_LENGTH (type)));
      else
	warning (_("Invalid type size for <unnamed> detected: %s."),
		 pulongest (TYPE_LENGTH (type)));
    }
  else
    {
      TYPE_LENGTH (rtype) = align_up (TYPE_LENGTH (rtype),
				      TYPE_LENGTH (type));
    }

  value_free_to_mark (mark);
  if (TYPE_LENGTH (rtype) > varsize_limit)
    error (_("record type with dynamic size is larger than varsize-limit"));
  return rtype;
}

/* As for ada_template_to_fixed_record_type_1 with KEEP_DYNAMIC_FIELDS
   of 1.  */

static struct type *
template_to_fixed_record_type (struct type *type, const gdb_byte *valaddr,
			       CORE_ADDR address, struct value *dval0)
{
  return ada_template_to_fixed_record_type_1 (type, valaddr,
					      address, dval0, 1);
}

/* An ordinary record type in which ___XVL-convention fields and
   ___XVU- and ___XVN-convention field types in TYPE0 are replaced with
   static approximations, containing all possible fields.  Uses
   no runtime values.  Useless for use in values, but that's OK,
   since the results are used only for type determinations.   Works on both
   structs and unions.  Representation note: to save space, we memorize
   the result of this function in the TYPE_TARGET_TYPE of the
   template type.  */

static struct type *
template_to_static_fixed_type (struct type *type0)
{
  struct type *type;
  int nfields;
  int f;

  /* No need no do anything if the input type is already fixed.  */
  if (type0->is_fixed_instance ())
    return type0;

  /* Likewise if we already have computed the static approximation.  */
  if (TYPE_TARGET_TYPE (type0) != NULL)
    return TYPE_TARGET_TYPE (type0);

  /* Don't clone TYPE0 until we are sure we are going to need a copy.  */
  type = type0;
  nfields = type0->num_fields ();

  /* Whether or not we cloned TYPE0, cache the result so that we don't do
     recompute all over next time.  */
  TYPE_TARGET_TYPE (type0) = type;

  for (f = 0; f < nfields; f += 1)
    {
      struct type *field_type = type0->field (f).type ();
      struct type *new_type;

      if (is_dynamic_field (type0, f))
	{
	  field_type = ada_check_typedef (field_type);
	  new_type = to_static_fixed_type (TYPE_TARGET_TYPE (field_type));
	}
      else
	new_type = static_unwrap_type (field_type);

      if (new_type != field_type)
	{
	  /* Clone TYPE0 only the first time we get a new field type.  */
	  if (type == type0)
	    {
	      TYPE_TARGET_TYPE (type0) = type = alloc_type_copy (type0);
	      type->set_code (type0->code ());
	      INIT_NONE_SPECIFIC (type);
	      type->set_num_fields (nfields);

	      field *fields =
		((struct field *)
		 TYPE_ALLOC (type, nfields * sizeof (struct field)));
	      memcpy (fields, type0->fields (),
		      sizeof (struct field) * nfields);
	      type->set_fields (fields);

	      type->set_name (ada_type_name (type0));
	      type->set_is_fixed_instance (true);
	      TYPE_LENGTH (type) = 0;
	    }
	  type->field (f).set_type (new_type);
	  TYPE_FIELD_NAME (type, f) = TYPE_FIELD_NAME (type0, f);
	}
    }

  return type;
}

/* Given an object of type TYPE whose contents are at VALADDR and
   whose address in memory is ADDRESS, returns a revision of TYPE,
   which should be a non-dynamic-sized record, in which the variant
   part, if any, is replaced with the appropriate branch.  Looks
   for discriminant values in DVAL0, which can be NULL if the record
   contains the necessary discriminant values.  */

static struct type *
to_record_with_fixed_variant_part (struct type *type, const gdb_byte *valaddr,
				   CORE_ADDR address, struct value *dval0)
{
  struct value *mark = value_mark ();
  struct value *dval;
  struct type *rtype;
  struct type *branch_type;
  int nfields = type->num_fields ();
  int variant_field = variant_field_index (type);

  if (variant_field == -1)
    return type;

  if (dval0 == NULL)
    {
      dval = value_from_contents_and_address (type, valaddr, address);
      type = value_type (dval);
    }
  else
    dval = dval0;

  rtype = alloc_type_copy (type);
  rtype->set_code (TYPE_CODE_STRUCT);
  INIT_NONE_SPECIFIC (rtype);
  rtype->set_num_fields (nfields);

  field *fields =
    (struct field *) TYPE_ALLOC (rtype, nfields * sizeof (struct field));
  memcpy (fields, type->fields (), sizeof (struct field) * nfields);
  rtype->set_fields (fields);

  rtype->set_name (ada_type_name (type));
  rtype->set_is_fixed_instance (true);
  TYPE_LENGTH (rtype) = TYPE_LENGTH (type);

  branch_type = to_fixed_variant_branch_type
    (type->field (variant_field).type (),
     cond_offset_host (valaddr,
		       TYPE_FIELD_BITPOS (type, variant_field)
		       / TARGET_CHAR_BIT),
     cond_offset_target (address,
			 TYPE_FIELD_BITPOS (type, variant_field)
			 / TARGET_CHAR_BIT), dval);
  if (branch_type == NULL)
    {
      int f;

      for (f = variant_field + 1; f < nfields; f += 1)
	rtype->field (f - 1) = rtype->field (f);
      rtype->set_num_fields (rtype->num_fields () - 1);
    }
  else
    {
      rtype->field (variant_field).set_type (branch_type);
      TYPE_FIELD_NAME (rtype, variant_field) = "S";
      TYPE_FIELD_BITSIZE (rtype, variant_field) = 0;
      TYPE_LENGTH (rtype) += TYPE_LENGTH (branch_type);
    }
  TYPE_LENGTH (rtype) -= TYPE_LENGTH (type->field (variant_field).type ());

  value_free_to_mark (mark);
  return rtype;
}

/* An ordinary record type (with fixed-length fields) that describes
   the value at (TYPE0, VALADDR, ADDRESS) [see explanation at
   beginning of this section].   Any necessary discriminants' values
   should be in DVAL, a record value; it may be NULL if the object
   at ADDR itself contains any necessary discriminant values.
   Additionally, VALADDR and ADDRESS may also be NULL if no discriminant
   values from the record are needed.  Except in the case that DVAL,
   VALADDR, and ADDRESS are all 0 or NULL, a variant field (unless
   unchecked) is replaced by a particular branch of the variant.

   NOTE: the case in which DVAL and VALADDR are NULL and ADDRESS is 0
   is questionable and may be removed.  It can arise during the
   processing of an unconstrained-array-of-record type where all the
   variant branches have exactly the same size.  This is because in
   such cases, the compiler does not bother to use the XVS convention
   when encoding the record.  I am currently dubious of this
   shortcut and suspect the compiler should be altered.  FIXME.  */

static struct type *
to_fixed_record_type (struct type *type0, const gdb_byte *valaddr,
		      CORE_ADDR address, struct value *dval)
{
  struct type *templ_type;

  if (type0->is_fixed_instance ())
    return type0;

  templ_type = dynamic_template_type (type0);

  if (templ_type != NULL)
    return template_to_fixed_record_type (templ_type, valaddr, address, dval);
  else if (variant_field_index (type0) >= 0)
    {
      if (dval == NULL && valaddr == NULL && address == 0)
	return type0;
      return to_record_with_fixed_variant_part (type0, valaddr, address,
						dval);
    }
  else
    {
      type0->set_is_fixed_instance (true);
      return type0;
    }

}

/* An ordinary record type (with fixed-length fields) that describes
   the value at (VAR_TYPE0, VALADDR, ADDRESS), where VAR_TYPE0 is a
   union type.  Any necessary discriminants' values should be in DVAL,
   a record value.  That is, this routine selects the appropriate
   branch of the union at ADDR according to the discriminant value
   indicated in the union's type name.  Returns VAR_TYPE0 itself if
   it represents a variant subject to a pragma Unchecked_Union.  */

static struct type *
to_fixed_variant_branch_type (struct type *var_type0, const gdb_byte *valaddr,
			      CORE_ADDR address, struct value *dval)
{
  int which;
  struct type *templ_type;
  struct type *var_type;

  if (var_type0->code () == TYPE_CODE_PTR)
    var_type = TYPE_TARGET_TYPE (var_type0);
  else
    var_type = var_type0;

  templ_type = ada_find_parallel_type (var_type, "___XVU");

  if (templ_type != NULL)
    var_type = templ_type;

  if (is_unchecked_variant (var_type, value_type (dval)))
      return var_type0;
  which = ada_which_variant_applies (var_type, dval);

  if (which < 0)
    return empty_record (var_type);
  else if (is_dynamic_field (var_type, which))
    return to_fixed_record_type
      (TYPE_TARGET_TYPE (var_type->field (which).type ()),
       valaddr, address, dval);
  else if (variant_field_index (var_type->field (which).type ()) >= 0)
    return
      to_fixed_record_type
      (var_type->field (which).type (), valaddr, address, dval);
  else
    return var_type->field (which).type ();
}

/* Assuming RANGE_TYPE is a TYPE_CODE_RANGE, return nonzero if
   ENCODING_TYPE, a type following the GNAT conventions for discrete
   type encodings, only carries redundant information.  */

static int
ada_is_redundant_range_encoding (struct type *range_type,
				 struct type *encoding_type)
{
  const char *bounds_str;
  int n;
  LONGEST lo, hi;

  gdb_assert (range_type->code () == TYPE_CODE_RANGE);

  if (get_base_type (range_type)->code ()
      != get_base_type (encoding_type)->code ())
    {
      /* The compiler probably used a simple base type to describe
	 the range type instead of the range's actual base type,
	 expecting us to get the real base type from the encoding
	 anyway.  In this situation, the encoding cannot be ignored
	 as redundant.  */
      return 0;
    }

  if (is_dynamic_type (range_type))
    return 0;

  if (encoding_type->name () == NULL)
    return 0;

  bounds_str = strstr (encoding_type->name (), "___XDLU_");
  if (bounds_str == NULL)
    return 0;

  n = 8; /* Skip "___XDLU_".  */
  if (!ada_scan_number (bounds_str, n, &lo, &n))
    return 0;
  if (range_type->bounds ()->low.const_val () != lo)
    return 0;

  n += 2; /* Skip the "__" separator between the two bounds.  */
  if (!ada_scan_number (bounds_str, n, &hi, &n))
    return 0;
  if (range_type->bounds ()->high.const_val () != hi)
    return 0;

  return 1;
}

/* Given the array type ARRAY_TYPE, return nonzero if DESC_TYPE,
   a type following the GNAT encoding for describing array type
   indices, only carries redundant information.  */

static int
ada_is_redundant_index_type_desc (struct type *array_type,
				  struct type *desc_type)
{
  struct type *this_layer = check_typedef (array_type);
  int i;

  for (i = 0; i < desc_type->num_fields (); i++)
    {
      if (!ada_is_redundant_range_encoding (this_layer->index_type (),
					    desc_type->field (i).type ()))
	return 0;
      this_layer = check_typedef (TYPE_TARGET_TYPE (this_layer));
    }

  return 1;
}

/* Assuming that TYPE0 is an array type describing the type of a value
   at ADDR, and that DVAL describes a record containing any
   discriminants used in TYPE0, returns a type for the value that
   contains no dynamic components (that is, no components whose sizes
   are determined by run-time quantities).  Unless IGNORE_TOO_BIG is
   true, gives an error message if the resulting type's size is over
   varsize_limit.  */

static struct type *
to_fixed_array_type (struct type *type0, struct value *dval,
		     int ignore_too_big)
{
  struct type *index_type_desc;
  struct type *result;
  int constrained_packed_array_p;
  static const char *xa_suffix = "___XA";

  type0 = ada_check_typedef (type0);
  if (type0->is_fixed_instance ())
    return type0;

  constrained_packed_array_p = ada_is_constrained_packed_array_type (type0);
  if (constrained_packed_array_p)
    {
      type0 = decode_constrained_packed_array_type (type0);
      if (type0 == nullptr)
	error (_("could not decode constrained packed array type"));
    }

  index_type_desc = ada_find_parallel_type (type0, xa_suffix);

  /* As mentioned in exp_dbug.ads, for non bit-packed arrays an
     encoding suffixed with 'P' may still be generated.  If so,
     it should be used to find the XA type.  */

  if (index_type_desc == NULL)
    {
      const char *type_name = ada_type_name (type0);

      if (type_name != NULL)
	{
	  const int len = strlen (type_name);
	  char *name = (char *) alloca (len + strlen (xa_suffix));

	  if (type_name[len - 1] == 'P')
	    {
	      strcpy (name, type_name);
	      strcpy (name + len - 1, xa_suffix);
	      index_type_desc = ada_find_parallel_type_with_name (type0, name);
	    }
	}
    }

  ada_fixup_array_indexes_type (index_type_desc);
  if (index_type_desc != NULL
      && ada_is_redundant_index_type_desc (type0, index_type_desc))
    {
      /* Ignore this ___XA parallel type, as it does not bring any
	 useful information.  This allows us to avoid creating fixed
	 versions of the array's index types, which would be identical
	 to the original ones.  This, in turn, can also help avoid
	 the creation of fixed versions of the array itself.  */
      index_type_desc = NULL;
    }

  if (index_type_desc == NULL)
    {
      struct type *elt_type0 = ada_check_typedef (TYPE_TARGET_TYPE (type0));

      /* NOTE: elt_type---the fixed version of elt_type0---should never
	 depend on the contents of the array in properly constructed
	 debugging data.  */
      /* Create a fixed version of the array element type.
	 We're not providing the address of an element here,
	 and thus the actual object value cannot be inspected to do
	 the conversion.  This should not be a problem, since arrays of
	 unconstrained objects are not allowed.  In particular, all
	 the elements of an array of a tagged type should all be of
	 the same type specified in the debugging info.  No need to
	 consult the object tag.  */
      struct type *elt_type = ada_to_fixed_type (elt_type0, 0, 0, dval, 1);

      /* Make sure we always create a new array type when dealing with
	 packed array types, since we're going to fix-up the array
	 type length and element bitsize a little further down.  */
      if (elt_type0 == elt_type && !constrained_packed_array_p)
	result = type0;
      else
	result = create_array_type (alloc_type_copy (type0),
				    elt_type, type0->index_type ());
    }
  else
    {
      int i;
      struct type *elt_type0;

      elt_type0 = type0;
      for (i = index_type_desc->num_fields (); i > 0; i -= 1)
	elt_type0 = TYPE_TARGET_TYPE (elt_type0);

      /* NOTE: result---the fixed version of elt_type0---should never
	 depend on the contents of the array in properly constructed
	 debugging data.  */
      /* Create a fixed version of the array element type.
	 We're not providing the address of an element here,
	 and thus the actual object value cannot be inspected to do
	 the conversion.  This should not be a problem, since arrays of
	 unconstrained objects are not allowed.  In particular, all
	 the elements of an array of a tagged type should all be of
	 the same type specified in the debugging info.  No need to
	 consult the object tag.  */
      result =
	ada_to_fixed_type (ada_check_typedef (elt_type0), 0, 0, dval, 1);

      elt_type0 = type0;
      for (i = index_type_desc->num_fields () - 1; i >= 0; i -= 1)
	{
	  struct type *range_type =
	    to_fixed_range_type (index_type_desc->field (i).type (), dval);

	  result = create_array_type (alloc_type_copy (elt_type0),
				      result, range_type);
	  elt_type0 = TYPE_TARGET_TYPE (elt_type0);
	}
      if (!ignore_too_big && TYPE_LENGTH (result) > varsize_limit)
	error (_("array type with dynamic size is larger than varsize-limit"));
    }

  /* We want to preserve the type name.  This can be useful when
     trying to get the type name of a value that has already been
     printed (for instance, if the user did "print VAR; whatis $".  */
  result->set_name (type0->name ());

  if (constrained_packed_array_p)
    {
      /* So far, the resulting type has been created as if the original
	 type was a regular (non-packed) array type.  As a result, the
	 bitsize of the array elements needs to be set again, and the array
	 length needs to be recomputed based on that bitsize.  */
      int len = TYPE_LENGTH (result) / TYPE_LENGTH (TYPE_TARGET_TYPE (result));
      int elt_bitsize = TYPE_FIELD_BITSIZE (type0, 0);

      TYPE_FIELD_BITSIZE (result, 0) = TYPE_FIELD_BITSIZE (type0, 0);
      TYPE_LENGTH (result) = len * elt_bitsize / HOST_CHAR_BIT;
      if (TYPE_LENGTH (result) * HOST_CHAR_BIT < len * elt_bitsize)
	TYPE_LENGTH (result)++;
    }

  result->set_is_fixed_instance (true);
  return result;
}


/* A standard type (containing no dynamically sized components)
   corresponding to TYPE for the value (TYPE, VALADDR, ADDRESS)
   DVAL describes a record containing any discriminants used in TYPE0,
   and may be NULL if there are none, or if the object of type TYPE at
   ADDRESS or in VALADDR contains these discriminants.
   
   If CHECK_TAG is not null, in the case of tagged types, this function
   attempts to locate the object's tag and use it to compute the actual
   type.  However, when ADDRESS is null, we cannot use it to determine the
   location of the tag, and therefore compute the tagged type's actual type.
   So we return the tagged type without consulting the tag.  */
   
static struct type *
ada_to_fixed_type_1 (struct type *type, const gdb_byte *valaddr,
		   CORE_ADDR address, struct value *dval, int check_tag)
{
  type = ada_check_typedef (type);

  /* Only un-fixed types need to be handled here.  */
  if (!HAVE_GNAT_AUX_INFO (type))
    return type;

  switch (type->code ())
    {
    default:
      return type;
    case TYPE_CODE_STRUCT:
      {
	struct type *static_type = to_static_fixed_type (type);
	struct type *fixed_record_type =
	  to_fixed_record_type (type, valaddr, address, NULL);

	/* If STATIC_TYPE is a tagged type and we know the object's address,
	   then we can determine its tag, and compute the object's actual
	   type from there.  Note that we have to use the fixed record
	   type (the parent part of the record may have dynamic fields
	   and the way the location of _tag is expressed may depend on
	   them).  */

	if (check_tag && address != 0 && ada_is_tagged_type (static_type, 0))
	  {
	    struct value *tag =
	      value_tag_from_contents_and_address
	      (fixed_record_type,
	       valaddr,
	       address);
	    struct type *real_type = type_from_tag (tag);
	    struct value *obj =
	      value_from_contents_and_address (fixed_record_type,
					       valaddr,
					       address);
	    fixed_record_type = value_type (obj);
	    if (real_type != NULL)
	      return to_fixed_record_type
		(real_type, NULL,
		 value_address (ada_tag_value_at_base_address (obj)), NULL);
	  }

	/* Check to see if there is a parallel ___XVZ variable.
	   If there is, then it provides the actual size of our type.  */
	else if (ada_type_name (fixed_record_type) != NULL)
	  {
	    const char *name = ada_type_name (fixed_record_type);
	    char *xvz_name
	      = (char *) alloca (strlen (name) + 7 /* "___XVZ\0" */);
	    bool xvz_found = false;
	    LONGEST size;

	    xsnprintf (xvz_name, strlen (name) + 7, "%s___XVZ", name);
	    try
	      {
		xvz_found = get_int_var_value (xvz_name, size);
	      }
	    catch (const gdb_exception_error &except)
	      {
		/* We found the variable, but somehow failed to read
		   its value.  Rethrow the same error, but with a little
		   bit more information, to help the user understand
		   what went wrong (Eg: the variable might have been
		   optimized out).  */
		throw_error (except.error,
			     _("unable to read value of %s (%s)"),
			     xvz_name, except.what ());
	      }

	    if (xvz_found && TYPE_LENGTH (fixed_record_type) != size)
	      {
		fixed_record_type = copy_type (fixed_record_type);
		TYPE_LENGTH (fixed_record_type) = size;

		/* The FIXED_RECORD_TYPE may have be a stub.  We have
		   observed this when the debugging info is STABS, and
		   apparently it is something that is hard to fix.

		   In practice, we don't need the actual type definition
		   at all, because the presence of the XVZ variable allows us
		   to assume that there must be a XVS type as well, which we
		   should be able to use later, when we need the actual type
		   definition.

		   In the meantime, pretend that the "fixed" type we are
		   returning is NOT a stub, because this can cause trouble
		   when using this type to create new types targeting it.
		   Indeed, the associated creation routines often check
		   whether the target type is a stub and will try to replace
		   it, thus using a type with the wrong size.  This, in turn,
		   might cause the new type to have the wrong size too.
		   Consider the case of an array, for instance, where the size
		   of the array is computed from the number of elements in
		   our array multiplied by the size of its element.  */
		fixed_record_type->set_is_stub (false);
	      }
	  }
	return fixed_record_type;
      }
    case TYPE_CODE_ARRAY:
      return to_fixed_array_type (type, dval, 1);
    case TYPE_CODE_UNION:
      if (dval == NULL)
	return type;
      else
	return to_fixed_variant_branch_type (type, valaddr, address, dval);
    }
}

/* The same as ada_to_fixed_type_1, except that it preserves the type
   if it is a TYPE_CODE_TYPEDEF of a type that is already fixed.

   The typedef layer needs be preserved in order to differentiate between
   arrays and array pointers when both types are implemented using the same
   fat pointer.  In the array pointer case, the pointer is encoded as
   a typedef of the pointer type.  For instance, considering:

	  type String_Access is access String;
	  S1 : String_Access := null;

   To the debugger, S1 is defined as a typedef of type String.  But
   to the user, it is a pointer.  So if the user tries to print S1,
   we should not dereference the array, but print the array address
   instead.

   If we didn't preserve the typedef layer, we would lose the fact that
   the type is to be presented as a pointer (needs de-reference before
   being printed).  And we would also use the source-level type name.  */

struct type *
ada_to_fixed_type (struct type *type, const gdb_byte *valaddr,
		   CORE_ADDR address, struct value *dval, int check_tag)

{
  struct type *fixed_type =
    ada_to_fixed_type_1 (type, valaddr, address, dval, check_tag);

  /*  If TYPE is a typedef and its target type is the same as the FIXED_TYPE,
      then preserve the typedef layer.

      Implementation note: We can only check the main-type portion of
      the TYPE and FIXED_TYPE, because eliminating the typedef layer
      from TYPE now returns a type that has the same instance flags
      as TYPE.  For instance, if TYPE is a "typedef const", and its
      target type is a "struct", then the typedef elimination will return
      a "const" version of the target type.  See check_typedef for more
      details about how the typedef layer elimination is done.

      brobecker/2010-11-19: It seems to me that the only case where it is
      useful to preserve the typedef layer is when dealing with fat pointers.
      Perhaps, we could add a check for that and preserve the typedef layer
      only in that situation.  But this seems unnecessary so far, probably
      because we call check_typedef/ada_check_typedef pretty much everywhere.
      */
  if (type->code () == TYPE_CODE_TYPEDEF
      && (TYPE_MAIN_TYPE (ada_typedef_target_type (type))
	  == TYPE_MAIN_TYPE (fixed_type)))
    return type;

  return fixed_type;
}

/* A standard (static-sized) type corresponding as well as possible to
   TYPE0, but based on no runtime data.  */

static struct type *
to_static_fixed_type (struct type *type0)
{
  struct type *type;

  if (type0 == NULL)
    return NULL;

  if (type0->is_fixed_instance ())
    return type0;

  type0 = ada_check_typedef (type0);

  switch (type0->code ())
    {
    default:
      return type0;
    case TYPE_CODE_STRUCT:
      type = dynamic_template_type (type0);
      if (type != NULL)
	return template_to_static_fixed_type (type);
      else
	return template_to_static_fixed_type (type0);
    case TYPE_CODE_UNION:
      type = ada_find_parallel_type (type0, "___XVU");
      if (type != NULL)
	return template_to_static_fixed_type (type);
      else
	return template_to_static_fixed_type (type0);
    }
}

/* A static approximation of TYPE with all type wrappers removed.  */

static struct type *
static_unwrap_type (struct type *type)
{
  if (ada_is_aligner_type (type))
    {
      struct type *type1 = ada_check_typedef (type)->field (0).type ();
      if (ada_type_name (type1) == NULL)
	type1->set_name (ada_type_name (type));

      return static_unwrap_type (type1);
    }
  else
    {
      struct type *raw_real_type = ada_get_base_type (type);

      if (raw_real_type == type)
	return type;
      else
	return to_static_fixed_type (raw_real_type);
    }
}

/* In some cases, incomplete and private types require
   cross-references that are not resolved as records (for example,
      type Foo;
      type FooP is access Foo;
      V: FooP;
      type Foo is array ...;
   ).  In these cases, since there is no mechanism for producing
   cross-references to such types, we instead substitute for FooP a
   stub enumeration type that is nowhere resolved, and whose tag is
   the name of the actual type.  Call these types "non-record stubs".  */

/* A type equivalent to TYPE that is not a non-record stub, if one
   exists, otherwise TYPE.  */

struct type *
ada_check_typedef (struct type *type)
{
  if (type == NULL)
    return NULL;

  /* If our type is an access to an unconstrained array, which is encoded
     as a TYPE_CODE_TYPEDEF of a fat pointer, then we're done.
     We don't want to strip the TYPE_CODE_TYPDEF layer, because this is
     what allows us to distinguish between fat pointers that represent
     array types, and fat pointers that represent array access types
     (in both cases, the compiler implements them as fat pointers).  */
  if (ada_is_access_to_unconstrained_array (type))
    return type;

  type = check_typedef (type);
  if (type == NULL || type->code () != TYPE_CODE_ENUM
      || !type->is_stub ()
      || type->name () == NULL)
    return type;
  else
    {
      const char *name = type->name ();
      struct type *type1 = ada_find_any_type (name);

      if (type1 == NULL)
	return type;

      /* TYPE1 might itself be a TYPE_CODE_TYPEDEF (this can happen with
	 stubs pointing to arrays, as we don't create symbols for array
	 types, only for the typedef-to-array types).  If that's the case,
	 strip the typedef layer.  */
      if (type1->code () == TYPE_CODE_TYPEDEF)
	type1 = ada_check_typedef (type1);

      return type1;
    }
}

/* A value representing the data at VALADDR/ADDRESS as described by
   type TYPE0, but with a standard (static-sized) type that correctly
   describes it.  If VAL0 is not NULL and TYPE0 already is a standard
   type, then return VAL0 [this feature is simply to avoid redundant
   creation of struct values].  */

static struct value *
ada_to_fixed_value_create (struct type *type0, CORE_ADDR address,
			   struct value *val0)
{
  struct type *type = ada_to_fixed_type (type0, 0, address, NULL, 1);

  if (type == type0 && val0 != NULL)
    return val0;

  if (VALUE_LVAL (val0) != lval_memory)
    {
      /* Our value does not live in memory; it could be a convenience
	 variable, for instance.  Create a not_lval value using val0's
	 contents.  */
      return value_from_contents (type, value_contents (val0));
    }

  return value_from_contents_and_address (type, 0, address);
}

/* A value representing VAL, but with a standard (static-sized) type
   that correctly describes it.  Does not necessarily create a new
   value.  */

struct value *
ada_to_fixed_value (struct value *val)
{
  val = unwrap_value (val);
  val = ada_to_fixed_value_create (value_type (val), value_address (val), val);
  return val;
}


/* Attributes */

/* Table mapping attribute numbers to names.
   NOTE: Keep up to date with enum ada_attribute definition in ada-lang.h.  */

static const char * const attribute_names[] = {
  "<?>",

  "first",
  "last",
  "length",
  "image",
  "max",
  "min",
  "modulus",
  "pos",
  "size",
  "tag",
  "val",
  0
};

static const char *
ada_attribute_name (enum exp_opcode n)
{
  if (n >= OP_ATR_FIRST && n <= (int) OP_ATR_VAL)
    return attribute_names[n - OP_ATR_FIRST + 1];
  else
    return attribute_names[0];
}

/* Evaluate the 'POS attribute applied to ARG.  */

static LONGEST
pos_atr (struct value *arg)
{
  struct value *val = coerce_ref (arg);
  struct type *type = value_type (val);

  if (!discrete_type_p (type))
    error (_("'POS only defined on discrete types"));

  gdb::optional<LONGEST> result = discrete_position (type, value_as_long (val));
  if (!result.has_value ())
    error (_("enumeration value is invalid: can't find 'POS"));

  return *result;
}

static struct value *
value_pos_atr (struct type *type, struct value *arg)
{
  return value_from_longest (type, pos_atr (arg));
}

/* Evaluate the TYPE'VAL attribute applied to ARG.  */

static struct value *
val_atr (struct type *type, LONGEST val)
{
  gdb_assert (discrete_type_p (type));
  if (type->code () == TYPE_CODE_RANGE)
    type = TYPE_TARGET_TYPE (type);
  if (type->code () == TYPE_CODE_ENUM)
    {
      if (val < 0 || val >= type->num_fields ())
	error (_("argument to 'VAL out of range"));
      val = TYPE_FIELD_ENUMVAL (type, val);
    }
  return value_from_longest (type, val);
}

static struct value *
value_val_atr (struct type *type, struct value *arg)
{
  if (!discrete_type_p (type))
    error (_("'VAL only defined on discrete types"));
  if (!integer_type_p (value_type (arg)))
    error (_("'VAL requires integral argument"));

  return val_atr (type, value_as_long (arg));
}


				/* Evaluation */

/* True if TYPE appears to be an Ada character type.
   [At the moment, this is true only for Character and Wide_Character;
   It is a heuristic test that could stand improvement].  */

bool
ada_is_character_type (struct type *type)
{
  const char *name;

  /* If the type code says it's a character, then assume it really is,
     and don't check any further.  */
  if (type->code () == TYPE_CODE_CHAR)
    return true;
  
  /* Otherwise, assume it's a character type iff it is a discrete type
     with a known character type name.  */
  name = ada_type_name (type);
  return (name != NULL
	  && (type->code () == TYPE_CODE_INT
	      || type->code () == TYPE_CODE_RANGE)
	  && (strcmp (name, "character") == 0
	      || strcmp (name, "wide_character") == 0
	      || strcmp (name, "wide_wide_character") == 0
	      || strcmp (name, "unsigned char") == 0));
}

/* True if TYPE appears to be an Ada string type.  */

bool
ada_is_string_type (struct type *type)
{
  type = ada_check_typedef (type);
  if (type != NULL
      && type->code () != TYPE_CODE_PTR
      && (ada_is_simple_array_type (type)
	  || ada_is_array_descriptor_type (type))
      && ada_array_arity (type) == 1)
    {
      struct type *elttype = ada_array_element_type (type, 1);

      return ada_is_character_type (elttype);
    }
  else
    return false;
}

/* The compiler sometimes provides a parallel XVS type for a given
   PAD type.  Normally, it is safe to follow the PAD type directly,
   but older versions of the compiler have a bug that causes the offset
   of its "F" field to be wrong.  Following that field in that case
   would lead to incorrect results, but this can be worked around
   by ignoring the PAD type and using the associated XVS type instead.

   Set to True if the debugger should trust the contents of PAD types.
   Otherwise, ignore the PAD type if there is a parallel XVS type.  */
static bool trust_pad_over_xvs = true;

/* True if TYPE is a struct type introduced by the compiler to force the
   alignment of a value.  Such types have a single field with a
   distinctive name.  */

int
ada_is_aligner_type (struct type *type)
{
  type = ada_check_typedef (type);

  if (!trust_pad_over_xvs && ada_find_parallel_type (type, "___XVS") != NULL)
    return 0;

  return (type->code () == TYPE_CODE_STRUCT
	  && type->num_fields () == 1
	  && strcmp (TYPE_FIELD_NAME (type, 0), "F") == 0);
}

/* If there is an ___XVS-convention type parallel to SUBTYPE, return
   the parallel type.  */

struct type *
ada_get_base_type (struct type *raw_type)
{
  struct type *real_type_namer;
  struct type *raw_real_type;

  if (raw_type == NULL || raw_type->code () != TYPE_CODE_STRUCT)
    return raw_type;

  if (ada_is_aligner_type (raw_type))
    /* The encoding specifies that we should always use the aligner type.
       So, even if this aligner type has an associated XVS type, we should
       simply ignore it.

       According to the compiler gurus, an XVS type parallel to an aligner
       type may exist because of a stabs limitation.  In stabs, aligner
       types are empty because the field has a variable-sized type, and
       thus cannot actually be used as an aligner type.  As a result,
       we need the associated parallel XVS type to decode the type.
       Since the policy in the compiler is to not change the internal
       representation based on the debugging info format, we sometimes
       end up having a redundant XVS type parallel to the aligner type.  */
    return raw_type;

  real_type_namer = ada_find_parallel_type (raw_type, "___XVS");
  if (real_type_namer == NULL
      || real_type_namer->code () != TYPE_CODE_STRUCT
      || real_type_namer->num_fields () != 1)
    return raw_type;

  if (real_type_namer->field (0).type ()->code () != TYPE_CODE_REF)
    {
      /* This is an older encoding form where the base type needs to be
	 looked up by name.  We prefer the newer encoding because it is
	 more efficient.  */
      raw_real_type = ada_find_any_type (TYPE_FIELD_NAME (real_type_namer, 0));
      if (raw_real_type == NULL)
	return raw_type;
      else
	return raw_real_type;
    }

  /* The field in our XVS type is a reference to the base type.  */
  return TYPE_TARGET_TYPE (real_type_namer->field (0).type ());
}

/* The type of value designated by TYPE, with all aligners removed.  */

struct type *
ada_aligned_type (struct type *type)
{
  if (ada_is_aligner_type (type))
    return ada_aligned_type (type->field (0).type ());
  else
    return ada_get_base_type (type);
}


/* The address of the aligned value in an object at address VALADDR
   having type TYPE.  Assumes ada_is_aligner_type (TYPE).  */

const gdb_byte *
ada_aligned_value_addr (struct type *type, const gdb_byte *valaddr)
{
  if (ada_is_aligner_type (type))
    return ada_aligned_value_addr (type->field (0).type (),
				   valaddr +
				   TYPE_FIELD_BITPOS (type,
						      0) / TARGET_CHAR_BIT);
  else
    return valaddr;
}



/* The printed representation of an enumeration literal with encoded
   name NAME.  The value is good to the next call of ada_enum_name.  */
const char *
ada_enum_name (const char *name)
{
  static char *result;
  static size_t result_len = 0;
  const char *tmp;

  /* First, unqualify the enumeration name:
     1. Search for the last '.' character.  If we find one, then skip
     all the preceding characters, the unqualified name starts
     right after that dot.
     2. Otherwise, we may be debugging on a target where the compiler
     translates dots into "__".  Search forward for double underscores,
     but stop searching when we hit an overloading suffix, which is
     of the form "__" followed by digits.  */

  tmp = strrchr (name, '.');
  if (tmp != NULL)
    name = tmp + 1;
  else
    {
      while ((tmp = strstr (name, "__")) != NULL)
	{
	  if (isdigit (tmp[2]))
	    break;
	  else
	    name = tmp + 2;
	}
    }

  if (name[0] == 'Q')
    {
      int v;

      if (name[1] == 'U' || name[1] == 'W')
	{
	  if (sscanf (name + 2, "%x", &v) != 1)
	    return name;
	}
      else if (((name[1] >= '0' && name[1] <= '9')
		|| (name[1] >= 'a' && name[1] <= 'z'))
	       && name[2] == '\0')
	{
	  GROW_VECT (result, result_len, 4);
	  xsnprintf (result, result_len, "'%c'", name[1]);
	  return result;
	}
      else
	return name;

      GROW_VECT (result, result_len, 16);
      if (isascii (v) && isprint (v))
	xsnprintf (result, result_len, "'%c'", v);
      else if (name[1] == 'U')
	xsnprintf (result, result_len, "[\"%02x\"]", v);
      else
	xsnprintf (result, result_len, "[\"%04x\"]", v);

      return result;
    }
  else
    {
      tmp = strstr (name, "__");
      if (tmp == NULL)
	tmp = strstr (name, "$");
      if (tmp != NULL)
	{
	  GROW_VECT (result, result_len, tmp - name + 1);
	  strncpy (result, name, tmp - name);
	  result[tmp - name] = '\0';
	  return result;
	}

      return name;
    }
}

/* Evaluate the subexpression of EXP starting at *POS as for
   evaluate_type, updating *POS to point just past the evaluated
   expression.  */

static struct value *
evaluate_subexp_type (struct expression *exp, int *pos)
{
  return evaluate_subexp (nullptr, exp, pos, EVAL_AVOID_SIDE_EFFECTS);
}

/* If VAL is wrapped in an aligner or subtype wrapper, return the
   value it wraps.  */

static struct value *
unwrap_value (struct value *val)
{
  struct type *type = ada_check_typedef (value_type (val));

  if (ada_is_aligner_type (type))
    {
      struct value *v = ada_value_struct_elt (val, "F", 0);
      struct type *val_type = ada_check_typedef (value_type (v));

      if (ada_type_name (val_type) == NULL)
	val_type->set_name (ada_type_name (type));

      return unwrap_value (v);
    }
  else
    {
      struct type *raw_real_type =
	ada_check_typedef (ada_get_base_type (type));

      /* If there is no parallel XVS or XVE type, then the value is
	 already unwrapped.  Return it without further modification.  */
      if ((type == raw_real_type)
	  && ada_find_parallel_type (type, "___XVE") == NULL)
	return val;

      return
	coerce_unspec_val_to_type
	(val, ada_to_fixed_type (raw_real_type, 0,
				 value_address (val),
				 NULL, 1));
    }
}

static struct value *
cast_from_gnat_encoded_fixed_point_type (struct type *type, struct value *arg)
{
  struct value *scale
    = gnat_encoded_fixed_point_scaling_factor (value_type (arg));
  arg = value_cast (value_type (scale), arg);

  arg = value_binop (arg, scale, BINOP_MUL);
  return value_cast (type, arg);
}

static struct value *
cast_to_gnat_encoded_fixed_point_type (struct type *type, struct value *arg)
{
  if (type == value_type (arg))
    return arg;

  struct value *scale = gnat_encoded_fixed_point_scaling_factor (type);
  if (ada_is_gnat_encoded_fixed_point_type (value_type (arg)))
    arg = cast_from_gnat_encoded_fixed_point_type (value_type (scale), arg);
  else
    arg = value_cast (value_type (scale), arg);

  arg = value_binop (arg, scale, BINOP_DIV);
  return value_cast (type, arg);
}

/* Given two array types T1 and T2, return nonzero iff both arrays
   contain the same number of elements.  */

static int
ada_same_array_size_p (struct type *t1, struct type *t2)
{
  LONGEST lo1, hi1, lo2, hi2;

  /* Get the array bounds in order to verify that the size of
     the two arrays match.  */
  if (!get_array_bounds (t1, &lo1, &hi1)
      || !get_array_bounds (t2, &lo2, &hi2))
    error (_("unable to determine array bounds"));

  /* To make things easier for size comparison, normalize a bit
     the case of empty arrays by making sure that the difference
     between upper bound and lower bound is always -1.  */
  if (lo1 > hi1)
    hi1 = lo1 - 1;
  if (lo2 > hi2)
    hi2 = lo2 - 1;

  return (hi1 - lo1 == hi2 - lo2);
}

/* Assuming that VAL is an array of integrals, and TYPE represents
   an array with the same number of elements, but with wider integral
   elements, return an array "casted" to TYPE.  In practice, this
   means that the returned array is built by casting each element
   of the original array into TYPE's (wider) element type.  */

static struct value *
ada_promote_array_of_integrals (struct type *type, struct value *val)
{
  struct type *elt_type = TYPE_TARGET_TYPE (type);
  LONGEST lo, hi;
  struct value *res;
  LONGEST i;

  /* Verify that both val and type are arrays of scalars, and
     that the size of val's elements is smaller than the size
     of type's element.  */
  gdb_assert (type->code () == TYPE_CODE_ARRAY);
  gdb_assert (is_integral_type (TYPE_TARGET_TYPE (type)));
  gdb_assert (value_type (val)->code () == TYPE_CODE_ARRAY);
  gdb_assert (is_integral_type (TYPE_TARGET_TYPE (value_type (val))));
  gdb_assert (TYPE_LENGTH (TYPE_TARGET_TYPE (type))
	      > TYPE_LENGTH (TYPE_TARGET_TYPE (value_type (val))));

  if (!get_array_bounds (type, &lo, &hi))
    error (_("unable to determine array bounds"));

  res = allocate_value (type);

  /* Promote each array element.  */
  for (i = 0; i < hi - lo + 1; i++)
    {
      struct value *elt = value_cast (elt_type, value_subscript (val, lo + i));

      memcpy (value_contents_writeable (res) + (i * TYPE_LENGTH (elt_type)),
	      value_contents_all (elt), TYPE_LENGTH (elt_type));
    }

  return res;
}

/* Coerce VAL as necessary for assignment to an lval of type TYPE, and
   return the converted value.  */

static struct value *
coerce_for_assign (struct type *type, struct value *val)
{
  struct type *type2 = value_type (val);

  if (type == type2)
    return val;

  type2 = ada_check_typedef (type2);
  type = ada_check_typedef (type);

  if (type2->code () == TYPE_CODE_PTR
      && type->code () == TYPE_CODE_ARRAY)
    {
      val = ada_value_ind (val);
      type2 = value_type (val);
    }

  if (type2->code () == TYPE_CODE_ARRAY
      && type->code () == TYPE_CODE_ARRAY)
    {
      if (!ada_same_array_size_p (type, type2))
	error (_("cannot assign arrays of different length"));

      if (is_integral_type (TYPE_TARGET_TYPE (type))
	  && is_integral_type (TYPE_TARGET_TYPE (type2))
	  && TYPE_LENGTH (TYPE_TARGET_TYPE (type2))
	       < TYPE_LENGTH (TYPE_TARGET_TYPE (type)))
	{
	  /* Allow implicit promotion of the array elements to
	     a wider type.  */
	  return ada_promote_array_of_integrals (type, val);
	}

      if (TYPE_LENGTH (TYPE_TARGET_TYPE (type2))
	  != TYPE_LENGTH (TYPE_TARGET_TYPE (type)))
	error (_("Incompatible types in assignment"));
      deprecated_set_value_type (val, type);
    }
  return val;
}

static struct value *
ada_value_binop (struct value *arg1, struct value *arg2, enum exp_opcode op)
{
  struct value *val;
  struct type *type1, *type2;
  LONGEST v, v1, v2;

  arg1 = coerce_ref (arg1);
  arg2 = coerce_ref (arg2);
  type1 = get_base_type (ada_check_typedef (value_type (arg1)));
  type2 = get_base_type (ada_check_typedef (value_type (arg2)));

  if (type1->code () != TYPE_CODE_INT
      || type2->code () != TYPE_CODE_INT)
    return value_binop (arg1, arg2, op);

  switch (op)
    {
    case BINOP_MOD:
    case BINOP_DIV:
    case BINOP_REM:
      break;
    default:
      return value_binop (arg1, arg2, op);
    }

  v2 = value_as_long (arg2);
  if (v2 == 0)
    error (_("second operand of %s must not be zero."), op_string (op));

  if (type1->is_unsigned () || op == BINOP_MOD)
    return value_binop (arg1, arg2, op);

  v1 = value_as_long (arg1);
  switch (op)
    {
    case BINOP_DIV:
      v = v1 / v2;
      if (!TRUNCATION_TOWARDS_ZERO && v1 * (v1 % v2) < 0)
	v += v > 0 ? -1 : 1;
      break;
    case BINOP_REM:
      v = v1 % v2;
      if (v * v1 < 0)
	v -= v2;
      break;
    default:
      /* Should not reach this point.  */
      v = 0;
    }

  val = allocate_value (type1);
  store_unsigned_integer (value_contents_raw (val),
			  TYPE_LENGTH (value_type (val)),
			  type_byte_order (type1), v);
  return val;
}

static int
ada_value_equal (struct value *arg1, struct value *arg2)
{
  if (ada_is_direct_array_type (value_type (arg1))
      || ada_is_direct_array_type (value_type (arg2)))
    {
      struct type *arg1_type, *arg2_type;

      /* Automatically dereference any array reference before
	 we attempt to perform the comparison.  */
      arg1 = ada_coerce_ref (arg1);
      arg2 = ada_coerce_ref (arg2);

      arg1 = ada_coerce_to_simple_array (arg1);
      arg2 = ada_coerce_to_simple_array (arg2);

      arg1_type = ada_check_typedef (value_type (arg1));
      arg2_type = ada_check_typedef (value_type (arg2));

      if (arg1_type->code () != TYPE_CODE_ARRAY
	  || arg2_type->code () != TYPE_CODE_ARRAY)
	error (_("Attempt to compare array with non-array"));
      /* FIXME: The following works only for types whose
	 representations use all bits (no padding or undefined bits)
	 and do not have user-defined equality.  */
      return (TYPE_LENGTH (arg1_type) == TYPE_LENGTH (arg2_type)
	      && memcmp (value_contents (arg1), value_contents (arg2),
			 TYPE_LENGTH (arg1_type)) == 0);
    }
  return value_equal (arg1, arg2);
}

/* Assign the result of evaluating EXP starting at *POS to the INDEXth 
   component of LHS (a simple array or a record), updating *POS past
   the expression, assuming that LHS is contained in CONTAINER.  Does
   not modify the inferior's memory, nor does it modify LHS (unless
   LHS == CONTAINER).  */

static void
assign_component (struct value *container, struct value *lhs, LONGEST index,
		  struct expression *exp, int *pos)
{
  struct value *mark = value_mark ();
  struct value *elt;
  struct type *lhs_type = check_typedef (value_type (lhs));

  if (lhs_type->code () == TYPE_CODE_ARRAY)
    {
      struct type *index_type = builtin_type (exp->gdbarch)->builtin_int;
      struct value *index_val = value_from_longest (index_type, index);

      elt = unwrap_value (ada_value_subscript (lhs, 1, &index_val));
    }
  else
    {
      elt = ada_index_struct_field (index, lhs, 0, value_type (lhs));
      elt = ada_to_fixed_value (elt);
    }

  if (exp->elts[*pos].opcode == OP_AGGREGATE)
    assign_aggregate (container, elt, exp, pos, EVAL_NORMAL);
  else
    value_assign_to_component (container, elt, 
			       ada_evaluate_subexp (NULL, exp, pos, 
						    EVAL_NORMAL));

  value_free_to_mark (mark);
}

/* Assuming that LHS represents an lvalue having a record or array
   type, and EXP->ELTS[*POS] is an OP_AGGREGATE, evaluate an assignment
   of that aggregate's value to LHS, advancing *POS past the
   aggregate.  NOSIDE is as for evaluate_subexp.  CONTAINER is an
   lvalue containing LHS (possibly LHS itself).  Does not modify
   the inferior's memory, nor does it modify the contents of 
   LHS (unless == CONTAINER).  Returns the modified CONTAINER.  */

static struct value *
assign_aggregate (struct value *container, 
		  struct value *lhs, struct expression *exp, 
		  int *pos, enum noside noside)
{
  struct type *lhs_type;
  int n = exp->elts[*pos+1].longconst;
  LONGEST low_index, high_index;
  int i;

  *pos += 3;
  if (noside != EVAL_NORMAL)
    {
      for (i = 0; i < n; i += 1)
	ada_evaluate_subexp (NULL, exp, pos, noside);
      return container;
    }

  container = ada_coerce_ref (container);
  if (ada_is_direct_array_type (value_type (container)))
    container = ada_coerce_to_simple_array (container);
  lhs = ada_coerce_ref (lhs);
  if (!deprecated_value_modifiable (lhs))
    error (_("Left operand of assignment is not a modifiable lvalue."));

  lhs_type = check_typedef (value_type (lhs));
  if (ada_is_direct_array_type (lhs_type))
    {
      lhs = ada_coerce_to_simple_array (lhs);
      lhs_type = check_typedef (value_type (lhs));
      low_index = lhs_type->bounds ()->low.const_val ();
      high_index = lhs_type->bounds ()->high.const_val ();
    }
  else if (lhs_type->code () == TYPE_CODE_STRUCT)
    {
      low_index = 0;
      high_index = num_visible_fields (lhs_type) - 1;
    }
  else
    error (_("Left-hand side must be array or record."));

  std::vector<LONGEST> indices (4);
  indices[0] = indices[1] = low_index - 1;
  indices[2] = indices[3] = high_index + 1;

  for (i = 0; i < n; i += 1)
    {
      switch (exp->elts[*pos].opcode)
	{
	  case OP_CHOICES:
	    aggregate_assign_from_choices (container, lhs, exp, pos, indices,
					   low_index, high_index);
	    break;
	  case OP_POSITIONAL:
	    aggregate_assign_positional (container, lhs, exp, pos, indices,
					 low_index, high_index);
	    break;
	  case OP_OTHERS:
	    if (i != n-1)
	      error (_("Misplaced 'others' clause"));
	    aggregate_assign_others (container, lhs, exp, pos, indices,
				     low_index, high_index);
	    break;
	  default:
	    error (_("Internal error: bad aggregate clause"));
	}
    }

  return container;
}
	      
/* Assign into the component of LHS indexed by the OP_POSITIONAL
   construct at *POS, updating *POS past the construct, given that
   the positions are relative to lower bound LOW, where HIGH is the
   upper bound.  Record the position in INDICES.  CONTAINER is as for
   assign_aggregate.  */
static void
aggregate_assign_positional (struct value *container,
			     struct value *lhs, struct expression *exp,
			     int *pos, std::vector<LONGEST> &indices,
			     LONGEST low, LONGEST high)
{
  LONGEST ind = longest_to_int (exp->elts[*pos + 1].longconst) + low;
  
  if (ind - 1 == high)
    warning (_("Extra components in aggregate ignored."));
  if (ind <= high)
    {
      add_component_interval (ind, ind, indices);
      *pos += 3;
      assign_component (container, lhs, ind, exp, pos);
    }
  else
    ada_evaluate_subexp (NULL, exp, pos, EVAL_SKIP);
}

/* Assign into the components of LHS indexed by the OP_CHOICES
   construct at *POS, updating *POS past the construct, given that
   the allowable indices are LOW..HIGH.  Record the indices assigned
   to in INDICES.  CONTAINER is as for assign_aggregate.  */
static void
aggregate_assign_from_choices (struct value *container,
			       struct value *lhs, struct expression *exp,
			       int *pos, std::vector<LONGEST> &indices,
			       LONGEST low, LONGEST high)
{
  int j;
  int n_choices = longest_to_int (exp->elts[*pos+1].longconst);
  int choice_pos, expr_pc;
  int is_array = ada_is_direct_array_type (value_type (lhs));

  choice_pos = *pos += 3;

  for (j = 0; j < n_choices; j += 1)
    ada_evaluate_subexp (NULL, exp, pos, EVAL_SKIP);
  expr_pc = *pos;
  ada_evaluate_subexp (NULL, exp, pos, EVAL_SKIP);
  
  for (j = 0; j < n_choices; j += 1)
    {
      LONGEST lower, upper;
      enum exp_opcode op = exp->elts[choice_pos].opcode;

      if (op == OP_DISCRETE_RANGE)
	{
	  choice_pos += 1;
	  lower = value_as_long (ada_evaluate_subexp (NULL, exp, pos,
						      EVAL_NORMAL));
	  upper = value_as_long (ada_evaluate_subexp (NULL, exp, pos, 
						      EVAL_NORMAL));
	}
      else if (is_array)
	{
	  lower = value_as_long (ada_evaluate_subexp (NULL, exp, &choice_pos, 
						      EVAL_NORMAL));
	  upper = lower;
	}
      else
	{
	  int ind;
	  const char *name;

	  switch (op)
	    {
	    case OP_NAME:
	      name = &exp->elts[choice_pos + 2].string;
	      break;
	    case OP_VAR_VALUE:
	      name = exp->elts[choice_pos + 2].symbol->natural_name ();
	      break;
	    default:
	      error (_("Invalid record component association."));
	    }
	  ada_evaluate_subexp (NULL, exp, &choice_pos, EVAL_SKIP);
	  ind = 0;
	  if (! find_struct_field (name, value_type (lhs), 0, 
				   NULL, NULL, NULL, NULL, &ind))
	    error (_("Unknown component name: %s."), name);
	  lower = upper = ind;
	}

      if (lower <= upper && (lower < low || upper > high))
	error (_("Index in component association out of bounds."));

      add_component_interval (lower, upper, indices);
      while (lower <= upper)
	{
	  int pos1;

	  pos1 = expr_pc;
	  assign_component (container, lhs, lower, exp, &pos1);
	  lower += 1;
	}
    }
}

/* Assign the value of the expression in the OP_OTHERS construct in
   EXP at *POS into the components of LHS indexed from LOW .. HIGH that
   have not been previously assigned.  The index intervals already assigned
   are in INDICES.  Updates *POS to after the OP_OTHERS clause.
   CONTAINER is as for assign_aggregate.  */
static void
aggregate_assign_others (struct value *container,
			 struct value *lhs, struct expression *exp,
			 int *pos, std::vector<LONGEST> &indices,
			 LONGEST low, LONGEST high) 
{
  int i;
  int expr_pc = *pos + 1;
  
  int num_indices = indices.size ();
  for (i = 0; i < num_indices - 2; i += 2)
    {
      LONGEST ind;

      for (ind = indices[i + 1] + 1; ind < indices[i + 2]; ind += 1)
	{
	  int localpos;

	  localpos = expr_pc;
	  assign_component (container, lhs, ind, exp, &localpos);
	}
    }
  ada_evaluate_subexp (NULL, exp, pos, EVAL_SKIP);
}

/* Add the interval [LOW .. HIGH] to the sorted set of intervals
   [ INDICES[0] .. INDICES[1] ],...  The resulting intervals do not
   overlap.  */
static void
add_component_interval (LONGEST low, LONGEST high, 
			std::vector<LONGEST> &indices)
{
  int i, j;

  int size = indices.size ();
  for (i = 0; i < size; i += 2) {
    if (high >= indices[i] && low <= indices[i + 1])
      {
	int kh;

	for (kh = i + 2; kh < size; kh += 2)
	  if (high < indices[kh])
	    break;
	if (low < indices[i])
	  indices[i] = low;
	indices[i + 1] = indices[kh - 1];
	if (high > indices[i + 1])
	  indices[i + 1] = high;
	memcpy (indices.data () + i + 2, indices.data () + kh, size - kh);
	indices.resize (kh - i - 2);
	return;
      }
    else if (high < indices[i])
      break;
  }
	
  indices.resize (indices.size () + 2);
  for (j = indices.size () - 1; j >= i + 2; j -= 1)
    indices[j] = indices[j - 2];
  indices[i] = low;
  indices[i + 1] = high;
}

/* Perform and Ada cast of ARG2 to type TYPE if the type of ARG2
   is different.  */

static struct value *
ada_value_cast (struct type *type, struct value *arg2)
{
  if (type == ada_check_typedef (value_type (arg2)))
    return arg2;

  if (ada_is_gnat_encoded_fixed_point_type (type))
    return cast_to_gnat_encoded_fixed_point_type (type, arg2);

  if (ada_is_gnat_encoded_fixed_point_type (value_type (arg2)))
    return cast_from_gnat_encoded_fixed_point_type (type, arg2);

  return value_cast (type, arg2);
}

/*  Evaluating Ada expressions, and printing their result.
    ------------------------------------------------------

    1. Introduction:
    ----------------

    We usually evaluate an Ada expression in order to print its value.
    We also evaluate an expression in order to print its type, which
    happens during the EVAL_AVOID_SIDE_EFFECTS phase of the evaluation,
    but we'll focus mostly on the EVAL_NORMAL phase.  In practice, the
    EVAL_AVOID_SIDE_EFFECTS phase allows us to simplify certain aspects of
    the evaluation compared to the EVAL_NORMAL, but is otherwise very
    similar.

    Evaluating expressions is a little more complicated for Ada entities
    than it is for entities in languages such as C.  The main reason for
    this is that Ada provides types whose definition might be dynamic.
    One example of such types is variant records.  Or another example
    would be an array whose bounds can only be known at run time.

    The following description is a general guide as to what should be
    done (and what should NOT be done) in order to evaluate an expression
    involving such types, and when.  This does not cover how the semantic
    information is encoded by GNAT as this is covered separatly.  For the
    document used as the reference for the GNAT encoding, see exp_dbug.ads
    in the GNAT sources.

    Ideally, we should embed each part of this description next to its
    associated code.  Unfortunately, the amount of code is so vast right
    now that it's hard to see whether the code handling a particular
    situation might be duplicated or not.  One day, when the code is
    cleaned up, this guide might become redundant with the comments
    inserted in the code, and we might want to remove it.

    2. ``Fixing'' an Entity, the Simple Case:
    -----------------------------------------

    When evaluating Ada expressions, the tricky issue is that they may
    reference entities whose type contents and size are not statically
    known.  Consider for instance a variant record:

       type Rec (Empty : Boolean := True) is record
	  case Empty is
	     when True => null;
	     when False => Value : Integer;
	  end case;
       end record;
       Yes : Rec := (Empty => False, Value => 1);
       No  : Rec := (empty => True);

    The size and contents of that record depends on the value of the
    descriminant (Rec.Empty).  At this point, neither the debugging
    information nor the associated type structure in GDB are able to
    express such dynamic types.  So what the debugger does is to create
    "fixed" versions of the type that applies to the specific object.
    We also informally refer to this operation as "fixing" an object,
    which means creating its associated fixed type.

    Example: when printing the value of variable "Yes" above, its fixed
    type would look like this:

       type Rec is record
	  Empty : Boolean;
	  Value : Integer;
       end record;

    On the other hand, if we printed the value of "No", its fixed type
    would become:

       type Rec is record
	  Empty : Boolean;
       end record;

    Things become a little more complicated when trying to fix an entity
    with a dynamic type that directly contains another dynamic type,
    such as an array of variant records, for instance.  There are
    two possible cases: Arrays, and records.

    3. ``Fixing'' Arrays:
    ---------------------

    The type structure in GDB describes an array in terms of its bounds,
    and the type of its elements.  By design, all elements in the array
    have the same type and we cannot represent an array of variant elements
    using the current type structure in GDB.  When fixing an array,
    we cannot fix the array element, as we would potentially need one
    fixed type per element of the array.  As a result, the best we can do
    when fixing an array is to produce an array whose bounds and size
    are correct (allowing us to read it from memory), but without having
    touched its element type.  Fixing each element will be done later,
    when (if) necessary.

    Arrays are a little simpler to handle than records, because the same
    amount of memory is allocated for each element of the array, even if
    the amount of space actually used by each element differs from element
    to element.  Consider for instance the following array of type Rec:

       type Rec_Array is array (1 .. 2) of Rec;

    The actual amount of memory occupied by each element might be different
    from element to element, depending on the value of their discriminant.
    But the amount of space reserved for each element in the array remains
    fixed regardless.  So we simply need to compute that size using
    the debugging information available, from which we can then determine
    the array size (we multiply the number of elements of the array by
    the size of each element).

    The simplest case is when we have an array of a constrained element
    type. For instance, consider the following type declarations:

	type Bounded_String (Max_Size : Integer) is
	   Length : Integer;
	   Buffer : String (1 .. Max_Size);
	end record;
	type Bounded_String_Array is array (1 ..2) of Bounded_String (80);

    In this case, the compiler describes the array as an array of
    variable-size elements (identified by its XVS suffix) for which
    the size can be read in the parallel XVZ variable.

    In the case of an array of an unconstrained element type, the compiler
    wraps the array element inside a private PAD type.  This type should not
    be shown to the user, and must be "unwrap"'ed before printing.  Note
    that we also use the adjective "aligner" in our code to designate
    these wrapper types.

    In some cases, the size allocated for each element is statically
    known.  In that case, the PAD type already has the correct size,
    and the array element should remain unfixed.

    But there are cases when this size is not statically known.
    For instance, assuming that "Five" is an integer variable:

	type Dynamic is array (1 .. Five) of Integer;
	type Wrapper (Has_Length : Boolean := False) is record
	   Data : Dynamic;
	   case Has_Length is
	      when True => Length : Integer;
	      when False => null;
	   end case;
	end record;
	type Wrapper_Array is array (1 .. 2) of Wrapper;

	Hello : Wrapper_Array := (others => (Has_Length => True,
					     Data => (others => 17),
					     Length => 1));


    The debugging info would describe variable Hello as being an
    array of a PAD type.  The size of that PAD type is not statically
    known, but can be determined using a parallel XVZ variable.
    In that case, a copy of the PAD type with the correct size should
    be used for the fixed array.

    3. ``Fixing'' record type objects:
    ----------------------------------

    Things are slightly different from arrays in the case of dynamic
    record types.  In this case, in order to compute the associated
    fixed type, we need to determine the size and offset of each of
    its components.  This, in turn, requires us to compute the fixed
    type of each of these components.

    Consider for instance the example:

	type Bounded_String (Max_Size : Natural) is record
	   Str : String (1 .. Max_Size);
	   Length : Natural;
	end record;
	My_String : Bounded_String (Max_Size => 10);

    In that case, the position of field "Length" depends on the size
    of field Str, which itself depends on the value of the Max_Size
    discriminant.  In order to fix the type of variable My_String,
    we need to fix the type of field Str.  Therefore, fixing a variant
    record requires us to fix each of its components.

    However, if a component does not have a dynamic size, the component
    should not be fixed.  In particular, fields that use a PAD type
    should not fixed.  Here is an example where this might happen
    (assuming type Rec above):

       type Container (Big : Boolean) is record
	  First : Rec;
	  After : Integer;
	  case Big is
	     when True => Another : Integer;
	     when False => null;
	  end case;
       end record;
       My_Container : Container := (Big => False,
				    First => (Empty => True),
				    After => 42);

    In that example, the compiler creates a PAD type for component First,
    whose size is constant, and then positions the component After just
    right after it.  The offset of component After is therefore constant
    in this case.

    The debugger computes the position of each field based on an algorithm
    that uses, among other things, the actual position and size of the field
    preceding it.  Let's now imagine that the user is trying to print
    the value of My_Container.  If the type fixing was recursive, we would
    end up computing the offset of field After based on the size of the
    fixed version of field First.  And since in our example First has
    only one actual field, the size of the fixed type is actually smaller
    than the amount of space allocated to that field, and thus we would
    compute the wrong offset of field After.

    To make things more complicated, we need to watch out for dynamic
    components of variant records (identified by the ___XVL suffix in
    the component name).  Even if the target type is a PAD type, the size
    of that type might not be statically known.  So the PAD type needs
    to be unwrapped and the resulting type needs to be fixed.  Otherwise,
    we might end up with the wrong size for our component.  This can be
    observed with the following type declarations:

	type Octal is new Integer range 0 .. 7;
	type Octal_Array is array (Positive range <>) of Octal;
	pragma Pack (Octal_Array);

	type Octal_Buffer (Size : Positive) is record
	   Buffer : Octal_Array (1 .. Size);
	   Length : Integer;
	end record;

    In that case, Buffer is a PAD type whose size is unset and needs
    to be computed by fixing the unwrapped type.

    4. When to ``Fix'' un-``Fixed'' sub-elements of an entity:
    ----------------------------------------------------------

    Lastly, when should the sub-elements of an entity that remained unfixed
    thus far, be actually fixed?

    The answer is: Only when referencing that element.  For instance
    when selecting one component of a record, this specific component
    should be fixed at that point in time.  Or when printing the value
    of a record, each component should be fixed before its value gets
    printed.  Similarly for arrays, the element of the array should be
    fixed when printing each element of the array, or when extracting
    one element out of that array.  On the other hand, fixing should
    not be performed on the elements when taking a slice of an array!

    Note that one of the side effects of miscomputing the offset and
    size of each field is that we end up also miscomputing the size
    of the containing type.  This can have adverse results when computing
    the value of an entity.  GDB fetches the value of an entity based
    on the size of its type, and thus a wrong size causes GDB to fetch
    the wrong amount of memory.  In the case where the computed size is
    too small, GDB fetches too little data to print the value of our
    entity.  Results in this case are unpredictable, as we usually read
    past the buffer containing the data =:-o.  */

/* Evaluate a subexpression of EXP, at index *POS, and return a value
   for that subexpression cast to TO_TYPE.  Advance *POS over the
   subexpression.  */

static value *
ada_evaluate_subexp_for_cast (expression *exp, int *pos,
			      enum noside noside, struct type *to_type)
{
  int pc = *pos;

  if (exp->elts[pc].opcode == OP_VAR_MSYM_VALUE
      || exp->elts[pc].opcode == OP_VAR_VALUE)
    {
      (*pos) += 4;

      value *val;
      if (exp->elts[pc].opcode == OP_VAR_MSYM_VALUE)
	{
	  if (noside == EVAL_AVOID_SIDE_EFFECTS)
	    return value_zero (to_type, not_lval);

	  val = evaluate_var_msym_value (noside,
					 exp->elts[pc + 1].objfile,
					 exp->elts[pc + 2].msymbol);
	}
      else
	val = evaluate_var_value (noside,
				  exp->elts[pc + 1].block,
				  exp->elts[pc + 2].symbol);

      if (noside == EVAL_SKIP)
	return eval_skip_value (exp);

      val = ada_value_cast (to_type, val);

      /* Follow the Ada language semantics that do not allow taking
	 an address of the result of a cast (view conversion in Ada).  */
      if (VALUE_LVAL (val) == lval_memory)
	{
	  if (value_lazy (val))
	    value_fetch_lazy (val);
	  VALUE_LVAL (val) = not_lval;
	}
      return val;
    }

  value *val = evaluate_subexp (to_type, exp, pos, noside);
  if (noside == EVAL_SKIP)
    return eval_skip_value (exp);
  return ada_value_cast (to_type, val);
}

/* Implement the evaluate_exp routine in the exp_descriptor structure
   for the Ada language.  */

static struct value *
ada_evaluate_subexp (struct type *expect_type, struct expression *exp,
		     int *pos, enum noside noside)
{
  enum exp_opcode op;
  int tem;
  int pc;
  int preeval_pos;
  struct value *arg1 = NULL, *arg2 = NULL, *arg3;
  struct type *type;
  int nargs, oplen;
  struct value **argvec;

  pc = *pos;
  *pos += 1;
  op = exp->elts[pc].opcode;

  switch (op)
    {
    default:
      *pos -= 1;
      arg1 = evaluate_subexp_standard (expect_type, exp, pos, noside);

      if (noside == EVAL_NORMAL)
	arg1 = unwrap_value (arg1);

      /* If evaluating an OP_FLOAT and an EXPECT_TYPE was provided,
	 then we need to perform the conversion manually, because
	 evaluate_subexp_standard doesn't do it.  This conversion is
	 necessary in Ada because the different kinds of float/fixed
	 types in Ada have different representations.

	 Similarly, we need to perform the conversion from OP_LONG
	 ourselves.  */
      if ((op == OP_FLOAT || op == OP_LONG) && expect_type != NULL)
	arg1 = ada_value_cast (expect_type, arg1);

      return arg1;

    case OP_STRING:
      {
	struct value *result;

	*pos -= 1;
	result = evaluate_subexp_standard (expect_type, exp, pos, noside);
	/* The result type will have code OP_STRING, bashed there from 
	   OP_ARRAY.  Bash it back.  */
	if (value_type (result)->code () == TYPE_CODE_STRING)
	  value_type (result)->set_code (TYPE_CODE_ARRAY);
	return result;
      }

    case UNOP_CAST:
      (*pos) += 2;
      type = exp->elts[pc + 1].type;
      return ada_evaluate_subexp_for_cast (exp, pos, noside, type);

    case UNOP_QUAL:
      (*pos) += 2;
      type = exp->elts[pc + 1].type;
      return ada_evaluate_subexp (type, exp, pos, noside);

    case BINOP_ASSIGN:
      arg1 = evaluate_subexp (nullptr, exp, pos, noside);
      if (exp->elts[*pos].opcode == OP_AGGREGATE)
	{
	  arg1 = assign_aggregate (arg1, arg1, exp, pos, noside);
	  if (noside == EVAL_SKIP || noside == EVAL_AVOID_SIDE_EFFECTS)
	    return arg1;
	  return ada_value_assign (arg1, arg1);
	}
      /* Force the evaluation of the rhs ARG2 to the type of the lhs ARG1,
	 except if the lhs of our assignment is a convenience variable.
	 In the case of assigning to a convenience variable, the lhs
	 should be exactly the result of the evaluation of the rhs.  */
      type = value_type (arg1);
      if (VALUE_LVAL (arg1) == lval_internalvar)
	 type = NULL;
      arg2 = evaluate_subexp (type, exp, pos, noside);
      if (noside == EVAL_SKIP || noside == EVAL_AVOID_SIDE_EFFECTS)
	return arg1;
      if (VALUE_LVAL (arg1) == lval_internalvar)
	{
	  /* Nothing.  */
	}
      else if (ada_is_gnat_encoded_fixed_point_type (value_type (arg1)))
	arg2 = cast_to_gnat_encoded_fixed_point_type (value_type (arg1), arg2);
      else if (ada_is_gnat_encoded_fixed_point_type (value_type (arg2)))
	error
	  (_("Fixed-point values must be assigned to fixed-point variables"));
      else
	arg2 = coerce_for_assign (value_type (arg1), arg2);
      return ada_value_assign (arg1, arg2);

    case BINOP_ADD:
      arg1 = evaluate_subexp_with_coercion (exp, pos, noside);
      arg2 = evaluate_subexp_with_coercion (exp, pos, noside);
      if (noside == EVAL_SKIP)
	goto nosideret;
      if (value_type (arg1)->code () == TYPE_CODE_PTR)
	return (value_from_longest
		 (value_type (arg1),
		  value_as_long (arg1) + value_as_long (arg2)));
      if (value_type (arg2)->code () == TYPE_CODE_PTR)
	return (value_from_longest
		 (value_type (arg2),
		  value_as_long (arg1) + value_as_long (arg2)));
      /* Preserve the original type for use by the range case below.
	 We cannot cast the result to a reference type, so if ARG1 is
	 a reference type, find its underlying type.  */
      type = value_type (arg1);
      while (type->code () == TYPE_CODE_REF)
	type = TYPE_TARGET_TYPE (type);
      if (ada_is_gnat_encoded_fixed_point_type (value_type (arg1))
	  || ada_is_gnat_encoded_fixed_point_type (value_type (arg2)))
	{
	  if (value_type (arg1) != value_type (arg2))
	    error (_("Operands of fixed-point addition must have the same type"));
	}
      else
	binop_promote (exp->language_defn, exp->gdbarch, &arg1, &arg2);
      arg1 = value_binop (arg1, arg2, BINOP_ADD);
      /* We need to special-case the result of adding to a range.
	 This is done for the benefit of "ptype".  gdb's Ada support
	 historically used the LHS to set the result type here, so
	 preserve this behavior.  */
      if (type->code () == TYPE_CODE_RANGE)
	arg1 = value_cast (type, arg1);
      return arg1;

    case BINOP_SUB:
      arg1 = evaluate_subexp_with_coercion (exp, pos, noside);
      arg2 = evaluate_subexp_with_coercion (exp, pos, noside);
      if (noside == EVAL_SKIP)
	goto nosideret;
      if (value_type (arg1)->code () == TYPE_CODE_PTR)
	return (value_from_longest
		 (value_type (arg1),
		  value_as_long (arg1) - value_as_long (arg2)));
      if (value_type (arg2)->code () == TYPE_CODE_PTR)
	return (value_from_longest
		 (value_type (arg2),
		  value_as_long (arg1) - value_as_long (arg2)));
      /* Preserve the original type for use by the range case below.
	 We cannot cast the result to a reference type, so if ARG1 is
	 a reference type, find its underlying type.  */
      type = value_type (arg1);
      while (type->code () == TYPE_CODE_REF)
	type = TYPE_TARGET_TYPE (type);
      if (ada_is_gnat_encoded_fixed_point_type (value_type (arg1))
	  || ada_is_gnat_encoded_fixed_point_type (value_type (arg2)))
	{
	  if (value_type (arg1) != value_type (arg2))
	    error (_("Operands of fixed-point subtraction "
		     "must have the same type"));
	}
      else
	binop_promote (exp->language_defn, exp->gdbarch, &arg1, &arg2);
      arg1 = value_binop (arg1, arg2, BINOP_SUB);
      /* We need to special-case the result of adding to a range.
	 This is done for the benefit of "ptype".  gdb's Ada support
	 historically used the LHS to set the result type here, so
	 preserve this behavior.  */
      if (type->code () == TYPE_CODE_RANGE)
	arg1 = value_cast (type, arg1);
      return arg1;

    case BINOP_MUL:
    case BINOP_DIV:
    case BINOP_REM:
    case BINOP_MOD:
      arg1 = evaluate_subexp (nullptr, exp, pos, noside);
      arg2 = evaluate_subexp (nullptr, exp, pos, noside);
      if (noside == EVAL_SKIP)
	goto nosideret;
      else if (noside == EVAL_AVOID_SIDE_EFFECTS)
	{
	  binop_promote (exp->language_defn, exp->gdbarch, &arg1, &arg2);
	  return value_zero (value_type (arg1), not_lval);
	}
      else
	{
	  type = builtin_type (exp->gdbarch)->builtin_double;
	  if (ada_is_gnat_encoded_fixed_point_type (value_type (arg1)))
	    arg1 = cast_from_gnat_encoded_fixed_point_type (type, arg1);
	  if (ada_is_gnat_encoded_fixed_point_type (value_type (arg2)))
	    arg2 = cast_from_gnat_encoded_fixed_point_type (type, arg2);
	  binop_promote (exp->language_defn, exp->gdbarch, &arg1, &arg2);
	  return ada_value_binop (arg1, arg2, op);
	}

    case BINOP_EQUAL:
    case BINOP_NOTEQUAL:
      arg1 = evaluate_subexp (nullptr, exp, pos, noside);
      arg2 = evaluate_subexp (value_type (arg1), exp, pos, noside);
      if (noside == EVAL_SKIP)
	goto nosideret;
      if (noside == EVAL_AVOID_SIDE_EFFECTS)
	tem = 0;
      else
	{
	  binop_promote (exp->language_defn, exp->gdbarch, &arg1, &arg2);
	  tem = ada_value_equal (arg1, arg2);
	}
      if (op == BINOP_NOTEQUAL)
	tem = !tem;
      type = language_bool_type (exp->language_defn, exp->gdbarch);
      return value_from_longest (type, (LONGEST) tem);

    case UNOP_NEG:
      arg1 = evaluate_subexp (nullptr, exp, pos, noside);
      if (noside == EVAL_SKIP)
	goto nosideret;
      else if (ada_is_gnat_encoded_fixed_point_type (value_type (arg1)))
	return value_cast (value_type (arg1), value_neg (arg1));
      else
	{
	  unop_promote (exp->language_defn, exp->gdbarch, &arg1);
	  return value_neg (arg1);
	}

    case BINOP_LOGICAL_AND:
    case BINOP_LOGICAL_OR:
    case UNOP_LOGICAL_NOT:
      {
	struct value *val;

	*pos -= 1;
	val = evaluate_subexp_standard (expect_type, exp, pos, noside);
	type = language_bool_type (exp->language_defn, exp->gdbarch);
	return value_cast (type, val);
      }

    case BINOP_BITWISE_AND:
    case BINOP_BITWISE_IOR:
    case BINOP_BITWISE_XOR:
      {
	struct value *val;

	arg1 = evaluate_subexp (nullptr, exp, pos, EVAL_AVOID_SIDE_EFFECTS);
	*pos = pc;
	val = evaluate_subexp_standard (expect_type, exp, pos, noside);

	return value_cast (value_type (arg1), val);
      }

    case OP_VAR_VALUE:
      *pos -= 1;

      if (noside == EVAL_SKIP)
	{
	  *pos += 4;
	  goto nosideret;
	}

      if (SYMBOL_DOMAIN (exp->elts[pc + 2].symbol) == UNDEF_DOMAIN)
	/* Only encountered when an unresolved symbol occurs in a
	   context other than a function call, in which case, it is
	   invalid.  */
	error (_("Unexpected unresolved symbol, %s, during evaluation"),
	       exp->elts[pc + 2].symbol->print_name ());

      if (noside == EVAL_AVOID_SIDE_EFFECTS)
	{
	  type = static_unwrap_type (SYMBOL_TYPE (exp->elts[pc + 2].symbol));
	  /* Check to see if this is a tagged type.  We also need to handle
	     the case where the type is a reference to a tagged type, but
	     we have to be careful to exclude pointers to tagged types.
	     The latter should be shown as usual (as a pointer), whereas
	     a reference should mostly be transparent to the user.  */
	  if (ada_is_tagged_type (type, 0)
	      || (type->code () == TYPE_CODE_REF
		  && ada_is_tagged_type (TYPE_TARGET_TYPE (type), 0)))
	    {
	      /* Tagged types are a little special in the fact that the real
		 type is dynamic and can only be determined by inspecting the
		 object's tag.  This means that we need to get the object's
		 value first (EVAL_NORMAL) and then extract the actual object
		 type from its tag.

		 Note that we cannot skip the final step where we extract
		 the object type from its tag, because the EVAL_NORMAL phase
		 results in dynamic components being resolved into fixed ones.
		 This can cause problems when trying to print the type
		 description of tagged types whose parent has a dynamic size:
		 We use the type name of the "_parent" component in order
		 to print the name of the ancestor type in the type description.
		 If that component had a dynamic size, the resolution into
		 a fixed type would result in the loss of that type name,
		 thus preventing us from printing the name of the ancestor
		 type in the type description.  */
	      arg1 = evaluate_subexp (nullptr, exp, pos, EVAL_NORMAL);

	      if (type->code () != TYPE_CODE_REF)
		{
		  struct type *actual_type;

		  actual_type = type_from_tag (ada_value_tag (arg1));
		  if (actual_type == NULL)
		    /* If, for some reason, we were unable to determine
		       the actual type from the tag, then use the static
		       approximation that we just computed as a fallback.
		       This can happen if the debugging information is
		       incomplete, for instance.  */
		    actual_type = type;
		  return value_zero (actual_type, not_lval);
		}
	      else
		{
		  /* In the case of a ref, ada_coerce_ref takes care
		     of determining the actual type.  But the evaluation
		     should return a ref as it should be valid to ask
		     for its address; so rebuild a ref after coerce.  */
		  arg1 = ada_coerce_ref (arg1);
		  return value_ref (arg1, TYPE_CODE_REF);
		}
	    }

	  /* Records and unions for which GNAT encodings have been
	     generated need to be statically fixed as well.
	     Otherwise, non-static fixing produces a type where
	     all dynamic properties are removed, which prevents "ptype"
	     from being able to completely describe the type.
	     For instance, a case statement in a variant record would be
	     replaced by the relevant components based on the actual
	     value of the discriminants.  */
	  if ((type->code () == TYPE_CODE_STRUCT
	       && dynamic_template_type (type) != NULL)
	      || (type->code () == TYPE_CODE_UNION
		  && ada_find_parallel_type (type, "___XVU") != NULL))
	    {
	      *pos += 4;
	      return value_zero (to_static_fixed_type (type), not_lval);
	    }
	}

      arg1 = evaluate_subexp_standard (expect_type, exp, pos, noside);
      return ada_to_fixed_value (arg1);

    case OP_FUNCALL:
      (*pos) += 2;

      /* Allocate arg vector, including space for the function to be
	 called in argvec[0] and a terminating NULL.  */
      nargs = longest_to_int (exp->elts[pc + 1].longconst);
      argvec = XALLOCAVEC (struct value *, nargs + 2);

      if (exp->elts[*pos].opcode == OP_VAR_VALUE
	  && SYMBOL_DOMAIN (exp->elts[pc + 5].symbol) == UNDEF_DOMAIN)
	error (_("Unexpected unresolved symbol, %s, during evaluation"),
	       exp->elts[pc + 5].symbol->print_name ());
      else
	{
	  for (tem = 0; tem <= nargs; tem += 1)
	    argvec[tem] = evaluate_subexp (nullptr, exp, pos, noside);
	  argvec[tem] = 0;

	  if (noside == EVAL_SKIP)
	    goto nosideret;
	}

      if (ada_is_constrained_packed_array_type
	  (desc_base_type (value_type (argvec[0]))))
	argvec[0] = ada_coerce_to_simple_array (argvec[0]);
      else if (value_type (argvec[0])->code () == TYPE_CODE_ARRAY
	       && TYPE_FIELD_BITSIZE (value_type (argvec[0]), 0) != 0)
	/* This is a packed array that has already been fixed, and
	   therefore already coerced to a simple array.  Nothing further
	   to do.  */
	;
      else if (value_type (argvec[0])->code () == TYPE_CODE_REF)
	{
	  /* Make sure we dereference references so that all the code below
	     feels like it's really handling the referenced value.  Wrapping
	     types (for alignment) may be there, so make sure we strip them as
	     well.  */
	  argvec[0] = ada_to_fixed_value (coerce_ref (argvec[0]));
	}
      else if (value_type (argvec[0])->code () == TYPE_CODE_ARRAY
	       && VALUE_LVAL (argvec[0]) == lval_memory)
	argvec[0] = value_addr (argvec[0]);

      type = ada_check_typedef (value_type (argvec[0]));

      /* Ada allows us to implicitly dereference arrays when subscripting
	 them.  So, if this is an array typedef (encoding use for array
	 access types encoded as fat pointers), strip it now.  */
      if (type->code () == TYPE_CODE_TYPEDEF)
	type = ada_typedef_target_type (type);

      if (type->code () == TYPE_CODE_PTR)
	{
	  switch (ada_check_typedef (TYPE_TARGET_TYPE (type))->code ())
	    {
	    case TYPE_CODE_FUNC:
	      type = ada_check_typedef (TYPE_TARGET_TYPE (type));
	      break;
	    case TYPE_CODE_ARRAY:
	      break;
	    case TYPE_CODE_STRUCT:
	      if (noside != EVAL_AVOID_SIDE_EFFECTS)
		argvec[0] = ada_value_ind (argvec[0]);
	      type = ada_check_typedef (TYPE_TARGET_TYPE (type));
	      break;
	    default:
	      error (_("cannot subscript or call something of type `%s'"),
		     ada_type_name (value_type (argvec[0])));
	      break;
	    }
	}

      switch (type->code ())
	{
	case TYPE_CODE_FUNC:
	  if (noside == EVAL_AVOID_SIDE_EFFECTS)
	    {
	      if (TYPE_TARGET_TYPE (type) == NULL)
		error_call_unknown_return_type (NULL);
	      return allocate_value (TYPE_TARGET_TYPE (type));
	    }
	  return call_function_by_hand (argvec[0], NULL,
					gdb::make_array_view (argvec + 1,
							      nargs));
	case TYPE_CODE_INTERNAL_FUNCTION:
	  if (noside == EVAL_AVOID_SIDE_EFFECTS)
	    /* We don't know anything about what the internal
	       function might return, but we have to return
	       something.  */
	    return value_zero (builtin_type (exp->gdbarch)->builtin_int,
			       not_lval);
	  else
	    return call_internal_function (exp->gdbarch, exp->language_defn,
					   argvec[0], nargs, argvec + 1);

	case TYPE_CODE_STRUCT:
	  {
	    int arity;

	    arity = ada_array_arity (type);
	    type = ada_array_element_type (type, nargs);
	    if (type == NULL)
	      error (_("cannot subscript or call a record"));
	    if (arity != nargs)
	      error (_("wrong number of subscripts; expecting %d"), arity);
	    if (noside == EVAL_AVOID_SIDE_EFFECTS)
	      return value_zero (ada_aligned_type (type), lval_memory);
	    return
	      unwrap_value (ada_value_subscript
			    (argvec[0], nargs, argvec + 1));
	  }
	case TYPE_CODE_ARRAY:
	  if (noside == EVAL_AVOID_SIDE_EFFECTS)
	    {
	      type = ada_array_element_type (type, nargs);
	      if (type == NULL)
		error (_("element type of array unknown"));
	      else
		return value_zero (ada_aligned_type (type), lval_memory);
	    }
	  return
	    unwrap_value (ada_value_subscript
			  (ada_coerce_to_simple_array (argvec[0]),
			   nargs, argvec + 1));
	case TYPE_CODE_PTR:     /* Pointer to array */
	  if (noside == EVAL_AVOID_SIDE_EFFECTS)
	    {
	      type = to_fixed_array_type (TYPE_TARGET_TYPE (type), NULL, 1);
	      type = ada_array_element_type (type, nargs);
	      if (type == NULL)
		error (_("element type of array unknown"));
	      else
		return value_zero (ada_aligned_type (type), lval_memory);
	    }
	  return
	    unwrap_value (ada_value_ptr_subscript (argvec[0],
						   nargs, argvec + 1));

	default:
	  error (_("Attempt to index or call something other than an "
		   "array or function"));
	}

    case TERNOP_SLICE:
      {
	struct value *array = evaluate_subexp (nullptr, exp, pos, noside);
	struct value *low_bound_val
	  = evaluate_subexp (nullptr, exp, pos, noside);
	struct value *high_bound_val
	  = evaluate_subexp (nullptr, exp, pos, noside);
	LONGEST low_bound;
	LONGEST high_bound;

	low_bound_val = coerce_ref (low_bound_val);
	high_bound_val = coerce_ref (high_bound_val);
	low_bound = value_as_long (low_bound_val);
	high_bound = value_as_long (high_bound_val);

	if (noside == EVAL_SKIP)
	  goto nosideret;

	/* If this is a reference to an aligner type, then remove all
	   the aligners.  */
	if (value_type (array)->code () == TYPE_CODE_REF
	    && ada_is_aligner_type (TYPE_TARGET_TYPE (value_type (array))))
	  TYPE_TARGET_TYPE (value_type (array)) =
	    ada_aligned_type (TYPE_TARGET_TYPE (value_type (array)));

	if (ada_is_any_packed_array_type (value_type (array)))
	  error (_("cannot slice a packed array"));

	/* If this is a reference to an array or an array lvalue,
	   convert to a pointer.  */
	if (value_type (array)->code () == TYPE_CODE_REF
	    || (value_type (array)->code () == TYPE_CODE_ARRAY
		&& VALUE_LVAL (array) == lval_memory))
	  array = value_addr (array);

	if (noside == EVAL_AVOID_SIDE_EFFECTS
	    && ada_is_array_descriptor_type (ada_check_typedef
					     (value_type (array))))
	  return empty_array (ada_type_of_array (array, 0), low_bound,
			      high_bound);

	array = ada_coerce_to_simple_array_ptr (array);

	/* If we have more than one level of pointer indirection,
	   dereference the value until we get only one level.  */
	while (value_type (array)->code () == TYPE_CODE_PTR
	       && (TYPE_TARGET_TYPE (value_type (array))->code ()
		     == TYPE_CODE_PTR))
	  array = value_ind (array);

	/* Make sure we really do have an array type before going further,
	   to avoid a SEGV when trying to get the index type or the target
	   type later down the road if the debug info generated by
	   the compiler is incorrect or incomplete.  */
	if (!ada_is_simple_array_type (value_type (array)))
	  error (_("cannot take slice of non-array"));

	if (ada_check_typedef (value_type (array))->code ()
	    == TYPE_CODE_PTR)
	  {
	    struct type *type0 = ada_check_typedef (value_type (array));

	    if (high_bound < low_bound || noside == EVAL_AVOID_SIDE_EFFECTS)
	      return empty_array (TYPE_TARGET_TYPE (type0), low_bound, high_bound);
	    else
	      {
		struct type *arr_type0 =
		  to_fixed_array_type (TYPE_TARGET_TYPE (type0), NULL, 1);

		return ada_value_slice_from_ptr (array, arr_type0,
						 longest_to_int (low_bound),
						 longest_to_int (high_bound));
	      }
	  }
	else if (noside == EVAL_AVOID_SIDE_EFFECTS)
	  return array;
	else if (high_bound < low_bound)
	  return empty_array (value_type (array), low_bound, high_bound);
	else
	  return ada_value_slice (array, longest_to_int (low_bound),
				  longest_to_int (high_bound));
      }

    case UNOP_IN_RANGE:
      (*pos) += 2;
      arg1 = evaluate_subexp (nullptr, exp, pos, noside);
      type = check_typedef (exp->elts[pc + 1].type);

      if (noside == EVAL_SKIP)
	goto nosideret;

      switch (type->code ())
	{
	default:
	  lim_warning (_("Membership test incompletely implemented; "
			 "always returns true"));
	  type = language_bool_type (exp->language_defn, exp->gdbarch);
	  return value_from_longest (type, (LONGEST) 1);

	case TYPE_CODE_RANGE:
	  arg2 = value_from_longest (type,
				     type->bounds ()->low.const_val ());
	  arg3 = value_from_longest (type,
				     type->bounds ()->high.const_val ());
	  binop_promote (exp->language_defn, exp->gdbarch, &arg1, &arg2);
	  binop_promote (exp->language_defn, exp->gdbarch, &arg1, &arg3);
	  type = language_bool_type (exp->language_defn, exp->gdbarch);
	  return
	    value_from_longest (type,
				(value_less (arg1, arg3)
				 || value_equal (arg1, arg3))
				&& (value_less (arg2, arg1)
				    || value_equal (arg2, arg1)));
	}

    case BINOP_IN_BOUNDS:
      (*pos) += 2;
      arg1 = evaluate_subexp (nullptr, exp, pos, noside);
      arg2 = evaluate_subexp (nullptr, exp, pos, noside);

      if (noside == EVAL_SKIP)
	goto nosideret;

      if (noside == EVAL_AVOID_SIDE_EFFECTS)
	{
	  type = language_bool_type (exp->language_defn, exp->gdbarch);
	  return value_zero (type, not_lval);
	}

      tem = longest_to_int (exp->elts[pc + 1].longconst);

      type = ada_index_type (value_type (arg2), tem, "range");
      if (!type)
	type = value_type (arg1);

      arg3 = value_from_longest (type, ada_array_bound (arg2, tem, 1));
      arg2 = value_from_longest (type, ada_array_bound (arg2, tem, 0));

      binop_promote (exp->language_defn, exp->gdbarch, &arg1, &arg2);
      binop_promote (exp->language_defn, exp->gdbarch, &arg1, &arg3);
      type = language_bool_type (exp->language_defn, exp->gdbarch);
      return
	value_from_longest (type,
			    (value_less (arg1, arg3)
			     || value_equal (arg1, arg3))
			    && (value_less (arg2, arg1)
				|| value_equal (arg2, arg1)));

    case TERNOP_IN_RANGE:
      arg1 = evaluate_subexp (nullptr, exp, pos, noside);
      arg2 = evaluate_subexp (nullptr, exp, pos, noside);
      arg3 = evaluate_subexp (nullptr, exp, pos, noside);

      if (noside == EVAL_SKIP)
	goto nosideret;

      binop_promote (exp->language_defn, exp->gdbarch, &arg1, &arg2);
      binop_promote (exp->language_defn, exp->gdbarch, &arg1, &arg3);
      type = language_bool_type (exp->language_defn, exp->gdbarch);
      return
	value_from_longest (type,
			    (value_less (arg1, arg3)
			     || value_equal (arg1, arg3))
			    && (value_less (arg2, arg1)
				|| value_equal (arg2, arg1)));

    case OP_ATR_FIRST:
    case OP_ATR_LAST:
    case OP_ATR_LENGTH:
      {
	struct type *type_arg;

	if (exp->elts[*pos].opcode == OP_TYPE)
	  {
	    evaluate_subexp (nullptr, exp, pos, EVAL_SKIP);
	    arg1 = NULL;
	    type_arg = check_typedef (exp->elts[pc + 2].type);
	  }
	else
	  {
	    arg1 = evaluate_subexp (nullptr, exp, pos, noside);
	    type_arg = NULL;
	  }

	if (exp->elts[*pos].opcode != OP_LONG)
	  error (_("Invalid operand to '%s"), ada_attribute_name (op));
	tem = longest_to_int (exp->elts[*pos + 2].longconst);
	*pos += 4;

	if (noside == EVAL_SKIP)
	  goto nosideret;
	else if (noside == EVAL_AVOID_SIDE_EFFECTS)
	  {
	    if (type_arg == NULL)
	      type_arg = value_type (arg1);

	    if (ada_is_constrained_packed_array_type (type_arg))
	      type_arg = decode_constrained_packed_array_type (type_arg);

	    if (!discrete_type_p (type_arg))
	      {
		switch (op)
		  {
		  default:          /* Should never happen.  */
		    error (_("unexpected attribute encountered"));
		  case OP_ATR_FIRST:
		  case OP_ATR_LAST:
		    type_arg = ada_index_type (type_arg, tem,
					       ada_attribute_name (op));
		    break;
		  case OP_ATR_LENGTH:
		    type_arg = builtin_type (exp->gdbarch)->builtin_int;
		    break;
		  }
	      }

	    return value_zero (type_arg, not_lval);
	  }
	else if (type_arg == NULL)
	  {
	    arg1 = ada_coerce_ref (arg1);

	    if (ada_is_constrained_packed_array_type (value_type (arg1)))
	      arg1 = ada_coerce_to_simple_array (arg1);

	    if (op == OP_ATR_LENGTH)
	      type = builtin_type (exp->gdbarch)->builtin_int;
	    else
	      {
		type = ada_index_type (value_type (arg1), tem,
				       ada_attribute_name (op));
		if (type == NULL)
		  type = builtin_type (exp->gdbarch)->builtin_int;
	      }

	    switch (op)
	      {
	      default:          /* Should never happen.  */
		error (_("unexpected attribute encountered"));
	      case OP_ATR_FIRST:
		return value_from_longest
			(type, ada_array_bound (arg1, tem, 0));
	      case OP_ATR_LAST:
		return value_from_longest
			(type, ada_array_bound (arg1, tem, 1));
	      case OP_ATR_LENGTH:
		return value_from_longest
			(type, ada_array_length (arg1, tem));
	      }
	  }
	else if (discrete_type_p (type_arg))
	  {
	    struct type *range_type;
	    const char *name = ada_type_name (type_arg);

	    range_type = NULL;
	    if (name != NULL && type_arg->code () != TYPE_CODE_ENUM)
	      range_type = to_fixed_range_type (type_arg, NULL);
	    if (range_type == NULL)
	      range_type = type_arg;
	    switch (op)
	      {
	      default:
		error (_("unexpected attribute encountered"));
	      case OP_ATR_FIRST:
		return value_from_longest 
		  (range_type, ada_discrete_type_low_bound (range_type));
	      case OP_ATR_LAST:
		return value_from_longest
		  (range_type, ada_discrete_type_high_bound (range_type));
	      case OP_ATR_LENGTH:
		error (_("the 'length attribute applies only to array types"));
	      }
	  }
	else if (type_arg->code () == TYPE_CODE_FLT)
	  error (_("unimplemented type attribute"));
	else
	  {
	    LONGEST low, high;

	    if (ada_is_constrained_packed_array_type (type_arg))
	      type_arg = decode_constrained_packed_array_type (type_arg);

	    if (op == OP_ATR_LENGTH)
	      type = builtin_type (exp->gdbarch)->builtin_int;
	    else
	      {
		type = ada_index_type (type_arg, tem, ada_attribute_name (op));
		if (type == NULL)
		  type = builtin_type (exp->gdbarch)->builtin_int;
	      }

	    switch (op)
	      {
	      default:
		error (_("unexpected attribute encountered"));
	      case OP_ATR_FIRST:
		low = ada_array_bound_from_type (type_arg, tem, 0);
		return value_from_longest (type, low);
	      case OP_ATR_LAST:
		high = ada_array_bound_from_type (type_arg, tem, 1);
		return value_from_longest (type, high);
	      case OP_ATR_LENGTH:
		low = ada_array_bound_from_type (type_arg, tem, 0);
		high = ada_array_bound_from_type (type_arg, tem, 1);
		return value_from_longest (type, high - low + 1);
	      }
	  }
      }

    case OP_ATR_TAG:
      arg1 = evaluate_subexp (nullptr, exp, pos, noside);
      if (noside == EVAL_SKIP)
	goto nosideret;

      if (noside == EVAL_AVOID_SIDE_EFFECTS)
	return value_zero (ada_tag_type (arg1), not_lval);

      return ada_value_tag (arg1);

    case OP_ATR_MIN:
    case OP_ATR_MAX:
      evaluate_subexp (nullptr, exp, pos, EVAL_SKIP);
      arg1 = evaluate_subexp (nullptr, exp, pos, noside);
      arg2 = evaluate_subexp (nullptr, exp, pos, noside);
      if (noside == EVAL_SKIP)
	goto nosideret;
      else if (noside == EVAL_AVOID_SIDE_EFFECTS)
	return value_zero (value_type (arg1), not_lval);
      else
	{
	  binop_promote (exp->language_defn, exp->gdbarch, &arg1, &arg2);
	  return value_binop (arg1, arg2,
			      op == OP_ATR_MIN ? BINOP_MIN : BINOP_MAX);
	}

    case OP_ATR_MODULUS:
      {
	struct type *type_arg = check_typedef (exp->elts[pc + 2].type);

	evaluate_subexp (nullptr, exp, pos, EVAL_SKIP);
	if (noside == EVAL_SKIP)
	  goto nosideret;

	if (!ada_is_modular_type (type_arg))
	  error (_("'modulus must be applied to modular type"));

	return value_from_longest (TYPE_TARGET_TYPE (type_arg),
				   ada_modulus (type_arg));
      }


    case OP_ATR_POS:
      evaluate_subexp (nullptr, exp, pos, EVAL_SKIP);
      arg1 = evaluate_subexp (nullptr, exp, pos, noside);
      if (noside == EVAL_SKIP)
	goto nosideret;
      type = builtin_type (exp->gdbarch)->builtin_int;
      if (noside == EVAL_AVOID_SIDE_EFFECTS)
	return value_zero (type, not_lval);
      else
	return value_pos_atr (type, arg1);

    case OP_ATR_SIZE:
      arg1 = evaluate_subexp (nullptr, exp, pos, noside);
      type = value_type (arg1);

      /* If the argument is a reference, then dereference its type, since
	 the user is really asking for the size of the actual object,
	 not the size of the pointer.  */
      if (type->code () == TYPE_CODE_REF)
	type = TYPE_TARGET_TYPE (type);

      if (noside == EVAL_SKIP)
	goto nosideret;
      else if (noside == EVAL_AVOID_SIDE_EFFECTS)
	return value_zero (builtin_type (exp->gdbarch)->builtin_int, not_lval);
      else
	return value_from_longest (builtin_type (exp->gdbarch)->builtin_int,
				   TARGET_CHAR_BIT * TYPE_LENGTH (type));

    case OP_ATR_VAL:
      evaluate_subexp (nullptr, exp, pos, EVAL_SKIP);
      arg1 = evaluate_subexp (nullptr, exp, pos, noside);
      type = exp->elts[pc + 2].type;
      if (noside == EVAL_SKIP)
	goto nosideret;
      else if (noside == EVAL_AVOID_SIDE_EFFECTS)
	return value_zero (type, not_lval);
      else
	return value_val_atr (type, arg1);

    case BINOP_EXP:
      arg1 = evaluate_subexp (nullptr, exp, pos, noside);
      arg2 = evaluate_subexp (nullptr, exp, pos, noside);
      if (noside == EVAL_SKIP)
	goto nosideret;
      else if (noside == EVAL_AVOID_SIDE_EFFECTS)
	return value_zero (value_type (arg1), not_lval);
      else
	{
	  /* For integer exponentiation operations,
	     only promote the first argument.  */
	  if (is_integral_type (value_type (arg2)))
	    unop_promote (exp->language_defn, exp->gdbarch, &arg1);
	  else
	    binop_promote (exp->language_defn, exp->gdbarch, &arg1, &arg2);

	  return value_binop (arg1, arg2, op);
	}

    case UNOP_PLUS:
      arg1 = evaluate_subexp (nullptr, exp, pos, noside);
      if (noside == EVAL_SKIP)
	goto nosideret;
      else
	return arg1;

    case UNOP_ABS:
      arg1 = evaluate_subexp (nullptr, exp, pos, noside);
      if (noside == EVAL_SKIP)
	goto nosideret;
      unop_promote (exp->language_defn, exp->gdbarch, &arg1);
      if (value_less (arg1, value_zero (value_type (arg1), not_lval)))
	return value_neg (arg1);
      else
	return arg1;

    case UNOP_IND:
      preeval_pos = *pos;
      arg1 = evaluate_subexp (nullptr, exp, pos, noside);
      if (noside == EVAL_SKIP)
	goto nosideret;
      type = ada_check_typedef (value_type (arg1));
      if (noside == EVAL_AVOID_SIDE_EFFECTS)
	{
	  if (ada_is_array_descriptor_type (type))
	    /* GDB allows dereferencing GNAT array descriptors.  */
	    {
	      struct type *arrType = ada_type_of_array (arg1, 0);

	      if (arrType == NULL)
		error (_("Attempt to dereference null array pointer."));
	      return value_at_lazy (arrType, 0);
	    }
	  else if (type->code () == TYPE_CODE_PTR
		   || type->code () == TYPE_CODE_REF
		   /* In C you can dereference an array to get the 1st elt.  */
		   || type->code () == TYPE_CODE_ARRAY)
	    {
	    /* As mentioned in the OP_VAR_VALUE case, tagged types can
	       only be determined by inspecting the object's tag.
	       This means that we need to evaluate completely the
	       expression in order to get its type.  */

	      if ((type->code () == TYPE_CODE_REF
		   || type->code () == TYPE_CODE_PTR)
		  && ada_is_tagged_type (TYPE_TARGET_TYPE (type), 0))
		{
		  arg1
		    = evaluate_subexp (nullptr, exp, &preeval_pos, EVAL_NORMAL);
		  type = value_type (ada_value_ind (arg1));
		}
	      else
		{
		  type = to_static_fixed_type
		    (ada_aligned_type
		     (ada_check_typedef (TYPE_TARGET_TYPE (type))));
		}
	      ada_ensure_varsize_limit (type);
	      return value_zero (type, lval_memory);
	    }
	  else if (type->code () == TYPE_CODE_INT)
	    {
	      /* GDB allows dereferencing an int.  */
	      if (expect_type == NULL)
		return value_zero (builtin_type (exp->gdbarch)->builtin_int,
				   lval_memory);
	      else
		{
		  expect_type = 
		    to_static_fixed_type (ada_aligned_type (expect_type));
		  return value_zero (expect_type, lval_memory);
		}
	    }
	  else
	    error (_("Attempt to take contents of a non-pointer value."));
	}
      arg1 = ada_coerce_ref (arg1);     /* FIXME: What is this for??  */
      type = ada_check_typedef (value_type (arg1));

      if (type->code () == TYPE_CODE_INT)
	  /* GDB allows dereferencing an int.  If we were given
	     the expect_type, then use that as the target type.
	     Otherwise, assume that the target type is an int.  */
	{
	  if (expect_type != NULL)
	    return ada_value_ind (value_cast (lookup_pointer_type (expect_type),
					      arg1));
	  else
	    return value_at_lazy (builtin_type (exp->gdbarch)->builtin_int,
				  (CORE_ADDR) value_as_address (arg1));
	}

      if (ada_is_array_descriptor_type (type))
	/* GDB allows dereferencing GNAT array descriptors.  */
	return ada_coerce_to_simple_array (arg1);
      else
	return ada_value_ind (arg1);

    case STRUCTOP_STRUCT:
      tem = longest_to_int (exp->elts[pc + 1].longconst);
      (*pos) += 3 + BYTES_TO_EXP_ELEM (tem + 1);
      preeval_pos = *pos;
      arg1 = evaluate_subexp (nullptr, exp, pos, noside);
      if (noside == EVAL_SKIP)
	goto nosideret;
      if (noside == EVAL_AVOID_SIDE_EFFECTS)
	{
	  struct type *type1 = value_type (arg1);

	  if (ada_is_tagged_type (type1, 1))
	    {
	      type = ada_lookup_struct_elt_type (type1,
						 &exp->elts[pc + 2].string,
						 1, 1);

	      /* If the field is not found, check if it exists in the
		 extension of this object's type. This means that we
		 need to evaluate completely the expression.  */

	      if (type == NULL)
		{
		  arg1
		    = evaluate_subexp (nullptr, exp, &preeval_pos, EVAL_NORMAL);
		  arg1 = ada_value_struct_elt (arg1,
					       &exp->elts[pc + 2].string,
					       0);
		  arg1 = unwrap_value (arg1);
		  type = value_type (ada_to_fixed_value (arg1));
		}
	    }
	  else
	    type =
	      ada_lookup_struct_elt_type (type1, &exp->elts[pc + 2].string, 1,
					  0);

	  return value_zero (ada_aligned_type (type), lval_memory);
	}
      else
	{
	  arg1 = ada_value_struct_elt (arg1, &exp->elts[pc + 2].string, 0);
	  arg1 = unwrap_value (arg1);
	  return ada_to_fixed_value (arg1);
	}

    case OP_TYPE:
      /* The value is not supposed to be used.  This is here to make it
	 easier to accommodate expressions that contain types.  */
      (*pos) += 2;
      if (noside == EVAL_SKIP)
	goto nosideret;
      else if (noside == EVAL_AVOID_SIDE_EFFECTS)
	return allocate_value (exp->elts[pc + 1].type);
      else
	error (_("Attempt to use a type name as an expression"));

    case OP_AGGREGATE:
    case OP_CHOICES:
    case OP_OTHERS:
    case OP_DISCRETE_RANGE:
    case OP_POSITIONAL:
    case OP_NAME:
      if (noside == EVAL_NORMAL)
	switch (op) 
	  {
	  case OP_NAME:
	    error (_("Undefined name, ambiguous name, or renaming used in "
		     "component association: %s."), &exp->elts[pc+2].string);
	  case OP_AGGREGATE:
	    error (_("Aggregates only allowed on the right of an assignment"));
	  default:
	    internal_error (__FILE__, __LINE__,
			    _("aggregate apparently mangled"));
	  }

      ada_forward_operator_length (exp, pc, &oplen, &nargs);
      *pos += oplen - 1;
      for (tem = 0; tem < nargs; tem += 1) 
	ada_evaluate_subexp (NULL, exp, pos, noside);
      goto nosideret;
    }

nosideret:
  return eval_skip_value (exp);
}


				/* Fixed point */

/* If TYPE encodes an Ada fixed-point type, return the suffix of the
   type name that encodes the 'small and 'delta information.
   Otherwise, return NULL.  */

static const char *
gnat_encoded_fixed_point_type_info (struct type *type)
{
  const char *name = ada_type_name (type);
  enum type_code code = (type == NULL) ? TYPE_CODE_UNDEF : type->code ();

  if ((code == TYPE_CODE_INT || code == TYPE_CODE_RANGE) && name != NULL)
    {
      const char *tail = strstr (name, "___XF_");

      if (tail == NULL)
	return NULL;
      else
	return tail + 5;
    }
  else if (code == TYPE_CODE_RANGE && TYPE_TARGET_TYPE (type) != type)
    return gnat_encoded_fixed_point_type_info (TYPE_TARGET_TYPE (type));
  else
    return NULL;
}

/* Returns non-zero iff TYPE represents an Ada fixed-point type.  */

int
ada_is_gnat_encoded_fixed_point_type (struct type *type)
{
  return gnat_encoded_fixed_point_type_info (type) != NULL;
}

/* Return non-zero iff TYPE represents a System.Address type.  */

int
ada_is_system_address_type (struct type *type)
{
  return (type->name () && strcmp (type->name (), "system__address") == 0);
}

/* Assuming that TYPE is the representation of an Ada fixed-point
   type, return the target floating-point type to be used to represent
   of this type during internal computation.  */

static struct type *
ada_scaling_type (struct type *type)
{
  return builtin_type (type->arch ())->builtin_long_double;
}

/* Assuming that TYPE is the representation of an Ada fixed-point
   type, return its delta, or NULL if the type is malformed and the
   delta cannot be determined.  */

struct value *
gnat_encoded_fixed_point_delta (struct type *type)
{
  const char *encoding = gnat_encoded_fixed_point_type_info (type);
  struct type *scale_type = ada_scaling_type (type);

  long long num, den;

  if (sscanf (encoding, "_%lld_%lld", &num, &den) < 2)
    return nullptr;
  else
    return value_binop (value_from_longest (scale_type, num),
			value_from_longest (scale_type, den), BINOP_DIV);
}

/* Assuming that ada_is_gnat_encoded_fixed_point_type (TYPE), return
   the scaling factor ('SMALL value) associated with the type.  */

struct value *
gnat_encoded_fixed_point_scaling_factor (struct type *type)
{
  const char *encoding = gnat_encoded_fixed_point_type_info (type);
  struct type *scale_type = ada_scaling_type (type);

  long long num0, den0, num1, den1;
  int n;

  n = sscanf (encoding, "_%lld_%lld_%lld_%lld",
	      &num0, &den0, &num1, &den1);

  if (n < 2)
    return value_from_longest (scale_type, 1);
  else if (n == 4)
    return value_binop (value_from_longest (scale_type, num1),
			value_from_longest (scale_type, den1), BINOP_DIV);
  else
    return value_binop (value_from_longest (scale_type, num0),
			value_from_longest (scale_type, den0), BINOP_DIV);
}



				/* Range types */

/* Scan STR beginning at position K for a discriminant name, and
   return the value of that discriminant field of DVAL in *PX.  If
   PNEW_K is not null, put the position of the character beyond the
   name scanned in *PNEW_K.  Return 1 if successful; return 0 and do
   not alter *PX and *PNEW_K if unsuccessful.  */

static int
scan_discrim_bound (const char *str, int k, struct value *dval, LONGEST * px,
		    int *pnew_k)
{
  static char *bound_buffer = NULL;
  static size_t bound_buffer_len = 0;
  const char *pstart, *pend, *bound;
  struct value *bound_val;

  if (dval == NULL || str == NULL || str[k] == '\0')
    return 0;

  pstart = str + k;
  pend = strstr (pstart, "__");
  if (pend == NULL)
    {
      bound = pstart;
      k += strlen (bound);
    }
  else
    {
      int len = pend - pstart;

      /* Strip __ and beyond.  */
      GROW_VECT (bound_buffer, bound_buffer_len, len + 1);
      strncpy (bound_buffer, pstart, len);
      bound_buffer[len] = '\0';

      bound = bound_buffer;
      k = pend - str;
    }

  bound_val = ada_search_struct_field (bound, dval, 0, value_type (dval));
  if (bound_val == NULL)
    return 0;

  *px = value_as_long (bound_val);
  if (pnew_k != NULL)
    *pnew_k = k;
  return 1;
}

/* Value of variable named NAME.  Only exact matches are considered.
   If no such variable found, then if ERR_MSG is null, returns 0, and
   otherwise causes an error with message ERR_MSG.  */

static struct value *
get_var_value (const char *name, const char *err_msg)
{
  std::string quoted_name = add_angle_brackets (name);

  lookup_name_info lookup_name (quoted_name, symbol_name_match_type::FULL);

  std::vector<struct block_symbol> syms;
  int nsyms = ada_lookup_symbol_list_worker (lookup_name,
					     get_selected_block (0),
					     VAR_DOMAIN, &syms, 1);

  if (nsyms != 1)
    {
      if (err_msg == NULL)
	return 0;
      else
	error (("%s"), err_msg);
    }

  return value_of_variable (syms[0].symbol, syms[0].block);
}

/* Value of integer variable named NAME in the current environment.
   If no such variable is found, returns false.  Otherwise, sets VALUE
   to the variable's value and returns true.  */

bool
get_int_var_value (const char *name, LONGEST &value)
{
  struct value *var_val = get_var_value (name, 0);

  if (var_val == 0)
    return false;

  value = value_as_long (var_val);
  return true;
}


/* Return a range type whose base type is that of the range type named
   NAME in the current environment, and whose bounds are calculated
   from NAME according to the GNAT range encoding conventions.
   Extract discriminant values, if needed, from DVAL.  ORIG_TYPE is the
   corresponding range type from debug information; fall back to using it
   if symbol lookup fails.  If a new type must be created, allocate it
   like ORIG_TYPE was.  The bounds information, in general, is encoded
   in NAME, the base type given in the named range type.  */

static struct type *
to_fixed_range_type (struct type *raw_type, struct value *dval)
{
  const char *name;
  struct type *base_type;
  const char *subtype_info;

  gdb_assert (raw_type != NULL);
  gdb_assert (raw_type->name () != NULL);

  if (raw_type->code () == TYPE_CODE_RANGE)
    base_type = TYPE_TARGET_TYPE (raw_type);
  else
    base_type = raw_type;

  name = raw_type->name ();
  subtype_info = strstr (name, "___XD");
  if (subtype_info == NULL)
    {
      LONGEST L = ada_discrete_type_low_bound (raw_type);
      LONGEST U = ada_discrete_type_high_bound (raw_type);

      if (L < INT_MIN || U > INT_MAX)
	return raw_type;
      else
	return create_static_range_type (alloc_type_copy (raw_type), raw_type,
					 L, U);
    }
  else
    {
      static char *name_buf = NULL;
      static size_t name_len = 0;
      int prefix_len = subtype_info - name;
      LONGEST L, U;
      struct type *type;
      const char *bounds_str;
      int n;

      GROW_VECT (name_buf, name_len, prefix_len + 5);
      strncpy (name_buf, name, prefix_len);
      name_buf[prefix_len] = '\0';

      subtype_info += 5;
      bounds_str = strchr (subtype_info, '_');
      n = 1;

      if (*subtype_info == 'L')
	{
	  if (!ada_scan_number (bounds_str, n, &L, &n)
	      && !scan_discrim_bound (bounds_str, n, dval, &L, &n))
	    return raw_type;
	  if (bounds_str[n] == '_')
	    n += 2;
	  else if (bounds_str[n] == '.')     /* FIXME? SGI Workshop kludge.  */
	    n += 1;
	  subtype_info += 1;
	}
      else
	{
	  strcpy (name_buf + prefix_len, "___L");
	  if (!get_int_var_value (name_buf, L))
	    {
	      lim_warning (_("Unknown lower bound, using 1."));
	      L = 1;
	    }
	}

      if (*subtype_info == 'U')
	{
	  if (!ada_scan_number (bounds_str, n, &U, &n)
	      && !scan_discrim_bound (bounds_str, n, dval, &U, &n))
	    return raw_type;
	}
      else
	{
	  strcpy (name_buf + prefix_len, "___U");
	  if (!get_int_var_value (name_buf, U))
	    {
	      lim_warning (_("Unknown upper bound, using %ld."), (long) L);
	      U = L;
	    }
	}

      type = create_static_range_type (alloc_type_copy (raw_type),
				       base_type, L, U);
      /* create_static_range_type alters the resulting type's length
	 to match the size of the base_type, which is not what we want.
	 Set it back to the original range type's length.  */
      TYPE_LENGTH (type) = TYPE_LENGTH (raw_type);
      type->set_name (name);
      return type;
    }
}

/* True iff NAME is the name of a range type.  */

int
ada_is_range_type_name (const char *name)
{
  return (name != NULL && strstr (name, "___XD"));
}


				/* Modular types */

/* True iff TYPE is an Ada modular type.  */

int
ada_is_modular_type (struct type *type)
{
  struct type *subranged_type = get_base_type (type);

  return (subranged_type != NULL && type->code () == TYPE_CODE_RANGE
	  && subranged_type->code () == TYPE_CODE_INT
	  && subranged_type->is_unsigned ());
}

/* Assuming ada_is_modular_type (TYPE), the modulus of TYPE.  */

ULONGEST
ada_modulus (struct type *type)
{
  const dynamic_prop &high = type->bounds ()->high;

  if (high.kind () == PROP_CONST)
    return (ULONGEST) high.const_val () + 1;

  /* If TYPE is unresolved, the high bound might be a location list.  Return
     0, for lack of a better value to return.  */
  return 0;
}


/* Ada exception catchpoint support:
   ---------------------------------

   We support 3 kinds of exception catchpoints:
     . catchpoints on Ada exceptions
     . catchpoints on unhandled Ada exceptions
     . catchpoints on failed assertions

   Exceptions raised during failed assertions, or unhandled exceptions
   could perfectly be caught with the general catchpoint on Ada exceptions.
   However, we can easily differentiate these two special cases, and having
   the option to distinguish these two cases from the rest can be useful
   to zero-in on certain situations.

   Exception catchpoints are a specialized form of breakpoint,
   since they rely on inserting breakpoints inside known routines
   of the GNAT runtime.  The implementation therefore uses a standard
   breakpoint structure of the BP_BREAKPOINT type, but with its own set
   of breakpoint_ops.

   Support in the runtime for exception catchpoints have been changed
   a few times already, and these changes affect the implementation
   of these catchpoints.  In order to be able to support several
   variants of the runtime, we use a sniffer that will determine
   the runtime variant used by the program being debugged.  */

/* Ada's standard exceptions.

   The Ada 83 standard also defined Numeric_Error.  But there so many
   situations where it was unclear from the Ada 83 Reference Manual
   (RM) whether Constraint_Error or Numeric_Error should be raised,
   that the ARG (Ada Rapporteur Group) eventually issued a Binding
   Interpretation saying that anytime the RM says that Numeric_Error
   should be raised, the implementation may raise Constraint_Error.
   Ada 95 went one step further and pretty much removed Numeric_Error
   from the list of standard exceptions (it made it a renaming of
   Constraint_Error, to help preserve compatibility when compiling
   an Ada83 compiler). As such, we do not include Numeric_Error from
   this list of standard exceptions.  */

static const char * const standard_exc[] = {
  "constraint_error",
  "program_error",
  "storage_error",
  "tasking_error"
};

typedef CORE_ADDR (ada_unhandled_exception_name_addr_ftype) (void);

/* A structure that describes how to support exception catchpoints
   for a given executable.  */

struct exception_support_info
{
   /* The name of the symbol to break on in order to insert
      a catchpoint on exceptions.  */
   const char *catch_exception_sym;

   /* The name of the symbol to break on in order to insert
      a catchpoint on unhandled exceptions.  */
   const char *catch_exception_unhandled_sym;

   /* The name of the symbol to break on in order to insert
      a catchpoint on failed assertions.  */
   const char *catch_assert_sym;

   /* The name of the symbol to break on in order to insert
      a catchpoint on exception handling.  */
   const char *catch_handlers_sym;

   /* Assuming that the inferior just triggered an unhandled exception
      catchpoint, this function is responsible for returning the address
      in inferior memory where the name of that exception is stored.
      Return zero if the address could not be computed.  */
   ada_unhandled_exception_name_addr_ftype *unhandled_exception_name_addr;
};

static CORE_ADDR ada_unhandled_exception_name_addr (void);
static CORE_ADDR ada_unhandled_exception_name_addr_from_raise (void);

/* The following exception support info structure describes how to
   implement exception catchpoints with the latest version of the
   Ada runtime (as of 2019-08-??).  */

static const struct exception_support_info default_exception_support_info =
{
  "__gnat_debug_raise_exception", /* catch_exception_sym */
  "__gnat_unhandled_exception", /* catch_exception_unhandled_sym */
  "__gnat_debug_raise_assert_failure", /* catch_assert_sym */
  "__gnat_begin_handler_v1", /* catch_handlers_sym */
  ada_unhandled_exception_name_addr
};

/* The following exception support info structure describes how to
   implement exception catchpoints with an earlier version of the
   Ada runtime (as of 2007-03-06) using v0 of the EH ABI.  */

static const struct exception_support_info exception_support_info_v0 =
{
  "__gnat_debug_raise_exception", /* catch_exception_sym */
  "__gnat_unhandled_exception", /* catch_exception_unhandled_sym */
  "__gnat_debug_raise_assert_failure", /* catch_assert_sym */
  "__gnat_begin_handler", /* catch_handlers_sym */
  ada_unhandled_exception_name_addr
};

/* The following exception support info structure describes how to
   implement exception catchpoints with a slightly older version
   of the Ada runtime.  */

static const struct exception_support_info exception_support_info_fallback =
{
  "__gnat_raise_nodefer_with_msg", /* catch_exception_sym */
  "__gnat_unhandled_exception", /* catch_exception_unhandled_sym */
  "system__assertions__raise_assert_failure",  /* catch_assert_sym */
  "__gnat_begin_handler", /* catch_handlers_sym */
  ada_unhandled_exception_name_addr_from_raise
};

/* Return nonzero if we can detect the exception support routines
   described in EINFO.

   This function errors out if an abnormal situation is detected
   (for instance, if we find the exception support routines, but
   that support is found to be incomplete).  */

static int
ada_has_this_exception_support (const struct exception_support_info *einfo)
{
  struct symbol *sym;

  /* The symbol we're looking up is provided by a unit in the GNAT runtime
     that should be compiled with debugging information.  As a result, we
     expect to find that symbol in the symtabs.  */

  sym = standard_lookup (einfo->catch_exception_sym, NULL, VAR_DOMAIN);
  if (sym == NULL)
    {
      /* Perhaps we did not find our symbol because the Ada runtime was
	 compiled without debugging info, or simply stripped of it.
	 It happens on some GNU/Linux distributions for instance, where
	 users have to install a separate debug package in order to get
	 the runtime's debugging info.  In that situation, let the user
	 know why we cannot insert an Ada exception catchpoint.

	 Note: Just for the purpose of inserting our Ada exception
	 catchpoint, we could rely purely on the associated minimal symbol.
	 But we would be operating in degraded mode anyway, since we are
	 still lacking the debugging info needed later on to extract
	 the name of the exception being raised (this name is printed in
	 the catchpoint message, and is also used when trying to catch
	 a specific exception).  We do not handle this case for now.  */
      struct bound_minimal_symbol msym
	= lookup_minimal_symbol (einfo->catch_exception_sym, NULL, NULL);

      if (msym.minsym && MSYMBOL_TYPE (msym.minsym) != mst_solib_trampoline)
	error (_("Your Ada runtime appears to be missing some debugging "
		 "information.\nCannot insert Ada exception catchpoint "
		 "in this configuration."));

      return 0;
    }

  /* Make sure that the symbol we found corresponds to a function.  */

  if (SYMBOL_CLASS (sym) != LOC_BLOCK)
    {
      error (_("Symbol \"%s\" is not a function (class = %d)"),
	     sym->linkage_name (), SYMBOL_CLASS (sym));
      return 0;
    }

  sym = standard_lookup (einfo->catch_handlers_sym, NULL, VAR_DOMAIN);
  if (sym == NULL)
    {
      struct bound_minimal_symbol msym
	= lookup_minimal_symbol (einfo->catch_handlers_sym, NULL, NULL);

      if (msym.minsym && MSYMBOL_TYPE (msym.minsym) != mst_solib_trampoline)
	error (_("Your Ada runtime appears to be missing some debugging "
		 "information.\nCannot insert Ada exception catchpoint "
		 "in this configuration."));

      return 0;
    }

  /* Make sure that the symbol we found corresponds to a function.  */

  if (SYMBOL_CLASS (sym) != LOC_BLOCK)
    {
      error (_("Symbol \"%s\" is not a function (class = %d)"),
	     sym->linkage_name (), SYMBOL_CLASS (sym));
      return 0;
    }

  return 1;
}

/* Inspect the Ada runtime and determine which exception info structure
   should be used to provide support for exception catchpoints.

   This function will always set the per-inferior exception_info,
   or raise an error.  */

static void
ada_exception_support_info_sniffer (void)
{
  struct ada_inferior_data *data = get_ada_inferior_data (current_inferior ());

  /* If the exception info is already known, then no need to recompute it.  */
  if (data->exception_info != NULL)
    return;

  /* Check the latest (default) exception support info.  */
  if (ada_has_this_exception_support (&default_exception_support_info))
    {
      data->exception_info = &default_exception_support_info;
      return;
    }

  /* Try the v0 exception suport info.  */
  if (ada_has_this_exception_support (&exception_support_info_v0))
    {
      data->exception_info = &exception_support_info_v0;
      return;
    }

  /* Try our fallback exception suport info.  */
  if (ada_has_this_exception_support (&exception_support_info_fallback))
    {
      data->exception_info = &exception_support_info_fallback;
      return;
    }

  /* Sometimes, it is normal for us to not be able to find the routine
     we are looking for.  This happens when the program is linked with
     the shared version of the GNAT runtime, and the program has not been
     started yet.  Inform the user of these two possible causes if
     applicable.  */

  if (ada_update_initial_language (language_unknown) != language_ada)
    error (_("Unable to insert catchpoint.  Is this an Ada main program?"));

  /* If the symbol does not exist, then check that the program is
     already started, to make sure that shared libraries have been
     loaded.  If it is not started, this may mean that the symbol is
     in a shared library.  */

  if (inferior_ptid.pid () == 0)
    error (_("Unable to insert catchpoint. Try to start the program first."));

  /* At this point, we know that we are debugging an Ada program and
     that the inferior has been started, but we still are not able to
     find the run-time symbols.  That can mean that we are in
     configurable run time mode, or that a-except as been optimized
     out by the linker...  In any case, at this point it is not worth
     supporting this feature.  */

  error (_("Cannot insert Ada exception catchpoints in this configuration."));
}

/* True iff FRAME is very likely to be that of a function that is
   part of the runtime system.  This is all very heuristic, but is
   intended to be used as advice as to what frames are uninteresting
   to most users.  */

static int
is_known_support_routine (struct frame_info *frame)
{
  enum language func_lang;
  int i;
  const char *fullname;

  /* If this code does not have any debugging information (no symtab),
     This cannot be any user code.  */

  symtab_and_line sal = find_frame_sal (frame);
  if (sal.symtab == NULL)
    return 1;

  /* If there is a symtab, but the associated source file cannot be
     located, then assume this is not user code:  Selecting a frame
     for which we cannot display the code would not be very helpful
     for the user.  This should also take care of case such as VxWorks
     where the kernel has some debugging info provided for a few units.  */

  fullname = symtab_to_fullname (sal.symtab);
  if (access (fullname, R_OK) != 0)
    return 1;

  /* Check the unit filename against the Ada runtime file naming.
     We also check the name of the objfile against the name of some
     known system libraries that sometimes come with debugging info
     too.  */

  for (i = 0; known_runtime_file_name_patterns[i] != NULL; i += 1)
    {
      re_comp (known_runtime_file_name_patterns[i]);
      if (re_exec (lbasename (sal.symtab->filename)))
	return 1;
      if (SYMTAB_OBJFILE (sal.symtab) != NULL
	  && re_exec (objfile_name (SYMTAB_OBJFILE (sal.symtab))))
	return 1;
    }

  /* Check whether the function is a GNAT-generated entity.  */

  gdb::unique_xmalloc_ptr<char> func_name
    = find_frame_funname (frame, &func_lang, NULL);
  if (func_name == NULL)
    return 1;

  for (i = 0; known_auxiliary_function_name_patterns[i] != NULL; i += 1)
    {
      re_comp (known_auxiliary_function_name_patterns[i]);
      if (re_exec (func_name.get ()))
	return 1;
    }

  return 0;
}

/* Find the first frame that contains debugging information and that is not
   part of the Ada run-time, starting from FI and moving upward.  */

void
ada_find_printable_frame (struct frame_info *fi)
{
  for (; fi != NULL; fi = get_prev_frame (fi))
    {
      if (!is_known_support_routine (fi))
	{
	  select_frame (fi);
	  break;
	}
    }

}

/* Assuming that the inferior just triggered an unhandled exception
   catchpoint, return the address in inferior memory where the name
   of the exception is stored.
   
   Return zero if the address could not be computed.  */

static CORE_ADDR
ada_unhandled_exception_name_addr (void)
{
  return parse_and_eval_address ("e.full_name");
}

/* Same as ada_unhandled_exception_name_addr, except that this function
   should be used when the inferior uses an older version of the runtime,
   where the exception name needs to be extracted from a specific frame
   several frames up in the callstack.  */

static CORE_ADDR
ada_unhandled_exception_name_addr_from_raise (void)
{
  int frame_level;
  struct frame_info *fi;
  struct ada_inferior_data *data = get_ada_inferior_data (current_inferior ());

  /* To determine the name of this exception, we need to select
     the frame corresponding to RAISE_SYM_NAME.  This frame is
     at least 3 levels up, so we simply skip the first 3 frames
     without checking the name of their associated function.  */
  fi = get_current_frame ();
  for (frame_level = 0; frame_level < 3; frame_level += 1)
    if (fi != NULL)
      fi = get_prev_frame (fi); 

  while (fi != NULL)
    {
      enum language func_lang;

      gdb::unique_xmalloc_ptr<char> func_name
	= find_frame_funname (fi, &func_lang, NULL);
      if (func_name != NULL)
	{
	  if (strcmp (func_name.get (),
		      data->exception_info->catch_exception_sym) == 0)
	    break; /* We found the frame we were looking for...  */
	}
      fi = get_prev_frame (fi);
    }

  if (fi == NULL)
    return 0;

  select_frame (fi);
  return parse_and_eval_address ("id.full_name");
}

/* Assuming the inferior just triggered an Ada exception catchpoint
   (of any type), return the address in inferior memory where the name
   of the exception is stored, if applicable.

   Assumes the selected frame is the current frame.

   Return zero if the address could not be computed, or if not relevant.  */

static CORE_ADDR
ada_exception_name_addr_1 (enum ada_exception_catchpoint_kind ex,
			   struct breakpoint *b)
{
  struct ada_inferior_data *data = get_ada_inferior_data (current_inferior ());

  switch (ex)
    {
      case ada_catch_exception:
	return (parse_and_eval_address ("e.full_name"));
	break;

      case ada_catch_exception_unhandled:
	return data->exception_info->unhandled_exception_name_addr ();
	break;

      case ada_catch_handlers:
	return 0;  /* The runtimes does not provide access to the exception
		      name.  */
	break;

      case ada_catch_assert:
	return 0;  /* Exception name is not relevant in this case.  */
	break;

      default:
	internal_error (__FILE__, __LINE__, _("unexpected catchpoint type"));
	break;
    }

  return 0; /* Should never be reached.  */
}

/* Assuming the inferior is stopped at an exception catchpoint,
   return the message which was associated to the exception, if
   available.  Return NULL if the message could not be retrieved.

   Note: The exception message can be associated to an exception
   either through the use of the Raise_Exception function, or
   more simply (Ada 2005 and later), via:

       raise Exception_Name with "exception message";

   */

static gdb::unique_xmalloc_ptr<char>
ada_exception_message_1 (void)
{
  struct value *e_msg_val;
  int e_msg_len;

  /* For runtimes that support this feature, the exception message
     is passed as an unbounded string argument called "message".  */
  e_msg_val = parse_and_eval ("message");
  if (e_msg_val == NULL)
    return NULL; /* Exception message not supported.  */

  e_msg_val = ada_coerce_to_simple_array (e_msg_val);
  gdb_assert (e_msg_val != NULL);
  e_msg_len = TYPE_LENGTH (value_type (e_msg_val));

  /* If the message string is empty, then treat it as if there was
     no exception message.  */
  if (e_msg_len <= 0)
    return NULL;

  gdb::unique_xmalloc_ptr<char> e_msg ((char *) xmalloc (e_msg_len + 1));
  read_memory (value_address (e_msg_val), (gdb_byte *) e_msg.get (),
	       e_msg_len);
  e_msg.get ()[e_msg_len] = '\0';

  return e_msg;
}

/* Same as ada_exception_message_1, except that all exceptions are
   contained here (returning NULL instead).  */

static gdb::unique_xmalloc_ptr<char>
ada_exception_message (void)
{
  gdb::unique_xmalloc_ptr<char> e_msg;

  try
    {
      e_msg = ada_exception_message_1 ();
    }
  catch (const gdb_exception_error &e)
    {
      e_msg.reset (nullptr);
    }

  return e_msg;
}

/* Same as ada_exception_name_addr_1, except that it intercepts and contains
   any error that ada_exception_name_addr_1 might cause to be thrown.
   When an error is intercepted, a warning with the error message is printed,
   and zero is returned.  */

static CORE_ADDR
ada_exception_name_addr (enum ada_exception_catchpoint_kind ex,
			 struct breakpoint *b)
{
  CORE_ADDR result = 0;

  try
    {
      result = ada_exception_name_addr_1 (ex, b);
    }

  catch (const gdb_exception_error &e)
    {
      warning (_("failed to get exception name: %s"), e.what ());
      return 0;
    }

  return result;
}

static std::string ada_exception_catchpoint_cond_string
  (const char *excep_string,
   enum ada_exception_catchpoint_kind ex);

/* Ada catchpoints.

   In the case of catchpoints on Ada exceptions, the catchpoint will
   stop the target on every exception the program throws.  When a user
   specifies the name of a specific exception, we translate this
   request into a condition expression (in text form), and then parse
   it into an expression stored in each of the catchpoint's locations.
   We then use this condition to check whether the exception that was
   raised is the one the user is interested in.  If not, then the
   target is resumed again.  We store the name of the requested
   exception, in order to be able to re-set the condition expression
   when symbols change.  */

/* An instance of this type is used to represent an Ada catchpoint
   breakpoint location.  */

class ada_catchpoint_location : public bp_location
{
public:
  ada_catchpoint_location (breakpoint *owner)
    : bp_location (owner, bp_loc_software_breakpoint)
  {}

  /* The condition that checks whether the exception that was raised
     is the specific exception the user specified on catchpoint
     creation.  */
  expression_up excep_cond_expr;
};

/* An instance of this type is used to represent an Ada catchpoint.  */

struct ada_catchpoint : public breakpoint
{
  explicit ada_catchpoint (enum ada_exception_catchpoint_kind kind)
    : m_kind (kind)
  {
  }

  /* The name of the specific exception the user specified.  */
  std::string excep_string;

  /* What kind of catchpoint this is.  */
  enum ada_exception_catchpoint_kind m_kind;
};

/* Parse the exception condition string in the context of each of the
   catchpoint's locations, and store them for later evaluation.  */

static void
create_excep_cond_exprs (struct ada_catchpoint *c,
			 enum ada_exception_catchpoint_kind ex)
{
  struct bp_location *bl;

  /* Nothing to do if there's no specific exception to catch.  */
  if (c->excep_string.empty ())
    return;

  /* Same if there are no locations... */
  if (c->loc == NULL)
    return;

  /* Compute the condition expression in text form, from the specific
     expection we want to catch.  */
  std::string cond_string
    = ada_exception_catchpoint_cond_string (c->excep_string.c_str (), ex);

  /* Iterate over all the catchpoint's locations, and parse an
     expression for each.  */
  for (bl = c->loc; bl != NULL; bl = bl->next)
    {
      struct ada_catchpoint_location *ada_loc
	= (struct ada_catchpoint_location *) bl;
      expression_up exp;

      if (!bl->shlib_disabled)
	{
	  const char *s;

	  s = cond_string.c_str ();
	  try
	    {
	      exp = parse_exp_1 (&s, bl->address,
				 block_for_pc (bl->address),
				 0);
	    }
	  catch (const gdb_exception_error &e)
	    {
	      warning (_("failed to reevaluate internal exception condition "
			 "for catchpoint %d: %s"),
		       c->number, e.what ());
	    }
	}

      ada_loc->excep_cond_expr = std::move (exp);
    }
}

/* Implement the ALLOCATE_LOCATION method in the breakpoint_ops
   structure for all exception catchpoint kinds.  */

static struct bp_location *
allocate_location_exception (struct breakpoint *self)
{
  return new ada_catchpoint_location (self);
}

/* Implement the RE_SET method in the breakpoint_ops structure for all
   exception catchpoint kinds.  */

static void
re_set_exception (struct breakpoint *b)
{
  struct ada_catchpoint *c = (struct ada_catchpoint *) b;

  /* Call the base class's method.  This updates the catchpoint's
     locations.  */
  bkpt_breakpoint_ops.re_set (b);

  /* Reparse the exception conditional expressions.  One for each
     location.  */
  create_excep_cond_exprs (c, c->m_kind);
}

/* Returns true if we should stop for this breakpoint hit.  If the
   user specified a specific exception, we only want to cause a stop
   if the program thrown that exception.  */

static int
should_stop_exception (const struct bp_location *bl)
{
  struct ada_catchpoint *c = (struct ada_catchpoint *) bl->owner;
  const struct ada_catchpoint_location *ada_loc
    = (const struct ada_catchpoint_location *) bl;
  int stop;

  struct internalvar *var = lookup_internalvar ("_ada_exception");
  if (c->m_kind == ada_catch_assert)
    clear_internalvar (var);
  else
    {
      try
	{
	  const char *expr;

	  if (c->m_kind == ada_catch_handlers)
	    expr = ("GNAT_GCC_exception_Access(gcc_exception)"
		    ".all.occurrence.id");
	  else
	    expr = "e";

	  struct value *exc = parse_and_eval (expr);
	  set_internalvar (var, exc);
	}
      catch (const gdb_exception_error &ex)
	{
	  clear_internalvar (var);
	}
    }

  /* With no specific exception, should always stop.  */
  if (c->excep_string.empty ())
    return 1;

  if (ada_loc->excep_cond_expr == NULL)
    {
      /* We will have a NULL expression if back when we were creating
	 the expressions, this location's had failed to parse.  */
      return 1;
    }

  stop = 1;
  try
    {
      struct value *mark;

      mark = value_mark ();
      stop = value_true (evaluate_expression (ada_loc->excep_cond_expr.get ()));
      value_free_to_mark (mark);
    }
  catch (const gdb_exception &ex)
    {
      exception_fprintf (gdb_stderr, ex,
			 _("Error in testing exception condition:\n"));
    }

  return stop;
}

/* Implement the CHECK_STATUS method in the breakpoint_ops structure
   for all exception catchpoint kinds.  */

static void
check_status_exception (bpstat bs)
{
  bs->stop = should_stop_exception (bs->bp_location_at.get ());
}

/* Implement the PRINT_IT method in the breakpoint_ops structure
   for all exception catchpoint kinds.  */

static enum print_stop_action
print_it_exception (bpstat bs)
{
  struct ui_out *uiout = current_uiout;
  struct breakpoint *b = bs->breakpoint_at;

  annotate_catchpoint (b->number);

  if (uiout->is_mi_like_p ())
    {
      uiout->field_string ("reason",
			   async_reason_lookup (EXEC_ASYNC_BREAKPOINT_HIT));
      uiout->field_string ("disp", bpdisp_text (b->disposition));
    }

  uiout->text (b->disposition == disp_del
	       ? "\nTemporary catchpoint " : "\nCatchpoint ");
  uiout->field_signed ("bkptno", b->number);
  uiout->text (", ");

  /* ada_exception_name_addr relies on the selected frame being the
     current frame.  Need to do this here because this function may be
     called more than once when printing a stop, and below, we'll
     select the first frame past the Ada run-time (see
     ada_find_printable_frame).  */
  select_frame (get_current_frame ());

  struct ada_catchpoint *c = (struct ada_catchpoint *) b;
  switch (c->m_kind)
    {
      case ada_catch_exception:
      case ada_catch_exception_unhandled:
      case ada_catch_handlers:
	{
	  const CORE_ADDR addr = ada_exception_name_addr (c->m_kind, b);
	  char exception_name[256];

	  if (addr != 0)
	    {
	      read_memory (addr, (gdb_byte *) exception_name,
			   sizeof (exception_name) - 1);
	      exception_name [sizeof (exception_name) - 1] = '\0';
	    }
	  else
	    {
	      /* For some reason, we were unable to read the exception
		 name.  This could happen if the Runtime was compiled
		 without debugging info, for instance.  In that case,
		 just replace the exception name by the generic string
		 "exception" - it will read as "an exception" in the
		 notification we are about to print.  */
	      memcpy (exception_name, "exception", sizeof ("exception"));
	    }
	  /* In the case of unhandled exception breakpoints, we print
	     the exception name as "unhandled EXCEPTION_NAME", to make
	     it clearer to the user which kind of catchpoint just got
	     hit.  We used ui_out_text to make sure that this extra
	     info does not pollute the exception name in the MI case.  */
	  if (c->m_kind == ada_catch_exception_unhandled)
	    uiout->text ("unhandled ");
	  uiout->field_string ("exception-name", exception_name);
	}
	break;
      case ada_catch_assert:
	/* In this case, the name of the exception is not really
	   important.  Just print "failed assertion" to make it clearer
	   that his program just hit an assertion-failure catchpoint.
	   We used ui_out_text because this info does not belong in
	   the MI output.  */
	uiout->text ("failed assertion");
	break;
    }

  gdb::unique_xmalloc_ptr<char> exception_message = ada_exception_message ();
  if (exception_message != NULL)
    {
      uiout->text (" (");
      uiout->field_string ("exception-message", exception_message.get ());
      uiout->text (")");
    }

  uiout->text (" at ");
  ada_find_printable_frame (get_current_frame ());

  return PRINT_SRC_AND_LOC;
}

/* Implement the PRINT_ONE method in the breakpoint_ops structure
   for all exception catchpoint kinds.  */

static void
print_one_exception (struct breakpoint *b, struct bp_location **last_loc)
{ 
  struct ui_out *uiout = current_uiout;
  struct ada_catchpoint *c = (struct ada_catchpoint *) b;
  struct value_print_options opts;

  get_user_print_options (&opts);

  if (opts.addressprint)
    uiout->field_skip ("addr");

  annotate_field (5);
  switch (c->m_kind)
    {
      case ada_catch_exception:
	if (!c->excep_string.empty ())
	  {
	    std::string msg = string_printf (_("`%s' Ada exception"),
					     c->excep_string.c_str ());

	    uiout->field_string ("what", msg);
	  }
	else
	  uiout->field_string ("what", "all Ada exceptions");
	
	break;

      case ada_catch_exception_unhandled:
	uiout->field_string ("what", "unhandled Ada exceptions");
	break;
      
      case ada_catch_handlers:
	if (!c->excep_string.empty ())
	  {
	    uiout->field_fmt ("what",
			      _("`%s' Ada exception handlers"),
			      c->excep_string.c_str ());
	  }
	else
	  uiout->field_string ("what", "all Ada exceptions handlers");
	break;

      case ada_catch_assert:
	uiout->field_string ("what", "failed Ada assertions");
	break;

      default:
	internal_error (__FILE__, __LINE__, _("unexpected catchpoint type"));
	break;
    }
}

/* Implement the PRINT_MENTION method in the breakpoint_ops structure
   for all exception catchpoint kinds.  */

static void
print_mention_exception (struct breakpoint *b)
{
  struct ada_catchpoint *c = (struct ada_catchpoint *) b;
  struct ui_out *uiout = current_uiout;

  uiout->text (b->disposition == disp_del ? _("Temporary catchpoint ")
						 : _("Catchpoint "));
  uiout->field_signed ("bkptno", b->number);
  uiout->text (": ");

  switch (c->m_kind)
    {
      case ada_catch_exception:
	if (!c->excep_string.empty ())
	  {
	    std::string info = string_printf (_("`%s' Ada exception"),
					      c->excep_string.c_str ());
	    uiout->text (info.c_str ());
	  }
	else
	  uiout->text (_("all Ada exceptions"));
	break;

      case ada_catch_exception_unhandled:
	uiout->text (_("unhandled Ada exceptions"));
	break;

      case ada_catch_handlers:
	if (!c->excep_string.empty ())
	  {
	    std::string info
	      = string_printf (_("`%s' Ada exception handlers"),
			       c->excep_string.c_str ());
	    uiout->text (info.c_str ());
	  }
	else
	  uiout->text (_("all Ada exceptions handlers"));
	break;

      case ada_catch_assert:
	uiout->text (_("failed Ada assertions"));
	break;

      default:
	internal_error (__FILE__, __LINE__, _("unexpected catchpoint type"));
	break;
    }
}

/* Implement the PRINT_RECREATE method in the breakpoint_ops structure
   for all exception catchpoint kinds.  */

static void
print_recreate_exception (struct breakpoint *b, struct ui_file *fp)
{
  struct ada_catchpoint *c = (struct ada_catchpoint *) b;

  switch (c->m_kind)
    {
      case ada_catch_exception:
	fprintf_filtered (fp, "catch exception");
	if (!c->excep_string.empty ())
	  fprintf_filtered (fp, " %s", c->excep_string.c_str ());
	break;

      case ada_catch_exception_unhandled:
	fprintf_filtered (fp, "catch exception unhandled");
	break;

      case ada_catch_handlers:
	fprintf_filtered (fp, "catch handlers");
	break;

      case ada_catch_assert:
	fprintf_filtered (fp, "catch assert");
	break;

      default:
	internal_error (__FILE__, __LINE__, _("unexpected catchpoint type"));
    }
  print_recreate_thread (b, fp);
}

/* Virtual tables for various breakpoint types.  */
static struct breakpoint_ops catch_exception_breakpoint_ops;
static struct breakpoint_ops catch_exception_unhandled_breakpoint_ops;
static struct breakpoint_ops catch_assert_breakpoint_ops;
static struct breakpoint_ops catch_handlers_breakpoint_ops;

/* See ada-lang.h.  */

bool
is_ada_exception_catchpoint (breakpoint *bp)
{
  return (bp->ops == &catch_exception_breakpoint_ops
	  || bp->ops == &catch_exception_unhandled_breakpoint_ops
	  || bp->ops == &catch_assert_breakpoint_ops
	  || bp->ops == &catch_handlers_breakpoint_ops);
}

/* Split the arguments specified in a "catch exception" command.  
   Set EX to the appropriate catchpoint type.
   Set EXCEP_STRING to the name of the specific exception if
   specified by the user.
   IS_CATCH_HANDLERS_CMD: True if the arguments are for a
   "catch handlers" command.  False otherwise.
   If a condition is found at the end of the arguments, the condition
   expression is stored in COND_STRING (memory must be deallocated
   after use).  Otherwise COND_STRING is set to NULL.  */

static void
catch_ada_exception_command_split (const char *args,
				   bool is_catch_handlers_cmd,
				   enum ada_exception_catchpoint_kind *ex,
				   std::string *excep_string,
				   std::string *cond_string)
{
  std::string exception_name;

  exception_name = extract_arg (&args);
  if (exception_name == "if")
    {
      /* This is not an exception name; this is the start of a condition
	 expression for a catchpoint on all exceptions.  So, "un-get"
	 this token, and set exception_name to NULL.  */
      exception_name.clear ();
      args -= 2;
    }

  /* Check to see if we have a condition.  */

  args = skip_spaces (args);
  if (startswith (args, "if")
      && (isspace (args[2]) || args[2] == '\0'))
    {
      args += 2;
      args = skip_spaces (args);

      if (args[0] == '\0')
	error (_("Condition missing after `if' keyword"));
      *cond_string = args;

      args += strlen (args);
    }

  /* Check that we do not have any more arguments.  Anything else
     is unexpected.  */

  if (args[0] != '\0')
    error (_("Junk at end of expression"));

  if (is_catch_handlers_cmd)
    {
      /* Catch handling of exceptions.  */
      *ex = ada_catch_handlers;
      *excep_string = exception_name;
    }
  else if (exception_name.empty ())
    {
      /* Catch all exceptions.  */
      *ex = ada_catch_exception;
      excep_string->clear ();
    }
  else if (exception_name == "unhandled")
    {
      /* Catch unhandled exceptions.  */
      *ex = ada_catch_exception_unhandled;
      excep_string->clear ();
    }
  else
    {
      /* Catch a specific exception.  */
      *ex = ada_catch_exception;
      *excep_string = exception_name;
    }
}

/* Return the name of the symbol on which we should break in order to
   implement a catchpoint of the EX kind.  */

static const char *
ada_exception_sym_name (enum ada_exception_catchpoint_kind ex)
{
  struct ada_inferior_data *data = get_ada_inferior_data (current_inferior ());

  gdb_assert (data->exception_info != NULL);

  switch (ex)
    {
      case ada_catch_exception:
	return (data->exception_info->catch_exception_sym);
	break;
      case ada_catch_exception_unhandled:
	return (data->exception_info->catch_exception_unhandled_sym);
	break;
      case ada_catch_assert:
	return (data->exception_info->catch_assert_sym);
	break;
      case ada_catch_handlers:
	return (data->exception_info->catch_handlers_sym);
	break;
      default:
	internal_error (__FILE__, __LINE__,
			_("unexpected catchpoint kind (%d)"), ex);
    }
}

/* Return the breakpoint ops "virtual table" used for catchpoints
   of the EX kind.  */

static const struct breakpoint_ops *
ada_exception_breakpoint_ops (enum ada_exception_catchpoint_kind ex)
{
  switch (ex)
    {
      case ada_catch_exception:
	return (&catch_exception_breakpoint_ops);
	break;
      case ada_catch_exception_unhandled:
	return (&catch_exception_unhandled_breakpoint_ops);
	break;
      case ada_catch_assert:
	return (&catch_assert_breakpoint_ops);
	break;
      case ada_catch_handlers:
	return (&catch_handlers_breakpoint_ops);
	break;
      default:
	internal_error (__FILE__, __LINE__,
			_("unexpected catchpoint kind (%d)"), ex);
    }
}

/* Return the condition that will be used to match the current exception
   being raised with the exception that the user wants to catch.  This
   assumes that this condition is used when the inferior just triggered
   an exception catchpoint.
   EX: the type of catchpoints used for catching Ada exceptions.  */

static std::string
ada_exception_catchpoint_cond_string (const char *excep_string,
				      enum ada_exception_catchpoint_kind ex)
{
  int i;
  bool is_standard_exc = false;
  std::string result;

  if (ex == ada_catch_handlers)
    {
      /* For exception handlers catchpoints, the condition string does
	 not use the same parameter as for the other exceptions.  */
      result = ("long_integer (GNAT_GCC_exception_Access"
		"(gcc_exception).all.occurrence.id)");
    }
  else
    result = "long_integer (e)";

  /* The standard exceptions are a special case.  They are defined in
     runtime units that have been compiled without debugging info; if
     EXCEP_STRING is the not-fully-qualified name of a standard
     exception (e.g. "constraint_error") then, during the evaluation
     of the condition expression, the symbol lookup on this name would
     *not* return this standard exception.  The catchpoint condition
     may then be set only on user-defined exceptions which have the
     same not-fully-qualified name (e.g. my_package.constraint_error).

     To avoid this unexcepted behavior, these standard exceptions are
     systematically prefixed by "standard".  This means that "catch
     exception constraint_error" is rewritten into "catch exception
     standard.constraint_error".

     If an exception named constraint_error is defined in another package of
     the inferior program, then the only way to specify this exception as a
     breakpoint condition is to use its fully-qualified named:
     e.g. my_package.constraint_error.  */

  for (i = 0; i < sizeof (standard_exc) / sizeof (char *); i++)
    {
      if (strcmp (standard_exc [i], excep_string) == 0)
	{
	  is_standard_exc = true;
	  break;
	}
    }

  result += " = ";

  if (is_standard_exc)
    string_appendf (result, "long_integer (&standard.%s)", excep_string);
  else
    string_appendf (result, "long_integer (&%s)", excep_string);

  return result;
}

/* Return the symtab_and_line that should be used to insert an exception
   catchpoint of the TYPE kind.

   ADDR_STRING returns the name of the function where the real
   breakpoint that implements the catchpoints is set, depending on the
   type of catchpoint we need to create.  */

static struct symtab_and_line
ada_exception_sal (enum ada_exception_catchpoint_kind ex,
		   std::string *addr_string, const struct breakpoint_ops **ops)
{
  const char *sym_name;
  struct symbol *sym;

  /* First, find out which exception support info to use.  */
  ada_exception_support_info_sniffer ();

  /* Then lookup the function on which we will break in order to catch
     the Ada exceptions requested by the user.  */
  sym_name = ada_exception_sym_name (ex);
  sym = standard_lookup (sym_name, NULL, VAR_DOMAIN);

  if (sym == NULL)
    error (_("Catchpoint symbol not found: %s"), sym_name);

  if (SYMBOL_CLASS (sym) != LOC_BLOCK)
    error (_("Unable to insert catchpoint. %s is not a function."), sym_name);

  /* Set ADDR_STRING.  */
  *addr_string = sym_name;

  /* Set OPS.  */
  *ops = ada_exception_breakpoint_ops (ex);

  return find_function_start_sal (sym, 1);
}

/* Create an Ada exception catchpoint.

   EX_KIND is the kind of exception catchpoint to be created.

   If EXCEPT_STRING is empty, this catchpoint is expected to trigger
   for all exceptions.  Otherwise, EXCEPT_STRING indicates the name
   of the exception to which this catchpoint applies.

   COND_STRING, if not empty, is the catchpoint condition.

   TEMPFLAG, if nonzero, means that the underlying breakpoint
   should be temporary.

   FROM_TTY is the usual argument passed to all commands implementations.  */

void
create_ada_exception_catchpoint (struct gdbarch *gdbarch,
				 enum ada_exception_catchpoint_kind ex_kind,
				 const std::string &excep_string,
				 const std::string &cond_string,
				 int tempflag,
				 int disabled,
				 int from_tty)
{
  std::string addr_string;
  const struct breakpoint_ops *ops = NULL;
  struct symtab_and_line sal = ada_exception_sal (ex_kind, &addr_string, &ops);

  std::unique_ptr<ada_catchpoint> c (new ada_catchpoint (ex_kind));
  init_ada_exception_breakpoint (c.get (), gdbarch, sal, addr_string.c_str (),
				 ops, tempflag, disabled, from_tty);
  c->excep_string = excep_string;
  create_excep_cond_exprs (c.get (), ex_kind);
  if (!cond_string.empty ())
    set_breakpoint_condition (c.get (), cond_string.c_str (), from_tty, false);
  install_breakpoint (0, std::move (c), 1);
}

/* Implement the "catch exception" command.  */

static void
catch_ada_exception_command (const char *arg_entry, int from_tty,
			     struct cmd_list_element *command)
{
  const char *arg = arg_entry;
  struct gdbarch *gdbarch = get_current_arch ();
  int tempflag;
  enum ada_exception_catchpoint_kind ex_kind;
  std::string excep_string;
  std::string cond_string;

  tempflag = get_cmd_context (command) == CATCH_TEMPORARY;

  if (!arg)
    arg = "";
  catch_ada_exception_command_split (arg, false, &ex_kind, &excep_string,
				     &cond_string);
  create_ada_exception_catchpoint (gdbarch, ex_kind,
				   excep_string, cond_string,
				   tempflag, 1 /* enabled */,
				   from_tty);
}

/* Implement the "catch handlers" command.  */

static void
catch_ada_handlers_command (const char *arg_entry, int from_tty,
			    struct cmd_list_element *command)
{
  const char *arg = arg_entry;
  struct gdbarch *gdbarch = get_current_arch ();
  int tempflag;
  enum ada_exception_catchpoint_kind ex_kind;
  std::string excep_string;
  std::string cond_string;

  tempflag = get_cmd_context (command) == CATCH_TEMPORARY;

  if (!arg)
    arg = "";
  catch_ada_exception_command_split (arg, true, &ex_kind, &excep_string,
				     &cond_string);
  create_ada_exception_catchpoint (gdbarch, ex_kind,
				   excep_string, cond_string,
				   tempflag, 1 /* enabled */,
				   from_tty);
}

/* Completion function for the Ada "catch" commands.  */

static void
catch_ada_completer (struct cmd_list_element *cmd, completion_tracker &tracker,
		     const char *text, const char *word)
{
  std::vector<ada_exc_info> exceptions = ada_exceptions_list (NULL);

  for (const ada_exc_info &info : exceptions)
    {
      if (startswith (info.name, word))
	tracker.add_completion (make_unique_xstrdup (info.name));
    }
}

/* Split the arguments specified in a "catch assert" command.

   ARGS contains the command's arguments (or the empty string if
   no arguments were passed).

   If ARGS contains a condition, set COND_STRING to that condition
   (the memory needs to be deallocated after use).  */

static void
catch_ada_assert_command_split (const char *args, std::string &cond_string)
{
  args = skip_spaces (args);

  /* Check whether a condition was provided.  */
  if (startswith (args, "if")
      && (isspace (args[2]) || args[2] == '\0'))
    {
      args += 2;
      args = skip_spaces (args);
      if (args[0] == '\0')
	error (_("condition missing after `if' keyword"));
      cond_string.assign (args);
    }

  /* Otherwise, there should be no other argument at the end of
     the command.  */
  else if (args[0] != '\0')
    error (_("Junk at end of arguments."));
}

/* Implement the "catch assert" command.  */

static void
catch_assert_command (const char *arg_entry, int from_tty,
		      struct cmd_list_element *command)
{
  const char *arg = arg_entry;
  struct gdbarch *gdbarch = get_current_arch ();
  int tempflag;
  std::string cond_string;

  tempflag = get_cmd_context (command) == CATCH_TEMPORARY;

  if (!arg)
    arg = "";
  catch_ada_assert_command_split (arg, cond_string);
  create_ada_exception_catchpoint (gdbarch, ada_catch_assert,
				   "", cond_string,
				   tempflag, 1 /* enabled */,
				   from_tty);
}

/* Return non-zero if the symbol SYM is an Ada exception object.  */

static int
ada_is_exception_sym (struct symbol *sym)
{
  const char *type_name = SYMBOL_TYPE (sym)->name ();

  return (SYMBOL_CLASS (sym) != LOC_TYPEDEF
	  && SYMBOL_CLASS (sym) != LOC_BLOCK
	  && SYMBOL_CLASS (sym) != LOC_CONST
	  && SYMBOL_CLASS (sym) != LOC_UNRESOLVED
	  && type_name != NULL && strcmp (type_name, "exception") == 0);
}

/* Given a global symbol SYM, return non-zero iff SYM is a non-standard
   Ada exception object.  This matches all exceptions except the ones
   defined by the Ada language.  */

static int
ada_is_non_standard_exception_sym (struct symbol *sym)
{
  int i;

  if (!ada_is_exception_sym (sym))
    return 0;

  for (i = 0; i < ARRAY_SIZE (standard_exc); i++)
    if (strcmp (sym->linkage_name (), standard_exc[i]) == 0)
      return 0;  /* A standard exception.  */

  /* Numeric_Error is also a standard exception, so exclude it.
     See the STANDARD_EXC description for more details as to why
     this exception is not listed in that array.  */
  if (strcmp (sym->linkage_name (), "numeric_error") == 0)
    return 0;

  return 1;
}

/* A helper function for std::sort, comparing two struct ada_exc_info
   objects.

   The comparison is determined first by exception name, and then
   by exception address.  */

bool
ada_exc_info::operator< (const ada_exc_info &other) const
{
  int result;

  result = strcmp (name, other.name);
  if (result < 0)
    return true;
  if (result == 0 && addr < other.addr)
    return true;
  return false;
}

bool
ada_exc_info::operator== (const ada_exc_info &other) const
{
  return addr == other.addr && strcmp (name, other.name) == 0;
}

/* Sort EXCEPTIONS using compare_ada_exception_info as the comparison
   routine, but keeping the first SKIP elements untouched.

   All duplicates are also removed.  */

static void
sort_remove_dups_ada_exceptions_list (std::vector<ada_exc_info> *exceptions,
				      int skip)
{
  std::sort (exceptions->begin () + skip, exceptions->end ());
  exceptions->erase (std::unique (exceptions->begin () + skip, exceptions->end ()),
		     exceptions->end ());
}

/* Add all exceptions defined by the Ada standard whose name match
   a regular expression.

   If PREG is not NULL, then this regexp_t object is used to
   perform the symbol name matching.  Otherwise, no name-based
   filtering is performed.

   EXCEPTIONS is a vector of exceptions to which matching exceptions
   gets pushed.  */

static void
ada_add_standard_exceptions (compiled_regex *preg,
			     std::vector<ada_exc_info> *exceptions)
{
  int i;

  for (i = 0; i < ARRAY_SIZE (standard_exc); i++)
    {
      if (preg == NULL
	  || preg->exec (standard_exc[i], 0, NULL, 0) == 0)
	{
	  struct bound_minimal_symbol msymbol
	    = ada_lookup_simple_minsym (standard_exc[i]);

	  if (msymbol.minsym != NULL)
	    {
	      struct ada_exc_info info
		= {standard_exc[i], BMSYMBOL_VALUE_ADDRESS (msymbol)};

	      exceptions->push_back (info);
	    }
	}
    }
}

/* Add all Ada exceptions defined locally and accessible from the given
   FRAME.

   If PREG is not NULL, then this regexp_t object is used to
   perform the symbol name matching.  Otherwise, no name-based
   filtering is performed.

   EXCEPTIONS is a vector of exceptions to which matching exceptions
   gets pushed.  */

static void
ada_add_exceptions_from_frame (compiled_regex *preg,
			       struct frame_info *frame,
			       std::vector<ada_exc_info> *exceptions)
{
  const struct block *block = get_frame_block (frame, 0);

  while (block != 0)
    {
      struct block_iterator iter;
      struct symbol *sym;

      ALL_BLOCK_SYMBOLS (block, iter, sym)
	{
	  switch (SYMBOL_CLASS (sym))
	    {
	    case LOC_TYPEDEF:
	    case LOC_BLOCK:
	    case LOC_CONST:
	      break;
	    default:
	      if (ada_is_exception_sym (sym))
		{
		  struct ada_exc_info info = {sym->print_name (),
					      SYMBOL_VALUE_ADDRESS (sym)};

		  exceptions->push_back (info);
		}
	    }
	}
      if (BLOCK_FUNCTION (block) != NULL)
	break;
      block = BLOCK_SUPERBLOCK (block);
    }
}

/* Return true if NAME matches PREG or if PREG is NULL.  */

static bool
name_matches_regex (const char *name, compiled_regex *preg)
{
  return (preg == NULL
	  || preg->exec (ada_decode (name).c_str (), 0, NULL, 0) == 0);
}

/* Add all exceptions defined globally whose name name match
   a regular expression, excluding standard exceptions.

   The reason we exclude standard exceptions is that they need
   to be handled separately: Standard exceptions are defined inside
   a runtime unit which is normally not compiled with debugging info,
   and thus usually do not show up in our symbol search.  However,
   if the unit was in fact built with debugging info, we need to
   exclude them because they would duplicate the entry we found
   during the special loop that specifically searches for those
   standard exceptions.

   If PREG is not NULL, then this regexp_t object is used to
   perform the symbol name matching.  Otherwise, no name-based
   filtering is performed.

   EXCEPTIONS is a vector of exceptions to which matching exceptions
   gets pushed.  */

static void
ada_add_global_exceptions (compiled_regex *preg,
			   std::vector<ada_exc_info> *exceptions)
{
  /* In Ada, the symbol "search name" is a linkage name, whereas the
     regular expression used to do the matching refers to the natural
     name.  So match against the decoded name.  */
  expand_symtabs_matching (NULL,
			   lookup_name_info::match_any (),
			   [&] (const char *search_name)
			   {
			     std::string decoded = ada_decode (search_name);
			     return name_matches_regex (decoded.c_str (), preg);
			   },
			   NULL,
			   VARIABLES_DOMAIN);

  for (objfile *objfile : current_program_space->objfiles ())
    {
      for (compunit_symtab *s : objfile->compunits ())
	{
	  const struct blockvector *bv = COMPUNIT_BLOCKVECTOR (s);
	  int i;

	  for (i = GLOBAL_BLOCK; i <= STATIC_BLOCK; i++)
	    {
	      const struct block *b = BLOCKVECTOR_BLOCK (bv, i);
	      struct block_iterator iter;
	      struct symbol *sym;

	      ALL_BLOCK_SYMBOLS (b, iter, sym)
		if (ada_is_non_standard_exception_sym (sym)
		    && name_matches_regex (sym->natural_name (), preg))
		  {
		    struct ada_exc_info info
		      = {sym->print_name (), SYMBOL_VALUE_ADDRESS (sym)};

		    exceptions->push_back (info);
		  }
	    }
	}
    }
}

/* Implements ada_exceptions_list with the regular expression passed
   as a regex_t, rather than a string.

   If not NULL, PREG is used to filter out exceptions whose names
   do not match.  Otherwise, all exceptions are listed.  */

static std::vector<ada_exc_info>
ada_exceptions_list_1 (compiled_regex *preg)
{
  std::vector<ada_exc_info> result;
  int prev_len;

  /* First, list the known standard exceptions.  These exceptions
     need to be handled separately, as they are usually defined in
     runtime units that have been compiled without debugging info.  */

  ada_add_standard_exceptions (preg, &result);

  /* Next, find all exceptions whose scope is local and accessible
     from the currently selected frame.  */

  if (has_stack_frames ())
    {
      prev_len = result.size ();
      ada_add_exceptions_from_frame (preg, get_selected_frame (NULL),
				     &result);
      if (result.size () > prev_len)
	sort_remove_dups_ada_exceptions_list (&result, prev_len);
    }

  /* Add all exceptions whose scope is global.  */

  prev_len = result.size ();
  ada_add_global_exceptions (preg, &result);
  if (result.size () > prev_len)
    sort_remove_dups_ada_exceptions_list (&result, prev_len);

  return result;
}

/* Return a vector of ada_exc_info.

   If REGEXP is NULL, all exceptions are included in the result.
   Otherwise, it should contain a valid regular expression,
   and only the exceptions whose names match that regular expression
   are included in the result.

   The exceptions are sorted in the following order:
     - Standard exceptions (defined by the Ada language), in
       alphabetical order;
     - Exceptions only visible from the current frame, in
       alphabetical order;
     - Exceptions whose scope is global, in alphabetical order.  */

std::vector<ada_exc_info>
ada_exceptions_list (const char *regexp)
{
  if (regexp == NULL)
    return ada_exceptions_list_1 (NULL);

  compiled_regex reg (regexp, REG_NOSUB, _("invalid regular expression"));
  return ada_exceptions_list_1 (&reg);
}

/* Implement the "info exceptions" command.  */

static void
info_exceptions_command (const char *regexp, int from_tty)
{
  struct gdbarch *gdbarch = get_current_arch ();

  std::vector<ada_exc_info> exceptions = ada_exceptions_list (regexp);

  if (regexp != NULL)
    printf_filtered
      (_("All Ada exceptions matching regular expression \"%s\":\n"), regexp);
  else
    printf_filtered (_("All defined Ada exceptions:\n"));

  for (const ada_exc_info &info : exceptions)
    printf_filtered ("%s: %s\n", info.name, paddress (gdbarch, info.addr));
}

				/* Operators */
/* Information about operators given special treatment in functions
   below.  */
/* Format: OP_DEFN (<operator>, <operator length>, <# args>, <binop>).  */

#define ADA_OPERATORS \
    OP_DEFN (OP_VAR_VALUE, 4, 0, 0) \
    OP_DEFN (BINOP_IN_BOUNDS, 3, 2, 0) \
    OP_DEFN (TERNOP_IN_RANGE, 1, 3, 0) \
    OP_DEFN (OP_ATR_FIRST, 1, 2, 0) \
    OP_DEFN (OP_ATR_LAST, 1, 2, 0) \
    OP_DEFN (OP_ATR_LENGTH, 1, 2, 0) \
    OP_DEFN (OP_ATR_IMAGE, 1, 2, 0) \
    OP_DEFN (OP_ATR_MAX, 1, 3, 0) \
    OP_DEFN (OP_ATR_MIN, 1, 3, 0) \
    OP_DEFN (OP_ATR_MODULUS, 1, 1, 0) \
    OP_DEFN (OP_ATR_POS, 1, 2, 0) \
    OP_DEFN (OP_ATR_SIZE, 1, 1, 0) \
    OP_DEFN (OP_ATR_TAG, 1, 1, 0) \
    OP_DEFN (OP_ATR_VAL, 1, 2, 0) \
    OP_DEFN (UNOP_QUAL, 3, 1, 0) \
    OP_DEFN (UNOP_IN_RANGE, 3, 1, 0) \
    OP_DEFN (OP_OTHERS, 1, 1, 0) \
    OP_DEFN (OP_POSITIONAL, 3, 1, 0) \
    OP_DEFN (OP_DISCRETE_RANGE, 1, 2, 0)

static void
ada_operator_length (const struct expression *exp, int pc, int *oplenp,
		     int *argsp)
{
  switch (exp->elts[pc - 1].opcode)
    {
    default:
      operator_length_standard (exp, pc, oplenp, argsp);
      break;

#define OP_DEFN(op, len, args, binop) \
    case op: *oplenp = len; *argsp = args; break;
      ADA_OPERATORS;
#undef OP_DEFN

    case OP_AGGREGATE:
      *oplenp = 3;
      *argsp = longest_to_int (exp->elts[pc - 2].longconst);
      break;

    case OP_CHOICES:
      *oplenp = 3;
      *argsp = longest_to_int (exp->elts[pc - 2].longconst) + 1;
      break;
    }
}

/* Implementation of the exp_descriptor method operator_check.  */

static int
ada_operator_check (struct expression *exp, int pos,
		    int (*objfile_func) (struct objfile *objfile, void *data),
		    void *data)
{
  const union exp_element *const elts = exp->elts;
  struct type *type = NULL;

  switch (elts[pos].opcode)
    {
      case UNOP_IN_RANGE:
      case UNOP_QUAL:
	type = elts[pos + 1].type;
	break;

      default:
	return operator_check_standard (exp, pos, objfile_func, data);
    }

  /* Invoke callbacks for TYPE and OBJFILE if they were set as non-NULL.  */

  if (type != nullptr && type->objfile_owner () != nullptr
      && objfile_func (type->objfile_owner (), data))
    return 1;

  return 0;
}

/* As for operator_length, but assumes PC is pointing at the first
   element of the operator, and gives meaningful results only for the 
   Ada-specific operators, returning 0 for *OPLENP and *ARGSP otherwise.  */

static void
ada_forward_operator_length (struct expression *exp, int pc,
			     int *oplenp, int *argsp)
{
  switch (exp->elts[pc].opcode)
    {
    default:
      *oplenp = *argsp = 0;
      break;

#define OP_DEFN(op, len, args, binop) \
    case op: *oplenp = len; *argsp = args; break;
      ADA_OPERATORS;
#undef OP_DEFN

    case OP_AGGREGATE:
      *oplenp = 3;
      *argsp = longest_to_int (exp->elts[pc + 1].longconst);
      break;

    case OP_CHOICES:
      *oplenp = 3;
      *argsp = longest_to_int (exp->elts[pc + 1].longconst) + 1;
      break;

    case OP_STRING:
    case OP_NAME:
      {
	int len = longest_to_int (exp->elts[pc + 1].longconst);

	*oplenp = 4 + BYTES_TO_EXP_ELEM (len + 1);
	*argsp = 0;
	break;
      }
    }
}

static int
ada_dump_subexp_body (struct expression *exp, struct ui_file *stream, int elt)
{
  enum exp_opcode op = exp->elts[elt].opcode;
  int oplen, nargs;
  int pc = elt;
  int i;

  ada_forward_operator_length (exp, elt, &oplen, &nargs);

  switch (op)
    {
      /* Ada attributes ('Foo).  */
    case OP_ATR_FIRST:
    case OP_ATR_LAST:
    case OP_ATR_LENGTH:
    case OP_ATR_IMAGE:
    case OP_ATR_MAX:
    case OP_ATR_MIN:
    case OP_ATR_MODULUS:
    case OP_ATR_POS:
    case OP_ATR_SIZE:
    case OP_ATR_TAG:
    case OP_ATR_VAL:
      break;

    case UNOP_IN_RANGE:
    case UNOP_QUAL:
      /* XXX: gdb_sprint_host_address, type_sprint */
      fprintf_filtered (stream, _("Type @"));
      gdb_print_host_address (exp->elts[pc + 1].type, stream);
      fprintf_filtered (stream, " (");
      type_print (exp->elts[pc + 1].type, NULL, stream, 0);
      fprintf_filtered (stream, ")");
      break;
    case BINOP_IN_BOUNDS:
      fprintf_filtered (stream, " (%d)",
			longest_to_int (exp->elts[pc + 2].longconst));
      break;
    case TERNOP_IN_RANGE:
      break;

    case OP_AGGREGATE:
    case OP_OTHERS:
    case OP_DISCRETE_RANGE:
    case OP_POSITIONAL:
    case OP_CHOICES:
      break;

    case OP_NAME:
    case OP_STRING:
      {
	char *name = &exp->elts[elt + 2].string;
	int len = longest_to_int (exp->elts[elt + 1].longconst);

	fprintf_filtered (stream, "Text: `%.*s'", len, name);
	break;
      }

    default:
      return dump_subexp_body_standard (exp, stream, elt);
    }

  elt += oplen;
  for (i = 0; i < nargs; i += 1)
    elt = dump_subexp (exp, stream, elt);

  return elt;
}

/* The Ada extension of print_subexp (q.v.).  */

static void
ada_print_subexp (struct expression *exp, int *pos,
		  struct ui_file *stream, enum precedence prec)
{
  int oplen, nargs, i;
  int pc = *pos;
  enum exp_opcode op = exp->elts[pc].opcode;

  ada_forward_operator_length (exp, pc, &oplen, &nargs);

  *pos += oplen;
  switch (op)
    {
    default:
      *pos -= oplen;
      print_subexp_standard (exp, pos, stream, prec);
      return;

    case OP_VAR_VALUE:
      fputs_filtered (exp->elts[pc + 2].symbol->natural_name (), stream);
      return;

    case BINOP_IN_BOUNDS:
      /* XXX: sprint_subexp */
      print_subexp (exp, pos, stream, PREC_SUFFIX);
      fputs_filtered (" in ", stream);
      print_subexp (exp, pos, stream, PREC_SUFFIX);
      fputs_filtered ("'range", stream);
      if (exp->elts[pc + 1].longconst > 1)
	fprintf_filtered (stream, "(%ld)",
			  (long) exp->elts[pc + 1].longconst);
      return;

    case TERNOP_IN_RANGE:
      if (prec >= PREC_EQUAL)
	fputs_filtered ("(", stream);
      /* XXX: sprint_subexp */
      print_subexp (exp, pos, stream, PREC_SUFFIX);
      fputs_filtered (" in ", stream);
      print_subexp (exp, pos, stream, PREC_EQUAL);
      fputs_filtered (" .. ", stream);
      print_subexp (exp, pos, stream, PREC_EQUAL);
      if (prec >= PREC_EQUAL)
	fputs_filtered (")", stream);
      return;

    case OP_ATR_FIRST:
    case OP_ATR_LAST:
    case OP_ATR_LENGTH:
    case OP_ATR_IMAGE:
    case OP_ATR_MAX:
    case OP_ATR_MIN:
    case OP_ATR_MODULUS:
    case OP_ATR_POS:
    case OP_ATR_SIZE:
    case OP_ATR_TAG:
    case OP_ATR_VAL:
      if (exp->elts[*pos].opcode == OP_TYPE)
	{
	  if (exp->elts[*pos + 1].type->code () != TYPE_CODE_VOID)
	    LA_PRINT_TYPE (exp->elts[*pos + 1].type, "", stream, 0, 0,
			   &type_print_raw_options);
	  *pos += 3;
	}
      else
	print_subexp (exp, pos, stream, PREC_SUFFIX);
      fprintf_filtered (stream, "'%s", ada_attribute_name (op));
      if (nargs > 1)
	{
	  int tem;

	  for (tem = 1; tem < nargs; tem += 1)
	    {
	      fputs_filtered ((tem == 1) ? " (" : ", ", stream);
	      print_subexp (exp, pos, stream, PREC_ABOVE_COMMA);
	    }
	  fputs_filtered (")", stream);
	}
      return;

    case UNOP_QUAL:
      type_print (exp->elts[pc + 1].type, "", stream, 0);
      fputs_filtered ("'(", stream);
      print_subexp (exp, pos, stream, PREC_PREFIX);
      fputs_filtered (")", stream);
      return;

    case UNOP_IN_RANGE:
      /* XXX: sprint_subexp */
      print_subexp (exp, pos, stream, PREC_SUFFIX);
      fputs_filtered (" in ", stream);
      LA_PRINT_TYPE (exp->elts[pc + 1].type, "", stream, 1, 0,
		     &type_print_raw_options);
      return;

    case OP_DISCRETE_RANGE:
      print_subexp (exp, pos, stream, PREC_SUFFIX);
      fputs_filtered ("..", stream);
      print_subexp (exp, pos, stream, PREC_SUFFIX);
      return;

    case OP_OTHERS:
      fputs_filtered ("others => ", stream);
      print_subexp (exp, pos, stream, PREC_SUFFIX);
      return;

    case OP_CHOICES:
      for (i = 0; i < nargs-1; i += 1)
	{
	  if (i > 0)
	    fputs_filtered ("|", stream);
	  print_subexp (exp, pos, stream, PREC_SUFFIX);
	}
      fputs_filtered (" => ", stream);
      print_subexp (exp, pos, stream, PREC_SUFFIX);
      return;
      
    case OP_POSITIONAL:
      print_subexp (exp, pos, stream, PREC_SUFFIX);
      return;

    case OP_AGGREGATE:
      fputs_filtered ("(", stream);
      for (i = 0; i < nargs; i += 1)
	{
	  if (i > 0)
	    fputs_filtered (", ", stream);
	  print_subexp (exp, pos, stream, PREC_SUFFIX);
	}
      fputs_filtered (")", stream);
      return;
    }
}

/* Table mapping opcodes into strings for printing operators
   and precedences of the operators.  */

static const struct op_print ada_op_print_tab[] = {
  {":=", BINOP_ASSIGN, PREC_ASSIGN, 1},
  {"or else", BINOP_LOGICAL_OR, PREC_LOGICAL_OR, 0},
  {"and then", BINOP_LOGICAL_AND, PREC_LOGICAL_AND, 0},
  {"or", BINOP_BITWISE_IOR, PREC_BITWISE_IOR, 0},
  {"xor", BINOP_BITWISE_XOR, PREC_BITWISE_XOR, 0},
  {"and", BINOP_BITWISE_AND, PREC_BITWISE_AND, 0},
  {"=", BINOP_EQUAL, PREC_EQUAL, 0},
  {"/=", BINOP_NOTEQUAL, PREC_EQUAL, 0},
  {"<=", BINOP_LEQ, PREC_ORDER, 0},
  {">=", BINOP_GEQ, PREC_ORDER, 0},
  {">", BINOP_GTR, PREC_ORDER, 0},
  {"<", BINOP_LESS, PREC_ORDER, 0},
  {">>", BINOP_RSH, PREC_SHIFT, 0},
  {"<<", BINOP_LSH, PREC_SHIFT, 0},
  {"+", BINOP_ADD, PREC_ADD, 0},
  {"-", BINOP_SUB, PREC_ADD, 0},
  {"&", BINOP_CONCAT, PREC_ADD, 0},
  {"*", BINOP_MUL, PREC_MUL, 0},
  {"/", BINOP_DIV, PREC_MUL, 0},
  {"rem", BINOP_REM, PREC_MUL, 0},
  {"mod", BINOP_MOD, PREC_MUL, 0},
  {"**", BINOP_EXP, PREC_REPEAT, 0},
  {"@", BINOP_REPEAT, PREC_REPEAT, 0},
  {"-", UNOP_NEG, PREC_PREFIX, 0},
  {"+", UNOP_PLUS, PREC_PREFIX, 0},
  {"not ", UNOP_LOGICAL_NOT, PREC_PREFIX, 0},
  {"not ", UNOP_COMPLEMENT, PREC_PREFIX, 0},
  {"abs ", UNOP_ABS, PREC_PREFIX, 0},
  {".all", UNOP_IND, PREC_SUFFIX, 1},
  {"'access", UNOP_ADDR, PREC_SUFFIX, 1},
  {"'size", OP_ATR_SIZE, PREC_SUFFIX, 1},
  {NULL, OP_NULL, PREC_SUFFIX, 0}
};

				/* Language vector */

static const struct exp_descriptor ada_exp_descriptor = {
  ada_print_subexp,
  ada_operator_length,
  ada_operator_check,
  ada_dump_subexp_body,
  ada_evaluate_subexp
};

/* symbol_name_matcher_ftype adapter for wild_match.  */

static bool
do_wild_match (const char *symbol_search_name,
	       const lookup_name_info &lookup_name,
	       completion_match_result *comp_match_res)
{
  return wild_match (symbol_search_name, ada_lookup_name (lookup_name));
}

/* symbol_name_matcher_ftype adapter for full_match.  */

static bool
do_full_match (const char *symbol_search_name,
	       const lookup_name_info &lookup_name,
	       completion_match_result *comp_match_res)
{
  const char *lname = lookup_name.ada ().lookup_name ().c_str ();

  /* If both symbols start with "_ada_", just let the loop below
     handle the comparison.  However, if only the symbol name starts
     with "_ada_", skip the prefix and let the match proceed as
     usual.  */
  if (startswith (symbol_search_name, "_ada_")
      && !startswith (lname, "_ada"))
    symbol_search_name += 5;

  int uscore_count = 0;
  while (*lname != '\0')
    {
      if (*symbol_search_name != *lname)
	{
	  if (*symbol_search_name == 'B' && uscore_count == 2
	      && symbol_search_name[1] == '_')
	    {
	      symbol_search_name += 2;
	      while (isdigit (*symbol_search_name))
		++symbol_search_name;
	      if (symbol_search_name[0] == '_'
		  && symbol_search_name[1] == '_')
		{
		  symbol_search_name += 2;
		  continue;
		}
	    }
	  return false;
	}

      if (*symbol_search_name == '_')
	++uscore_count;
      else
	uscore_count = 0;

      ++symbol_search_name;
      ++lname;
    }

  return is_name_suffix (symbol_search_name);
}

/* symbol_name_matcher_ftype for exact (verbatim) matches.  */

static bool
do_exact_match (const char *symbol_search_name,
		const lookup_name_info &lookup_name,
		completion_match_result *comp_match_res)
{
  return strcmp (symbol_search_name, ada_lookup_name (lookup_name)) == 0;
}

/* Build the Ada lookup name for LOOKUP_NAME.  */

ada_lookup_name_info::ada_lookup_name_info (const lookup_name_info &lookup_name)
{
  gdb::string_view user_name = lookup_name.name ();

  if (user_name[0] == '<')
    {
      if (user_name.back () == '>')
	m_encoded_name
	  = gdb::to_string (user_name.substr (1, user_name.size () - 2));
      else
	m_encoded_name
	  = gdb::to_string (user_name.substr (1, user_name.size () - 1));
      m_encoded_p = true;
      m_verbatim_p = true;
      m_wild_match_p = false;
      m_standard_p = false;
    }
  else
    {
      m_verbatim_p = false;

      m_encoded_p = user_name.find ("__") != gdb::string_view::npos;

      if (!m_encoded_p)
	{
	  const char *folded = ada_fold_name (user_name);
	  m_encoded_name = ada_encode_1 (folded, false);
	  if (m_encoded_name.empty ())
	    m_encoded_name = gdb::to_string (user_name);
	}
      else
	m_encoded_name = gdb::to_string (user_name);

      /* Handle the 'package Standard' special case.  See description
	 of m_standard_p.  */
      if (startswith (m_encoded_name.c_str (), "standard__"))
	{
	  m_encoded_name = m_encoded_name.substr (sizeof ("standard__") - 1);
	  m_standard_p = true;
	}
      else
	m_standard_p = false;

      /* If the name contains a ".", then the user is entering a fully
	 qualified entity name, and the match must not be done in wild
	 mode.  Similarly, if the user wants to complete what looks
	 like an encoded name, the match must not be done in wild
	 mode.  Also, in the standard__ special case always do
	 non-wild matching.  */
      m_wild_match_p
	= (lookup_name.match_type () != symbol_name_match_type::FULL
	   && !m_encoded_p
	   && !m_standard_p
	   && user_name.find ('.') == std::string::npos);
    }
}

/* symbol_name_matcher_ftype method for Ada.  This only handles
   completion mode.  */

static bool
ada_symbol_name_matches (const char *symbol_search_name,
			 const lookup_name_info &lookup_name,
			 completion_match_result *comp_match_res)
{
  return lookup_name.ada ().matches (symbol_search_name,
				     lookup_name.match_type (),
				     comp_match_res);
}

/* A name matcher that matches the symbol name exactly, with
   strcmp.  */

static bool
literal_symbol_name_matcher (const char *symbol_search_name,
			     const lookup_name_info &lookup_name,
			     completion_match_result *comp_match_res)
{
  gdb::string_view name_view = lookup_name.name ();

  if (lookup_name.completion_mode ()
      ? (strncmp (symbol_search_name, name_view.data (),
		  name_view.size ()) == 0)
      : symbol_search_name == name_view)
    {
      if (comp_match_res != NULL)
	comp_match_res->set_match (symbol_search_name);
      return true;
    }
  else
    return false;
}

/* Implement the "get_symbol_name_matcher" language_defn method for
   Ada.  */

static symbol_name_matcher_ftype *
ada_get_symbol_name_matcher (const lookup_name_info &lookup_name)
{
  if (lookup_name.match_type () == symbol_name_match_type::SEARCH_NAME)
    return literal_symbol_name_matcher;

  if (lookup_name.completion_mode ())
    return ada_symbol_name_matches;
  else
    {
      if (lookup_name.ada ().wild_match_p ())
	return do_wild_match;
      else if (lookup_name.ada ().verbatim_p ())
	return do_exact_match;
      else
	return do_full_match;
    }
}

/* Class representing the Ada language.  */

class ada_language : public language_defn
{
public:
  ada_language ()
    : language_defn (language_ada)
  { /* Nothing.  */ }

  /* See language.h.  */

  const char *name () const override
  { return "ada"; }

  /* See language.h.  */

  const char *natural_name () const override
  { return "Ada"; }

  /* See language.h.  */

  const std::vector<const char *> &filename_extensions () const override
  {
    static const std::vector<const char *> extensions
      = { ".adb", ".ads", ".a", ".ada", ".dg" };
    return extensions;
  }

  /* Print an array element index using the Ada syntax.  */

  void print_array_index (struct type *index_type,
			  LONGEST index,
			  struct ui_file *stream,
			  const value_print_options *options) const override
  {
    struct value *index_value = val_atr (index_type, index);

    value_print (index_value, stream, options);
    fprintf_filtered (stream, " => ");
  }

  /* Implement the "read_var_value" language_defn method for Ada.  */

  struct value *read_var_value (struct symbol *var,
				const struct block *var_block,
				struct frame_info *frame) const override
  {
    /* The only case where default_read_var_value is not sufficient
       is when VAR is a renaming...  */
    if (frame != nullptr)
      {
	const struct block *frame_block = get_frame_block (frame, NULL);
	if (frame_block != nullptr && ada_is_renaming_symbol (var))
	  return ada_read_renaming_var_value (var, frame_block);
      }

    /* This is a typical case where we expect the default_read_var_value
       function to work.  */
    return language_defn::read_var_value (var, var_block, frame);
  }

  /* See language.h.  */
  void language_arch_info (struct gdbarch *gdbarch,
			   struct language_arch_info *lai) const override
  {
    const struct builtin_type *builtin = builtin_type (gdbarch);

    /* Helper function to allow shorter lines below.  */
    auto add = [&] (struct type *t)
    {
      lai->add_primitive_type (t);
    };

    add (arch_integer_type (gdbarch, gdbarch_int_bit (gdbarch),
			    0, "integer"));
    add (arch_integer_type (gdbarch, gdbarch_long_bit (gdbarch),
			    0, "long_integer"));
    add (arch_integer_type (gdbarch, gdbarch_short_bit (gdbarch),
			    0, "short_integer"));
    struct type *char_type = arch_character_type (gdbarch, TARGET_CHAR_BIT,
						  0, "character");
    lai->set_string_char_type (char_type);
    add (char_type);
    add (arch_float_type (gdbarch, gdbarch_float_bit (gdbarch),
			  "float", gdbarch_float_format (gdbarch)));
    add (arch_float_type (gdbarch, gdbarch_double_bit (gdbarch),
			  "long_float", gdbarch_double_format (gdbarch)));
    add (arch_integer_type (gdbarch, gdbarch_long_long_bit (gdbarch),
			    0, "long_long_integer"));
    add (arch_float_type (gdbarch, gdbarch_long_double_bit (gdbarch),
			  "long_long_float",
			  gdbarch_long_double_format (gdbarch)));
    add (arch_integer_type (gdbarch, gdbarch_int_bit (gdbarch),
			    0, "natural"));
    add (arch_integer_type (gdbarch, gdbarch_int_bit (gdbarch),
			    0, "positive"));
    add (builtin->builtin_void);

    struct type *system_addr_ptr
      = lookup_pointer_type (arch_type (gdbarch, TYPE_CODE_VOID, TARGET_CHAR_BIT,
					"void"));
    system_addr_ptr->set_name ("system__address");
    add (system_addr_ptr);

    /* Create the equivalent of the System.Storage_Elements.Storage_Offset
       type.  This is a signed integral type whose size is the same as
       the size of addresses.  */
    unsigned int addr_length = TYPE_LENGTH (system_addr_ptr);
    add (arch_integer_type (gdbarch, addr_length * HOST_CHAR_BIT, 0,
			    "storage_offset"));

    lai->set_bool_type (builtin->builtin_bool);
  }

  /* See language.h.  */

  bool iterate_over_symbols
	(const struct block *block, const lookup_name_info &name,
	 domain_enum domain,
	 gdb::function_view<symbol_found_callback_ftype> callback) const override
  {
    std::vector<struct block_symbol> results;

    ada_lookup_symbol_list_worker (name, block, domain, &results, 0);
    for (block_symbol &sym : results)
      {
	if (!callback (&sym))
	  return false;
      }

    return true;
  }

  /* See language.h.  */
  bool sniff_from_mangled_name (const char *mangled,
				char **out) const override
  {
    std::string demangled = ada_decode (mangled);

    *out = NULL;

    if (demangled != mangled && demangled[0] != '<')
      {
	/* Set the gsymbol language to Ada, but still return 0.
	   Two reasons for that:

	   1. For Ada, we prefer computing the symbol's decoded name
	   on the fly rather than pre-compute it, in order to save
	   memory (Ada projects are typically very large).

	   2. There are some areas in the definition of the GNAT
	   encoding where, with a bit of bad luck, we might be able
	   to decode a non-Ada symbol, generating an incorrect
	   demangled name (Eg: names ending with "TB" for instance
	   are identified as task bodies and so stripped from
	   the decoded name returned).

	   Returning true, here, but not setting *DEMANGLED, helps us get
	   a little bit of the best of both worlds.  Because we're last,
	   we should not affect any of the other languages that were
	   able to demangle the symbol before us; we get to correctly
	   tag Ada symbols as such; and even if we incorrectly tagged a
	   non-Ada symbol, which should be rare, any routing through the
	   Ada language should be transparent (Ada tries to behave much
	   like C/C++ with non-Ada symbols).  */
	return true;
      }

    return false;
  }

  /* See language.h.  */

  char *demangle_symbol (const char *mangled, int options) const override
  {
    return ada_la_decode (mangled, options);
  }

  /* See language.h.  */

  void print_type (struct type *type, const char *varstring,
		   struct ui_file *stream, int show, int level,
		   const struct type_print_options *flags) const override
  {
    ada_print_type (type, varstring, stream, show, level, flags);
  }

  /* See language.h.  */

  const char *word_break_characters (void) const override
  {
    return ada_completer_word_break_characters;
  }

  /* See language.h.  */

  void collect_symbol_completion_matches (completion_tracker &tracker,
					  complete_symbol_mode mode,
					  symbol_name_match_type name_match_type,
					  const char *text, const char *word,
					  enum type_code code) const override
  {
    struct symbol *sym;
    const struct block *b, *surrounding_static_block = 0;
    struct block_iterator iter;

    gdb_assert (code == TYPE_CODE_UNDEF);

    lookup_name_info lookup_name (text, name_match_type, true);

    /* First, look at the partial symtab symbols.  */
    expand_symtabs_matching (NULL,
			     lookup_name,
			     NULL,
			     NULL,
			     ALL_DOMAIN);

    /* At this point scan through the misc symbol vectors and add each
       symbol you find to the list.  Eventually we want to ignore
       anything that isn't a text symbol (everything else will be
       handled by the psymtab code above).  */

    for (objfile *objfile : current_program_space->objfiles ())
      {
	for (minimal_symbol *msymbol : objfile->msymbols ())
	  {
	    QUIT;

	    if (completion_skip_symbol (mode, msymbol))
	      continue;

	    language symbol_language = msymbol->language ();

	    /* Ada minimal symbols won't have their language set to Ada.  If
	       we let completion_list_add_name compare using the
	       default/C-like matcher, then when completing e.g., symbols in a
	       package named "pck", we'd match internal Ada symbols like
	       "pckS", which are invalid in an Ada expression, unless you wrap
	       them in '<' '>' to request a verbatim match.

	       Unfortunately, some Ada encoded names successfully demangle as
	       C++ symbols (using an old mangling scheme), such as "name__2Xn"
	       -> "Xn::name(void)" and thus some Ada minimal symbols end up
	       with the wrong language set.  Paper over that issue here.  */
	    if (symbol_language == language_auto
		|| symbol_language == language_cplus)
	      symbol_language = language_ada;

	    completion_list_add_name (tracker,
				      symbol_language,
				      msymbol->linkage_name (),
				      lookup_name, text, word);
	  }
      }

    /* Search upwards from currently selected frame (so that we can
       complete on local vars.  */

    for (b = get_selected_block (0); b != NULL; b = BLOCK_SUPERBLOCK (b))
      {
	if (!BLOCK_SUPERBLOCK (b))
	  surrounding_static_block = b;   /* For elmin of dups */

	ALL_BLOCK_SYMBOLS (b, iter, sym)
	  {
	    if (completion_skip_symbol (mode, sym))
	      continue;

	    completion_list_add_name (tracker,
				      sym->language (),
				      sym->linkage_name (),
				      lookup_name, text, word);
	  }
      }

    /* Go through the symtabs and check the externs and statics for
       symbols which match.  */

    for (objfile *objfile : current_program_space->objfiles ())
      {
	for (compunit_symtab *s : objfile->compunits ())
	  {
	    QUIT;
	    b = BLOCKVECTOR_BLOCK (COMPUNIT_BLOCKVECTOR (s), GLOBAL_BLOCK);
	    ALL_BLOCK_SYMBOLS (b, iter, sym)
	      {
		if (completion_skip_symbol (mode, sym))
		  continue;

		completion_list_add_name (tracker,
					  sym->language (),
					  sym->linkage_name (),
					  lookup_name, text, word);
	      }
	  }
      }

    for (objfile *objfile : current_program_space->objfiles ())
      {
	for (compunit_symtab *s : objfile->compunits ())
	  {
	    QUIT;
	    b = BLOCKVECTOR_BLOCK (COMPUNIT_BLOCKVECTOR (s), STATIC_BLOCK);
	    /* Don't do this block twice.  */
	    if (b == surrounding_static_block)
	      continue;
	    ALL_BLOCK_SYMBOLS (b, iter, sym)
	      {
		if (completion_skip_symbol (mode, sym))
		  continue;

		completion_list_add_name (tracker,
					  sym->language (),
					  sym->linkage_name (),
					  lookup_name, text, word);
	      }
	  }
      }
  }

  /* See language.h.  */

  gdb::unique_xmalloc_ptr<char> watch_location_expression
	(struct type *type, CORE_ADDR addr) const override
  {
    type = check_typedef (TYPE_TARGET_TYPE (check_typedef (type)));
    std::string name = type_to_string (type);
    return gdb::unique_xmalloc_ptr<char>
      (xstrprintf ("{%s} %s", name.c_str (), core_addr_to_string (addr)));
  }

  /* See language.h.  */

  void value_print (struct value *val, struct ui_file *stream,
		    const struct value_print_options *options) const override
  {
    return ada_value_print (val, stream, options);
  }

  /* See language.h.  */

  void value_print_inner
	(struct value *val, struct ui_file *stream, int recurse,
	 const struct value_print_options *options) const override
  {
    return ada_value_print_inner (val, stream, recurse, options);
  }

  /* See language.h.  */

  struct block_symbol lookup_symbol_nonlocal
	(const char *name, const struct block *block,
	 const domain_enum domain) const override
  {
    struct block_symbol sym;

    sym = ada_lookup_symbol (name, block_static_block (block), domain);
    if (sym.symbol != NULL)
      return sym;

    /* If we haven't found a match at this point, try the primitive
       types.  In other languages, this search is performed before
       searching for global symbols in order to short-circuit that
       global-symbol search if it happens that the name corresponds
       to a primitive type.  But we cannot do the same in Ada, because
       it is perfectly legitimate for a program to declare a type which
       has the same name as a standard type.  If looking up a type in
       that situation, we have traditionally ignored the primitive type
       in favor of user-defined types.  This is why, unlike most other
       languages, we search the primitive types this late and only after
       having searched the global symbols without success.  */

    if (domain == VAR_DOMAIN)
      {
	struct gdbarch *gdbarch;

	if (block == NULL)
	  gdbarch = target_gdbarch ();
	else
	  gdbarch = block_gdbarch (block);
	sym.symbol
	  = language_lookup_primitive_type_as_symbol (this, gdbarch, name);
	if (sym.symbol != NULL)
	  return sym;
      }

    return {};
  }

  /* See language.h.  */

  int parser (struct parser_state *ps) const override
  {
    warnings_issued = 0;
    return ada_parse (ps);
  }

  /* See language.h.

     Same as evaluate_type (*EXP), but resolves ambiguous symbol references
     (marked by OP_VAR_VALUE nodes in which the symbol has an undefined
     namespace) and converts operators that are user-defined into
     appropriate function calls.  If CONTEXT_TYPE is non-null, it provides
     a preferred result type [at the moment, only type void has any
     effect---causing procedures to be preferred over functions in calls].
     A null CONTEXT_TYPE indicates that a non-void return type is
     preferred.  May change (expand) *EXP.  */

  void post_parser (expression_up *expp, struct parser_state *ps)
    const override
  {
    struct type *context_type = NULL;
    int pc = 0;

    if (ps->void_context_p)
      context_type = builtin_type ((*expp)->gdbarch)->builtin_void;

    resolve_subexp (expp, &pc, 1, context_type, ps->parse_completion,
		    ps->block_tracker);
  }

  /* See language.h.  */

  void emitchar (int ch, struct type *chtype,
		 struct ui_file *stream, int quoter) const override
  {
    ada_emit_char (ch, chtype, stream, quoter, 1);
  }

  /* See language.h.  */

  void printchar (int ch, struct type *chtype,
		  struct ui_file *stream) const override
  {
    ada_printchar (ch, chtype, stream);
  }

  /* See language.h.  */

  void printstr (struct ui_file *stream, struct type *elttype,
		 const gdb_byte *string, unsigned int length,
		 const char *encoding, int force_ellipses,
		 const struct value_print_options *options) const override
  {
    ada_printstr (stream, elttype, string, length, encoding,
		  force_ellipses, options);
  }

  /* See language.h.  */

  void print_typedef (struct type *type, struct symbol *new_symbol,
		      struct ui_file *stream) const override
  {
    ada_print_typedef (type, new_symbol, stream);
  }

  /* See language.h.  */

  bool is_string_type_p (struct type *type) const override
  {
    return ada_is_string_type (type);
  }

  /* See language.h.  */

  const char *struct_too_deep_ellipsis () const override
  { return "(...)"; }

  /* See language.h.  */

  bool c_style_arrays_p () const override
  { return false; }

  /* See language.h.  */

  bool store_sym_names_in_linkage_form_p () const override
  { return true; }

  /* See language.h.  */

  const struct lang_varobj_ops *varobj_ops () const override
  { return &ada_varobj_ops; }

  /* See language.h.  */

  const struct exp_descriptor *expression_ops () const override
  { return &ada_exp_descriptor; }

  /* See language.h.  */

  const struct op_print *opcode_print_table () const override
  { return ada_op_print_tab; }

protected:
  /* See language.h.  */

  symbol_name_matcher_ftype *get_symbol_name_matcher_inner
	(const lookup_name_info &lookup_name) const override
  {
    return ada_get_symbol_name_matcher (lookup_name);
  }
};

/* Single instance of the Ada language class.  */

static ada_language ada_language_defn;

/* Command-list for the "set/show ada" prefix command.  */
static struct cmd_list_element *set_ada_list;
static struct cmd_list_element *show_ada_list;

static void
initialize_ada_catchpoint_ops (void)
{
  struct breakpoint_ops *ops;

  initialize_breakpoint_ops ();

  ops = &catch_exception_breakpoint_ops;
  *ops = bkpt_breakpoint_ops;
  ops->allocate_location = allocate_location_exception;
  ops->re_set = re_set_exception;
  ops->check_status = check_status_exception;
  ops->print_it = print_it_exception;
  ops->print_one = print_one_exception;
  ops->print_mention = print_mention_exception;
  ops->print_recreate = print_recreate_exception;

  ops = &catch_exception_unhandled_breakpoint_ops;
  *ops = bkpt_breakpoint_ops;
  ops->allocate_location = allocate_location_exception;
  ops->re_set = re_set_exception;
  ops->check_status = check_status_exception;
  ops->print_it = print_it_exception;
  ops->print_one = print_one_exception;
  ops->print_mention = print_mention_exception;
  ops->print_recreate = print_recreate_exception;

  ops = &catch_assert_breakpoint_ops;
  *ops = bkpt_breakpoint_ops;
  ops->allocate_location = allocate_location_exception;
  ops->re_set = re_set_exception;
  ops->check_status = check_status_exception;
  ops->print_it = print_it_exception;
  ops->print_one = print_one_exception;
  ops->print_mention = print_mention_exception;
  ops->print_recreate = print_recreate_exception;

  ops = &catch_handlers_breakpoint_ops;
  *ops = bkpt_breakpoint_ops;
  ops->allocate_location = allocate_location_exception;
  ops->re_set = re_set_exception;
  ops->check_status = check_status_exception;
  ops->print_it = print_it_exception;
  ops->print_one = print_one_exception;
  ops->print_mention = print_mention_exception;
  ops->print_recreate = print_recreate_exception;
}

/* This module's 'new_objfile' observer.  */

static void
ada_new_objfile_observer (struct objfile *objfile)
{
  ada_clear_symbol_cache ();
}

/* This module's 'free_objfile' observer.  */

static void
ada_free_objfile_observer (struct objfile *objfile)
{
  ada_clear_symbol_cache ();
}

void _initialize_ada_language ();
void
_initialize_ada_language ()
{
  initialize_ada_catchpoint_ops ();

  add_basic_prefix_cmd ("ada", no_class,
			_("Prefix command for changing Ada-specific settings."),
			&set_ada_list, "set ada ", 0, &setlist);

  add_show_prefix_cmd ("ada", no_class,
		       _("Generic command for showing Ada-specific settings."),
		       &show_ada_list, "show ada ", 0, &showlist);

  add_setshow_boolean_cmd ("trust-PAD-over-XVS", class_obscure,
			   &trust_pad_over_xvs, _("\
Enable or disable an optimization trusting PAD types over XVS types."), _("\
Show whether an optimization trusting PAD types over XVS types is activated."),
			   _("\
This is related to the encoding used by the GNAT compiler.  The debugger\n\
should normally trust the contents of PAD types, but certain older versions\n\
of GNAT have a bug that sometimes causes the information in the PAD type\n\
to be incorrect.  Turning this setting \"off\" allows the debugger to\n\
work around this bug.  It is always safe to turn this option \"off\", but\n\
this incurs a slight performance penalty, so it is recommended to NOT change\n\
this option to \"off\" unless necessary."),
			    NULL, NULL, &set_ada_list, &show_ada_list);

  add_setshow_boolean_cmd ("print-signatures", class_vars,
			   &print_signatures, _("\
Enable or disable the output of formal and return types for functions in the \
overloads selection menu."), _("\
Show whether the output of formal and return types for functions in the \
overloads selection menu is activated."),
			   NULL, NULL, NULL, &set_ada_list, &show_ada_list);

  add_catch_command ("exception", _("\
Catch Ada exceptions, when raised.\n\
Usage: catch exception [ARG] [if CONDITION]\n\
Without any argument, stop when any Ada exception is raised.\n\
If ARG is \"unhandled\" (without the quotes), only stop when the exception\n\
being raised does not have a handler (and will therefore lead to the task's\n\
termination).\n\
Otherwise, the catchpoint only stops when the name of the exception being\n\
raised is the same as ARG.\n\
CONDITION is a boolean expression that is evaluated to see whether the\n\
exception should cause a stop."),
		     catch_ada_exception_command,
		     catch_ada_completer,
		     CATCH_PERMANENT,
		     CATCH_TEMPORARY);

  add_catch_command ("handlers", _("\
Catch Ada exceptions, when handled.\n\
Usage: catch handlers [ARG] [if CONDITION]\n\
Without any argument, stop when any Ada exception is handled.\n\
With an argument, catch only exceptions with the given name.\n\
CONDITION is a boolean expression that is evaluated to see whether the\n\
exception should cause a stop."),
		     catch_ada_handlers_command,
		     catch_ada_completer,
		     CATCH_PERMANENT,
		     CATCH_TEMPORARY);
  add_catch_command ("assert", _("\
Catch failed Ada assertions, when raised.\n\
Usage: catch assert [if CONDITION]\n\
CONDITION is a boolean expression that is evaluated to see whether the\n\
exception should cause a stop."),
		     catch_assert_command,
		     NULL,
		     CATCH_PERMANENT,
		     CATCH_TEMPORARY);

  varsize_limit = 65536;
  add_setshow_uinteger_cmd ("varsize-limit", class_support,
			    &varsize_limit, _("\
Set the maximum number of bytes allowed in a variable-size object."), _("\
Show the maximum number of bytes allowed in a variable-size object."), _("\
Attempts to access an object whose size is not a compile-time constant\n\
and exceeds this limit will cause an error."),
			    NULL, NULL, &setlist, &showlist);

  add_info ("exceptions", info_exceptions_command,
	    _("\
List all Ada exception names.\n\
Usage: info exceptions [REGEXP]\n\
If a regular expression is passed as an argument, only those matching\n\
the regular expression are listed."));

  add_basic_prefix_cmd ("ada", class_maintenance,
			_("Set Ada maintenance-related variables."),
			&maint_set_ada_cmdlist, "maintenance set ada ",
			0/*allow-unknown*/, &maintenance_set_cmdlist);

  add_show_prefix_cmd ("ada", class_maintenance,
		       _("Show Ada maintenance-related variables."),
		       &maint_show_ada_cmdlist, "maintenance show ada ",
		       0/*allow-unknown*/, &maintenance_show_cmdlist);

  add_setshow_boolean_cmd
    ("ignore-descriptive-types", class_maintenance,
     &ada_ignore_descriptive_types_p,
     _("Set whether descriptive types generated by GNAT should be ignored."),
     _("Show whether descriptive types generated by GNAT should be ignored."),
     _("\
When enabled, the debugger will stop using the DW_AT_GNAT_descriptive_type\n\
DWARF attribute."),
     NULL, NULL, &maint_set_ada_cmdlist, &maint_show_ada_cmdlist);

  decoded_names_store = htab_create_alloc (256, htab_hash_string, streq_hash,
					   NULL, xcalloc, xfree);

  /* The ada-lang observers.  */
  gdb::observers::new_objfile.attach (ada_new_objfile_observer);
  gdb::observers::free_objfile.attach (ada_free_objfile_observer);
  gdb::observers::inferior_exit.attach (ada_inferior_exit);
}<|MERGE_RESOLUTION|>--- conflicted
+++ resolved
@@ -613,11 +613,7 @@
       else
 	{
 	  result = allocate_value (type);
-<<<<<<< HEAD
-	  value_contents_copy_raw (result, 0, val, 0, 0, TYPE_LENGTH (type));
-=======
-	  value_contents_copy (result, 0, val, 0, TYPE_LENGTH (type));
->>>>>>> 9bb305b3
+	  value_contents_copy (result, 0, val, 0, 0, TYPE_LENGTH (type));
 	}
       set_value_component_location (result, val);
       set_value_bitsize (result, value_bitsize (val));
