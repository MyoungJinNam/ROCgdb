/* -*- c -*-
   Declarations and definitions of codes relating to the DWARF2 and
   DWARF3 symbolic debugging information formats.
<<<<<<< HEAD
   Copyright (C) 1992-2020 Free Software Foundation, Inc.
   Copyright (C) 2020 Advanced Micro Devices, Inc. All rights reserved.
=======
   Copyright (C) 1992-2021 Free Software Foundation, Inc.
>>>>>>> 250d07de

   Written by Gary Funck (gary@intrepid.com) The Ada Joint Program
   Office (AJPO), Florida State University and Silicon Graphics Inc.
   provided support for this effort -- June 21, 1995.

   Derived from the DWARF 1 implementation written by Ron Guilmette
   (rfg@netcom.com), November 1990.

   This file is part of GCC.

   GCC is free software; you can redistribute it and/or modify it under
   the terms of the GNU General Public License as published by the Free
   Software Foundation; either version 3, or (at your option) any later
   version.

   GCC is distributed in the hope that it will be useful, but WITHOUT
   ANY WARRANTY; without even the implied warranty of MERCHANTABILITY
   or FITNESS FOR A PARTICULAR PURPOSE.  See the GNU General Public
   License for more details.

   Under Section 7 of GPL version 3, you are granted additional
   permissions described in the GCC Runtime Library Exception, version
   3.1, as published by the Free Software Foundation.

   You should have received a copy of the GNU General Public License and
   a copy of the GCC Runtime Library Exception along with this program;
   see the files COPYING3 and COPYING.RUNTIME respectively.  If not, see
   <http://www.gnu.org/licenses/>.  */

/* This file is derived from the DWARF specification (a public document)
   Revision 2.0.0 (July 27, 1993) developed by the UNIX International
   Programming Languages Special Interest Group (UI/PLSIG) and distributed
   by UNIX International.  Copies of this specification are available from
   UNIX International, 20 Waterview Boulevard, Parsippany, NJ, 07054.

   This file also now contains definitions from the DWARF 3 specification
   published Dec 20, 2005, available from: http://dwarf.freestandards.org.

   This file also now contains definitions from the DWARF 4
   specification, available from: http://dwarfstd.org/ */

/* This file declares various DWARF-related constants using a set of
   macros which can be redefined by the including file.
   
   The macros are in sections.  Each section corresponds to a single
   set of DWARF constants and has a corresponding key.  The key is
   used in all the macro names.
   
   The sections are TAG (for DW_TAG_ constants), FORM (DW_FORM_), AT
   (DW_AT_), OP (DW_OP_), ATE (DW_ATE_), and CFA (DW_CFA_).
   
   Using TAG as an example, the following macros may be used for each
   key:
   
   DW_FIRST_TAG(name, value) - Introduce the first DW_TAG constant.
   
   DW_TAG(name, value) - Define a subsequent constant.
   
   DW_TAG_DUP(name, value) - Define a subsequent constant whose value
   is a duplicate of some other constant.  Not all keys use the _DUP
   macro form.  If more than one name shares a value, then the base
   (DW_TAG) form will be the preferred name and DW_TAG_DUP will hold
   any alternate names.
   
   DW_END_TAG - Invoked at the end of the DW_TAG constants.  */

DW_FIRST_TAG (DW_TAG_padding, 0x00)
DW_TAG (DW_TAG_array_type, 0x01)
DW_TAG (DW_TAG_class_type, 0x02)
DW_TAG (DW_TAG_entry_point, 0x03)
DW_TAG (DW_TAG_enumeration_type, 0x04)
DW_TAG (DW_TAG_formal_parameter, 0x05)
DW_TAG (DW_TAG_imported_declaration, 0x08)
DW_TAG (DW_TAG_label, 0x0a)
DW_TAG (DW_TAG_lexical_block, 0x0b)
DW_TAG (DW_TAG_member, 0x0d)
DW_TAG (DW_TAG_pointer_type, 0x0f)
DW_TAG (DW_TAG_reference_type, 0x10)
DW_TAG (DW_TAG_compile_unit, 0x11)
DW_TAG (DW_TAG_string_type, 0x12)
DW_TAG (DW_TAG_structure_type, 0x13)
DW_TAG (DW_TAG_subroutine_type, 0x15)
DW_TAG (DW_TAG_typedef, 0x16)
DW_TAG (DW_TAG_union_type, 0x17)
DW_TAG (DW_TAG_unspecified_parameters, 0x18)
DW_TAG (DW_TAG_variant, 0x19)
DW_TAG (DW_TAG_common_block, 0x1a)
DW_TAG (DW_TAG_common_inclusion, 0x1b)
DW_TAG (DW_TAG_inheritance, 0x1c)
DW_TAG (DW_TAG_inlined_subroutine, 0x1d)
DW_TAG (DW_TAG_module, 0x1e)
DW_TAG (DW_TAG_ptr_to_member_type, 0x1f)
DW_TAG (DW_TAG_set_type, 0x20)
DW_TAG (DW_TAG_subrange_type, 0x21)
DW_TAG (DW_TAG_with_stmt, 0x22)
DW_TAG (DW_TAG_access_declaration, 0x23)
DW_TAG (DW_TAG_base_type, 0x24)
DW_TAG (DW_TAG_catch_block, 0x25)
DW_TAG (DW_TAG_const_type, 0x26)
DW_TAG (DW_TAG_constant, 0x27)
DW_TAG (DW_TAG_enumerator, 0x28)
DW_TAG (DW_TAG_file_type, 0x29)
DW_TAG (DW_TAG_friend, 0x2a)
DW_TAG (DW_TAG_namelist, 0x2b)
DW_TAG (DW_TAG_namelist_item, 0x2c)
DW_TAG (DW_TAG_packed_type, 0x2d)
DW_TAG (DW_TAG_subprogram, 0x2e)
DW_TAG (DW_TAG_template_type_param, 0x2f)
DW_TAG (DW_TAG_template_value_param, 0x30)
DW_TAG (DW_TAG_thrown_type, 0x31)
DW_TAG (DW_TAG_try_block, 0x32)
DW_TAG (DW_TAG_variant_part, 0x33)
DW_TAG (DW_TAG_variable, 0x34)
DW_TAG (DW_TAG_volatile_type, 0x35)
/* DWARF 3.  */
DW_TAG (DW_TAG_dwarf_procedure, 0x36)
DW_TAG (DW_TAG_restrict_type, 0x37)
DW_TAG (DW_TAG_interface_type, 0x38)
DW_TAG (DW_TAG_namespace, 0x39)
DW_TAG (DW_TAG_imported_module, 0x3a)
DW_TAG (DW_TAG_unspecified_type, 0x3b)
DW_TAG (DW_TAG_partial_unit, 0x3c)
DW_TAG (DW_TAG_imported_unit, 0x3d)
DW_TAG (DW_TAG_condition, 0x3f)
DW_TAG (DW_TAG_shared_type, 0x40)
/* DWARF 4.  */
DW_TAG (DW_TAG_type_unit, 0x41)
DW_TAG (DW_TAG_rvalue_reference_type, 0x42)
DW_TAG (DW_TAG_template_alias, 0x43)
/* DWARF 5.  */
DW_TAG (DW_TAG_coarray_type, 0x44)
DW_TAG (DW_TAG_generic_subrange, 0x45)
DW_TAG (DW_TAG_dynamic_type, 0x46)
DW_TAG (DW_TAG_atomic_type, 0x47)
DW_TAG (DW_TAG_call_site, 0x48)
DW_TAG (DW_TAG_call_site_parameter, 0x49)
DW_TAG (DW_TAG_skeleton_unit, 0x4a)
DW_TAG (DW_TAG_immutable_type, 0x4b)

DW_TAG_DUP (DW_TAG_lo_user, 0x4080)
DW_TAG_DUP (DW_TAG_hi_user, 0xffff)

/* SGI/MIPS Extensions.  */
DW_TAG (DW_TAG_MIPS_loop, 0x4081)

/* HP extensions.  See: ftp://ftp.hp.com/pub/lang/tools/WDB/wdb-4.0.tar.gz .  */
DW_TAG (DW_TAG_HP_array_descriptor, 0x4090)
DW_TAG (DW_TAG_HP_Bliss_field, 0x4091)
DW_TAG (DW_TAG_HP_Bliss_field_set, 0x4092)

/* GNU extensions.  */
DW_TAG (DW_TAG_format_label, 0x4101)	/* For FORTRAN 77 and Fortran 90.  */
DW_TAG (DW_TAG_function_template, 0x4102)	/* For C++.  */
DW_TAG (DW_TAG_class_template, 0x4103)	/* For C++.  */
DW_TAG (DW_TAG_GNU_BINCL, 0x4104)
DW_TAG (DW_TAG_GNU_EINCL, 0x4105)
/* Template template parameter.
   See http://gcc.gnu.org/wiki/TemplateParmsDwarf .  */
DW_TAG (DW_TAG_GNU_template_template_param, 0x4106)

/* Template parameter pack extension, specified at
   http://wiki.dwarfstd.org/index.php?title=C%2B%2B0x:_Variadic_templates
   The values of these two TAGS are in the DW_TAG_GNU_* space until the tags
   are properly part of DWARF 5.  */
DW_TAG (DW_TAG_GNU_template_parameter_pack, 0x4107)
DW_TAG (DW_TAG_GNU_formal_parameter_pack, 0x4108)
/* The GNU call site extension, specified at
   http://www.dwarfstd.org/ShowIssue.php?issue=100909.2&type=open .
   The values of these two TAGS are in the DW_TAG_GNU_* space until the tags
   are properly part of DWARF 5.  */
DW_TAG (DW_TAG_GNU_call_site, 0x4109)
DW_TAG (DW_TAG_GNU_call_site_parameter, 0x410a)
/* Extensions for UPC.  See: http://dwarfstd.org/doc/DWARF4.pdf.  */
DW_TAG (DW_TAG_upc_shared_type, 0x8765)
DW_TAG (DW_TAG_upc_strict_type, 0x8766)
DW_TAG (DW_TAG_upc_relaxed_type, 0x8767)
/* PGI (STMicroelectronics) extensions.  No documentation available.  */
DW_TAG (DW_TAG_PGI_kanji_type, 0xA000)
DW_TAG (DW_TAG_PGI_interface_block, 0xA020)
DW_END_TAG

DW_FIRST_FORM (DW_FORM_addr, 0x01)
DW_FORM (DW_FORM_block2, 0x03)
DW_FORM (DW_FORM_block4, 0x04)
DW_FORM (DW_FORM_data2, 0x05)
DW_FORM (DW_FORM_data4, 0x06)
DW_FORM (DW_FORM_data8, 0x07)
DW_FORM (DW_FORM_string, 0x08)
DW_FORM (DW_FORM_block, 0x09)
DW_FORM (DW_FORM_block1, 0x0a)
DW_FORM (DW_FORM_data1, 0x0b)
DW_FORM (DW_FORM_flag, 0x0c)
DW_FORM (DW_FORM_sdata, 0x0d)
DW_FORM (DW_FORM_strp, 0x0e)
DW_FORM (DW_FORM_udata, 0x0f)
DW_FORM (DW_FORM_ref_addr, 0x10)
DW_FORM (DW_FORM_ref1, 0x11)
DW_FORM (DW_FORM_ref2, 0x12)
DW_FORM (DW_FORM_ref4, 0x13)
DW_FORM (DW_FORM_ref8, 0x14)
DW_FORM (DW_FORM_ref_udata, 0x15)
DW_FORM (DW_FORM_indirect, 0x16)
/* DWARF 4.  */
DW_FORM (DW_FORM_sec_offset, 0x17)
DW_FORM (DW_FORM_exprloc, 0x18)
DW_FORM (DW_FORM_flag_present, 0x19)
DW_FORM (DW_FORM_ref_sig8, 0x20)
/* DWARF 5.  */
DW_FORM (DW_FORM_strx, 0x1a)
DW_FORM (DW_FORM_addrx, 0x1b)
DW_FORM (DW_FORM_ref_sup4, 0x1c)
DW_FORM (DW_FORM_strp_sup, 0x1d)
DW_FORM (DW_FORM_data16, 0x1e)
DW_FORM (DW_FORM_line_strp, 0x1f)
DW_FORM (DW_FORM_implicit_const, 0x21)
DW_FORM (DW_FORM_loclistx, 0x22)
DW_FORM (DW_FORM_rnglistx, 0x23)
DW_FORM (DW_FORM_ref_sup8, 0x24)
DW_FORM (DW_FORM_strx1, 0x25)
DW_FORM (DW_FORM_strx2, 0x26)
DW_FORM (DW_FORM_strx3, 0x27)
DW_FORM (DW_FORM_strx4, 0x28)
DW_FORM (DW_FORM_addrx1, 0x29)
DW_FORM (DW_FORM_addrx2, 0x2a)
DW_FORM (DW_FORM_addrx3, 0x2b)
DW_FORM (DW_FORM_addrx4, 0x2c)
/* Extensions for Fission.  See http://gcc.gnu.org/wiki/DebugFission.  */
DW_FORM (DW_FORM_GNU_addr_index, 0x1f01)
DW_FORM (DW_FORM_GNU_str_index, 0x1f02)
/* Extensions for DWZ multifile.
   See http://www.dwarfstd.org/ShowIssue.php?issue=120604.1&type=open .  */
DW_FORM (DW_FORM_GNU_ref_alt, 0x1f20)
DW_FORM (DW_FORM_GNU_strp_alt, 0x1f21)
DW_END_FORM

DW_FIRST_AT (DW_AT_sibling, 0x01)
DW_AT (DW_AT_location, 0x02)
DW_AT (DW_AT_name, 0x03)
DW_AT (DW_AT_ordering, 0x09)
DW_AT (DW_AT_subscr_data, 0x0a)
DW_AT (DW_AT_byte_size, 0x0b)
DW_AT (DW_AT_bit_offset, 0x0c)
DW_AT (DW_AT_bit_size, 0x0d)
DW_AT (DW_AT_element_list, 0x0f)
DW_AT (DW_AT_stmt_list, 0x10)
DW_AT (DW_AT_low_pc, 0x11)
DW_AT (DW_AT_high_pc, 0x12)
DW_AT (DW_AT_language, 0x13)
DW_AT (DW_AT_member, 0x14)
DW_AT (DW_AT_discr, 0x15)
DW_AT (DW_AT_discr_value, 0x16)
DW_AT (DW_AT_visibility, 0x17)
DW_AT (DW_AT_import, 0x18)
DW_AT (DW_AT_string_length, 0x19)
DW_AT (DW_AT_common_reference, 0x1a)
DW_AT (DW_AT_comp_dir, 0x1b)
DW_AT (DW_AT_const_value, 0x1c)
DW_AT (DW_AT_containing_type, 0x1d)
DW_AT (DW_AT_default_value, 0x1e)
DW_AT (DW_AT_inline, 0x20)
DW_AT (DW_AT_is_optional, 0x21)
DW_AT (DW_AT_lower_bound, 0x22)
DW_AT (DW_AT_producer, 0x25)
DW_AT (DW_AT_prototyped, 0x27)
DW_AT (DW_AT_return_addr, 0x2a)
DW_AT (DW_AT_start_scope, 0x2c)
DW_AT (DW_AT_bit_stride, 0x2e)
DW_AT (DW_AT_upper_bound, 0x2f)
DW_AT (DW_AT_abstract_origin, 0x31)
DW_AT (DW_AT_accessibility, 0x32)
DW_AT (DW_AT_address_class, 0x33)
DW_AT (DW_AT_artificial, 0x34)
DW_AT (DW_AT_base_types, 0x35)
DW_AT (DW_AT_calling_convention, 0x36)
DW_AT (DW_AT_count, 0x37)
DW_AT (DW_AT_data_member_location, 0x38)
DW_AT (DW_AT_decl_column, 0x39)
DW_AT (DW_AT_decl_file, 0x3a)
DW_AT (DW_AT_decl_line, 0x3b)
DW_AT (DW_AT_declaration, 0x3c)
DW_AT (DW_AT_discr_list, 0x3d)
DW_AT (DW_AT_encoding, 0x3e)
DW_AT (DW_AT_external, 0x3f)
DW_AT (DW_AT_frame_base, 0x40)
DW_AT (DW_AT_friend, 0x41)
DW_AT (DW_AT_identifier_case, 0x42)
DW_AT (DW_AT_macro_info, 0x43)
DW_AT (DW_AT_namelist_items, 0x44)
DW_AT (DW_AT_priority, 0x45)
DW_AT (DW_AT_segment, 0x46)
DW_AT (DW_AT_specification, 0x47)
DW_AT (DW_AT_static_link, 0x48)
DW_AT (DW_AT_type, 0x49)
DW_AT (DW_AT_use_location, 0x4a)
DW_AT (DW_AT_variable_parameter, 0x4b)
DW_AT (DW_AT_virtuality, 0x4c)
DW_AT (DW_AT_vtable_elem_location, 0x4d)
/* DWARF 3 values.  */
DW_AT (DW_AT_allocated, 0x4e)
DW_AT (DW_AT_associated, 0x4f)
DW_AT (DW_AT_data_location, 0x50)
DW_AT (DW_AT_byte_stride, 0x51)
DW_AT (DW_AT_entry_pc, 0x52)
DW_AT (DW_AT_use_UTF8, 0x53)
DW_AT (DW_AT_extension, 0x54)
DW_AT (DW_AT_ranges, 0x55)
DW_AT (DW_AT_trampoline, 0x56)
DW_AT (DW_AT_call_column, 0x57)
DW_AT (DW_AT_call_file, 0x58)
DW_AT (DW_AT_call_line, 0x59)
DW_AT (DW_AT_description, 0x5a)
DW_AT (DW_AT_binary_scale, 0x5b)
DW_AT (DW_AT_decimal_scale, 0x5c)
DW_AT (DW_AT_small, 0x5d)
DW_AT (DW_AT_decimal_sign, 0x5e)
DW_AT (DW_AT_digit_count, 0x5f)
DW_AT (DW_AT_picture_string, 0x60)
DW_AT (DW_AT_mutable, 0x61)
DW_AT (DW_AT_threads_scaled, 0x62)
DW_AT (DW_AT_explicit, 0x63)
DW_AT (DW_AT_object_pointer, 0x64)
DW_AT (DW_AT_endianity, 0x65)
DW_AT (DW_AT_elemental, 0x66)
DW_AT (DW_AT_pure, 0x67)
DW_AT (DW_AT_recursive, 0x68)
/* DWARF 4.  */
DW_AT (DW_AT_signature, 0x69)
DW_AT (DW_AT_main_subprogram, 0x6a)
DW_AT (DW_AT_data_bit_offset, 0x6b)
DW_AT (DW_AT_const_expr, 0x6c)
DW_AT (DW_AT_enum_class, 0x6d)
DW_AT (DW_AT_linkage_name, 0x6e)
/* DWARF 5.  */
DW_AT (DW_AT_string_length_bit_size, 0x6f)
DW_AT (DW_AT_string_length_byte_size, 0x70)
DW_AT (DW_AT_rank, 0x71)
DW_AT (DW_AT_str_offsets_base, 0x72)
DW_AT (DW_AT_addr_base, 0x73)
DW_AT (DW_AT_rnglists_base, 0x74)
DW_AT (DW_AT_dwo_name, 0x76)
DW_AT (DW_AT_reference, 0x77)
DW_AT (DW_AT_rvalue_reference, 0x78)
DW_AT (DW_AT_macros, 0x79)
DW_AT (DW_AT_call_all_calls, 0x7a)
DW_AT (DW_AT_call_all_source_calls, 0x7b)
DW_AT (DW_AT_call_all_tail_calls, 0x7c)
DW_AT (DW_AT_call_return_pc, 0x7d)
DW_AT (DW_AT_call_value, 0x7e)
DW_AT (DW_AT_call_origin, 0x7f)
DW_AT (DW_AT_call_parameter, 0x80)
DW_AT (DW_AT_call_pc, 0x81)
DW_AT (DW_AT_call_tail_call, 0x82)
DW_AT (DW_AT_call_target, 0x83)
DW_AT (DW_AT_call_target_clobbered, 0x84)
DW_AT (DW_AT_call_data_location, 0x85)
DW_AT (DW_AT_call_data_value, 0x86)
DW_AT (DW_AT_noreturn, 0x87)
DW_AT (DW_AT_alignment, 0x88)
DW_AT (DW_AT_export_symbols, 0x89)
DW_AT (DW_AT_deleted, 0x8a)
DW_AT (DW_AT_defaulted, 0x8b)
DW_AT (DW_AT_loclists_base, 0x8c)

DW_AT_DUP (DW_AT_lo_user, 0x2000) /* Implementation-defined range start.  */
DW_AT_DUP (DW_AT_hi_user, 0x3fff) /* Implementation-defined range end.  */

/* SGI/MIPS extensions.  */
DW_AT (DW_AT_MIPS_fde, 0x2001)
DW_AT (DW_AT_MIPS_loop_begin, 0x2002)
DW_AT (DW_AT_MIPS_tail_loop_begin, 0x2003)
DW_AT (DW_AT_MIPS_epilog_begin, 0x2004)
DW_AT (DW_AT_MIPS_loop_unroll_factor, 0x2005)
DW_AT (DW_AT_MIPS_software_pipeline_depth, 0x2006)
DW_AT (DW_AT_MIPS_linkage_name, 0x2007)
DW_AT (DW_AT_MIPS_stride, 0x2008)
DW_AT (DW_AT_MIPS_abstract_name, 0x2009)
DW_AT (DW_AT_MIPS_clone_origin, 0x200a)
DW_AT (DW_AT_MIPS_has_inlines, 0x200b)
/* HP extensions.  */
DW_AT (DW_AT_HP_block_index, 0x2000)
DW_AT_DUP (DW_AT_HP_unmodifiable, 0x2001) /* Same as DW_AT_MIPS_fde.  */
DW_AT_DUP (DW_AT_HP_prologue, 0x2005) /* Same as DW_AT_MIPS_loop_unroll.  */
DW_AT_DUP (DW_AT_HP_epilogue, 0x2008) /* Same as DW_AT_MIPS_stride.  */
DW_AT (DW_AT_HP_actuals_stmt_list, 0x2010)
DW_AT (DW_AT_HP_proc_per_section, 0x2011)
DW_AT (DW_AT_HP_raw_data_ptr, 0x2012)
DW_AT (DW_AT_HP_pass_by_reference, 0x2013)
DW_AT (DW_AT_HP_opt_level, 0x2014)
DW_AT (DW_AT_HP_prof_version_id, 0x2015)
DW_AT (DW_AT_HP_opt_flags, 0x2016)
DW_AT (DW_AT_HP_cold_region_low_pc, 0x2017)
DW_AT (DW_AT_HP_cold_region_high_pc, 0x2018)
DW_AT (DW_AT_HP_all_variables_modifiable, 0x2019)
DW_AT (DW_AT_HP_linkage_name, 0x201a)
DW_AT (DW_AT_HP_prof_flags, 0x201b)  /* In comp unit of procs_info for -g.  */
DW_AT (DW_AT_HP_unit_name, 0x201f)
DW_AT (DW_AT_HP_unit_size, 0x2020)
DW_AT (DW_AT_HP_widened_byte_size, 0x2021)
DW_AT (DW_AT_HP_definition_points, 0x2022)
DW_AT (DW_AT_HP_default_location, 0x2023)
DW_AT (DW_AT_HP_is_result_param, 0x2029)

/* GNU extensions.  */
DW_AT (DW_AT_sf_names, 0x2101)
DW_AT (DW_AT_src_info, 0x2102)
DW_AT (DW_AT_mac_info, 0x2103)
DW_AT (DW_AT_src_coords, 0x2104)
DW_AT (DW_AT_body_begin, 0x2105)
DW_AT (DW_AT_body_end, 0x2106)
DW_AT (DW_AT_GNU_vector, 0x2107)
/* Thread-safety annotations.
   See http://gcc.gnu.org/wiki/ThreadSafetyAnnotation .  */
DW_AT (DW_AT_GNU_guarded_by, 0x2108)
DW_AT (DW_AT_GNU_pt_guarded_by, 0x2109)
DW_AT (DW_AT_GNU_guarded, 0x210a)
DW_AT (DW_AT_GNU_pt_guarded, 0x210b)
DW_AT (DW_AT_GNU_locks_excluded, 0x210c)
DW_AT (DW_AT_GNU_exclusive_locks_required, 0x210d)
DW_AT (DW_AT_GNU_shared_locks_required, 0x210e)
/* One-definition rule violation detection.
   See http://gcc.gnu.org/wiki/DwarfSeparateTypeInfo .  */
DW_AT (DW_AT_GNU_odr_signature, 0x210f)
/* Template template argument name.
   See http://gcc.gnu.org/wiki/TemplateParmsDwarf .  */
DW_AT (DW_AT_GNU_template_name, 0x2110)
/* The GNU call site extension.
   See http://www.dwarfstd.org/ShowIssue.php?issue=100909.2&type=open .  */
DW_AT (DW_AT_GNU_call_site_value, 0x2111)
DW_AT (DW_AT_GNU_call_site_data_value, 0x2112)
DW_AT (DW_AT_GNU_call_site_target, 0x2113)
DW_AT (DW_AT_GNU_call_site_target_clobbered, 0x2114)
DW_AT (DW_AT_GNU_tail_call, 0x2115)
DW_AT (DW_AT_GNU_all_tail_call_sites, 0x2116)
DW_AT (DW_AT_GNU_all_call_sites, 0x2117)
DW_AT (DW_AT_GNU_all_source_call_sites, 0x2118)
/* Section offset into .debug_macro section.  */
DW_AT (DW_AT_GNU_macros, 0x2119)
/* Attribute for C++ deleted special member functions (= delete;).  */
DW_AT (DW_AT_GNU_deleted, 0x211a)
/* Extensions for Fission.  See http://gcc.gnu.org/wiki/DebugFission.  */
DW_AT (DW_AT_GNU_dwo_name, 0x2130)
DW_AT (DW_AT_GNU_dwo_id, 0x2131)
DW_AT (DW_AT_GNU_ranges_base, 0x2132)
DW_AT (DW_AT_GNU_addr_base, 0x2133)
DW_AT (DW_AT_GNU_pubnames, 0x2134)
DW_AT (DW_AT_GNU_pubtypes, 0x2135)
/* Attribute for discriminator.
   See http://gcc.gnu.org/wiki/Discriminator  */
DW_AT (DW_AT_GNU_discriminator, 0x2136)
DW_AT (DW_AT_GNU_locviews, 0x2137)
DW_AT (DW_AT_GNU_entry_view, 0x2138)
/* VMS extensions.  */
DW_AT (DW_AT_VMS_rtnbeg_pd_address, 0x2201)
/* GNAT extensions.  */
/* GNAT descriptive type.
   See http://gcc.gnu.org/wiki/DW_AT_GNAT_descriptive_type .  */
DW_AT (DW_AT_use_GNAT_descriptive_type, 0x2301)
DW_AT (DW_AT_GNAT_descriptive_type, 0x2302)
/* Rational constant extension.
   See https://gcc.gnu.org/wiki/DW_AT_GNU_numerator_denominator .  */
DW_TAG (DW_AT_GNU_numerator, 0x2303)
DW_TAG (DW_AT_GNU_denominator, 0x2304)
/* Biased integer extension.
   See https://gcc.gnu.org/wiki/DW_AT_GNU_bias .  */
DW_TAG (DW_AT_GNU_bias, 0x2305)
/* UPC extension.  */
DW_AT (DW_AT_upc_threads_scaled, 0x3210)
/* PGI (STMicroelectronics) extensions.  */
DW_AT (DW_AT_PGI_lbase, 0x3a00)
DW_AT (DW_AT_PGI_soffset, 0x3a01)
DW_AT (DW_AT_PGI_lstride, 0x3a02)
/* Apple extensions.  */
DW_AT (DW_AT_APPLE_optimized, 0x3fe1)
DW_AT (DW_AT_APPLE_flags, 0x3fe2)
DW_AT (DW_AT_APPLE_isa, 0x3fe3)
DW_AT (DW_AT_APPLE_block, 0x3fe4)
DW_AT (DW_AT_APPLE_major_runtime_vers, 0x3fe5)
DW_AT (DW_AT_APPLE_runtime_class, 0x3fe6)
DW_AT (DW_AT_APPLE_omit_frame_ptr, 0x3fe7)
DW_AT (DW_AT_APPLE_property_name, 0x3fe8)
DW_AT (DW_AT_APPLE_property_getter, 0x3fe9)
DW_AT (DW_AT_APPLE_property_setter, 0x3fea)
DW_AT (DW_AT_APPLE_property_attribute, 0x3feb)
DW_AT (DW_AT_APPLE_objc_complete_type, 0x3fec)
DW_AT (DW_AT_APPLE_property, 0x3fed)
DW_END_AT

DW_FIRST_OP (DW_OP_addr, 0x03)
DW_OP (DW_OP_deref, 0x06)
DW_OP (DW_OP_const1u, 0x08)
DW_OP (DW_OP_const1s, 0x09)
DW_OP (DW_OP_const2u, 0x0a)
DW_OP (DW_OP_const2s, 0x0b)
DW_OP (DW_OP_const4u, 0x0c)
DW_OP (DW_OP_const4s, 0x0d)
DW_OP (DW_OP_const8u, 0x0e)
DW_OP (DW_OP_const8s, 0x0f)
DW_OP (DW_OP_constu, 0x10)
DW_OP (DW_OP_consts, 0x11)
DW_OP (DW_OP_dup, 0x12)
DW_OP (DW_OP_drop, 0x13)
DW_OP (DW_OP_over, 0x14)
DW_OP (DW_OP_pick, 0x15)
DW_OP (DW_OP_swap, 0x16)
DW_OP (DW_OP_rot, 0x17)
DW_OP (DW_OP_xderef, 0x18)
DW_OP (DW_OP_abs, 0x19)
DW_OP (DW_OP_and, 0x1a)
DW_OP (DW_OP_div, 0x1b)
DW_OP (DW_OP_minus, 0x1c)
DW_OP (DW_OP_mod, 0x1d)
DW_OP (DW_OP_mul, 0x1e)
DW_OP (DW_OP_neg, 0x1f)
DW_OP (DW_OP_not, 0x20)
DW_OP (DW_OP_or, 0x21)
DW_OP (DW_OP_plus, 0x22)
DW_OP (DW_OP_plus_uconst, 0x23)
DW_OP (DW_OP_shl, 0x24)
DW_OP (DW_OP_shr, 0x25)
DW_OP (DW_OP_shra, 0x26)
DW_OP (DW_OP_xor, 0x27)
DW_OP (DW_OP_bra, 0x28)
DW_OP (DW_OP_eq, 0x29)
DW_OP (DW_OP_ge, 0x2a)
DW_OP (DW_OP_gt, 0x2b)
DW_OP (DW_OP_le, 0x2c)
DW_OP (DW_OP_lt, 0x2d)
DW_OP (DW_OP_ne, 0x2e)
DW_OP (DW_OP_skip, 0x2f)
DW_OP (DW_OP_lit0, 0x30)
DW_OP (DW_OP_lit1, 0x31)
DW_OP (DW_OP_lit2, 0x32)
DW_OP (DW_OP_lit3, 0x33)
DW_OP (DW_OP_lit4, 0x34)
DW_OP (DW_OP_lit5, 0x35)
DW_OP (DW_OP_lit6, 0x36)
DW_OP (DW_OP_lit7, 0x37)
DW_OP (DW_OP_lit8, 0x38)
DW_OP (DW_OP_lit9, 0x39)
DW_OP (DW_OP_lit10, 0x3a)
DW_OP (DW_OP_lit11, 0x3b)
DW_OP (DW_OP_lit12, 0x3c)
DW_OP (DW_OP_lit13, 0x3d)
DW_OP (DW_OP_lit14, 0x3e)
DW_OP (DW_OP_lit15, 0x3f)
DW_OP (DW_OP_lit16, 0x40)
DW_OP (DW_OP_lit17, 0x41)
DW_OP (DW_OP_lit18, 0x42)
DW_OP (DW_OP_lit19, 0x43)
DW_OP (DW_OP_lit20, 0x44)
DW_OP (DW_OP_lit21, 0x45)
DW_OP (DW_OP_lit22, 0x46)
DW_OP (DW_OP_lit23, 0x47)
DW_OP (DW_OP_lit24, 0x48)
DW_OP (DW_OP_lit25, 0x49)
DW_OP (DW_OP_lit26, 0x4a)
DW_OP (DW_OP_lit27, 0x4b)
DW_OP (DW_OP_lit28, 0x4c)
DW_OP (DW_OP_lit29, 0x4d)
DW_OP (DW_OP_lit30, 0x4e)
DW_OP (DW_OP_lit31, 0x4f)
DW_OP (DW_OP_reg0, 0x50)
DW_OP (DW_OP_reg1, 0x51)
DW_OP (DW_OP_reg2, 0x52)
DW_OP (DW_OP_reg3, 0x53)
DW_OP (DW_OP_reg4, 0x54)
DW_OP (DW_OP_reg5, 0x55)
DW_OP (DW_OP_reg6, 0x56)
DW_OP (DW_OP_reg7, 0x57)
DW_OP (DW_OP_reg8, 0x58)
DW_OP (DW_OP_reg9, 0x59)
DW_OP (DW_OP_reg10, 0x5a)
DW_OP (DW_OP_reg11, 0x5b)
DW_OP (DW_OP_reg12, 0x5c)
DW_OP (DW_OP_reg13, 0x5d)
DW_OP (DW_OP_reg14, 0x5e)
DW_OP (DW_OP_reg15, 0x5f)
DW_OP (DW_OP_reg16, 0x60)
DW_OP (DW_OP_reg17, 0x61)
DW_OP (DW_OP_reg18, 0x62)
DW_OP (DW_OP_reg19, 0x63)
DW_OP (DW_OP_reg20, 0x64)
DW_OP (DW_OP_reg21, 0x65)
DW_OP (DW_OP_reg22, 0x66)
DW_OP (DW_OP_reg23, 0x67)
DW_OP (DW_OP_reg24, 0x68)
DW_OP (DW_OP_reg25, 0x69)
DW_OP (DW_OP_reg26, 0x6a)
DW_OP (DW_OP_reg27, 0x6b)
DW_OP (DW_OP_reg28, 0x6c)
DW_OP (DW_OP_reg29, 0x6d)
DW_OP (DW_OP_reg30, 0x6e)
DW_OP (DW_OP_reg31, 0x6f)
DW_OP (DW_OP_breg0, 0x70)
DW_OP (DW_OP_breg1, 0x71)
DW_OP (DW_OP_breg2, 0x72)
DW_OP (DW_OP_breg3, 0x73)
DW_OP (DW_OP_breg4, 0x74)
DW_OP (DW_OP_breg5, 0x75)
DW_OP (DW_OP_breg6, 0x76)
DW_OP (DW_OP_breg7, 0x77)
DW_OP (DW_OP_breg8, 0x78)
DW_OP (DW_OP_breg9, 0x79)
DW_OP (DW_OP_breg10, 0x7a)
DW_OP (DW_OP_breg11, 0x7b)
DW_OP (DW_OP_breg12, 0x7c)
DW_OP (DW_OP_breg13, 0x7d)
DW_OP (DW_OP_breg14, 0x7e)
DW_OP (DW_OP_breg15, 0x7f)
DW_OP (DW_OP_breg16, 0x80)
DW_OP (DW_OP_breg17, 0x81)
DW_OP (DW_OP_breg18, 0x82)
DW_OP (DW_OP_breg19, 0x83)
DW_OP (DW_OP_breg20, 0x84)
DW_OP (DW_OP_breg21, 0x85)
DW_OP (DW_OP_breg22, 0x86)
DW_OP (DW_OP_breg23, 0x87)
DW_OP (DW_OP_breg24, 0x88)
DW_OP (DW_OP_breg25, 0x89)
DW_OP (DW_OP_breg26, 0x8a)
DW_OP (DW_OP_breg27, 0x8b)
DW_OP (DW_OP_breg28, 0x8c)
DW_OP (DW_OP_breg29, 0x8d)
DW_OP (DW_OP_breg30, 0x8e)
DW_OP (DW_OP_breg31, 0x8f)
DW_OP (DW_OP_regx, 0x90)
DW_OP (DW_OP_fbreg, 0x91)
DW_OP (DW_OP_bregx, 0x92)
DW_OP (DW_OP_piece, 0x93)
DW_OP (DW_OP_deref_size, 0x94)
DW_OP (DW_OP_xderef_size, 0x95)
DW_OP (DW_OP_nop, 0x96)
/* DWARF 3 extensions.  */
DW_OP (DW_OP_push_object_address, 0x97)
DW_OP (DW_OP_call2, 0x98)
DW_OP (DW_OP_call4, 0x99)
DW_OP (DW_OP_call_ref, 0x9a)
DW_OP (DW_OP_form_tls_address, 0x9b)
DW_OP (DW_OP_call_frame_cfa, 0x9c)
DW_OP (DW_OP_bit_piece, 0x9d)

/* DWARF 4 extensions.  */
DW_OP (DW_OP_implicit_value, 0x9e)
DW_OP (DW_OP_stack_value, 0x9f)

/* DWARF 5 extensions.  */
DW_OP (DW_OP_implicit_pointer, 0xa0)
DW_OP (DW_OP_addrx, 0xa1)
DW_OP (DW_OP_constx, 0xa2)
DW_OP (DW_OP_entry_value, 0xa3)
DW_OP (DW_OP_const_type, 0xa4)
DW_OP (DW_OP_regval_type, 0xa5)
DW_OP (DW_OP_deref_type, 0xa6)
DW_OP (DW_OP_xderef_type, 0xa7)
DW_OP (DW_OP_convert, 0xa8)
DW_OP (DW_OP_reinterpret, 0xa9)

DW_OP_DUP (DW_OP_lo_user, 0xe0)	/* Implementation-defined range start.  */
DW_OP_DUP (DW_OP_hi_user, 0xff)	/* Implementation-defined range end.  */

/* GNU extensions.  */
DW_OP (DW_OP_GNU_push_tls_address, 0xe0)
/* The following is for marking variables that are uninitialized.  */
DW_OP (DW_OP_GNU_uninit, 0xf0)
DW_OP (DW_OP_GNU_encoded_addr, 0xf1)
/* The GNU implicit pointer extension.
   See http://www.dwarfstd.org/ShowIssue.php?issue=100831.1&type=open .  */
DW_OP (DW_OP_GNU_implicit_pointer, 0xf2)
/* The GNU entry value extension.
   See http://www.dwarfstd.org/ShowIssue.php?issue=100909.1&type=open .  */
DW_OP (DW_OP_GNU_entry_value, 0xf3)
/* The GNU typed stack extension.
   See http://www.dwarfstd.org/doc/040408.1.html .  */
DW_OP (DW_OP_GNU_const_type, 0xf4)
DW_OP (DW_OP_GNU_regval_type, 0xf5)
DW_OP (DW_OP_GNU_deref_type, 0xf6)
DW_OP (DW_OP_GNU_convert, 0xf7)
DW_OP (DW_OP_GNU_reinterpret, 0xf9)
/* The GNU parameter ref extension.  */
DW_OP (DW_OP_GNU_parameter_ref, 0xfa)
/* Extensions for Fission.  See http://gcc.gnu.org/wiki/DebugFission.  */
DW_OP (DW_OP_GNU_addr_index, 0xfb)
DW_OP (DW_OP_GNU_const_index, 0xfc)
/* The GNU variable value extension.
   See http://dwarfstd.org/ShowIssue.php?issue=161109.2 . */
DW_OP (DW_OP_GNU_variable_value, 0xfd)
/* HP extensions.  */
DW_OP_DUP (DW_OP_HP_unknown, 0xe0) /* Ouch, the same as GNU_push_tls_address.  */
DW_OP (DW_OP_HP_is_value, 0xe1)
DW_OP (DW_OP_HP_fltconst4, 0xe2)
DW_OP (DW_OP_HP_fltconst8, 0xe3)
DW_OP (DW_OP_HP_mod_range, 0xe4)
DW_OP (DW_OP_HP_unmod_range, 0xe5)
DW_OP (DW_OP_HP_tls, 0xe6)
/* PGI (STMicroelectronics) extensions.  */
DW_OP (DW_OP_PGI_omp_thread_num, 0xf8)
/* AARCH64 extensions.
   DW_OP_AARCH64_operation takes one mandatory unsigned LEB128 operand.
   Bits[6:0] of this operand is the action code, all others bits are initialized
   to 0 except explicitly documented for one action.  Please refer AArch64 DWARF
   ABI documentation for details.  */
DW_OP (DW_OP_AARCH64_operation, 0xea)
/* DWARF 6 proposed extensions for heterogeneous targets */
DW_OP_DUP (DW_OP_LLVM_form_aspace_address, 0xe1)
DW_OP_DUP (DW_OP_LLVM_offset, 0xe3)
DW_OP_DUP (DW_OP_LLVM_offset_constu, 0xe4)
DW_OP_DUP (DW_OP_LLVM_bit_offset, 0xe5)
DW_OP_DUP (DW_OP_LLVM_call_frame_entry_reg, 0xe6)
DW_OP (DW_OP_LLVM_undefined, 0xe7)
DW_OP (DW_OP_LLVM_aspace_bregx, 0xe8)
DW_OP_DUP (DW_OP_LLVM_piece_end, 0xea)
DW_OP (DW_OP_LLVM_extend, 0xeb)
DW_OP (DW_OP_LLVM_select_bit_piece, 0xec)
DW_END_OP

DW_FIRST_ATE (DW_ATE_void, 0x0)
DW_ATE (DW_ATE_address, 0x1)
DW_ATE (DW_ATE_boolean, 0x2)
DW_ATE (DW_ATE_complex_float, 0x3)
DW_ATE (DW_ATE_float, 0x4)
DW_ATE (DW_ATE_signed, 0x5)
DW_ATE (DW_ATE_signed_char, 0x6)
DW_ATE (DW_ATE_unsigned, 0x7)
DW_ATE (DW_ATE_unsigned_char, 0x8)
/* DWARF 3.  */
DW_ATE (DW_ATE_imaginary_float, 0x9)
DW_ATE (DW_ATE_packed_decimal, 0xa)
DW_ATE (DW_ATE_numeric_string, 0xb)
DW_ATE (DW_ATE_edited, 0xc)
DW_ATE (DW_ATE_signed_fixed, 0xd)
DW_ATE (DW_ATE_unsigned_fixed, 0xe)
DW_ATE (DW_ATE_decimal_float, 0xf)
/* DWARF 4.  */
DW_ATE (DW_ATE_UTF, 0x10)
/* DWARF 5.  */
DW_ATE (DW_ATE_UCS, 0x11)
DW_ATE (DW_ATE_ASCII, 0x12)

DW_ATE_DUP (DW_ATE_lo_user, 0x80)
DW_ATE_DUP (DW_ATE_hi_user, 0xff)

/* HP extensions.  */
DW_ATE (DW_ATE_HP_float80, 0x80) /* Floating-point (80 bit).  */
DW_ATE (DW_ATE_HP_complex_float80, 0x81) /* Complex floating-point (80 bit).  */
DW_ATE (DW_ATE_HP_float128, 0x82) /* Floating-point (128 bit).  */
DW_ATE (DW_ATE_HP_complex_float128, 0x83) /* Complex fp (128 bit).  */
DW_ATE (DW_ATE_HP_floathpintel, 0x84) /* Floating-point (82 bit IA64).  */
DW_ATE (DW_ATE_HP_imaginary_float80, 0x85)
DW_ATE (DW_ATE_HP_imaginary_float128, 0x86)
DW_ATE (DW_ATE_HP_VAX_float, 0x88) /* F or G floating.  */
DW_ATE (DW_ATE_HP_VAX_float_d, 0x89) /* D floating.  */
DW_ATE (DW_ATE_HP_packed_decimal, 0x8a) /* Cobol.  */
DW_ATE (DW_ATE_HP_zoned_decimal, 0x8b) /* Cobol.  */
DW_ATE (DW_ATE_HP_edited, 0x8c) /* Cobol.  */
DW_ATE (DW_ATE_HP_signed_fixed, 0x8d) /* Cobol.  */
DW_ATE (DW_ATE_HP_unsigned_fixed, 0x8e) /* Cobol.  */
DW_ATE (DW_ATE_HP_VAX_complex_float, 0x8f) /* F or G floating complex.  */
DW_ATE (DW_ATE_HP_VAX_complex_float_d, 0x90) /* D floating complex.  */

DW_END_ATE

DW_FIRST_CFA (DW_CFA_advance_loc, 0x40)
DW_CFA (DW_CFA_offset, 0x80)
DW_CFA (DW_CFA_restore, 0xc0)
DW_CFA (DW_CFA_nop, 0x00)
DW_CFA (DW_CFA_set_loc, 0x01)
DW_CFA (DW_CFA_advance_loc1, 0x02)
DW_CFA (DW_CFA_advance_loc2, 0x03)
DW_CFA (DW_CFA_advance_loc4, 0x04)
DW_CFA (DW_CFA_offset_extended, 0x05)
DW_CFA (DW_CFA_restore_extended, 0x06)
DW_CFA (DW_CFA_undefined, 0x07)
DW_CFA (DW_CFA_same_value, 0x08)
DW_CFA (DW_CFA_register, 0x09)
DW_CFA (DW_CFA_remember_state, 0x0a)
DW_CFA (DW_CFA_restore_state, 0x0b)
DW_CFA (DW_CFA_def_cfa, 0x0c)
DW_CFA (DW_CFA_def_cfa_register, 0x0d)
DW_CFA (DW_CFA_def_cfa_offset, 0x0e)
/* DWARF 3.  */
DW_CFA (DW_CFA_def_cfa_expression, 0x0f)
DW_CFA (DW_CFA_expression, 0x10)
DW_CFA (DW_CFA_offset_extended_sf, 0x11)
DW_CFA (DW_CFA_def_cfa_sf, 0x12)
DW_CFA (DW_CFA_def_cfa_offset_sf, 0x13)
DW_CFA (DW_CFA_val_offset, 0x14)
DW_CFA (DW_CFA_val_offset_sf, 0x15)
DW_CFA (DW_CFA_val_expression, 0x16)
/* DWARF 6.  */
DW_CFA (DW_CFA_def_aspace_cfa, 0x30)

DW_CFA (DW_CFA_lo_user, 0x1c)
DW_CFA (DW_CFA_hi_user, 0x3f)

/* SGI/MIPS specific.  */
DW_CFA (DW_CFA_MIPS_advance_loc8, 0x1d)
/* GNU extensions.
   NOTE: DW_CFA_GNU_window_save is multiplexed on Sparc and AArch64.  */
DW_CFA (DW_CFA_GNU_window_save, 0x2d)
DW_CFA_DUP (DW_CFA_AARCH64_negate_ra_state, 0x2d)
DW_CFA (DW_CFA_GNU_args_size, 0x2e)
DW_CFA (DW_CFA_GNU_negative_offset_extended, 0x2f)

DW_END_CFA

/* Index attributes in the Abbreviations Table.  */
DW_FIRST_IDX (DW_IDX_compile_unit, 1)
DW_IDX (DW_IDX_type_unit, 2)
DW_IDX (DW_IDX_die_offset, 3)
DW_IDX (DW_IDX_parent, 4)
DW_IDX (DW_IDX_type_hash, 5)
DW_IDX_DUP (DW_IDX_lo_user, 0x2000)
DW_IDX (DW_IDX_hi_user, 0x3fff)
DW_IDX (DW_IDX_GNU_internal, 0x2000)
DW_IDX (DW_IDX_GNU_external, 0x2001)
DW_END_IDX

/* DWARF5 Unit type header encodings  */
DW_FIRST_UT (DW_UT_compile, 0x01)
DW_UT (DW_UT_type, 0x02)
DW_UT (DW_UT_partial, 0x03)
DW_UT (DW_UT_skeleton, 0x04)
DW_UT (DW_UT_split_compile, 0x05)
DW_UT (DW_UT_split_type, 0x06)
DW_UT (DW_UT_lo_user, 0x80)
DW_UT (DW_UT_hi_user, 0xff)
DW_END_UT<|MERGE_RESOLUTION|>--- conflicted
+++ resolved
@@ -1,12 +1,8 @@
 /* -*- c -*-
    Declarations and definitions of codes relating to the DWARF2 and
    DWARF3 symbolic debugging information formats.
-<<<<<<< HEAD
-   Copyright (C) 1992-2020 Free Software Foundation, Inc.
-   Copyright (C) 2020 Advanced Micro Devices, Inc. All rights reserved.
-=======
    Copyright (C) 1992-2021 Free Software Foundation, Inc.
->>>>>>> 250d07de
+   Copyright (C) 2020-2021 Advanced Micro Devices, Inc. All rights reserved.
 
    Written by Gary Funck (gary@intrepid.com) The Ada Joint Program
    Office (AJPO), Florida State University and Silicon Graphics Inc.
