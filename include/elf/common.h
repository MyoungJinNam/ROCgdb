--- conflicted
+++ resolved
@@ -1,10 +1,6 @@
 /* ELF support for BFD.
-<<<<<<< HEAD
-   Copyright (C) 1991-2020 Free Software Foundation, Inc.
-   Copyright (C) 2019-2020 Advanced Micro Devices, Inc. All rights reserved.
-=======
    Copyright (C) 1991-2021 Free Software Foundation, Inc.
->>>>>>> 250d07de
+   Copyright (C) 2019-2021 Advanced Micro Devices, Inc. All rights reserved.
 
    Written by Fred Fish @ Cygnus Support, from information published
    in "UNIX System V Release 4, Programmers Guide: ANSI C and
