--- conflicted
+++ resolved
@@ -1,11 +1,7 @@
 dnl Process this file with autoconf to produce a configure script.
 dnl
-<<<<<<< HEAD
-dnl   Copyright (C) 2012-2019 Free Software Foundation, Inc.
+dnl   Copyright (C) 2012-2020 Free Software Foundation, Inc.
 dnl   Copyright (C) 2019 Advanced Micro Devices, Inc. All rights reserved.
-=======
-dnl   Copyright (C) 2012-2020 Free Software Foundation, Inc.
->>>>>>> a7e3d08a
 dnl
 dnl This file is free software; you can redistribute it and/or modify
 dnl it under the terms of the GNU General Public License as published by
