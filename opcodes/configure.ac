--- conflicted
+++ resolved
@@ -1,11 +1,7 @@
 dnl Process this file with autoconf to produce a configure script.
 dnl
-<<<<<<< HEAD
-dnl   Copyright (C) 2012-2020 Free Software Foundation, Inc.
-dnl   Copyright (C) 2019-2020 Advanced Micro Devices, Inc. All rights reserved.
-=======
 dnl   Copyright (C) 2012-2021 Free Software Foundation, Inc.
->>>>>>> 250d07de
+dnl   Copyright (C) 2019-2021 Advanced Micro Devices, Inc. All rights reserved.
 dnl
 dnl This file is free software; you can redistribute it and/or modify
 dnl it under the terms of the GNU General Public License as published by
