/* DO NOT EDIT!  -*- buffer-read-only: t -*-  This file is automatically
   generated from "bfd-in.h", "init.c", "opncls.c", "libbfd.c",
   "bfdio.c", "bfdwin.c", "section.c", "archures.c", "reloc.c",
   "syms.c", "bfd.c", "archive.c", "corefile.c", "targets.c", "format.c",
   "linker.c", "simple.c" and "compress.c".
   Run "make headers" in your build bfd/ to regenerate.  */

/* Main header file for the bfd library -- portable access to object files.

   Copyright (C) 1990-2020 Free Software Foundation, Inc.
   Copyright (C) 2019-2020 Advanced Micro Devices, Inc. All rights reserved.

   Contributed by Cygnus Support.

   This file is part of BFD, the Binary File Descriptor library.

   This program is free software; you can redistribute it and/or modify
   it under the terms of the GNU General Public License as published by
   the Free Software Foundation; either version 3 of the License, or
   (at your option) any later version.

   This program is distributed in the hope that it will be useful,
   but WITHOUT ANY WARRANTY; without even the implied warranty of
   MERCHANTABILITY or FITNESS FOR A PARTICULAR PURPOSE.  See the
   GNU General Public License for more details.

   You should have received a copy of the GNU General Public License
   along with this program; if not, write to the Free Software
   Foundation, Inc., 51 Franklin Street - Fifth Floor, Boston, MA 02110-1301, USA.  */

#ifndef __BFD_H_SEEN__
#define __BFD_H_SEEN__

/* PR 14072: Ensure that config.h is included first.  */
#if !defined PACKAGE && !defined PACKAGE_VERSION
#error config.h must be included before this header
#endif

#ifdef __cplusplus
extern "C" {
#endif

#include "ansidecl.h"
#include "symcat.h"
#include "bfd_stdint.h"
#include "diagnostics.h"
#include <stdarg.h>
#include <sys/stat.h>

#if defined (__STDC__) || defined (ALMOST_STDC) || defined (HAVE_STRINGIZE)
#ifndef SABER
/* This hack is to avoid a problem with some strict ANSI C preprocessors.
   The problem is, "32_" is not a valid preprocessing token, and we don't
   want extra underscores (e.g., "nlm_32_").  The XCONCAT2 macro will
   cause the inner CONCAT2 macros to be evaluated first, producing
   still-valid pp-tokens.  Then the final concatenation can be done.  */
#undef CONCAT4
#define CONCAT4(a,b,c,d) XCONCAT2(CONCAT2(a,b),CONCAT2(c,d))
#endif
#endif

/* This is a utility macro to handle the situation where the code
   wants to place a constant string into the code, followed by a
   comma and then the length of the string.  Doing this by hand
   is error prone, so using this macro is safer.  */
#define STRING_COMMA_LEN(STR) (STR), (sizeof (STR) - 1)
/* Unfortunately it is not possible to use the STRING_COMMA_LEN macro
   to create the arguments to another macro, since the preprocessor
   will mis-count the number of arguments to the outer macro (by not
   evaluating STRING_COMMA_LEN and so missing the comma).  This is a
   problem for example when trying to use STRING_COMMA_LEN to build
   the arguments to the strncmp() macro.  Hence this alternative
   definition of strncmp is provided here.

   Note - these macros do NOT work if STR2 is not a constant string.  */
#define CONST_STRNEQ(STR1,STR2) (strncmp ((STR1), (STR2), sizeof (STR2) - 1) == 0)
  /* strcpy() can have a similar problem, but since we know we are
     copying a constant string, we can use memcpy which will be faster
     since there is no need to check for a NUL byte inside STR.  We
     can also save time if we do not need to copy the terminating NUL.  */
#define LITMEMCPY(DEST,STR2) memcpy ((DEST), (STR2), sizeof (STR2) - 1)
#define LITSTRCPY(DEST,STR2) memcpy ((DEST), (STR2), sizeof (STR2))


#define BFD_SUPPORTS_PLUGINS @supports_plugins@

/* The word size used by BFD on the host.  This may be 64 with a 32
   bit target if the host is 64 bit, or if other 64 bit targets have
   been selected with --enable-targets, or if --enable-64-bit-bfd.  */
#define BFD_ARCH_SIZE @wordsize@

/* The word size of the default bfd target.  */
#define BFD_DEFAULT_TARGET_SIZE @bfd_default_target_size@

#define BFD_HOST_64BIT_LONG @BFD_HOST_64BIT_LONG@
#define BFD_HOST_64BIT_LONG_LONG @BFD_HOST_64BIT_LONG_LONG@
#if @BFD_HOST_64_BIT_DEFINED@
#define BFD_HOST_64_BIT @BFD_HOST_64_BIT@
#define BFD_HOST_U_64_BIT @BFD_HOST_U_64_BIT@
typedef BFD_HOST_64_BIT bfd_int64_t;
typedef BFD_HOST_U_64_BIT bfd_uint64_t;
#endif

#ifdef HAVE_INTTYPES_H
# include <inttypes.h>
#else
# if BFD_HOST_64BIT_LONG
#  define BFD_PRI64 "l"
# elif defined (__MSVCRT__)
#  define BFD_PRI64 "I64"
# else
#  define BFD_PRI64 "ll"
# endif
# undef PRId64
# define PRId64 BFD_PRI64 "d"
# undef PRIu64
# define PRIu64 BFD_PRI64 "u"
# undef PRIx64
# define PRIx64 BFD_PRI64 "x"
#endif

#if BFD_ARCH_SIZE >= 64
#define BFD64
#endif

#ifndef INLINE
#if __GNUC__ >= 2
#define INLINE __inline__
#else
#define INLINE
#endif
#endif

/* Declaring a type wide enough to hold a host long and a host pointer.  */
#define BFD_HOSTPTR_T @BFD_HOSTPTR_T@
typedef BFD_HOSTPTR_T bfd_hostptr_t;

/* Forward declaration.  */
typedef struct bfd bfd;

/* Boolean type used in bfd.  Too many systems define their own
   versions of "boolean" for us to safely typedef a "boolean" of
   our own.  Using an enum for "bfd_boolean" has its own set of
   problems, with strange looking casts required to avoid warnings
   on some older compilers.  Thus we just use an int.

   General rule: Functions which are bfd_boolean return TRUE on
   success and FALSE on failure (unless they're a predicate).  */

typedef int bfd_boolean;
#undef FALSE
#undef TRUE
#define FALSE 0
#define TRUE 1

#ifdef BFD64

#ifndef BFD_HOST_64_BIT
 #error No 64 bit integer type available
#endif /* ! defined (BFD_HOST_64_BIT) */

typedef BFD_HOST_U_64_BIT bfd_vma;
typedef BFD_HOST_64_BIT bfd_signed_vma;
typedef BFD_HOST_U_64_BIT bfd_size_type;
typedef BFD_HOST_U_64_BIT symvalue;

#if BFD_HOST_64BIT_LONG
#define BFD_VMA_FMT "l"
#elif defined (__MSVCRT__)
#define BFD_VMA_FMT "I64"
#else
#define BFD_VMA_FMT "ll"
#endif

#ifndef fprintf_vma
#define sprintf_vma(s,x) sprintf (s, "%016" BFD_VMA_FMT "x", x)
#define fprintf_vma(f,x) fprintf (f, "%016" BFD_VMA_FMT "x", x)
#endif

#else /* not BFD64  */

/* Represent a target address.  Also used as a generic unsigned type
   which is guaranteed to be big enough to hold any arithmetic types
   we need to deal with.  */
typedef unsigned long bfd_vma;

/* A generic signed type which is guaranteed to be big enough to hold any
   arithmetic types we need to deal with.  Can be assumed to be compatible
   with bfd_vma in the same way that signed and unsigned ints are compatible
   (as parameters, in assignment, etc).  */
typedef long bfd_signed_vma;

typedef unsigned long symvalue;
typedef unsigned long bfd_size_type;

/* Print a bfd_vma x on stream s.  */
#define BFD_VMA_FMT "l"
#define fprintf_vma(s,x) fprintf (s, "%08" BFD_VMA_FMT "x", x)
#define sprintf_vma(s,x) sprintf (s, "%08" BFD_VMA_FMT "x", x)

#endif /* not BFD64  */

#define HALF_BFD_SIZE_TYPE \
  (((bfd_size_type) 1) << (8 * sizeof (bfd_size_type) / 2))

#ifndef BFD_HOST_64_BIT
/* Fall back on a 32 bit type.  The idea is to make these types always
   available for function return types, but in the case that
   BFD_HOST_64_BIT is undefined such a function should abort or
   otherwise signal an error.  */
typedef bfd_signed_vma bfd_int64_t;
typedef bfd_vma bfd_uint64_t;
#endif

/* An offset into a file.  BFD always uses the largest possible offset
   based on the build time availability of fseek, fseeko, or fseeko64.  */
typedef @bfd_file_ptr@ file_ptr;
typedef unsigned @bfd_file_ptr@ ufile_ptr;

extern void bfd_sprintf_vma (bfd *, char *, bfd_vma);
extern void bfd_fprintf_vma (bfd *, void *, bfd_vma);

#define printf_vma(x) fprintf_vma(stdout,x)
#define bfd_printf_vma(abfd,x) bfd_fprintf_vma (abfd,stdout,x)

typedef unsigned int flagword;	/* 32 bits of flags */
typedef unsigned char bfd_byte;

/* File formats.  */

typedef enum bfd_format
{
  bfd_unknown = 0,	/* File format is unknown.  */
  bfd_object,		/* Linker/assembler/compiler output.  */
  bfd_archive,		/* Object archive file.  */
  bfd_core,		/* Core dump.  */
  bfd_type_end		/* Marks the end; don't use it!  */
}
bfd_format;

/* Symbols and relocation.  */

/* A count of carsyms (canonical archive symbols).  */
typedef unsigned long symindex;

#define BFD_NO_MORE_SYMBOLS ((symindex) ~0)

/* A canonical archive symbol.  */
/* This is a type pun with struct ranlib on purpose!  */
typedef struct carsym
{
  const char *name;
  file_ptr file_offset;	/* Look here to find the file.  */
}
carsym;			/* To make these you call a carsymogen.  */

/* Used in generating armaps (archive tables of contents).
   Perhaps just a forward definition would do?  */
struct orl		/* Output ranlib.  */
{
  char **name;		/* Symbol name.  */
  union
  {
    file_ptr pos;
    bfd *abfd;
  } u;			/* bfd* or file position.  */
  int namidx;		/* Index into string table.  */
};

/* Linenumber stuff.  */
typedef struct lineno_cache_entry
{
  unsigned int line_number;	/* Linenumber from start of function.  */
  union
  {
    struct bfd_symbol *sym;	/* Function name.  */
    bfd_vma offset;		/* Offset into section.  */
  } u;
}
alent;

/* Object and core file sections.  */
typedef struct bfd_section *sec_ptr;

#define	align_power(addr, align)	\
  (((addr) + ((bfd_vma) 1 << (align)) - 1) & (-((bfd_vma) 1 << (align))))

/* Align an address upward to a boundary, expressed as a number of bytes.
   E.g. align to an 8-byte boundary with argument of 8.  Take care never
   to wrap around if the address is within boundary-1 of the end of the
   address space.  */
#define BFD_ALIGN(this, boundary)					  \
  ((((bfd_vma) (this) + (boundary) - 1) >= (bfd_vma) (this))		  \
   ? (((bfd_vma) (this) + ((boundary) - 1)) & ~ (bfd_vma) ((boundary)-1)) \
   : ~ (bfd_vma) 0)

typedef enum bfd_print_symbol
{
  bfd_print_symbol_name,
  bfd_print_symbol_more,
  bfd_print_symbol_all
} bfd_print_symbol_type;

/* Information about a symbol that nm needs.  */

typedef struct _symbol_info
{
  symvalue value;
  char type;
  const char *name;		/* Symbol name.  */
  unsigned char stab_type;	/* Stab type.  */
  char stab_other;		/* Stab other.  */
  short stab_desc;		/* Stab desc.  */
  const char *stab_name;	/* String for stab type.  */
} symbol_info;

/* Get the name of a stabs type code.  */

extern const char *bfd_get_stab_name (int);

/* Hash table routines.  There is no way to free up a hash table.  */

/* An element in the hash table.  Most uses will actually use a larger
   structure, and an instance of this will be the first field.  */

struct bfd_hash_entry
{
  /* Next entry for this hash code.  */
  struct bfd_hash_entry *next;
  /* String being hashed.  */
  const char *string;
  /* Hash code.  This is the full hash code, not the index into the
     table.  */
  unsigned long hash;
};

/* A hash table.  */

struct bfd_hash_table
{
  /* The hash array.  */
  struct bfd_hash_entry **table;
  /* A function used to create new elements in the hash table.  The
     first entry is itself a pointer to an element.  When this
     function is first invoked, this pointer will be NULL.  However,
     having the pointer permits a hierarchy of method functions to be
     built each of which calls the function in the superclass.  Thus
     each function should be written to allocate a new block of memory
     only if the argument is NULL.  */
  struct bfd_hash_entry *(*newfunc)
    (struct bfd_hash_entry *, struct bfd_hash_table *, const char *);
  /* An objalloc for this hash table.  This is a struct objalloc *,
     but we use void * to avoid requiring the inclusion of objalloc.h.  */
  void *memory;
  /* The number of slots in the hash table.  */
  unsigned int size;
  /* The number of entries in the hash table.  */
  unsigned int count;
  /* The size of elements.  */
  unsigned int entsize;
  /* If non-zero, don't grow the hash table.  */
  unsigned int frozen:1;
};

/* Initialize a hash table.  */
extern bfd_boolean bfd_hash_table_init
  (struct bfd_hash_table *,
   struct bfd_hash_entry *(*) (struct bfd_hash_entry *,
			       struct bfd_hash_table *,
			       const char *),
   unsigned int);

/* Initialize a hash table specifying a size.  */
extern bfd_boolean bfd_hash_table_init_n
  (struct bfd_hash_table *,
   struct bfd_hash_entry *(*) (struct bfd_hash_entry *,
			       struct bfd_hash_table *,
			       const char *),
   unsigned int, unsigned int);

/* Free up a hash table.  */
extern void bfd_hash_table_free
  (struct bfd_hash_table *);

/* Look up a string in a hash table.  If CREATE is TRUE, a new entry
   will be created for this string if one does not already exist.  The
   COPY argument must be TRUE if this routine should copy the string
   into newly allocated memory when adding an entry.  */
extern struct bfd_hash_entry *bfd_hash_lookup
  (struct bfd_hash_table *, const char *, bfd_boolean create,
   bfd_boolean copy);

/* Insert an entry in a hash table.  */
extern struct bfd_hash_entry *bfd_hash_insert
  (struct bfd_hash_table *, const char *, unsigned long);

/* Rename an entry in a hash table.  */
extern void bfd_hash_rename
  (struct bfd_hash_table *, const char *, struct bfd_hash_entry *);

/* Replace an entry in a hash table.  */
extern void bfd_hash_replace
  (struct bfd_hash_table *, struct bfd_hash_entry *old,
   struct bfd_hash_entry *nw);

/* Base method for creating a hash table entry.  */
extern struct bfd_hash_entry *bfd_hash_newfunc
  (struct bfd_hash_entry *, struct bfd_hash_table *, const char *);

/* Grab some space for a hash table entry.  */
extern void *bfd_hash_allocate
  (struct bfd_hash_table *, unsigned int);

/* Traverse a hash table in a random order, calling a function on each
   element.  If the function returns FALSE, the traversal stops.  The
   INFO argument is passed to the function.  */
extern void bfd_hash_traverse
  (struct bfd_hash_table *,
   bfd_boolean (*) (struct bfd_hash_entry *, void *),
   void *info);

/* Allows the default size of a hash table to be configured. New hash
   tables allocated using bfd_hash_table_init will be created with
   this size.  */
extern unsigned long bfd_hash_set_default_size (unsigned long);

/* Types of compressed DWARF debug sections.  We currently support
   zlib.  */
enum compressed_debug_section_type
{
  COMPRESS_DEBUG_NONE = 0,
  COMPRESS_DEBUG = 1 << 0,
  COMPRESS_DEBUG_GNU_ZLIB = COMPRESS_DEBUG | 1 << 1,
  COMPRESS_DEBUG_GABI_ZLIB = COMPRESS_DEBUG | 1 << 2
};

/* This structure is used to keep track of stabs in sections
   information while linking.  */

struct stab_info
{
  /* A hash table used to hold stabs strings.  */
  struct bfd_strtab_hash *strings;
  /* The header file hash table.  */
  struct bfd_hash_table includes;
  /* The first .stabstr section.  */
  struct bfd_section *stabstr;
};

#define COFF_SWAP_TABLE (void *) &bfd_coff_std_swap_table

/* User program access to BFD facilities.  */

/* Direct I/O routines, for programs which know more about the object
   file than BFD does.  Use higher level routines if possible.  */

extern bfd_size_type bfd_bread (void *, bfd_size_type, bfd *);
extern bfd_size_type bfd_bwrite (const void *, bfd_size_type, bfd *);
extern int bfd_seek (bfd *, file_ptr, int);
extern file_ptr bfd_tell (bfd *);
extern int bfd_flush (bfd *);
extern int bfd_stat (bfd *, struct stat *);

/* Deprecated old routines.  */
#if __GNUC__
#define bfd_read(BUF, ELTSIZE, NITEMS, ABFD)				\
  (_bfd_warn_deprecated ("bfd_read", __FILE__, __LINE__, __FUNCTION__),	\
   bfd_bread ((BUF), (ELTSIZE) * (NITEMS), (ABFD)))
#define bfd_write(BUF, ELTSIZE, NITEMS, ABFD)				\
  (_bfd_warn_deprecated ("bfd_write", __FILE__, __LINE__, __FUNCTION__), \
   bfd_bwrite ((BUF), (ELTSIZE) * (NITEMS), (ABFD)))
#else
#define bfd_read(BUF, ELTSIZE, NITEMS, ABFD)				\
  (_bfd_warn_deprecated ("bfd_read", (const char *) 0, 0, (const char *) 0), \
   bfd_bread ((BUF), (ELTSIZE) * (NITEMS), (ABFD)))
#define bfd_write(BUF, ELTSIZE, NITEMS, ABFD)				\
  (_bfd_warn_deprecated ("bfd_write", (const char *) 0, 0, (const char *) 0),\
   bfd_bwrite ((BUF), (ELTSIZE) * (NITEMS), (ABFD)))
#endif
extern void _bfd_warn_deprecated (const char *, const char *, int, const char *);

extern bfd_boolean bfd_cache_close
  (bfd *abfd);
/* NB: This declaration should match the autogenerated one in libbfd.h.  */

extern bfd_boolean bfd_cache_close_all (void);

extern bfd_boolean bfd_record_phdr
  (bfd *, unsigned long, bfd_boolean, flagword, bfd_boolean, bfd_vma,
   bfd_boolean, bfd_boolean, unsigned int, struct bfd_section **);

/* Byte swapping routines.  */

bfd_uint64_t bfd_getb64 (const void *);
bfd_uint64_t bfd_getl64 (const void *);
bfd_int64_t bfd_getb_signed_64 (const void *);
bfd_int64_t bfd_getl_signed_64 (const void *);
bfd_vma bfd_getb32 (const void *);
bfd_vma bfd_getl32 (const void *);
bfd_signed_vma bfd_getb_signed_32 (const void *);
bfd_signed_vma bfd_getl_signed_32 (const void *);
bfd_vma bfd_getb16 (const void *);
bfd_vma bfd_getl16 (const void *);
bfd_signed_vma bfd_getb_signed_16 (const void *);
bfd_signed_vma bfd_getl_signed_16 (const void *);
void bfd_putb64 (bfd_uint64_t, void *);
void bfd_putl64 (bfd_uint64_t, void *);
void bfd_putb32 (bfd_vma, void *);
void bfd_putl32 (bfd_vma, void *);
void bfd_putb24 (bfd_vma, void *);
void bfd_putl24 (bfd_vma, void *);
void bfd_putb16 (bfd_vma, void *);
void bfd_putl16 (bfd_vma, void *);

/* Byte swapping routines which take size and endiannes as arguments.  */

bfd_uint64_t bfd_get_bits (const void *, int, bfd_boolean);
void bfd_put_bits (bfd_uint64_t, void *, int, bfd_boolean);


/* mmap hacks */

struct _bfd_window_internal;
typedef struct _bfd_window_internal bfd_window_internal;

typedef struct _bfd_window
{
  /* What the user asked for.  */
  void *data;
  bfd_size_type size;
  /* The actual window used by BFD.  Small user-requested read-only
     regions sharing a page may share a single window into the object
     file.  Read-write versions shouldn't until I've fixed things to
     keep track of which portions have been claimed by the
     application; don't want to give the same region back when the
     application wants two writable copies!  */
  struct _bfd_window_internal *i;
}
bfd_window;

extern void bfd_init_window
  (bfd_window *);
extern void bfd_free_window
  (bfd_window *);
extern bfd_boolean bfd_get_file_window
  (bfd *, file_ptr, bfd_size_type, bfd_window *, bfd_boolean);

/* Externally visible ELF routines.  */

/* Create a new BFD as if by bfd_openr.  Rather than opening a file,
   reconstruct an ELF file by reading the segments out of remote
   memory based on the ELF file header at EHDR_VMA and the ELF program
   headers it points to.  If non-zero, SIZE is the known extent of the
   object.  If not null, *LOADBASEP is filled in with the difference
   between the VMAs from which the segments were read, and the VMAs
   the file headers (and hence BFD's idea of each section's VMA) put
   them at.

   The function TARGET_READ_MEMORY is called to copy LEN bytes from
   the remote memory at target address VMA into the local buffer at
   MYADDR; it should return zero on success or an `errno' code on
   failure.  TEMPL must be a BFD for a target with the word size and
   byte order found in the remote memory.  */
extern bfd *bfd_elf_bfd_from_remote_memory
  (bfd *templ, bfd_vma ehdr_vma, bfd_size_type size, bfd_vma *loadbasep,
   int (*target_read_memory) (bfd_vma vma, bfd_byte *myaddr,
			      bfd_size_type len));

/* Forward declarations.  */
struct ecoff_debug_info;
struct ecoff_debug_swap;
struct ecoff_extr;
struct bfd_link_info;
struct bfd_link_hash_entry;
/* Extracted from init.c.  */
unsigned int bfd_init (void);


/* Value returned by bfd_init.  */

#define BFD_INIT_MAGIC (sizeof (struct bfd_section))
/* Extracted from opncls.c.  */
/* Set to N to open the next N BFDs using an alternate id space.  */
extern unsigned int bfd_use_reserved_id;
bfd *bfd_fopen (const char *filename, const char *target,
    const char *mode, int fd);

bfd *bfd_openr (const char *filename, const char *target);

bfd *bfd_fdopenr (const char *filename, const char *target, int fd);

bfd *bfd_openstreamr (const char * filename, const char * target,
    void * stream);

bfd *bfd_openr_iovec (const char *filename, const char *target,
    void *(*open_func) (struct bfd *nbfd,
    void *open_closure),
    void *open_closure,
    file_ptr (*pread_func) (struct bfd *nbfd,
    void *stream,
    void *buf,
    file_ptr nbytes,
    file_ptr offset),
    int (*close_func) (struct bfd *nbfd,
    void *stream),
    int (*stat_func) (struct bfd *abfd,
    void *stream,
    struct stat *sb));

bfd *bfd_openw (const char *filename, const char *target);

bfd_boolean bfd_close (bfd *abfd);

bfd_boolean bfd_close_all_done (bfd *);

bfd *bfd_create (const char *filename, bfd *templ);

bfd_boolean bfd_make_writable (bfd *abfd);

bfd_boolean bfd_make_readable (bfd *abfd);

void *bfd_alloc (bfd *abfd, bfd_size_type wanted);

void *bfd_zalloc (bfd *abfd, bfd_size_type wanted);

unsigned long bfd_calc_gnu_debuglink_crc32
   (unsigned long crc, const unsigned char *buf, bfd_size_type len);

char *bfd_get_debug_link_info (bfd *abfd, unsigned long *crc32_out);

char *bfd_get_alt_debug_link_info (bfd * abfd,
    bfd_size_type *buildid_len,
    bfd_byte **buildid_out);

char *bfd_follow_gnu_debuglink (bfd *abfd, const char *dir);

char *bfd_follow_gnu_debugaltlink (bfd *abfd, const char *dir);

struct bfd_section *bfd_create_gnu_debuglink_section
   (bfd *abfd, const char *filename);

bfd_boolean bfd_fill_in_gnu_debuglink_section
   (bfd *abfd, struct bfd_section *sect, const char *filename);

char *bfd_follow_build_id_debuglink (bfd *abfd, const char *dir);

const char *bfd_set_filename (bfd *abfd, const char *filename);

/* Extracted from libbfd.c.  */

/* Byte swapping macros for user section data.  */

#define bfd_put_8(abfd, val, ptr) \
  ((void) (*((unsigned char *) (ptr)) = (val) & 0xff))
#define bfd_put_signed_8 \
  bfd_put_8
#define bfd_get_8(abfd, ptr) \
  ((bfd_vma) *(const unsigned char *) (ptr) & 0xff)
#define bfd_get_signed_8(abfd, ptr) \
  ((((bfd_signed_vma) *(const unsigned char *) (ptr) & 0xff) ^ 0x80) - 0x80)

#define bfd_put_16(abfd, val, ptr) \
  BFD_SEND (abfd, bfd_putx16, ((val),(ptr)))
#define bfd_put_signed_16 \
  bfd_put_16
#define bfd_get_16(abfd, ptr) \
  BFD_SEND (abfd, bfd_getx16, (ptr))
#define bfd_get_signed_16(abfd, ptr) \
  BFD_SEND (abfd, bfd_getx_signed_16, (ptr))

#define bfd_put_24(abfd, val, ptr) \
  do                                   \
    if (bfd_big_endian (abfd))         \
      bfd_putb24 ((val), (ptr));       \
    else                               \
      bfd_putl24 ((val), (ptr));       \
  while (0)

bfd_vma bfd_getb24 (const void *p);
bfd_vma bfd_getl24 (const void *p);

#define bfd_get_24(abfd, ptr) \
  (bfd_big_endian (abfd) ? bfd_getb24 (ptr) : bfd_getl24 (ptr))

#define bfd_put_32(abfd, val, ptr) \
  BFD_SEND (abfd, bfd_putx32, ((val),(ptr)))
#define bfd_put_signed_32 \
  bfd_put_32
#define bfd_get_32(abfd, ptr) \
  BFD_SEND (abfd, bfd_getx32, (ptr))
#define bfd_get_signed_32(abfd, ptr) \
  BFD_SEND (abfd, bfd_getx_signed_32, (ptr))

#define bfd_put_64(abfd, val, ptr) \
  BFD_SEND (abfd, bfd_putx64, ((val), (ptr)))
#define bfd_put_signed_64 \
  bfd_put_64
#define bfd_get_64(abfd, ptr) \
  BFD_SEND (abfd, bfd_getx64, (ptr))
#define bfd_get_signed_64(abfd, ptr) \
  BFD_SEND (abfd, bfd_getx_signed_64, (ptr))

#define bfd_get(bits, abfd, ptr)                       \
  ((bits) == 8 ? bfd_get_8 (abfd, ptr)                 \
   : (bits) == 16 ? bfd_get_16 (abfd, ptr)             \
   : (bits) == 32 ? bfd_get_32 (abfd, ptr)             \
   : (bits) == 64 ? bfd_get_64 (abfd, ptr)             \
   : (abort (), (bfd_vma) - 1))

#define bfd_put(bits, abfd, val, ptr)                  \
  ((bits) == 8 ? bfd_put_8  (abfd, val, ptr)           \
   : (bits) == 16 ? bfd_put_16 (abfd, val, ptr)        \
   : (bits) == 32 ? bfd_put_32 (abfd, val, ptr)        \
   : (bits) == 64 ? bfd_put_64 (abfd, val, ptr)        \
   : (abort (), (void) 0))


/* Byte swapping macros for file header data.  */

#define bfd_h_put_8(abfd, val, ptr) \
  bfd_put_8 (abfd, val, ptr)
#define bfd_h_put_signed_8(abfd, val, ptr) \
  bfd_put_8 (abfd, val, ptr)
#define bfd_h_get_8(abfd, ptr) \
  bfd_get_8 (abfd, ptr)
#define bfd_h_get_signed_8(abfd, ptr) \
  bfd_get_signed_8 (abfd, ptr)

#define bfd_h_put_16(abfd, val, ptr) \
  BFD_SEND (abfd, bfd_h_putx16, (val, ptr))
#define bfd_h_put_signed_16 \
  bfd_h_put_16
#define bfd_h_get_16(abfd, ptr) \
  BFD_SEND (abfd, bfd_h_getx16, (ptr))
#define bfd_h_get_signed_16(abfd, ptr) \
  BFD_SEND (abfd, bfd_h_getx_signed_16, (ptr))

#define bfd_h_put_32(abfd, val, ptr) \
  BFD_SEND (abfd, bfd_h_putx32, (val, ptr))
#define bfd_h_put_signed_32 \
  bfd_h_put_32
#define bfd_h_get_32(abfd, ptr) \
  BFD_SEND (abfd, bfd_h_getx32, (ptr))
#define bfd_h_get_signed_32(abfd, ptr) \
  BFD_SEND (abfd, bfd_h_getx_signed_32, (ptr))

#define bfd_h_put_64(abfd, val, ptr) \
  BFD_SEND (abfd, bfd_h_putx64, (val, ptr))
#define bfd_h_put_signed_64 \
  bfd_h_put_64
#define bfd_h_get_64(abfd, ptr) \
  BFD_SEND (abfd, bfd_h_getx64, (ptr))
#define bfd_h_get_signed_64(abfd, ptr) \
  BFD_SEND (abfd, bfd_h_getx_signed_64, (ptr))

/* Aliases for the above, which should eventually go away.  */

#define H_PUT_64  bfd_h_put_64
#define H_PUT_32  bfd_h_put_32
#define H_PUT_16  bfd_h_put_16
#define H_PUT_8   bfd_h_put_8
#define H_PUT_S64 bfd_h_put_signed_64
#define H_PUT_S32 bfd_h_put_signed_32
#define H_PUT_S16 bfd_h_put_signed_16
#define H_PUT_S8  bfd_h_put_signed_8
#define H_GET_64  bfd_h_get_64
#define H_GET_32  bfd_h_get_32
#define H_GET_16  bfd_h_get_16
#define H_GET_8   bfd_h_get_8
#define H_GET_S64 bfd_h_get_signed_64
#define H_GET_S32 bfd_h_get_signed_32
#define H_GET_S16 bfd_h_get_signed_16
#define H_GET_S8  bfd_h_get_signed_8


/* Extracted from bfdio.c.  */
long bfd_get_mtime (bfd *abfd);

ufile_ptr bfd_get_size (bfd *abfd);

ufile_ptr bfd_get_file_size (bfd *abfd);

void *bfd_mmap (bfd *abfd, void *addr, bfd_size_type len,
    int prot, int flags, file_ptr offset,
    void **map_addr, bfd_size_type *map_len);

/* Extracted from bfdwin.c.  */
/* Extracted from section.c.  */

typedef struct bfd_section
{
  /* The name of the section; the name isn't a copy, the pointer is
     the same as that passed to bfd_make_section.  */
  const char *name;

  /* A unique sequence number.  */
  unsigned int id;

  /* A unique section number which can be used by assembler to
     distinguish different sections with the same section name.  */
  unsigned int section_id;

  /* Which section in the bfd; 0..n-1 as sections are created in a bfd.  */
  unsigned int index;

  /* The next section in the list belonging to the BFD, or NULL.  */
  struct bfd_section *next;

  /* The previous section in the list belonging to the BFD, or NULL.  */
  struct bfd_section *prev;

  /* The field flags contains attributes of the section. Some
     flags are read in from the object file, and some are
     synthesized from other information.  */
  flagword flags;

#define SEC_NO_FLAGS                      0x0

  /* Tells the OS to allocate space for this section when loading.
     This is clear for a section containing debug information only.  */
#define SEC_ALLOC                         0x1

  /* Tells the OS to load the section from the file when loading.
     This is clear for a .bss section.  */
#define SEC_LOAD                          0x2

  /* The section contains data still to be relocated, so there is
     some relocation information too.  */
#define SEC_RELOC                         0x4

  /* A signal to the OS that the section contains read only data.  */
#define SEC_READONLY                      0x8

  /* The section contains code only.  */
#define SEC_CODE                         0x10

  /* The section contains data only.  */
#define SEC_DATA                         0x20

  /* The section will reside in ROM.  */
#define SEC_ROM                          0x40

  /* The section contains constructor information. This section
     type is used by the linker to create lists of constructors and
     destructors used by <<g++>>. When a back end sees a symbol
     which should be used in a constructor list, it creates a new
     section for the type of name (e.g., <<__CTOR_LIST__>>), attaches
     the symbol to it, and builds a relocation. To build the lists
     of constructors, all the linker has to do is catenate all the
     sections called <<__CTOR_LIST__>> and relocate the data
     contained within - exactly the operations it would peform on
     standard data.  */
#define SEC_CONSTRUCTOR                  0x80

  /* The section has contents - a data section could be
     <<SEC_ALLOC>> | <<SEC_HAS_CONTENTS>>; a debug section could be
     <<SEC_HAS_CONTENTS>>  */
#define SEC_HAS_CONTENTS                0x100

  /* An instruction to the linker to not output the section
     even if it has information which would normally be written.  */
#define SEC_NEVER_LOAD                  0x200

  /* The section contains thread local data.  */
#define SEC_THREAD_LOCAL                0x400

  /* The section's size is fixed.  Generic linker code will not
     recalculate it and it is up to whoever has set this flag to
     get the size right.  */
#define SEC_FIXED_SIZE                  0x800

  /* The section contains common symbols (symbols may be defined
     multiple times, the value of a symbol is the amount of
     space it requires, and the largest symbol value is the one
     used).  Most targets have exactly one of these (which we
     translate to bfd_com_section_ptr), but ECOFF has two.  */
#define SEC_IS_COMMON                  0x1000

  /* The section contains only debugging information.  For
     example, this is set for ELF .debug and .stab sections.
     strip tests this flag to see if a section can be
     discarded.  */
#define SEC_DEBUGGING                  0x2000

  /* The contents of this section are held in memory pointed to
     by the contents field.  This is checked by bfd_get_section_contents,
     and the data is retrieved from memory if appropriate.  */
#define SEC_IN_MEMORY                  0x4000

  /* The contents of this section are to be excluded by the
     linker for executable and shared objects unless those
     objects are to be further relocated.  */
#define SEC_EXCLUDE                    0x8000

  /* The contents of this section are to be sorted based on the sum of
     the symbol and addend values specified by the associated relocation
     entries.  Entries without associated relocation entries will be
     appended to the end of the section in an unspecified order.  */
#define SEC_SORT_ENTRIES              0x10000

  /* When linking, duplicate sections of the same name should be
     discarded, rather than being combined into a single section as
     is usually done.  This is similar to how common symbols are
     handled.  See SEC_LINK_DUPLICATES below.  */
#define SEC_LINK_ONCE                 0x20000

  /* If SEC_LINK_ONCE is set, this bitfield describes how the linker
     should handle duplicate sections.  */
#define SEC_LINK_DUPLICATES           0xc0000

  /* This value for SEC_LINK_DUPLICATES means that duplicate
     sections with the same name should simply be discarded.  */
#define SEC_LINK_DUPLICATES_DISCARD       0x0

  /* This value for SEC_LINK_DUPLICATES means that the linker
     should warn if there are any duplicate sections, although
     it should still only link one copy.  */
#define SEC_LINK_DUPLICATES_ONE_ONLY  0x40000

  /* This value for SEC_LINK_DUPLICATES means that the linker
     should warn if any duplicate sections are a different size.  */
#define SEC_LINK_DUPLICATES_SAME_SIZE 0x80000

  /* This value for SEC_LINK_DUPLICATES means that the linker
     should warn if any duplicate sections contain different
     contents.  */
#define SEC_LINK_DUPLICATES_SAME_CONTENTS \
  (SEC_LINK_DUPLICATES_ONE_ONLY | SEC_LINK_DUPLICATES_SAME_SIZE)

  /* This section was created by the linker as part of dynamic
     relocation or other arcane processing.  It is skipped when
     going through the first-pass output, trusting that someone
     else up the line will take care of it later.  */
#define SEC_LINKER_CREATED           0x100000

  /* This section contains a section ID to distinguish different
     sections with the same section name.  */
#define SEC_ASSEMBLER_SECTION_ID     0x100000

  /* This section should not be subject to garbage collection.
     Also set to inform the linker that this section should not be
     listed in the link map as discarded.  */
#define SEC_KEEP                     0x200000

  /* This section contains "short" data, and should be placed
     "near" the GP.  */
#define SEC_SMALL_DATA               0x400000

  /* Attempt to merge identical entities in the section.
     Entity size is given in the entsize field.  */
#define SEC_MERGE                    0x800000

  /* If given with SEC_MERGE, entities to merge are zero terminated
     strings where entsize specifies character size instead of fixed
     size entries.  */
#define SEC_STRINGS                 0x1000000

  /* This section contains data about section groups.  */
#define SEC_GROUP                   0x2000000

  /* The section is a COFF shared library section.  This flag is
     only for the linker.  If this type of section appears in
     the input file, the linker must copy it to the output file
     without changing the vma or size.  FIXME: Although this
     was originally intended to be general, it really is COFF
     specific (and the flag was renamed to indicate this).  It
     might be cleaner to have some more general mechanism to
     allow the back end to control what the linker does with
     sections.  */
#define SEC_COFF_SHARED_LIBRARY     0x4000000

  /* This input section should be copied to output in reverse order
     as an array of pointers.  This is for ELF linker internal use
     only.  */
#define SEC_ELF_REVERSE_COPY        0x4000000

  /* This section contains data which may be shared with other
     executables or shared objects. This is for COFF only.  */
#define SEC_COFF_SHARED             0x8000000

  /* This section should be compressed.  This is for ELF linker
     internal use only.  */
#define SEC_ELF_COMPRESS            0x8000000

  /* When a section with this flag is being linked, then if the size of
     the input section is less than a page, it should not cross a page
     boundary.  If the size of the input section is one page or more,
     it should be aligned on a page boundary.  This is for TI
     TMS320C54X only.  */
#define SEC_TIC54X_BLOCK           0x10000000

  /* This section should be renamed.  This is for ELF linker
     internal use only.  */
#define SEC_ELF_RENAME             0x10000000

  /* Conditionally link this section; do not link if there are no
     references found to any symbol in the section.  This is for TI
     TMS320C54X only.  */
#define SEC_TIC54X_CLINK           0x20000000

  /* This section contains vliw code.  This is for Toshiba MeP only.  */
#define SEC_MEP_VLIW               0x20000000

  /* All symbols, sizes and relocations in this section are octets
     instead of bytes.  Required for DWARF debug sections as DWARF
     information is organized in octets, not bytes.  */
#define SEC_ELF_OCTETS             0x40000000

  /* Indicate that section has the no read flag set. This happens
     when memory read flag isn't set. */
#define SEC_COFF_NOREAD            0x40000000

  /* Indicate that section has the purecode flag set.  */
#define SEC_ELF_PURECODE           0x80000000

  /*  End of section flags.  */

  /* Some internal packed boolean fields.  */

  /* See the vma field.  */
  unsigned int user_set_vma : 1;

  /* A mark flag used by some of the linker backends.  */
  unsigned int linker_mark : 1;

  /* Another mark flag used by some of the linker backends.  Set for
     output sections that have an input section.  */
  unsigned int linker_has_input : 1;

  /* Mark flag used by some linker backends for garbage collection.  */
  unsigned int gc_mark : 1;

  /* Section compression status.  */
  unsigned int compress_status : 2;
#define COMPRESS_SECTION_NONE    0
#define COMPRESS_SECTION_DONE    1
#define DECOMPRESS_SECTION_SIZED 2

  /* The following flags are used by the ELF linker. */

  /* Mark sections which have been allocated to segments.  */
  unsigned int segment_mark : 1;

  /* Type of sec_info information.  */
  unsigned int sec_info_type:3;
#define SEC_INFO_TYPE_NONE      0
#define SEC_INFO_TYPE_STABS     1
#define SEC_INFO_TYPE_MERGE     2
#define SEC_INFO_TYPE_EH_FRAME  3
#define SEC_INFO_TYPE_JUST_SYMS 4
#define SEC_INFO_TYPE_TARGET    5
#define SEC_INFO_TYPE_EH_FRAME_ENTRY 6

  /* Nonzero if this section uses RELA relocations, rather than REL.  */
  unsigned int use_rela_p:1;

  /* Bits used by various backends.  The generic code doesn't touch
     these fields.  */

  unsigned int sec_flg0:1;
  unsigned int sec_flg1:1;
  unsigned int sec_flg2:1;
  unsigned int sec_flg3:1;
  unsigned int sec_flg4:1;
  unsigned int sec_flg5:1;

  /* End of internal packed boolean fields.  */

  /*  The virtual memory address of the section - where it will be
      at run time.  The symbols are relocated against this.  The
      user_set_vma flag is maintained by bfd; if it's not set, the
      backend can assign addresses (for example, in <<a.out>>, where
      the default address for <<.data>> is dependent on the specific
      target and various flags).  */
  bfd_vma vma;

  /*  The load address of the section - where it would be in a
      rom image; really only used for writing section header
      information.  */
  bfd_vma lma;

  /* The size of the section in *octets*, as it will be output.
     Contains a value even if the section has no contents (e.g., the
     size of <<.bss>>).  */
  bfd_size_type size;

  /* For input sections, the original size on disk of the section, in
     octets.  This field should be set for any section whose size is
     changed by linker relaxation.  It is required for sections where
     the linker relaxation scheme doesn't cache altered section and
     reloc contents (stabs, eh_frame, SEC_MERGE, some coff relaxing
     targets), and thus the original size needs to be kept to read the
     section multiple times.  For output sections, rawsize holds the
     section size calculated on a previous linker relaxation pass.  */
  bfd_size_type rawsize;

  /* The compressed size of the section in octets.  */
  bfd_size_type compressed_size;

  /* Relaxation table. */
  struct relax_table *relax;

  /* Count of used relaxation table entries. */
  int relax_count;


  /* If this section is going to be output, then this value is the
     offset in *bytes* into the output section of the first byte in the
     input section (byte ==> smallest addressable unit on the
     target).  In most cases, if this was going to start at the
     100th octet (8-bit quantity) in the output section, this value
     would be 100.  However, if the target byte size is 16 bits
     (bfd_octets_per_byte is "2"), this value would be 50.  */
  bfd_vma output_offset;

  /* The output section through which to map on output.  */
  struct bfd_section *output_section;

  /* The alignment requirement of the section, as an exponent of 2 -
     e.g., 3 aligns to 2^3 (or 8).  */
  unsigned int alignment_power;

  /* If an input section, a pointer to a vector of relocation
     records for the data in this section.  */
  struct reloc_cache_entry *relocation;

  /* If an output section, a pointer to a vector of pointers to
     relocation records for the data in this section.  */
  struct reloc_cache_entry **orelocation;

  /* The number of relocation records in one of the above.  */
  unsigned reloc_count;

  /* Information below is back end specific - and not always used
     or updated.  */

  /* File position of section data.  */
  file_ptr filepos;

  /* File position of relocation info.  */
  file_ptr rel_filepos;

  /* File position of line data.  */
  file_ptr line_filepos;

  /* Pointer to data for applications.  */
  void *userdata;

  /* If the SEC_IN_MEMORY flag is set, this points to the actual
     contents.  */
  unsigned char *contents;

  /* Attached line number information.  */
  alent *lineno;

  /* Number of line number records.  */
  unsigned int lineno_count;

  /* Entity size for merging purposes.  */
  unsigned int entsize;

  /* Points to the kept section if this section is a link-once section,
     and is discarded.  */
  struct bfd_section *kept_section;

  /* When a section is being output, this value changes as more
     linenumbers are written out.  */
  file_ptr moving_line_filepos;

  /* What the section number is in the target world.  */
  int target_index;

  void *used_by_bfd;

  /* If this is a constructor section then here is a list of the
     relocations created to relocate items within it.  */
  struct relent_chain *constructor_chain;

  /* The BFD which owns the section.  */
  bfd *owner;

  /* A symbol which points at this section only.  */
  struct bfd_symbol *symbol;
  struct bfd_symbol **symbol_ptr_ptr;

  /* Early in the link process, map_head and map_tail are used to build
     a list of input sections attached to an output section.  Later,
     output sections use these fields for a list of bfd_link_order
     structs.  The linked_to_symbol_name field is for ELF assembler
     internal use.  */
  union {
    struct bfd_link_order *link_order;
    struct bfd_section *s;
    const char *linked_to_symbol_name;
  } map_head, map_tail;
 /* Points to the output section this section is already assigned to, if any.
    This is used when support for non-contiguous memory regions is enabled.  */
 struct bfd_section *already_assigned;

} asection;

/* Relax table contains information about instructions which can
   be removed by relaxation -- replacing a long address with a
   short address.  */
struct relax_table {
  /* Address where bytes may be deleted. */
  bfd_vma addr;

  /* Number of bytes to be deleted.  */
  int size;
};

static inline const char *
bfd_section_name (const asection *sec)
{
  return sec->name;
}

static inline bfd_size_type
bfd_section_size (const asection *sec)
{
  return sec->size;
}

static inline bfd_vma
bfd_section_vma (const asection *sec)
{
  return sec->vma;
}

static inline bfd_vma
bfd_section_lma (const asection *sec)
{
  return sec->lma;
}

static inline unsigned int
bfd_section_alignment (const asection *sec)
{
  return sec->alignment_power;
}

static inline flagword
bfd_section_flags (const asection *sec)
{
  return sec->flags;
}

static inline void *
bfd_section_userdata (const asection *sec)
{
  return sec->userdata;
}
static inline bfd_boolean
bfd_is_com_section (const asection *sec)
{
  return (sec->flags & SEC_IS_COMMON) != 0;
}

/* Note: the following are provided as inline functions rather than macros
   because not all callers use the return value.  A macro implementation
   would use a comma expression, eg: "((ptr)->foo = val, TRUE)" and some
   compilers will complain about comma expressions that have no effect.  */
static inline bfd_boolean
bfd_set_section_userdata (asection *sec, void *val)
{
  sec->userdata = val;
  return TRUE;
}

static inline bfd_boolean
bfd_set_section_vma (asection *sec, bfd_vma val)
{
  sec->vma = sec->lma = val;
  sec->user_set_vma = TRUE;
  return TRUE;
}

static inline bfd_boolean
bfd_set_section_lma (asection *sec, bfd_vma val)
{
  sec->lma = val;
  return TRUE;
}

static inline bfd_boolean
bfd_set_section_alignment (asection *sec, unsigned int val)
{
  sec->alignment_power = val;
  return TRUE;
}

/* These sections are global, and are managed by BFD.  The application
   and target back end are not permitted to change the values in
   these sections.  */
extern asection _bfd_std_section[4];

#define BFD_ABS_SECTION_NAME "*ABS*"
#define BFD_UND_SECTION_NAME "*UND*"
#define BFD_COM_SECTION_NAME "*COM*"
#define BFD_IND_SECTION_NAME "*IND*"

/* Pointer to the common section.  */
#define bfd_com_section_ptr (&_bfd_std_section[0])
/* Pointer to the undefined section.  */
#define bfd_und_section_ptr (&_bfd_std_section[1])
/* Pointer to the absolute section.  */
#define bfd_abs_section_ptr (&_bfd_std_section[2])
/* Pointer to the indirect section.  */
#define bfd_ind_section_ptr (&_bfd_std_section[3])

static inline bfd_boolean
bfd_is_und_section (const asection *sec)
{
  return sec == bfd_und_section_ptr;
}

static inline bfd_boolean
bfd_is_abs_section (const asection *sec)
{
  return sec == bfd_abs_section_ptr;
}

static inline bfd_boolean
bfd_is_ind_section (const asection *sec)
{
  return sec == bfd_ind_section_ptr;
}

static inline bfd_boolean
bfd_is_const_section (const asection *sec)
{
  return (sec >= _bfd_std_section
          && sec < _bfd_std_section + (sizeof (_bfd_std_section)
                                       / sizeof (_bfd_std_section[0])));
}

/* Return TRUE if input section SEC has been discarded.  */
static inline bfd_boolean
discarded_section (const asection *sec)
{
  return (!bfd_is_abs_section (sec)
          && bfd_is_abs_section (sec->output_section)
          && sec->sec_info_type != SEC_INFO_TYPE_MERGE
          && sec->sec_info_type != SEC_INFO_TYPE_JUST_SYMS);
}

#define BFD_FAKE_SECTION(SEC, SYM, NAME, IDX, FLAGS)                   \
  /* name, id,  section_id, index, next, prev, flags, user_set_vma, */ \
  {  NAME, IDX, 0,          0,     NULL, NULL, FLAGS, 0,               \
                                                                       \
  /* linker_mark, linker_has_input, gc_mark, decompress_status,     */ \
     0,           0,                1,       0,                        \
                                                                       \
  /* segment_mark, sec_info_type, use_rela_p,                       */ \
     0,            0,             0,                                   \
                                                                       \
  /* sec_flg0, sec_flg1, sec_flg2, sec_flg3, sec_flg4, sec_flg5,    */ \
     0,        0,        0,        0,        0,        0,              \
                                                                       \
  /* vma, lma, size, rawsize, compressed_size, relax, relax_count,  */ \
     0,   0,   0,    0,       0,               0,     0,               \
                                                                       \
  /* output_offset, output_section, alignment_power,                */ \
     0,             &SEC,           0,                                 \
                                                                       \
  /* relocation, orelocation, reloc_count, filepos, rel_filepos,    */ \
     NULL,       NULL,        0,           0,       0,                 \
                                                                       \
  /* line_filepos, userdata, contents, lineno, lineno_count,        */ \
     0,            NULL,     NULL,     NULL,   0,                      \
                                                                       \
  /* entsize, kept_section, moving_line_filepos,                    */ \
     0,       NULL,         0,                                         \
                                                                       \
  /* target_index, used_by_bfd, constructor_chain, owner,           */ \
     0,            NULL,        NULL,              NULL,               \
                                                                       \
  /* symbol,                    symbol_ptr_ptr,                     */ \
     (struct bfd_symbol *) SYM, &SEC.symbol,                           \
                                                                       \
  /* map_head, map_tail, already_assigned                           */ \
     { NULL }, { NULL }, NULL                                          \
                                                                       \
    }

/* We use a macro to initialize the static asymbol structures because
   traditional C does not permit us to initialize a union member while
   gcc warns if we don't initialize it.
   the_bfd, name, value, attr, section [, udata]  */
#ifdef __STDC__
#define GLOBAL_SYM_INIT(NAME, SECTION) \
  { 0, NAME, 0, BSF_SECTION_SYM, SECTION, { 0 }}
#else
#define GLOBAL_SYM_INIT(NAME, SECTION) \
  { 0, NAME, 0, BSF_SECTION_SYM, SECTION }
#endif

void bfd_section_list_clear (bfd *);

asection *bfd_get_section_by_name (bfd *abfd, const char *name);

asection *bfd_get_next_section_by_name (bfd *ibfd, asection *sec);

asection *bfd_get_linker_section (bfd *abfd, const char *name);

asection *bfd_get_section_by_name_if
   (bfd *abfd,
    const char *name,
    bfd_boolean (*func) (bfd *abfd, asection *sect, void *obj),
    void *obj);

char *bfd_get_unique_section_name
   (bfd *abfd, const char *templat, int *count);

asection *bfd_make_section_old_way (bfd *abfd, const char *name);

asection *bfd_make_section_anyway_with_flags
   (bfd *abfd, const char *name, flagword flags);

asection *bfd_make_section_anyway (bfd *abfd, const char *name);

asection *bfd_make_section_with_flags
   (bfd *, const char *name, flagword flags);

asection *bfd_make_section (bfd *, const char *name);

bfd_boolean bfd_set_section_flags (asection *sec, flagword flags);

void bfd_rename_section
   (asection *sec, const char *newname);

void bfd_map_over_sections
   (bfd *abfd,
    void (*func) (bfd *abfd, asection *sect, void *obj),
    void *obj);

asection *bfd_sections_find_if
   (bfd *abfd,
    bfd_boolean (*operation) (bfd *abfd, asection *sect, void *obj),
    void *obj);

bfd_boolean bfd_set_section_size (asection *sec, bfd_size_type val);

bfd_boolean bfd_set_section_contents
   (bfd *abfd, asection *section, const void *data,
    file_ptr offset, bfd_size_type count);

bfd_boolean bfd_get_section_contents
   (bfd *abfd, asection *section, void *location, file_ptr offset,
    bfd_size_type count);

bfd_boolean bfd_malloc_and_get_section
   (bfd *abfd, asection *section, bfd_byte **buf);

bfd_boolean bfd_copy_private_section_data
   (bfd *ibfd, asection *isec, bfd *obfd, asection *osec);

#define bfd_copy_private_section_data(ibfd, isection, obfd, osection) \
       BFD_SEND (obfd, _bfd_copy_private_section_data, \
                 (ibfd, isection, obfd, osection))
bfd_boolean bfd_generic_is_group_section (bfd *, const asection *sec);

const char *bfd_generic_group_name (bfd *, const asection *sec);

bfd_boolean bfd_generic_discard_group (bfd *abfd, asection *group);

/* Extracted from archures.c.  */
enum bfd_architecture
{
  bfd_arch_unknown,   /* File arch not known.  */
  bfd_arch_obscure,   /* Arch known, not one of these.  */
  bfd_arch_m68k,      /* Motorola 68xxx.  */
#define bfd_mach_m68000                1
#define bfd_mach_m68008                2
#define bfd_mach_m68010                3
#define bfd_mach_m68020                4
#define bfd_mach_m68030                5
#define bfd_mach_m68040                6
#define bfd_mach_m68060                7
#define bfd_mach_cpu32                 8
#define bfd_mach_fido                  9
#define bfd_mach_mcf_isa_a_nodiv       10
#define bfd_mach_mcf_isa_a             11
#define bfd_mach_mcf_isa_a_mac         12
#define bfd_mach_mcf_isa_a_emac        13
#define bfd_mach_mcf_isa_aplus         14
#define bfd_mach_mcf_isa_aplus_mac     15
#define bfd_mach_mcf_isa_aplus_emac    16
#define bfd_mach_mcf_isa_b_nousp       17
#define bfd_mach_mcf_isa_b_nousp_mac   18
#define bfd_mach_mcf_isa_b_nousp_emac  19
#define bfd_mach_mcf_isa_b             20
#define bfd_mach_mcf_isa_b_mac         21
#define bfd_mach_mcf_isa_b_emac        22
#define bfd_mach_mcf_isa_b_float       23
#define bfd_mach_mcf_isa_b_float_mac   24
#define bfd_mach_mcf_isa_b_float_emac  25
#define bfd_mach_mcf_isa_c             26
#define bfd_mach_mcf_isa_c_mac         27
#define bfd_mach_mcf_isa_c_emac        28
#define bfd_mach_mcf_isa_c_nodiv       29
#define bfd_mach_mcf_isa_c_nodiv_mac   30
#define bfd_mach_mcf_isa_c_nodiv_emac  31
  bfd_arch_vax,       /* DEC Vax.  */

  bfd_arch_or1k,      /* OpenRISC 1000.  */
#define bfd_mach_or1k          1
#define bfd_mach_or1knd        2

  bfd_arch_sparc,     /* SPARC.  */
#define bfd_mach_sparc                 1
/* The difference between v8plus and v9 is that v9 is a true 64 bit env.  */
#define bfd_mach_sparc_sparclet        2
#define bfd_mach_sparc_sparclite       3
#define bfd_mach_sparc_v8plus          4
#define bfd_mach_sparc_v8plusa         5 /* with ultrasparc add'ns.  */
#define bfd_mach_sparc_sparclite_le    6
#define bfd_mach_sparc_v9              7
#define bfd_mach_sparc_v9a             8 /* with ultrasparc add'ns.  */
#define bfd_mach_sparc_v8plusb         9 /* with cheetah add'ns.  */
#define bfd_mach_sparc_v9b             10 /* with cheetah add'ns.  */
#define bfd_mach_sparc_v8plusc         11 /* with UA2005 and T1 add'ns.  */
#define bfd_mach_sparc_v9c             12 /* with UA2005 and T1 add'ns.  */
#define bfd_mach_sparc_v8plusd         13 /* with UA2007 and T3 add'ns.  */
#define bfd_mach_sparc_v9d             14 /* with UA2007 and T3 add'ns.  */
#define bfd_mach_sparc_v8pluse         15 /* with OSA2001 and T4 add'ns (no IMA).  */
#define bfd_mach_sparc_v9e             16 /* with OSA2001 and T4 add'ns (no IMA).  */
#define bfd_mach_sparc_v8plusv         17 /* with OSA2011 and T4 and IMA and FJMAU add'ns.  */
#define bfd_mach_sparc_v9v             18 /* with OSA2011 and T4 and IMA and FJMAU add'ns.  */
#define bfd_mach_sparc_v8plusm         19 /* with OSA2015 and M7 add'ns.  */
#define bfd_mach_sparc_v9m             20 /* with OSA2015 and M7 add'ns.  */
#define bfd_mach_sparc_v8plusm8        21 /* with OSA2017 and M8 add'ns.  */
#define bfd_mach_sparc_v9m8            22 /* with OSA2017 and M8 add'ns.  */
/* Nonzero if MACH has the v9 instruction set.  */
#define bfd_mach_sparc_v9_p(mach) \
  ((mach) >= bfd_mach_sparc_v8plus && (mach) <= bfd_mach_sparc_v9m8 \
   && (mach) != bfd_mach_sparc_sparclite_le)
/* Nonzero if MACH is a 64 bit sparc architecture.  */
#define bfd_mach_sparc_64bit_p(mach) \
  ((mach) >= bfd_mach_sparc_v9 \
   && (mach) != bfd_mach_sparc_v8plusb \
   && (mach) != bfd_mach_sparc_v8plusc \
   && (mach) != bfd_mach_sparc_v8plusd \
   && (mach) != bfd_mach_sparc_v8pluse \
   && (mach) != bfd_mach_sparc_v8plusv \
   && (mach) != bfd_mach_sparc_v8plusm \
   && (mach) != bfd_mach_sparc_v8plusm8)
  bfd_arch_spu,       /* PowerPC SPU.  */
#define bfd_mach_spu           256
  bfd_arch_mips,      /* MIPS Rxxxx.  */
#define bfd_mach_mips3000              3000
#define bfd_mach_mips3900              3900
#define bfd_mach_mips4000              4000
#define bfd_mach_mips4010              4010
#define bfd_mach_mips4100              4100
#define bfd_mach_mips4111              4111
#define bfd_mach_mips4120              4120
#define bfd_mach_mips4300              4300
#define bfd_mach_mips4400              4400
#define bfd_mach_mips4600              4600
#define bfd_mach_mips4650              4650
#define bfd_mach_mips5000              5000
#define bfd_mach_mips5400              5400
#define bfd_mach_mips5500              5500
#define bfd_mach_mips5900              5900
#define bfd_mach_mips6000              6000
#define bfd_mach_mips7000              7000
#define bfd_mach_mips8000              8000
#define bfd_mach_mips9000              9000
#define bfd_mach_mips10000             10000
#define bfd_mach_mips12000             12000
#define bfd_mach_mips14000             14000
#define bfd_mach_mips16000             16000
#define bfd_mach_mips16                16
#define bfd_mach_mips5                 5
#define bfd_mach_mips_loongson_2e      3001
#define bfd_mach_mips_loongson_2f      3002
#define bfd_mach_mips_gs464            3003
#define bfd_mach_mips_gs464e           3004
#define bfd_mach_mips_gs264e           3005
#define bfd_mach_mips_sb1              12310201 /* octal 'SB', 01.  */
#define bfd_mach_mips_octeon           6501
#define bfd_mach_mips_octeonp          6601
#define bfd_mach_mips_octeon2          6502
#define bfd_mach_mips_octeon3          6503
#define bfd_mach_mips_xlr              887682   /* decimal 'XLR'.  */
#define bfd_mach_mips_interaptiv_mr2   736550   /* decimal 'IA2'.  */
#define bfd_mach_mipsisa32             32
#define bfd_mach_mipsisa32r2           33
#define bfd_mach_mipsisa32r3           34
#define bfd_mach_mipsisa32r5           36
#define bfd_mach_mipsisa32r6           37
#define bfd_mach_mipsisa64             64
#define bfd_mach_mipsisa64r2           65
#define bfd_mach_mipsisa64r3           66
#define bfd_mach_mipsisa64r5           68
#define bfd_mach_mipsisa64r6           69
#define bfd_mach_mips_micromips        96
  bfd_arch_i386,      /* Intel 386.  */
#define bfd_mach_i386_intel_syntax     (1 << 0)
#define bfd_mach_i386_i8086            (1 << 1)
#define bfd_mach_i386_i386             (1 << 2)
#define bfd_mach_x86_64                (1 << 3)
#define bfd_mach_x64_32                (1 << 4)
#define bfd_mach_i386_i386_intel_syntax (bfd_mach_i386_i386 | bfd_mach_i386_intel_syntax)
#define bfd_mach_x86_64_intel_syntax   (bfd_mach_x86_64 | bfd_mach_i386_intel_syntax)
#define bfd_mach_x64_32_intel_syntax   (bfd_mach_x64_32 | bfd_mach_i386_intel_syntax)
  bfd_arch_l1om,      /* Intel L1OM.  */
#define bfd_mach_l1om                  (1 << 5)
#define bfd_mach_l1om_intel_syntax     (bfd_mach_l1om | bfd_mach_i386_intel_syntax)
  bfd_arch_k1om,      /* Intel K1OM.  */
#define bfd_mach_k1om                  (1 << 6)
#define bfd_mach_k1om_intel_syntax     (bfd_mach_k1om | bfd_mach_i386_intel_syntax)
  bfd_arch_iamcu,     /* Intel MCU.  */
#define bfd_mach_iamcu                 (1 << 8)
#define bfd_mach_i386_iamcu            (bfd_mach_i386_i386 | bfd_mach_iamcu)
#define bfd_mach_i386_iamcu_intel_syntax (bfd_mach_i386_iamcu | bfd_mach_i386_intel_syntax)
  bfd_arch_romp,      /* IBM ROMP PC/RT.  */
  bfd_arch_convex,    /* Convex.  */
  bfd_arch_m98k,      /* Motorola 98xxx.  */
  bfd_arch_pyramid,   /* Pyramid Technology.  */
  bfd_arch_h8300,     /* Renesas H8/300 (formerly Hitachi H8/300).  */
#define bfd_mach_h8300         1
#define bfd_mach_h8300h        2
#define bfd_mach_h8300s        3
#define bfd_mach_h8300hn       4
#define bfd_mach_h8300sn       5
#define bfd_mach_h8300sx       6
#define bfd_mach_h8300sxn      7
  bfd_arch_pdp11,     /* DEC PDP-11.  */
  bfd_arch_powerpc,   /* PowerPC.  */
#define bfd_mach_ppc           32
#define bfd_mach_ppc64         64
#define bfd_mach_ppc_403       403
#define bfd_mach_ppc_403gc     4030
#define bfd_mach_ppc_405       405
#define bfd_mach_ppc_505       505
#define bfd_mach_ppc_601       601
#define bfd_mach_ppc_602       602
#define bfd_mach_ppc_603       603
#define bfd_mach_ppc_ec603e    6031
#define bfd_mach_ppc_604       604
#define bfd_mach_ppc_620       620
#define bfd_mach_ppc_630       630
#define bfd_mach_ppc_750       750
#define bfd_mach_ppc_860       860
#define bfd_mach_ppc_a35       35
#define bfd_mach_ppc_rs64ii    642
#define bfd_mach_ppc_rs64iii   643
#define bfd_mach_ppc_7400      7400
#define bfd_mach_ppc_e500      500
#define bfd_mach_ppc_e500mc    5001
#define bfd_mach_ppc_e500mc64  5005
#define bfd_mach_ppc_e5500     5006
#define bfd_mach_ppc_e6500     5007
#define bfd_mach_ppc_titan     83
#define bfd_mach_ppc_vle       84
  bfd_arch_rs6000,    /* IBM RS/6000.  */
#define bfd_mach_rs6k          6000
#define bfd_mach_rs6k_rs1      6001
#define bfd_mach_rs6k_rsc      6003
#define bfd_mach_rs6k_rs2      6002
  bfd_arch_hppa,      /* HP PA RISC.  */
#define bfd_mach_hppa10        10
#define bfd_mach_hppa11        11
#define bfd_mach_hppa20        20
#define bfd_mach_hppa20w       25
  bfd_arch_d10v,      /* Mitsubishi D10V.  */
#define bfd_mach_d10v          1
#define bfd_mach_d10v_ts2      2
#define bfd_mach_d10v_ts3      3
  bfd_arch_d30v,      /* Mitsubishi D30V.  */
  bfd_arch_dlx,       /* DLX.  */
  bfd_arch_m68hc11,   /* Motorola 68HC11.  */
  bfd_arch_m68hc12,   /* Motorola 68HC12.  */
#define bfd_mach_m6812_default 0
#define bfd_mach_m6812         1
#define bfd_mach_m6812s        2
  bfd_arch_m9s12x,    /* Freescale S12X.  */
  bfd_arch_m9s12xg,   /* Freescale XGATE.  */
  bfd_arch_s12z,    /* Freescale S12Z.  */
#define bfd_mach_s12z_default 0
  bfd_arch_z8k,       /* Zilog Z8000.  */
#define bfd_mach_z8001         1
#define bfd_mach_z8002         2
  bfd_arch_sh,        /* Renesas / SuperH SH (formerly Hitachi SH).  */
#define bfd_mach_sh                            1
#define bfd_mach_sh2                           0x20
#define bfd_mach_sh_dsp                        0x2d
#define bfd_mach_sh2a                          0x2a
#define bfd_mach_sh2a_nofpu                    0x2b
#define bfd_mach_sh2a_nofpu_or_sh4_nommu_nofpu 0x2a1
#define bfd_mach_sh2a_nofpu_or_sh3_nommu       0x2a2
#define bfd_mach_sh2a_or_sh4                   0x2a3
#define bfd_mach_sh2a_or_sh3e                  0x2a4
#define bfd_mach_sh2e                          0x2e
#define bfd_mach_sh3                           0x30
#define bfd_mach_sh3_nommu                     0x31
#define bfd_mach_sh3_dsp                       0x3d
#define bfd_mach_sh3e                          0x3e
#define bfd_mach_sh4                           0x40
#define bfd_mach_sh4_nofpu                     0x41
#define bfd_mach_sh4_nommu_nofpu               0x42
#define bfd_mach_sh4a                          0x4a
#define bfd_mach_sh4a_nofpu                    0x4b
#define bfd_mach_sh4al_dsp                     0x4d
  bfd_arch_alpha,     /* Dec Alpha.  */
#define bfd_mach_alpha_ev4     0x10
#define bfd_mach_alpha_ev5     0x20
#define bfd_mach_alpha_ev6     0x30
  bfd_arch_arm,       /* Advanced Risc Machines ARM.  */
#define bfd_mach_arm_unknown   0
#define bfd_mach_arm_2         1
#define bfd_mach_arm_2a        2
#define bfd_mach_arm_3         3
#define bfd_mach_arm_3M        4
#define bfd_mach_arm_4         5
#define bfd_mach_arm_4T        6
#define bfd_mach_arm_5         7
#define bfd_mach_arm_5T        8
#define bfd_mach_arm_5TE       9
#define bfd_mach_arm_XScale    10
#define bfd_mach_arm_ep9312    11
#define bfd_mach_arm_iWMMXt    12
#define bfd_mach_arm_iWMMXt2   13
#define bfd_mach_arm_5TEJ      14
#define bfd_mach_arm_6         15
#define bfd_mach_arm_6KZ       16
#define bfd_mach_arm_6T2       17
#define bfd_mach_arm_6K        18
#define bfd_mach_arm_7         19
#define bfd_mach_arm_6M        20
#define bfd_mach_arm_6SM       21
#define bfd_mach_arm_7EM       22
#define bfd_mach_arm_8         23
#define bfd_mach_arm_8R        24
#define bfd_mach_arm_8M_BASE   25
#define bfd_mach_arm_8M_MAIN   26
#define bfd_mach_arm_8_1M_MAIN 27
  bfd_arch_nds32,     /* Andes NDS32.  */
#define bfd_mach_n1            1
#define bfd_mach_n1h           2
#define bfd_mach_n1h_v2        3
#define bfd_mach_n1h_v3        4
#define bfd_mach_n1h_v3m       5
  bfd_arch_ns32k,     /* National Semiconductors ns32000.  */
  bfd_arch_tic30,     /* Texas Instruments TMS320C30.  */
  bfd_arch_tic4x,     /* Texas Instruments TMS320C3X/4X.  */
#define bfd_mach_tic3x         30
#define bfd_mach_tic4x         40
  bfd_arch_tic54x,    /* Texas Instruments TMS320C54X.  */
  bfd_arch_tic6x,     /* Texas Instruments TMS320C6X.  */
  bfd_arch_v850,      /* NEC V850.  */
  bfd_arch_v850_rh850,/* NEC V850 (using RH850 ABI).  */
#define bfd_mach_v850          1
#define bfd_mach_v850e         'E'
#define bfd_mach_v850e1        '1'
#define bfd_mach_v850e2        0x4532
#define bfd_mach_v850e2v3      0x45325633
#define bfd_mach_v850e3v5      0x45335635 /* ('E'|'3'|'V'|'5').  */
  bfd_arch_arc,       /* ARC Cores.  */
#define bfd_mach_arc_a4        0
#define bfd_mach_arc_a5        1
#define bfd_mach_arc_arc600    2
#define bfd_mach_arc_arc601    4
#define bfd_mach_arc_arc700    3
#define bfd_mach_arc_arcv2     5
 bfd_arch_m32c,       /* Renesas M16C/M32C.  */
#define bfd_mach_m16c          0x75
#define bfd_mach_m32c          0x78
  bfd_arch_m32r,      /* Renesas M32R (formerly Mitsubishi M32R/D).  */
#define bfd_mach_m32r          1 /* For backwards compatibility.  */
#define bfd_mach_m32rx         'x'
#define bfd_mach_m32r2         '2'
  bfd_arch_mn10200,   /* Matsushita MN10200.  */
  bfd_arch_mn10300,   /* Matsushita MN10300.  */
#define bfd_mach_mn10300       300
#define bfd_mach_am33          330
#define bfd_mach_am33_2        332
  bfd_arch_fr30,
#define bfd_mach_fr30          0x46523330
  bfd_arch_frv,
#define bfd_mach_frv           1
#define bfd_mach_frvsimple     2
#define bfd_mach_fr300         300
#define bfd_mach_fr400         400
#define bfd_mach_fr450         450
#define bfd_mach_frvtomcat     499     /* fr500 prototype.  */
#define bfd_mach_fr500         500
#define bfd_mach_fr550         550
  bfd_arch_moxie,     /* The moxie processor.  */
#define bfd_mach_moxie         1
  bfd_arch_ft32,      /* The ft32 processor.  */
#define bfd_mach_ft32          1
#define bfd_mach_ft32b         2
  bfd_arch_mcore,
  bfd_arch_mep,
#define bfd_mach_mep           1
#define bfd_mach_mep_h1        0x6831
#define bfd_mach_mep_c5        0x6335
  bfd_arch_metag,
#define bfd_mach_metag         1
  bfd_arch_ia64,      /* HP/Intel ia64.  */
#define bfd_mach_ia64_elf64    64
#define bfd_mach_ia64_elf32    32
  bfd_arch_ip2k,      /* Ubicom IP2K microcontrollers. */
#define bfd_mach_ip2022        1
#define bfd_mach_ip2022ext     2
 bfd_arch_iq2000,     /* Vitesse IQ2000.  */
#define bfd_mach_iq2000        1
#define bfd_mach_iq10          2
  bfd_arch_bpf,       /* Linux eBPF.  */
#define bfd_mach_bpf           1
  bfd_arch_epiphany,  /* Adapteva EPIPHANY.  */
#define bfd_mach_epiphany16    1
#define bfd_mach_epiphany32    2
  bfd_arch_mt,
#define bfd_mach_ms1           1
#define bfd_mach_mrisc2        2
#define bfd_mach_ms2           3
  bfd_arch_pj,
  bfd_arch_avr,       /* Atmel AVR microcontrollers.  */
#define bfd_mach_avr1          1
#define bfd_mach_avr2          2
#define bfd_mach_avr25         25
#define bfd_mach_avr3          3
#define bfd_mach_avr31         31
#define bfd_mach_avr35         35
#define bfd_mach_avr4          4
#define bfd_mach_avr5          5
#define bfd_mach_avr51         51
#define bfd_mach_avr6          6
#define bfd_mach_avrtiny       100
#define bfd_mach_avrxmega1     101
#define bfd_mach_avrxmega2     102
#define bfd_mach_avrxmega3     103
#define bfd_mach_avrxmega4     104
#define bfd_mach_avrxmega5     105
#define bfd_mach_avrxmega6     106
#define bfd_mach_avrxmega7     107
  bfd_arch_bfin,      /* ADI Blackfin.  */
#define bfd_mach_bfin          1
  bfd_arch_cr16,      /* National Semiconductor CompactRISC (ie CR16).  */
#define bfd_mach_cr16          1
  bfd_arch_crx,       /*  National Semiconductor CRX.  */
#define bfd_mach_crx           1
  bfd_arch_cris,      /* Axis CRIS.  */
#define bfd_mach_cris_v0_v10   255
#define bfd_mach_cris_v32      32
#define bfd_mach_cris_v10_v32  1032
  bfd_arch_riscv,
#define bfd_mach_riscv32       132
#define bfd_mach_riscv64       164
  bfd_arch_rl78,
#define bfd_mach_rl78          0x75
  bfd_arch_rx,        /* Renesas RX.  */
#define bfd_mach_rx            0x75
#define bfd_mach_rx_v2         0x76
#define bfd_mach_rx_v3         0x77
  bfd_arch_s390,      /* IBM s390.  */
#define bfd_mach_s390_31       31
#define bfd_mach_s390_64       64
  bfd_arch_score,     /* Sunplus score.  */
#define bfd_mach_score3        3
#define bfd_mach_score7        7
  bfd_arch_mmix,      /* Donald Knuth's educational processor.  */
  bfd_arch_xstormy16,
#define bfd_mach_xstormy16     1
  bfd_arch_msp430,    /* Texas Instruments MSP430 architecture.  */
#define bfd_mach_msp11         11
#define bfd_mach_msp110        110
#define bfd_mach_msp12         12
#define bfd_mach_msp13         13
#define bfd_mach_msp14         14
#define bfd_mach_msp15         15
#define bfd_mach_msp16         16
#define bfd_mach_msp20         20
#define bfd_mach_msp21         21
#define bfd_mach_msp22         22
#define bfd_mach_msp23         23
#define bfd_mach_msp24         24
#define bfd_mach_msp26         26
#define bfd_mach_msp31         31
#define bfd_mach_msp32         32
#define bfd_mach_msp33         33
#define bfd_mach_msp41         41
#define bfd_mach_msp42         42
#define bfd_mach_msp43         43
#define bfd_mach_msp44         44
#define bfd_mach_msp430x       45
#define bfd_mach_msp46         46
#define bfd_mach_msp47         47
#define bfd_mach_msp54         54
  bfd_arch_xc16x,     /* Infineon's XC16X Series.  */
#define bfd_mach_xc16x         1
#define bfd_mach_xc16xl        2
#define bfd_mach_xc16xs        3
  bfd_arch_xgate,     /* Freescale XGATE.  */
#define bfd_mach_xgate         1
  bfd_arch_xtensa,    /* Tensilica's Xtensa cores.  */
#define bfd_mach_xtensa        1
  bfd_arch_z80,
/* Zilog Z80 without undocumented opcodes.  */
#define bfd_mach_z80strict     1
/* Zilog Z180: successor with additional instructions, but without
 halves of ix and iy.  */
#define bfd_mach_z180          2
/* Zilog Z80 with ixl, ixh, iyl, and iyh.  */
#define bfd_mach_z80           3
/* Zilog eZ80 (successor of Z80 & Z180) in Z80 (16-bit address) mode.  */
#define bfd_mach_ez80_z80      4
/* Zilog eZ80 (successor of Z80 & Z180) in ADL (24-bit address) mode.  */
#define bfd_mach_ez80_adl      5
/* Z80N */
#define bfd_mach_z80n          6
/* Zilog Z80 with all undocumented instructions.  */
#define bfd_mach_z80full       7
/* GameBoy Z80 (reduced instruction set).  */
#define bfd_mach_gbz80         8
/* ASCII R800: successor with multiplication.  */
#define bfd_mach_r800          11
  bfd_arch_lm32,      /* Lattice Mico32.  */
#define bfd_mach_lm32          1
  bfd_arch_microblaze,/* Xilinx MicroBlaze.  */
  bfd_arch_tilepro,   /* Tilera TILEPro.  */
  bfd_arch_tilegx,    /* Tilera TILE-Gx.  */
#define bfd_mach_tilepro       1
#define bfd_mach_tilegx        1
#define bfd_mach_tilegx32      2
  bfd_arch_aarch64,   /* AArch64.  */
#define bfd_mach_aarch64 0
#define bfd_mach_aarch64_ilp32 32
  bfd_arch_nios2,     /* Nios II.  */
#define bfd_mach_nios2         0
#define bfd_mach_nios2r1       1
#define bfd_mach_nios2r2       2
  bfd_arch_visium,    /* Visium.  */
#define bfd_mach_visium        1
  bfd_arch_wasm32,    /* WebAssembly.  */
#define bfd_mach_wasm32        1
  bfd_arch_pru,       /* PRU.  */
#define bfd_mach_pru           0
  bfd_arch_nfp,       /* Netronome Flow Processor */
#define bfd_mach_nfp3200       0x3200
#define bfd_mach_nfp6000       0x6000
  bfd_arch_csky,      /* C-SKY.  */
#define bfd_mach_ck_unknown    0
#define bfd_mach_ck510         1
#define bfd_mach_ck610         2
#define bfd_mach_ck801         3
#define bfd_mach_ck802         4
#define bfd_mach_ck803         5
#define bfd_mach_ck807         6
#define bfd_mach_ck810         7
<<<<<<< HEAD
  bfd_arch_amdgcn,     /* AMD GPU Architecture. Must match EF_AMDGPU_MACH_* */
#define bfd_mach_amdgcn_unknown 0x000
#define bfd_mach_amdgcn_gfx801  0x028
#define bfd_mach_amdgcn_gfx802  0x029
#define bfd_mach_amdgcn_gfx803  0x02a
#define bfd_mach_amdgcn_gfx810  0x02b
#define bfd_mach_amdgcn_gfx900  0x02c
#define bfd_mach_amdgcn_gfx902  0x02d
#define bfd_mach_amdgcn_gfx904  0x02e
#define bfd_mach_amdgcn_gfx906  0x02f
#define bfd_mach_amdgcn_gfx908  0x030
#define bfd_mach_amdgcn_gfx1010 0x033
#define bfd_mach_amdgcn_gfx1011 0x034
#define bfd_mach_amdgcn_gfx1012 0x035
=======
#define bfd_mach_ck860         8
>>>>>>> c3757b58
  bfd_arch_last
  };

typedef struct bfd_arch_info
{
  int bits_per_word;
  int bits_per_address;
  int bits_per_byte;
  enum bfd_architecture arch;
  unsigned long mach;
  const char *arch_name;
  const char *printable_name;
  unsigned int section_align_power;
  /* TRUE if this is the default machine for the architecture.
     The default arch should be the first entry for an arch so that
     all the entries for that arch can be accessed via <<next>>.  */
  bfd_boolean the_default;
  const struct bfd_arch_info * (*compatible) (const struct bfd_arch_info *,
                                              const struct bfd_arch_info *);

  bfd_boolean (*scan) (const struct bfd_arch_info *, const char *);

  /* Allocate via bfd_malloc and return a fill buffer of size COUNT.  If
     IS_BIGENDIAN is TRUE, the order of bytes is big endian.  If CODE is
     TRUE, the buffer contains code.  */
  void *(*fill) (bfd_size_type count, bfd_boolean is_bigendian,
                 bfd_boolean code);

  const struct bfd_arch_info *next;

  /* On some architectures the offset for a relocation can point into
     the middle of an instruction.  This field specifies the maximum
     offset such a relocation can have (in octets).  This affects the
     behaviour of the disassembler, since a value greater than zero
     means that it may need to disassemble an instruction twice, once
     to get its length and then a second time to display it.  If the
     value is negative then this has to be done for every single
     instruction, regardless of the offset of the reloc.  */
  signed int max_reloc_offset_into_insn;
}
bfd_arch_info_type;

const char *bfd_printable_name (bfd *abfd);

const bfd_arch_info_type *bfd_scan_arch (const char *string);

const char **bfd_arch_list (void);

const bfd_arch_info_type *bfd_arch_get_compatible
   (const bfd *abfd, const bfd *bbfd, bfd_boolean accept_unknowns);

void bfd_set_arch_info (bfd *abfd, const bfd_arch_info_type *arg);

bfd_boolean bfd_default_set_arch_mach
   (bfd *abfd, enum bfd_architecture arch, unsigned long mach);

enum bfd_architecture bfd_get_arch (const bfd *abfd);

unsigned long bfd_get_mach (const bfd *abfd);

unsigned int bfd_arch_bits_per_byte (const bfd *abfd);

unsigned int bfd_arch_bits_per_address (const bfd *abfd);

const bfd_arch_info_type *bfd_get_arch_info (bfd *abfd);

const bfd_arch_info_type *bfd_lookup_arch
   (enum bfd_architecture arch, unsigned long machine);

const char *bfd_printable_arch_mach
   (enum bfd_architecture arch, unsigned long machine);

unsigned int bfd_octets_per_byte (const bfd *abfd,
    const asection *sec);

unsigned int bfd_arch_mach_octets_per_byte
   (enum bfd_architecture arch, unsigned long machine);

/* Extracted from reloc.c.  */

typedef enum bfd_reloc_status
{
  /* No errors detected.  Note - the value 2 is used so that it
     will not be mistaken for the boolean TRUE or FALSE values.  */
  bfd_reloc_ok = 2,

  /* The relocation was performed, but there was an overflow.  */
  bfd_reloc_overflow,

  /* The address to relocate was not within the section supplied.  */
  bfd_reloc_outofrange,

  /* Used by special functions.  */
  bfd_reloc_continue,

  /* Unsupported relocation size requested.  */
  bfd_reloc_notsupported,

  /* Unused.  */
  bfd_reloc_other,

  /* The symbol to relocate against was undefined.  */
  bfd_reloc_undefined,

  /* The relocation was performed, but may not be ok.  If this type is
     returned, the error_message argument to bfd_perform_relocation
     will be set.  */
  bfd_reloc_dangerous
 }
 bfd_reloc_status_type;

typedef const struct reloc_howto_struct reloc_howto_type;

typedef struct reloc_cache_entry
{
  /* A pointer into the canonical table of pointers.  */
  struct bfd_symbol **sym_ptr_ptr;

  /* offset in section.  */
  bfd_size_type address;

  /* addend for relocation value.  */
  bfd_vma addend;

  /* Pointer to how to perform the required relocation.  */
  reloc_howto_type *howto;

}
arelent;


enum complain_overflow
{
  /* Do not complain on overflow.  */
  complain_overflow_dont,

  /* Complain if the value overflows when considered as a signed
     number one bit larger than the field.  ie. A bitfield of N bits
     is allowed to represent -2**n to 2**n-1.  */
  complain_overflow_bitfield,

  /* Complain if the value overflows when considered as a signed
     number.  */
  complain_overflow_signed,

  /* Complain if the value overflows when considered as an
     unsigned number.  */
  complain_overflow_unsigned
};
struct reloc_howto_struct
{
  /* The type field has mainly a documentary use - the back end can
     do what it wants with it, though normally the back end's idea of
     an external reloc number is stored in this field.  */
  unsigned int type;

  /* The encoded size of the item to be relocated.  This is *not* a
     power-of-two measure.  Use bfd_get_reloc_size to find the size
     of the item in bytes.  */
  unsigned int size:3;

  /* The number of bits in the field to be relocated.  This is used
     when doing overflow checking.  */
  unsigned int bitsize:7;

  /* The value the final relocation is shifted right by.  This drops
     unwanted data from the relocation.  */
  unsigned int rightshift:6;

  /* The bit position of the reloc value in the destination.
     The relocated value is left shifted by this amount.  */
  unsigned int bitpos:6;

  /* What type of overflow error should be checked for when
     relocating.  */
  ENUM_BITFIELD (complain_overflow) complain_on_overflow:2;

  /* The relocation value should be negated before applying.  */
  unsigned int negate:1;

  /* The relocation is relative to the item being relocated.  */
  unsigned int pc_relative:1;

  /* Some formats record a relocation addend in the section contents
     rather than with the relocation.  For ELF formats this is the
     distinction between USE_REL and USE_RELA (though the code checks
     for USE_REL == 1/0).  The value of this field is TRUE if the
     addend is recorded with the section contents; when performing a
     partial link (ld -r) the section contents (the data) will be
     modified.  The value of this field is FALSE if addends are
     recorded with the relocation (in arelent.addend); when performing
     a partial link the relocation will be modified.
     All relocations for all ELF USE_RELA targets should set this field
     to FALSE (values of TRUE should be looked on with suspicion).
     However, the converse is not true: not all relocations of all ELF
     USE_REL targets set this field to TRUE.  Why this is so is peculiar
     to each particular target.  For relocs that aren't used in partial
     links (e.g. GOT stuff) it doesn't matter what this is set to.  */
  unsigned int partial_inplace:1;

  /* When some formats create PC relative instructions, they leave
     the value of the pc of the place being relocated in the offset
     slot of the instruction, so that a PC relative relocation can
     be made just by adding in an ordinary offset (e.g., sun3 a.out).
     Some formats leave the displacement part of an instruction
     empty (e.g., ELF); this flag signals the fact.  */
  unsigned int pcrel_offset:1;

  /* src_mask selects the part of the instruction (or data) to be used
     in the relocation sum.  If the target relocations don't have an
     addend in the reloc, eg. ELF USE_REL, src_mask will normally equal
     dst_mask to extract the addend from the section contents.  If
     relocations do have an addend in the reloc, eg. ELF USE_RELA, this
     field should normally be zero.  Non-zero values for ELF USE_RELA
     targets should be viewed with suspicion as normally the value in
     the dst_mask part of the section contents should be ignored.  */
  bfd_vma src_mask;

  /* dst_mask selects which parts of the instruction (or data) are
     replaced with a relocated value.  */
  bfd_vma dst_mask;

  /* If this field is non null, then the supplied function is
     called rather than the normal function.  This allows really
     strange relocation methods to be accommodated.  */
  bfd_reloc_status_type (*special_function)
    (bfd *, arelent *, struct bfd_symbol *, void *, asection *,
     bfd *, char **);

  /* The textual name of the relocation type.  */
  const char *name;
};

#define HOWTO(type, right, size, bits, pcrel, left, ovf, func, name,   \
              inplace, src_mask, dst_mask, pcrel_off)                  \
  { (unsigned) type, size < 0 ? -size : size, bits, right, left, ovf,  \
    size < 0, pcrel, inplace, pcrel_off, src_mask, dst_mask, func, name }
#define EMPTY_HOWTO(C) \
  HOWTO ((C), 0, 0, 0, FALSE, 0, complain_overflow_dont, NULL, \
         NULL, FALSE, 0, 0, FALSE)

unsigned int bfd_get_reloc_size (reloc_howto_type *);

typedef struct relent_chain
{
  arelent relent;
  struct relent_chain *next;
}
arelent_chain;

bfd_reloc_status_type bfd_check_overflow
   (enum complain_overflow how,
    unsigned int bitsize,
    unsigned int rightshift,
    unsigned int addrsize,
    bfd_vma relocation);

bfd_boolean bfd_reloc_offset_in_range
   (reloc_howto_type *howto,
    bfd *abfd,
    asection *section,
    bfd_size_type offset);

bfd_reloc_status_type bfd_perform_relocation
   (bfd *abfd,
    arelent *reloc_entry,
    void *data,
    asection *input_section,
    bfd *output_bfd,
    char **error_message);

bfd_reloc_status_type bfd_install_relocation
   (bfd *abfd,
    arelent *reloc_entry,
    void *data, bfd_vma data_start,
    asection *input_section,
    char **error_message);

enum bfd_reloc_code_real {
  _dummy_first_bfd_reloc_code_real,


/* Basic absolute relocations of N bits.  */
  BFD_RELOC_64,
  BFD_RELOC_32,
  BFD_RELOC_26,
  BFD_RELOC_24,
  BFD_RELOC_16,
  BFD_RELOC_14,
  BFD_RELOC_8,

/* PC-relative relocations.  Sometimes these are relative to the address
of the relocation itself; sometimes they are relative to the start of
the section containing the relocation.  It depends on the specific target.  */
  BFD_RELOC_64_PCREL,
  BFD_RELOC_32_PCREL,
  BFD_RELOC_24_PCREL,
  BFD_RELOC_16_PCREL,
  BFD_RELOC_12_PCREL,
  BFD_RELOC_8_PCREL,

/* Section relative relocations.  Some targets need this for DWARF2.  */
  BFD_RELOC_32_SECREL,

/* For ELF.  */
  BFD_RELOC_32_GOT_PCREL,
  BFD_RELOC_16_GOT_PCREL,
  BFD_RELOC_8_GOT_PCREL,
  BFD_RELOC_32_GOTOFF,
  BFD_RELOC_16_GOTOFF,
  BFD_RELOC_LO16_GOTOFF,
  BFD_RELOC_HI16_GOTOFF,
  BFD_RELOC_HI16_S_GOTOFF,
  BFD_RELOC_8_GOTOFF,
  BFD_RELOC_64_PLT_PCREL,
  BFD_RELOC_32_PLT_PCREL,
  BFD_RELOC_24_PLT_PCREL,
  BFD_RELOC_16_PLT_PCREL,
  BFD_RELOC_8_PLT_PCREL,
  BFD_RELOC_64_PLTOFF,
  BFD_RELOC_32_PLTOFF,
  BFD_RELOC_16_PLTOFF,
  BFD_RELOC_LO16_PLTOFF,
  BFD_RELOC_HI16_PLTOFF,
  BFD_RELOC_HI16_S_PLTOFF,
  BFD_RELOC_8_PLTOFF,

/* Size relocations.  */
  BFD_RELOC_SIZE32,
  BFD_RELOC_SIZE64,

/* Relocations used by 68K ELF.  */
  BFD_RELOC_68K_GLOB_DAT,
  BFD_RELOC_68K_JMP_SLOT,
  BFD_RELOC_68K_RELATIVE,
  BFD_RELOC_68K_TLS_GD32,
  BFD_RELOC_68K_TLS_GD16,
  BFD_RELOC_68K_TLS_GD8,
  BFD_RELOC_68K_TLS_LDM32,
  BFD_RELOC_68K_TLS_LDM16,
  BFD_RELOC_68K_TLS_LDM8,
  BFD_RELOC_68K_TLS_LDO32,
  BFD_RELOC_68K_TLS_LDO16,
  BFD_RELOC_68K_TLS_LDO8,
  BFD_RELOC_68K_TLS_IE32,
  BFD_RELOC_68K_TLS_IE16,
  BFD_RELOC_68K_TLS_IE8,
  BFD_RELOC_68K_TLS_LE32,
  BFD_RELOC_68K_TLS_LE16,
  BFD_RELOC_68K_TLS_LE8,

/* Linkage-table relative.  */
  BFD_RELOC_32_BASEREL,
  BFD_RELOC_16_BASEREL,
  BFD_RELOC_LO16_BASEREL,
  BFD_RELOC_HI16_BASEREL,
  BFD_RELOC_HI16_S_BASEREL,
  BFD_RELOC_8_BASEREL,
  BFD_RELOC_RVA,

/* Absolute 8-bit relocation, but used to form an address like 0xFFnn.  */
  BFD_RELOC_8_FFnn,

/* These PC-relative relocations are stored as word displacements --
i.e., byte displacements shifted right two bits.  The 30-bit word
displacement (<<32_PCREL_S2>> -- 32 bits, shifted 2) is used on the
SPARC.  (SPARC tools generally refer to this as <<WDISP30>>.)  The
signed 16-bit displacement is used on the MIPS, and the 23-bit
displacement is used on the Alpha.  */
  BFD_RELOC_32_PCREL_S2,
  BFD_RELOC_16_PCREL_S2,
  BFD_RELOC_23_PCREL_S2,

/* High 22 bits and low 10 bits of 32-bit value, placed into lower bits of
the target word.  These are used on the SPARC.  */
  BFD_RELOC_HI22,
  BFD_RELOC_LO10,

/* For systems that allocate a Global Pointer register, these are
displacements off that register.  These relocation types are
handled specially, because the value the register will have is
decided relatively late.  */
  BFD_RELOC_GPREL16,
  BFD_RELOC_GPREL32,

/* SPARC ELF relocations.  There is probably some overlap with other
relocation types already defined.  */
  BFD_RELOC_NONE,
  BFD_RELOC_SPARC_WDISP22,
  BFD_RELOC_SPARC22,
  BFD_RELOC_SPARC13,
  BFD_RELOC_SPARC_GOT10,
  BFD_RELOC_SPARC_GOT13,
  BFD_RELOC_SPARC_GOT22,
  BFD_RELOC_SPARC_PC10,
  BFD_RELOC_SPARC_PC22,
  BFD_RELOC_SPARC_WPLT30,
  BFD_RELOC_SPARC_COPY,
  BFD_RELOC_SPARC_GLOB_DAT,
  BFD_RELOC_SPARC_JMP_SLOT,
  BFD_RELOC_SPARC_RELATIVE,
  BFD_RELOC_SPARC_UA16,
  BFD_RELOC_SPARC_UA32,
  BFD_RELOC_SPARC_UA64,
  BFD_RELOC_SPARC_GOTDATA_HIX22,
  BFD_RELOC_SPARC_GOTDATA_LOX10,
  BFD_RELOC_SPARC_GOTDATA_OP_HIX22,
  BFD_RELOC_SPARC_GOTDATA_OP_LOX10,
  BFD_RELOC_SPARC_GOTDATA_OP,
  BFD_RELOC_SPARC_JMP_IREL,
  BFD_RELOC_SPARC_IRELATIVE,

/* I think these are specific to SPARC a.out (e.g., Sun 4).  */
  BFD_RELOC_SPARC_BASE13,
  BFD_RELOC_SPARC_BASE22,

/* SPARC64 relocations  */
#define BFD_RELOC_SPARC_64 BFD_RELOC_64
  BFD_RELOC_SPARC_10,
  BFD_RELOC_SPARC_11,
  BFD_RELOC_SPARC_OLO10,
  BFD_RELOC_SPARC_HH22,
  BFD_RELOC_SPARC_HM10,
  BFD_RELOC_SPARC_LM22,
  BFD_RELOC_SPARC_PC_HH22,
  BFD_RELOC_SPARC_PC_HM10,
  BFD_RELOC_SPARC_PC_LM22,
  BFD_RELOC_SPARC_WDISP16,
  BFD_RELOC_SPARC_WDISP19,
  BFD_RELOC_SPARC_7,
  BFD_RELOC_SPARC_6,
  BFD_RELOC_SPARC_5,
#define BFD_RELOC_SPARC_DISP64 BFD_RELOC_64_PCREL
  BFD_RELOC_SPARC_PLT32,
  BFD_RELOC_SPARC_PLT64,
  BFD_RELOC_SPARC_HIX22,
  BFD_RELOC_SPARC_LOX10,
  BFD_RELOC_SPARC_H44,
  BFD_RELOC_SPARC_M44,
  BFD_RELOC_SPARC_L44,
  BFD_RELOC_SPARC_REGISTER,
  BFD_RELOC_SPARC_H34,
  BFD_RELOC_SPARC_SIZE32,
  BFD_RELOC_SPARC_SIZE64,
  BFD_RELOC_SPARC_WDISP10,

/* SPARC little endian relocation  */
  BFD_RELOC_SPARC_REV32,

/* SPARC TLS relocations  */
  BFD_RELOC_SPARC_TLS_GD_HI22,
  BFD_RELOC_SPARC_TLS_GD_LO10,
  BFD_RELOC_SPARC_TLS_GD_ADD,
  BFD_RELOC_SPARC_TLS_GD_CALL,
  BFD_RELOC_SPARC_TLS_LDM_HI22,
  BFD_RELOC_SPARC_TLS_LDM_LO10,
  BFD_RELOC_SPARC_TLS_LDM_ADD,
  BFD_RELOC_SPARC_TLS_LDM_CALL,
  BFD_RELOC_SPARC_TLS_LDO_HIX22,
  BFD_RELOC_SPARC_TLS_LDO_LOX10,
  BFD_RELOC_SPARC_TLS_LDO_ADD,
  BFD_RELOC_SPARC_TLS_IE_HI22,
  BFD_RELOC_SPARC_TLS_IE_LO10,
  BFD_RELOC_SPARC_TLS_IE_LD,
  BFD_RELOC_SPARC_TLS_IE_LDX,
  BFD_RELOC_SPARC_TLS_IE_ADD,
  BFD_RELOC_SPARC_TLS_LE_HIX22,
  BFD_RELOC_SPARC_TLS_LE_LOX10,
  BFD_RELOC_SPARC_TLS_DTPMOD32,
  BFD_RELOC_SPARC_TLS_DTPMOD64,
  BFD_RELOC_SPARC_TLS_DTPOFF32,
  BFD_RELOC_SPARC_TLS_DTPOFF64,
  BFD_RELOC_SPARC_TLS_TPOFF32,
  BFD_RELOC_SPARC_TLS_TPOFF64,

/* SPU Relocations.  */
  BFD_RELOC_SPU_IMM7,
  BFD_RELOC_SPU_IMM8,
  BFD_RELOC_SPU_IMM10,
  BFD_RELOC_SPU_IMM10W,
  BFD_RELOC_SPU_IMM16,
  BFD_RELOC_SPU_IMM16W,
  BFD_RELOC_SPU_IMM18,
  BFD_RELOC_SPU_PCREL9a,
  BFD_RELOC_SPU_PCREL9b,
  BFD_RELOC_SPU_PCREL16,
  BFD_RELOC_SPU_LO16,
  BFD_RELOC_SPU_HI16,
  BFD_RELOC_SPU_PPU32,
  BFD_RELOC_SPU_PPU64,
  BFD_RELOC_SPU_ADD_PIC,

/* Alpha ECOFF and ELF relocations.  Some of these treat the symbol or
"addend" in some special way.
For GPDISP_HI16 ("gpdisp") relocations, the symbol is ignored when
writing; when reading, it will be the absolute section symbol.  The
addend is the displacement in bytes of the "lda" instruction from
the "ldah" instruction (which is at the address of this reloc).  */
  BFD_RELOC_ALPHA_GPDISP_HI16,

/* For GPDISP_LO16 ("ignore") relocations, the symbol is handled as
with GPDISP_HI16 relocs.  The addend is ignored when writing the
relocations out, and is filled in with the file's GP value on
reading, for convenience.  */
  BFD_RELOC_ALPHA_GPDISP_LO16,

/* The ELF GPDISP relocation is exactly the same as the GPDISP_HI16
relocation except that there is no accompanying GPDISP_LO16
relocation.  */
  BFD_RELOC_ALPHA_GPDISP,

/* The Alpha LITERAL/LITUSE relocs are produced by a symbol reference;
the assembler turns it into a LDQ instruction to load the address of
the symbol, and then fills in a register in the real instruction.

The LITERAL reloc, at the LDQ instruction, refers to the .lita
section symbol.  The addend is ignored when writing, but is filled
in with the file's GP value on reading, for convenience, as with the
GPDISP_LO16 reloc.

The ELF_LITERAL reloc is somewhere between 16_GOTOFF and GPDISP_LO16.
It should refer to the symbol to be referenced, as with 16_GOTOFF,
but it generates output not based on the position within the .got
section, but relative to the GP value chosen for the file during the
final link stage.

The LITUSE reloc, on the instruction using the loaded address, gives
information to the linker that it might be able to use to optimize
away some literal section references.  The symbol is ignored (read
as the absolute section symbol), and the "addend" indicates the type
of instruction using the register:
1 - "memory" fmt insn
2 - byte-manipulation (byte offset reg)
3 - jsr (target of branch)  */
  BFD_RELOC_ALPHA_LITERAL,
  BFD_RELOC_ALPHA_ELF_LITERAL,
  BFD_RELOC_ALPHA_LITUSE,

/* The HINT relocation indicates a value that should be filled into the
"hint" field of a jmp/jsr/ret instruction, for possible branch-
prediction logic which may be provided on some processors.  */
  BFD_RELOC_ALPHA_HINT,

/* The LINKAGE relocation outputs a linkage pair in the object file,
which is filled by the linker.  */
  BFD_RELOC_ALPHA_LINKAGE,

/* The CODEADDR relocation outputs a STO_CA in the object file,
which is filled by the linker.  */
  BFD_RELOC_ALPHA_CODEADDR,

/* The GPREL_HI/LO relocations together form a 32-bit offset from the
GP register.  */
  BFD_RELOC_ALPHA_GPREL_HI16,
  BFD_RELOC_ALPHA_GPREL_LO16,

/* Like BFD_RELOC_23_PCREL_S2, except that the source and target must
share a common GP, and the target address is adjusted for
STO_ALPHA_STD_GPLOAD.  */
  BFD_RELOC_ALPHA_BRSGP,

/* The NOP relocation outputs a NOP if the longword displacement
between two procedure entry points is < 2^21.  */
  BFD_RELOC_ALPHA_NOP,

/* The BSR relocation outputs a BSR if the longword displacement
between two procedure entry points is < 2^21.  */
  BFD_RELOC_ALPHA_BSR,

/* The LDA relocation outputs a LDA if the longword displacement
between two procedure entry points is < 2^16.  */
  BFD_RELOC_ALPHA_LDA,

/* The BOH relocation outputs a BSR if the longword displacement
between two procedure entry points is < 2^21, or else a hint.  */
  BFD_RELOC_ALPHA_BOH,

/* Alpha thread-local storage relocations.  */
  BFD_RELOC_ALPHA_TLSGD,
  BFD_RELOC_ALPHA_TLSLDM,
  BFD_RELOC_ALPHA_DTPMOD64,
  BFD_RELOC_ALPHA_GOTDTPREL16,
  BFD_RELOC_ALPHA_DTPREL64,
  BFD_RELOC_ALPHA_DTPREL_HI16,
  BFD_RELOC_ALPHA_DTPREL_LO16,
  BFD_RELOC_ALPHA_DTPREL16,
  BFD_RELOC_ALPHA_GOTTPREL16,
  BFD_RELOC_ALPHA_TPREL64,
  BFD_RELOC_ALPHA_TPREL_HI16,
  BFD_RELOC_ALPHA_TPREL_LO16,
  BFD_RELOC_ALPHA_TPREL16,

/* The MIPS jump instruction.  */
  BFD_RELOC_MIPS_JMP,
  BFD_RELOC_MICROMIPS_JMP,

/* The MIPS16 jump instruction.  */
  BFD_RELOC_MIPS16_JMP,

/* MIPS16 GP relative reloc.  */
  BFD_RELOC_MIPS16_GPREL,

/* High 16 bits of 32-bit value; simple reloc.  */
  BFD_RELOC_HI16,

/* High 16 bits of 32-bit value but the low 16 bits will be sign
extended and added to form the final result.  If the low 16
bits form a negative number, we need to add one to the high value
to compensate for the borrow when the low bits are added.  */
  BFD_RELOC_HI16_S,

/* Low 16 bits.  */
  BFD_RELOC_LO16,

/* High 16 bits of 32-bit pc-relative value  */
  BFD_RELOC_HI16_PCREL,

/* High 16 bits of 32-bit pc-relative value, adjusted  */
  BFD_RELOC_HI16_S_PCREL,

/* Low 16 bits of pc-relative value  */
  BFD_RELOC_LO16_PCREL,

/* Equivalent of BFD_RELOC_MIPS_*, but with the MIPS16 layout of
16-bit immediate fields  */
  BFD_RELOC_MIPS16_GOT16,
  BFD_RELOC_MIPS16_CALL16,

/* MIPS16 high 16 bits of 32-bit value.  */
  BFD_RELOC_MIPS16_HI16,

/* MIPS16 high 16 bits of 32-bit value but the low 16 bits will be sign
extended and added to form the final result.  If the low 16
bits form a negative number, we need to add one to the high value
to compensate for the borrow when the low bits are added.  */
  BFD_RELOC_MIPS16_HI16_S,

/* MIPS16 low 16 bits.  */
  BFD_RELOC_MIPS16_LO16,

/* MIPS16 TLS relocations  */
  BFD_RELOC_MIPS16_TLS_GD,
  BFD_RELOC_MIPS16_TLS_LDM,
  BFD_RELOC_MIPS16_TLS_DTPREL_HI16,
  BFD_RELOC_MIPS16_TLS_DTPREL_LO16,
  BFD_RELOC_MIPS16_TLS_GOTTPREL,
  BFD_RELOC_MIPS16_TLS_TPREL_HI16,
  BFD_RELOC_MIPS16_TLS_TPREL_LO16,

/* Relocation against a MIPS literal section.  */
  BFD_RELOC_MIPS_LITERAL,
  BFD_RELOC_MICROMIPS_LITERAL,

/* microMIPS PC-relative relocations.  */
  BFD_RELOC_MICROMIPS_7_PCREL_S1,
  BFD_RELOC_MICROMIPS_10_PCREL_S1,
  BFD_RELOC_MICROMIPS_16_PCREL_S1,

/* MIPS16 PC-relative relocation.  */
  BFD_RELOC_MIPS16_16_PCREL_S1,

/* MIPS PC-relative relocations.  */
  BFD_RELOC_MIPS_21_PCREL_S2,
  BFD_RELOC_MIPS_26_PCREL_S2,
  BFD_RELOC_MIPS_18_PCREL_S3,
  BFD_RELOC_MIPS_19_PCREL_S2,

/* microMIPS versions of generic BFD relocs.  */
  BFD_RELOC_MICROMIPS_GPREL16,
  BFD_RELOC_MICROMIPS_HI16,
  BFD_RELOC_MICROMIPS_HI16_S,
  BFD_RELOC_MICROMIPS_LO16,

/* MIPS ELF relocations.  */
  BFD_RELOC_MIPS_GOT16,
  BFD_RELOC_MICROMIPS_GOT16,
  BFD_RELOC_MIPS_CALL16,
  BFD_RELOC_MICROMIPS_CALL16,
  BFD_RELOC_MIPS_GOT_HI16,
  BFD_RELOC_MICROMIPS_GOT_HI16,
  BFD_RELOC_MIPS_GOT_LO16,
  BFD_RELOC_MICROMIPS_GOT_LO16,
  BFD_RELOC_MIPS_CALL_HI16,
  BFD_RELOC_MICROMIPS_CALL_HI16,
  BFD_RELOC_MIPS_CALL_LO16,
  BFD_RELOC_MICROMIPS_CALL_LO16,
  BFD_RELOC_MIPS_SUB,
  BFD_RELOC_MICROMIPS_SUB,
  BFD_RELOC_MIPS_GOT_PAGE,
  BFD_RELOC_MICROMIPS_GOT_PAGE,
  BFD_RELOC_MIPS_GOT_OFST,
  BFD_RELOC_MICROMIPS_GOT_OFST,
  BFD_RELOC_MIPS_GOT_DISP,
  BFD_RELOC_MICROMIPS_GOT_DISP,
  BFD_RELOC_MIPS_SHIFT5,
  BFD_RELOC_MIPS_SHIFT6,
  BFD_RELOC_MIPS_INSERT_A,
  BFD_RELOC_MIPS_INSERT_B,
  BFD_RELOC_MIPS_DELETE,
  BFD_RELOC_MIPS_HIGHEST,
  BFD_RELOC_MICROMIPS_HIGHEST,
  BFD_RELOC_MIPS_HIGHER,
  BFD_RELOC_MICROMIPS_HIGHER,
  BFD_RELOC_MIPS_SCN_DISP,
  BFD_RELOC_MICROMIPS_SCN_DISP,
  BFD_RELOC_MIPS_REL16,
  BFD_RELOC_MIPS_RELGOT,
  BFD_RELOC_MIPS_JALR,
  BFD_RELOC_MICROMIPS_JALR,
  BFD_RELOC_MIPS_TLS_DTPMOD32,
  BFD_RELOC_MIPS_TLS_DTPREL32,
  BFD_RELOC_MIPS_TLS_DTPMOD64,
  BFD_RELOC_MIPS_TLS_DTPREL64,
  BFD_RELOC_MIPS_TLS_GD,
  BFD_RELOC_MICROMIPS_TLS_GD,
  BFD_RELOC_MIPS_TLS_LDM,
  BFD_RELOC_MICROMIPS_TLS_LDM,
  BFD_RELOC_MIPS_TLS_DTPREL_HI16,
  BFD_RELOC_MICROMIPS_TLS_DTPREL_HI16,
  BFD_RELOC_MIPS_TLS_DTPREL_LO16,
  BFD_RELOC_MICROMIPS_TLS_DTPREL_LO16,
  BFD_RELOC_MIPS_TLS_GOTTPREL,
  BFD_RELOC_MICROMIPS_TLS_GOTTPREL,
  BFD_RELOC_MIPS_TLS_TPREL32,
  BFD_RELOC_MIPS_TLS_TPREL64,
  BFD_RELOC_MIPS_TLS_TPREL_HI16,
  BFD_RELOC_MICROMIPS_TLS_TPREL_HI16,
  BFD_RELOC_MIPS_TLS_TPREL_LO16,
  BFD_RELOC_MICROMIPS_TLS_TPREL_LO16,
  BFD_RELOC_MIPS_EH,


/* MIPS ELF relocations (VxWorks and PLT extensions).  */
  BFD_RELOC_MIPS_COPY,
  BFD_RELOC_MIPS_JUMP_SLOT,


/* Moxie ELF relocations.  */
  BFD_RELOC_MOXIE_10_PCREL,


/* FT32 ELF relocations.  */
  BFD_RELOC_FT32_10,
  BFD_RELOC_FT32_20,
  BFD_RELOC_FT32_17,
  BFD_RELOC_FT32_18,
  BFD_RELOC_FT32_RELAX,
  BFD_RELOC_FT32_SC0,
  BFD_RELOC_FT32_SC1,
  BFD_RELOC_FT32_15,
  BFD_RELOC_FT32_DIFF32,


/* Fujitsu Frv Relocations.  */
  BFD_RELOC_FRV_LABEL16,
  BFD_RELOC_FRV_LABEL24,
  BFD_RELOC_FRV_LO16,
  BFD_RELOC_FRV_HI16,
  BFD_RELOC_FRV_GPREL12,
  BFD_RELOC_FRV_GPRELU12,
  BFD_RELOC_FRV_GPREL32,
  BFD_RELOC_FRV_GPRELHI,
  BFD_RELOC_FRV_GPRELLO,
  BFD_RELOC_FRV_GOT12,
  BFD_RELOC_FRV_GOTHI,
  BFD_RELOC_FRV_GOTLO,
  BFD_RELOC_FRV_FUNCDESC,
  BFD_RELOC_FRV_FUNCDESC_GOT12,
  BFD_RELOC_FRV_FUNCDESC_GOTHI,
  BFD_RELOC_FRV_FUNCDESC_GOTLO,
  BFD_RELOC_FRV_FUNCDESC_VALUE,
  BFD_RELOC_FRV_FUNCDESC_GOTOFF12,
  BFD_RELOC_FRV_FUNCDESC_GOTOFFHI,
  BFD_RELOC_FRV_FUNCDESC_GOTOFFLO,
  BFD_RELOC_FRV_GOTOFF12,
  BFD_RELOC_FRV_GOTOFFHI,
  BFD_RELOC_FRV_GOTOFFLO,
  BFD_RELOC_FRV_GETTLSOFF,
  BFD_RELOC_FRV_TLSDESC_VALUE,
  BFD_RELOC_FRV_GOTTLSDESC12,
  BFD_RELOC_FRV_GOTTLSDESCHI,
  BFD_RELOC_FRV_GOTTLSDESCLO,
  BFD_RELOC_FRV_TLSMOFF12,
  BFD_RELOC_FRV_TLSMOFFHI,
  BFD_RELOC_FRV_TLSMOFFLO,
  BFD_RELOC_FRV_GOTTLSOFF12,
  BFD_RELOC_FRV_GOTTLSOFFHI,
  BFD_RELOC_FRV_GOTTLSOFFLO,
  BFD_RELOC_FRV_TLSOFF,
  BFD_RELOC_FRV_TLSDESC_RELAX,
  BFD_RELOC_FRV_GETTLSOFF_RELAX,
  BFD_RELOC_FRV_TLSOFF_RELAX,
  BFD_RELOC_FRV_TLSMOFF,


/* This is a 24bit GOT-relative reloc for the mn10300.  */
  BFD_RELOC_MN10300_GOTOFF24,

/* This is a 32bit GOT-relative reloc for the mn10300, offset by two bytes
in the instruction.  */
  BFD_RELOC_MN10300_GOT32,

/* This is a 24bit GOT-relative reloc for the mn10300, offset by two bytes
in the instruction.  */
  BFD_RELOC_MN10300_GOT24,

/* This is a 16bit GOT-relative reloc for the mn10300, offset by two bytes
in the instruction.  */
  BFD_RELOC_MN10300_GOT16,

/* Copy symbol at runtime.  */
  BFD_RELOC_MN10300_COPY,

/* Create GOT entry.  */
  BFD_RELOC_MN10300_GLOB_DAT,

/* Create PLT entry.  */
  BFD_RELOC_MN10300_JMP_SLOT,

/* Adjust by program base.  */
  BFD_RELOC_MN10300_RELATIVE,

/* Together with another reloc targeted at the same location,
allows for a value that is the difference of two symbols
in the same section.  */
  BFD_RELOC_MN10300_SYM_DIFF,

/* The addend of this reloc is an alignment power that must
be honoured at the offset's location, regardless of linker
relaxation.  */
  BFD_RELOC_MN10300_ALIGN,

/* Various TLS-related relocations.  */
  BFD_RELOC_MN10300_TLS_GD,
  BFD_RELOC_MN10300_TLS_LD,
  BFD_RELOC_MN10300_TLS_LDO,
  BFD_RELOC_MN10300_TLS_GOTIE,
  BFD_RELOC_MN10300_TLS_IE,
  BFD_RELOC_MN10300_TLS_LE,
  BFD_RELOC_MN10300_TLS_DTPMOD,
  BFD_RELOC_MN10300_TLS_DTPOFF,
  BFD_RELOC_MN10300_TLS_TPOFF,

/* This is a 32bit pcrel reloc for the mn10300, offset by two bytes in the
instruction.  */
  BFD_RELOC_MN10300_32_PCREL,

/* This is a 16bit pcrel reloc for the mn10300, offset by two bytes in the
instruction.  */
  BFD_RELOC_MN10300_16_PCREL,


/* i386/elf relocations  */
  BFD_RELOC_386_GOT32,
  BFD_RELOC_386_PLT32,
  BFD_RELOC_386_COPY,
  BFD_RELOC_386_GLOB_DAT,
  BFD_RELOC_386_JUMP_SLOT,
  BFD_RELOC_386_RELATIVE,
  BFD_RELOC_386_GOTOFF,
  BFD_RELOC_386_GOTPC,
  BFD_RELOC_386_TLS_TPOFF,
  BFD_RELOC_386_TLS_IE,
  BFD_RELOC_386_TLS_GOTIE,
  BFD_RELOC_386_TLS_LE,
  BFD_RELOC_386_TLS_GD,
  BFD_RELOC_386_TLS_LDM,
  BFD_RELOC_386_TLS_LDO_32,
  BFD_RELOC_386_TLS_IE_32,
  BFD_RELOC_386_TLS_LE_32,
  BFD_RELOC_386_TLS_DTPMOD32,
  BFD_RELOC_386_TLS_DTPOFF32,
  BFD_RELOC_386_TLS_TPOFF32,
  BFD_RELOC_386_TLS_GOTDESC,
  BFD_RELOC_386_TLS_DESC_CALL,
  BFD_RELOC_386_TLS_DESC,
  BFD_RELOC_386_IRELATIVE,
  BFD_RELOC_386_GOT32X,

/* x86-64/elf relocations  */
  BFD_RELOC_X86_64_GOT32,
  BFD_RELOC_X86_64_PLT32,
  BFD_RELOC_X86_64_COPY,
  BFD_RELOC_X86_64_GLOB_DAT,
  BFD_RELOC_X86_64_JUMP_SLOT,
  BFD_RELOC_X86_64_RELATIVE,
  BFD_RELOC_X86_64_GOTPCREL,
  BFD_RELOC_X86_64_32S,
  BFD_RELOC_X86_64_DTPMOD64,
  BFD_RELOC_X86_64_DTPOFF64,
  BFD_RELOC_X86_64_TPOFF64,
  BFD_RELOC_X86_64_TLSGD,
  BFD_RELOC_X86_64_TLSLD,
  BFD_RELOC_X86_64_DTPOFF32,
  BFD_RELOC_X86_64_GOTTPOFF,
  BFD_RELOC_X86_64_TPOFF32,
  BFD_RELOC_X86_64_GOTOFF64,
  BFD_RELOC_X86_64_GOTPC32,
  BFD_RELOC_X86_64_GOT64,
  BFD_RELOC_X86_64_GOTPCREL64,
  BFD_RELOC_X86_64_GOTPC64,
  BFD_RELOC_X86_64_GOTPLT64,
  BFD_RELOC_X86_64_PLTOFF64,
  BFD_RELOC_X86_64_GOTPC32_TLSDESC,
  BFD_RELOC_X86_64_TLSDESC_CALL,
  BFD_RELOC_X86_64_TLSDESC,
  BFD_RELOC_X86_64_IRELATIVE,
  BFD_RELOC_X86_64_PC32_BND,
  BFD_RELOC_X86_64_PLT32_BND,
  BFD_RELOC_X86_64_GOTPCRELX,
  BFD_RELOC_X86_64_REX_GOTPCRELX,

/* ns32k relocations  */
  BFD_RELOC_NS32K_IMM_8,
  BFD_RELOC_NS32K_IMM_16,
  BFD_RELOC_NS32K_IMM_32,
  BFD_RELOC_NS32K_IMM_8_PCREL,
  BFD_RELOC_NS32K_IMM_16_PCREL,
  BFD_RELOC_NS32K_IMM_32_PCREL,
  BFD_RELOC_NS32K_DISP_8,
  BFD_RELOC_NS32K_DISP_16,
  BFD_RELOC_NS32K_DISP_32,
  BFD_RELOC_NS32K_DISP_8_PCREL,
  BFD_RELOC_NS32K_DISP_16_PCREL,
  BFD_RELOC_NS32K_DISP_32_PCREL,

/* PDP11 relocations  */
  BFD_RELOC_PDP11_DISP_8_PCREL,
  BFD_RELOC_PDP11_DISP_6_PCREL,

/* Picojava relocs.  Not all of these appear in object files.  */
  BFD_RELOC_PJ_CODE_HI16,
  BFD_RELOC_PJ_CODE_LO16,
  BFD_RELOC_PJ_CODE_DIR16,
  BFD_RELOC_PJ_CODE_DIR32,
  BFD_RELOC_PJ_CODE_REL16,
  BFD_RELOC_PJ_CODE_REL32,

/* Power(rs6000) and PowerPC relocations.  */
  BFD_RELOC_PPC_B26,
  BFD_RELOC_PPC_BA26,
  BFD_RELOC_PPC_TOC16,
  BFD_RELOC_PPC_B16,
  BFD_RELOC_PPC_B16_BRTAKEN,
  BFD_RELOC_PPC_B16_BRNTAKEN,
  BFD_RELOC_PPC_BA16,
  BFD_RELOC_PPC_BA16_BRTAKEN,
  BFD_RELOC_PPC_BA16_BRNTAKEN,
  BFD_RELOC_PPC_COPY,
  BFD_RELOC_PPC_GLOB_DAT,
  BFD_RELOC_PPC_JMP_SLOT,
  BFD_RELOC_PPC_RELATIVE,
  BFD_RELOC_PPC_LOCAL24PC,
  BFD_RELOC_PPC_EMB_NADDR32,
  BFD_RELOC_PPC_EMB_NADDR16,
  BFD_RELOC_PPC_EMB_NADDR16_LO,
  BFD_RELOC_PPC_EMB_NADDR16_HI,
  BFD_RELOC_PPC_EMB_NADDR16_HA,
  BFD_RELOC_PPC_EMB_SDAI16,
  BFD_RELOC_PPC_EMB_SDA2I16,
  BFD_RELOC_PPC_EMB_SDA2REL,
  BFD_RELOC_PPC_EMB_SDA21,
  BFD_RELOC_PPC_EMB_MRKREF,
  BFD_RELOC_PPC_EMB_RELSEC16,
  BFD_RELOC_PPC_EMB_RELST_LO,
  BFD_RELOC_PPC_EMB_RELST_HI,
  BFD_RELOC_PPC_EMB_RELST_HA,
  BFD_RELOC_PPC_EMB_BIT_FLD,
  BFD_RELOC_PPC_EMB_RELSDA,
  BFD_RELOC_PPC_VLE_REL8,
  BFD_RELOC_PPC_VLE_REL15,
  BFD_RELOC_PPC_VLE_REL24,
  BFD_RELOC_PPC_VLE_LO16A,
  BFD_RELOC_PPC_VLE_LO16D,
  BFD_RELOC_PPC_VLE_HI16A,
  BFD_RELOC_PPC_VLE_HI16D,
  BFD_RELOC_PPC_VLE_HA16A,
  BFD_RELOC_PPC_VLE_HA16D,
  BFD_RELOC_PPC_VLE_SDA21,
  BFD_RELOC_PPC_VLE_SDA21_LO,
  BFD_RELOC_PPC_VLE_SDAREL_LO16A,
  BFD_RELOC_PPC_VLE_SDAREL_LO16D,
  BFD_RELOC_PPC_VLE_SDAREL_HI16A,
  BFD_RELOC_PPC_VLE_SDAREL_HI16D,
  BFD_RELOC_PPC_VLE_SDAREL_HA16A,
  BFD_RELOC_PPC_VLE_SDAREL_HA16D,
  BFD_RELOC_PPC_16DX_HA,
  BFD_RELOC_PPC_REL16DX_HA,
  BFD_RELOC_PPC64_HIGHER,
  BFD_RELOC_PPC64_HIGHER_S,
  BFD_RELOC_PPC64_HIGHEST,
  BFD_RELOC_PPC64_HIGHEST_S,
  BFD_RELOC_PPC64_TOC16_LO,
  BFD_RELOC_PPC64_TOC16_HI,
  BFD_RELOC_PPC64_TOC16_HA,
  BFD_RELOC_PPC64_TOC,
  BFD_RELOC_PPC64_PLTGOT16,
  BFD_RELOC_PPC64_PLTGOT16_LO,
  BFD_RELOC_PPC64_PLTGOT16_HI,
  BFD_RELOC_PPC64_PLTGOT16_HA,
  BFD_RELOC_PPC64_ADDR16_DS,
  BFD_RELOC_PPC64_ADDR16_LO_DS,
  BFD_RELOC_PPC64_GOT16_DS,
  BFD_RELOC_PPC64_GOT16_LO_DS,
  BFD_RELOC_PPC64_PLT16_LO_DS,
  BFD_RELOC_PPC64_SECTOFF_DS,
  BFD_RELOC_PPC64_SECTOFF_LO_DS,
  BFD_RELOC_PPC64_TOC16_DS,
  BFD_RELOC_PPC64_TOC16_LO_DS,
  BFD_RELOC_PPC64_PLTGOT16_DS,
  BFD_RELOC_PPC64_PLTGOT16_LO_DS,
  BFD_RELOC_PPC64_ADDR16_HIGH,
  BFD_RELOC_PPC64_ADDR16_HIGHA,
  BFD_RELOC_PPC64_REL16_HIGH,
  BFD_RELOC_PPC64_REL16_HIGHA,
  BFD_RELOC_PPC64_REL16_HIGHER,
  BFD_RELOC_PPC64_REL16_HIGHERA,
  BFD_RELOC_PPC64_REL16_HIGHEST,
  BFD_RELOC_PPC64_REL16_HIGHESTA,
  BFD_RELOC_PPC64_ADDR64_LOCAL,
  BFD_RELOC_PPC64_ENTRY,
  BFD_RELOC_PPC64_REL24_NOTOC,
  BFD_RELOC_PPC64_D34,
  BFD_RELOC_PPC64_D34_LO,
  BFD_RELOC_PPC64_D34_HI30,
  BFD_RELOC_PPC64_D34_HA30,
  BFD_RELOC_PPC64_PCREL34,
  BFD_RELOC_PPC64_GOT_PCREL34,
  BFD_RELOC_PPC64_PLT_PCREL34,
  BFD_RELOC_PPC64_ADDR16_HIGHER34,
  BFD_RELOC_PPC64_ADDR16_HIGHERA34,
  BFD_RELOC_PPC64_ADDR16_HIGHEST34,
  BFD_RELOC_PPC64_ADDR16_HIGHESTA34,
  BFD_RELOC_PPC64_REL16_HIGHER34,
  BFD_RELOC_PPC64_REL16_HIGHERA34,
  BFD_RELOC_PPC64_REL16_HIGHEST34,
  BFD_RELOC_PPC64_REL16_HIGHESTA34,
  BFD_RELOC_PPC64_D28,
  BFD_RELOC_PPC64_PCREL28,

/* PowerPC and PowerPC64 thread-local storage relocations.  */
  BFD_RELOC_PPC_TLS,
  BFD_RELOC_PPC_TLSGD,
  BFD_RELOC_PPC_TLSLD,
  BFD_RELOC_PPC_DTPMOD,
  BFD_RELOC_PPC_TPREL16,
  BFD_RELOC_PPC_TPREL16_LO,
  BFD_RELOC_PPC_TPREL16_HI,
  BFD_RELOC_PPC_TPREL16_HA,
  BFD_RELOC_PPC_TPREL,
  BFD_RELOC_PPC_DTPREL16,
  BFD_RELOC_PPC_DTPREL16_LO,
  BFD_RELOC_PPC_DTPREL16_HI,
  BFD_RELOC_PPC_DTPREL16_HA,
  BFD_RELOC_PPC_DTPREL,
  BFD_RELOC_PPC_GOT_TLSGD16,
  BFD_RELOC_PPC_GOT_TLSGD16_LO,
  BFD_RELOC_PPC_GOT_TLSGD16_HI,
  BFD_RELOC_PPC_GOT_TLSGD16_HA,
  BFD_RELOC_PPC_GOT_TLSLD16,
  BFD_RELOC_PPC_GOT_TLSLD16_LO,
  BFD_RELOC_PPC_GOT_TLSLD16_HI,
  BFD_RELOC_PPC_GOT_TLSLD16_HA,
  BFD_RELOC_PPC_GOT_TPREL16,
  BFD_RELOC_PPC_GOT_TPREL16_LO,
  BFD_RELOC_PPC_GOT_TPREL16_HI,
  BFD_RELOC_PPC_GOT_TPREL16_HA,
  BFD_RELOC_PPC_GOT_DTPREL16,
  BFD_RELOC_PPC_GOT_DTPREL16_LO,
  BFD_RELOC_PPC_GOT_DTPREL16_HI,
  BFD_RELOC_PPC_GOT_DTPREL16_HA,
  BFD_RELOC_PPC64_TPREL16_DS,
  BFD_RELOC_PPC64_TPREL16_LO_DS,
  BFD_RELOC_PPC64_TPREL16_HIGH,
  BFD_RELOC_PPC64_TPREL16_HIGHA,
  BFD_RELOC_PPC64_TPREL16_HIGHER,
  BFD_RELOC_PPC64_TPREL16_HIGHERA,
  BFD_RELOC_PPC64_TPREL16_HIGHEST,
  BFD_RELOC_PPC64_TPREL16_HIGHESTA,
  BFD_RELOC_PPC64_DTPREL16_DS,
  BFD_RELOC_PPC64_DTPREL16_LO_DS,
  BFD_RELOC_PPC64_DTPREL16_HIGH,
  BFD_RELOC_PPC64_DTPREL16_HIGHA,
  BFD_RELOC_PPC64_DTPREL16_HIGHER,
  BFD_RELOC_PPC64_DTPREL16_HIGHERA,
  BFD_RELOC_PPC64_DTPREL16_HIGHEST,
  BFD_RELOC_PPC64_DTPREL16_HIGHESTA,
  BFD_RELOC_PPC64_TPREL34,
  BFD_RELOC_PPC64_DTPREL34,
  BFD_RELOC_PPC64_GOT_TLSGD_PCREL34,
  BFD_RELOC_PPC64_GOT_TLSLD_PCREL34,
  BFD_RELOC_PPC64_GOT_TPREL_PCREL34,
  BFD_RELOC_PPC64_GOT_DTPREL_PCREL34,
  BFD_RELOC_PPC64_TLS_PCREL,

/* IBM 370/390 relocations  */
  BFD_RELOC_I370_D12,

/* The type of reloc used to build a constructor table - at the moment
probably a 32 bit wide absolute relocation, but the target can choose.
It generally does map to one of the other relocation types.  */
  BFD_RELOC_CTOR,

/* ARM 26 bit pc-relative branch.  The lowest two bits must be zero and are
not stored in the instruction.  */
  BFD_RELOC_ARM_PCREL_BRANCH,

/* ARM 26 bit pc-relative branch.  The lowest bit must be zero and is
not stored in the instruction.  The 2nd lowest bit comes from a 1 bit
field in the instruction.  */
  BFD_RELOC_ARM_PCREL_BLX,

/* Thumb 22 bit pc-relative branch.  The lowest bit must be zero and is
not stored in the instruction.  The 2nd lowest bit comes from a 1 bit
field in the instruction.  */
  BFD_RELOC_THUMB_PCREL_BLX,

/* ARM 26-bit pc-relative branch for an unconditional BL or BLX instruction.  */
  BFD_RELOC_ARM_PCREL_CALL,

/* ARM 26-bit pc-relative branch for B or conditional BL instruction.  */
  BFD_RELOC_ARM_PCREL_JUMP,

/* ARM 5-bit pc-relative branch for Branch Future instructions.  */
  BFD_RELOC_THUMB_PCREL_BRANCH5,

/* ARM 6-bit pc-relative branch for BFCSEL instruction.  */
  BFD_RELOC_THUMB_PCREL_BFCSEL,

/* ARM 17-bit pc-relative branch for Branch Future instructions.  */
  BFD_RELOC_ARM_THUMB_BF17,

/* ARM 13-bit pc-relative branch for BFCSEL instruction.  */
  BFD_RELOC_ARM_THUMB_BF13,

/* ARM 19-bit pc-relative branch for Branch Future Link instruction.  */
  BFD_RELOC_ARM_THUMB_BF19,

/* ARM 12-bit pc-relative branch for Low Overhead Loop instructions.  */
  BFD_RELOC_ARM_THUMB_LOOP12,

/* Thumb 7-, 9-, 12-, 20-, 23-, and 25-bit pc-relative branches.
The lowest bit must be zero and is not stored in the instruction.
Note that the corresponding ELF R_ARM_THM_JUMPnn constant has an
"nn" one smaller in all cases.  Note further that BRANCH23
corresponds to R_ARM_THM_CALL.  */
  BFD_RELOC_THUMB_PCREL_BRANCH7,
  BFD_RELOC_THUMB_PCREL_BRANCH9,
  BFD_RELOC_THUMB_PCREL_BRANCH12,
  BFD_RELOC_THUMB_PCREL_BRANCH20,
  BFD_RELOC_THUMB_PCREL_BRANCH23,
  BFD_RELOC_THUMB_PCREL_BRANCH25,

/* 12-bit immediate offset, used in ARM-format ldr and str instructions.  */
  BFD_RELOC_ARM_OFFSET_IMM,

/* 5-bit immediate offset, used in Thumb-format ldr and str instructions.  */
  BFD_RELOC_ARM_THUMB_OFFSET,

/* Pc-relative or absolute relocation depending on target.  Used for
entries in .init_array sections.  */
  BFD_RELOC_ARM_TARGET1,

/* Read-only segment base relative address.  */
  BFD_RELOC_ARM_ROSEGREL32,

/* Data segment base relative address.  */
  BFD_RELOC_ARM_SBREL32,

/* This reloc is used for references to RTTI data from exception handling
tables.  The actual definition depends on the target.  It may be a
pc-relative or some form of GOT-indirect relocation.  */
  BFD_RELOC_ARM_TARGET2,

/* 31-bit PC relative address.  */
  BFD_RELOC_ARM_PREL31,

/* Low and High halfword relocations for MOVW and MOVT instructions.  */
  BFD_RELOC_ARM_MOVW,
  BFD_RELOC_ARM_MOVT,
  BFD_RELOC_ARM_MOVW_PCREL,
  BFD_RELOC_ARM_MOVT_PCREL,
  BFD_RELOC_ARM_THUMB_MOVW,
  BFD_RELOC_ARM_THUMB_MOVT,
  BFD_RELOC_ARM_THUMB_MOVW_PCREL,
  BFD_RELOC_ARM_THUMB_MOVT_PCREL,

/* ARM FDPIC specific relocations.  */
  BFD_RELOC_ARM_GOTFUNCDESC,
  BFD_RELOC_ARM_GOTOFFFUNCDESC,
  BFD_RELOC_ARM_FUNCDESC,
  BFD_RELOC_ARM_FUNCDESC_VALUE,
  BFD_RELOC_ARM_TLS_GD32_FDPIC,
  BFD_RELOC_ARM_TLS_LDM32_FDPIC,
  BFD_RELOC_ARM_TLS_IE32_FDPIC,

/* Relocations for setting up GOTs and PLTs for shared libraries.  */
  BFD_RELOC_ARM_JUMP_SLOT,
  BFD_RELOC_ARM_GLOB_DAT,
  BFD_RELOC_ARM_GOT32,
  BFD_RELOC_ARM_PLT32,
  BFD_RELOC_ARM_RELATIVE,
  BFD_RELOC_ARM_GOTOFF,
  BFD_RELOC_ARM_GOTPC,
  BFD_RELOC_ARM_GOT_PREL,

/* ARM thread-local storage relocations.  */
  BFD_RELOC_ARM_TLS_GD32,
  BFD_RELOC_ARM_TLS_LDO32,
  BFD_RELOC_ARM_TLS_LDM32,
  BFD_RELOC_ARM_TLS_DTPOFF32,
  BFD_RELOC_ARM_TLS_DTPMOD32,
  BFD_RELOC_ARM_TLS_TPOFF32,
  BFD_RELOC_ARM_TLS_IE32,
  BFD_RELOC_ARM_TLS_LE32,
  BFD_RELOC_ARM_TLS_GOTDESC,
  BFD_RELOC_ARM_TLS_CALL,
  BFD_RELOC_ARM_THM_TLS_CALL,
  BFD_RELOC_ARM_TLS_DESCSEQ,
  BFD_RELOC_ARM_THM_TLS_DESCSEQ,
  BFD_RELOC_ARM_TLS_DESC,

/* ARM group relocations.  */
  BFD_RELOC_ARM_ALU_PC_G0_NC,
  BFD_RELOC_ARM_ALU_PC_G0,
  BFD_RELOC_ARM_ALU_PC_G1_NC,
  BFD_RELOC_ARM_ALU_PC_G1,
  BFD_RELOC_ARM_ALU_PC_G2,
  BFD_RELOC_ARM_LDR_PC_G0,
  BFD_RELOC_ARM_LDR_PC_G1,
  BFD_RELOC_ARM_LDR_PC_G2,
  BFD_RELOC_ARM_LDRS_PC_G0,
  BFD_RELOC_ARM_LDRS_PC_G1,
  BFD_RELOC_ARM_LDRS_PC_G2,
  BFD_RELOC_ARM_LDC_PC_G0,
  BFD_RELOC_ARM_LDC_PC_G1,
  BFD_RELOC_ARM_LDC_PC_G2,
  BFD_RELOC_ARM_ALU_SB_G0_NC,
  BFD_RELOC_ARM_ALU_SB_G0,
  BFD_RELOC_ARM_ALU_SB_G1_NC,
  BFD_RELOC_ARM_ALU_SB_G1,
  BFD_RELOC_ARM_ALU_SB_G2,
  BFD_RELOC_ARM_LDR_SB_G0,
  BFD_RELOC_ARM_LDR_SB_G1,
  BFD_RELOC_ARM_LDR_SB_G2,
  BFD_RELOC_ARM_LDRS_SB_G0,
  BFD_RELOC_ARM_LDRS_SB_G1,
  BFD_RELOC_ARM_LDRS_SB_G2,
  BFD_RELOC_ARM_LDC_SB_G0,
  BFD_RELOC_ARM_LDC_SB_G1,
  BFD_RELOC_ARM_LDC_SB_G2,

/* Annotation of BX instructions.  */
  BFD_RELOC_ARM_V4BX,

/* ARM support for STT_GNU_IFUNC.  */
  BFD_RELOC_ARM_IRELATIVE,

/* Thumb1 relocations to support execute-only code.  */
  BFD_RELOC_ARM_THUMB_ALU_ABS_G0_NC,
  BFD_RELOC_ARM_THUMB_ALU_ABS_G1_NC,
  BFD_RELOC_ARM_THUMB_ALU_ABS_G2_NC,
  BFD_RELOC_ARM_THUMB_ALU_ABS_G3_NC,

/* These relocs are only used within the ARM assembler.  They are not
(at present) written to any object files.  */
  BFD_RELOC_ARM_IMMEDIATE,
  BFD_RELOC_ARM_ADRL_IMMEDIATE,
  BFD_RELOC_ARM_T32_IMMEDIATE,
  BFD_RELOC_ARM_T32_ADD_IMM,
  BFD_RELOC_ARM_T32_IMM12,
  BFD_RELOC_ARM_T32_ADD_PC12,
  BFD_RELOC_ARM_SHIFT_IMM,
  BFD_RELOC_ARM_SMC,
  BFD_RELOC_ARM_HVC,
  BFD_RELOC_ARM_SWI,
  BFD_RELOC_ARM_MULTI,
  BFD_RELOC_ARM_CP_OFF_IMM,
  BFD_RELOC_ARM_CP_OFF_IMM_S2,
  BFD_RELOC_ARM_T32_CP_OFF_IMM,
  BFD_RELOC_ARM_T32_CP_OFF_IMM_S2,
  BFD_RELOC_ARM_T32_VLDR_VSTR_OFF_IMM,
  BFD_RELOC_ARM_ADR_IMM,
  BFD_RELOC_ARM_LDR_IMM,
  BFD_RELOC_ARM_LITERAL,
  BFD_RELOC_ARM_IN_POOL,
  BFD_RELOC_ARM_OFFSET_IMM8,
  BFD_RELOC_ARM_T32_OFFSET_U8,
  BFD_RELOC_ARM_T32_OFFSET_IMM,
  BFD_RELOC_ARM_HWLITERAL,
  BFD_RELOC_ARM_THUMB_ADD,
  BFD_RELOC_ARM_THUMB_IMM,
  BFD_RELOC_ARM_THUMB_SHIFT,

/* Renesas / SuperH SH relocs.  Not all of these appear in object files.  */
  BFD_RELOC_SH_PCDISP8BY2,
  BFD_RELOC_SH_PCDISP12BY2,
  BFD_RELOC_SH_IMM3,
  BFD_RELOC_SH_IMM3U,
  BFD_RELOC_SH_DISP12,
  BFD_RELOC_SH_DISP12BY2,
  BFD_RELOC_SH_DISP12BY4,
  BFD_RELOC_SH_DISP12BY8,
  BFD_RELOC_SH_DISP20,
  BFD_RELOC_SH_DISP20BY8,
  BFD_RELOC_SH_IMM4,
  BFD_RELOC_SH_IMM4BY2,
  BFD_RELOC_SH_IMM4BY4,
  BFD_RELOC_SH_IMM8,
  BFD_RELOC_SH_IMM8BY2,
  BFD_RELOC_SH_IMM8BY4,
  BFD_RELOC_SH_PCRELIMM8BY2,
  BFD_RELOC_SH_PCRELIMM8BY4,
  BFD_RELOC_SH_SWITCH16,
  BFD_RELOC_SH_SWITCH32,
  BFD_RELOC_SH_USES,
  BFD_RELOC_SH_COUNT,
  BFD_RELOC_SH_ALIGN,
  BFD_RELOC_SH_CODE,
  BFD_RELOC_SH_DATA,
  BFD_RELOC_SH_LABEL,
  BFD_RELOC_SH_LOOP_START,
  BFD_RELOC_SH_LOOP_END,
  BFD_RELOC_SH_COPY,
  BFD_RELOC_SH_GLOB_DAT,
  BFD_RELOC_SH_JMP_SLOT,
  BFD_RELOC_SH_RELATIVE,
  BFD_RELOC_SH_GOTPC,
  BFD_RELOC_SH_GOT_LOW16,
  BFD_RELOC_SH_GOT_MEDLOW16,
  BFD_RELOC_SH_GOT_MEDHI16,
  BFD_RELOC_SH_GOT_HI16,
  BFD_RELOC_SH_GOTPLT_LOW16,
  BFD_RELOC_SH_GOTPLT_MEDLOW16,
  BFD_RELOC_SH_GOTPLT_MEDHI16,
  BFD_RELOC_SH_GOTPLT_HI16,
  BFD_RELOC_SH_PLT_LOW16,
  BFD_RELOC_SH_PLT_MEDLOW16,
  BFD_RELOC_SH_PLT_MEDHI16,
  BFD_RELOC_SH_PLT_HI16,
  BFD_RELOC_SH_GOTOFF_LOW16,
  BFD_RELOC_SH_GOTOFF_MEDLOW16,
  BFD_RELOC_SH_GOTOFF_MEDHI16,
  BFD_RELOC_SH_GOTOFF_HI16,
  BFD_RELOC_SH_GOTPC_LOW16,
  BFD_RELOC_SH_GOTPC_MEDLOW16,
  BFD_RELOC_SH_GOTPC_MEDHI16,
  BFD_RELOC_SH_GOTPC_HI16,
  BFD_RELOC_SH_COPY64,
  BFD_RELOC_SH_GLOB_DAT64,
  BFD_RELOC_SH_JMP_SLOT64,
  BFD_RELOC_SH_RELATIVE64,
  BFD_RELOC_SH_GOT10BY4,
  BFD_RELOC_SH_GOT10BY8,
  BFD_RELOC_SH_GOTPLT10BY4,
  BFD_RELOC_SH_GOTPLT10BY8,
  BFD_RELOC_SH_GOTPLT32,
  BFD_RELOC_SH_SHMEDIA_CODE,
  BFD_RELOC_SH_IMMU5,
  BFD_RELOC_SH_IMMS6,
  BFD_RELOC_SH_IMMS6BY32,
  BFD_RELOC_SH_IMMU6,
  BFD_RELOC_SH_IMMS10,
  BFD_RELOC_SH_IMMS10BY2,
  BFD_RELOC_SH_IMMS10BY4,
  BFD_RELOC_SH_IMMS10BY8,
  BFD_RELOC_SH_IMMS16,
  BFD_RELOC_SH_IMMU16,
  BFD_RELOC_SH_IMM_LOW16,
  BFD_RELOC_SH_IMM_LOW16_PCREL,
  BFD_RELOC_SH_IMM_MEDLOW16,
  BFD_RELOC_SH_IMM_MEDLOW16_PCREL,
  BFD_RELOC_SH_IMM_MEDHI16,
  BFD_RELOC_SH_IMM_MEDHI16_PCREL,
  BFD_RELOC_SH_IMM_HI16,
  BFD_RELOC_SH_IMM_HI16_PCREL,
  BFD_RELOC_SH_PT_16,
  BFD_RELOC_SH_TLS_GD_32,
  BFD_RELOC_SH_TLS_LD_32,
  BFD_RELOC_SH_TLS_LDO_32,
  BFD_RELOC_SH_TLS_IE_32,
  BFD_RELOC_SH_TLS_LE_32,
  BFD_RELOC_SH_TLS_DTPMOD32,
  BFD_RELOC_SH_TLS_DTPOFF32,
  BFD_RELOC_SH_TLS_TPOFF32,
  BFD_RELOC_SH_GOT20,
  BFD_RELOC_SH_GOTOFF20,
  BFD_RELOC_SH_GOTFUNCDESC,
  BFD_RELOC_SH_GOTFUNCDESC20,
  BFD_RELOC_SH_GOTOFFFUNCDESC,
  BFD_RELOC_SH_GOTOFFFUNCDESC20,
  BFD_RELOC_SH_FUNCDESC,

/* ARC relocs.  */
  BFD_RELOC_ARC_NONE,
  BFD_RELOC_ARC_8,
  BFD_RELOC_ARC_16,
  BFD_RELOC_ARC_24,
  BFD_RELOC_ARC_32,
  BFD_RELOC_ARC_N8,
  BFD_RELOC_ARC_N16,
  BFD_RELOC_ARC_N24,
  BFD_RELOC_ARC_N32,
  BFD_RELOC_ARC_SDA,
  BFD_RELOC_ARC_SECTOFF,
  BFD_RELOC_ARC_S21H_PCREL,
  BFD_RELOC_ARC_S21W_PCREL,
  BFD_RELOC_ARC_S25H_PCREL,
  BFD_RELOC_ARC_S25W_PCREL,
  BFD_RELOC_ARC_SDA32,
  BFD_RELOC_ARC_SDA_LDST,
  BFD_RELOC_ARC_SDA_LDST1,
  BFD_RELOC_ARC_SDA_LDST2,
  BFD_RELOC_ARC_SDA16_LD,
  BFD_RELOC_ARC_SDA16_LD1,
  BFD_RELOC_ARC_SDA16_LD2,
  BFD_RELOC_ARC_S13_PCREL,
  BFD_RELOC_ARC_W,
  BFD_RELOC_ARC_32_ME,
  BFD_RELOC_ARC_32_ME_S,
  BFD_RELOC_ARC_N32_ME,
  BFD_RELOC_ARC_SECTOFF_ME,
  BFD_RELOC_ARC_SDA32_ME,
  BFD_RELOC_ARC_W_ME,
  BFD_RELOC_AC_SECTOFF_U8,
  BFD_RELOC_AC_SECTOFF_U8_1,
  BFD_RELOC_AC_SECTOFF_U8_2,
  BFD_RELOC_AC_SECTOFF_S9,
  BFD_RELOC_AC_SECTOFF_S9_1,
  BFD_RELOC_AC_SECTOFF_S9_2,
  BFD_RELOC_ARC_SECTOFF_ME_1,
  BFD_RELOC_ARC_SECTOFF_ME_2,
  BFD_RELOC_ARC_SECTOFF_1,
  BFD_RELOC_ARC_SECTOFF_2,
  BFD_RELOC_ARC_SDA_12,
  BFD_RELOC_ARC_SDA16_ST2,
  BFD_RELOC_ARC_32_PCREL,
  BFD_RELOC_ARC_PC32,
  BFD_RELOC_ARC_GOT32,
  BFD_RELOC_ARC_GOTPC32,
  BFD_RELOC_ARC_PLT32,
  BFD_RELOC_ARC_COPY,
  BFD_RELOC_ARC_GLOB_DAT,
  BFD_RELOC_ARC_JMP_SLOT,
  BFD_RELOC_ARC_RELATIVE,
  BFD_RELOC_ARC_GOTOFF,
  BFD_RELOC_ARC_GOTPC,
  BFD_RELOC_ARC_S21W_PCREL_PLT,
  BFD_RELOC_ARC_S25H_PCREL_PLT,
  BFD_RELOC_ARC_TLS_DTPMOD,
  BFD_RELOC_ARC_TLS_TPOFF,
  BFD_RELOC_ARC_TLS_GD_GOT,
  BFD_RELOC_ARC_TLS_GD_LD,
  BFD_RELOC_ARC_TLS_GD_CALL,
  BFD_RELOC_ARC_TLS_IE_GOT,
  BFD_RELOC_ARC_TLS_DTPOFF,
  BFD_RELOC_ARC_TLS_DTPOFF_S9,
  BFD_RELOC_ARC_TLS_LE_S9,
  BFD_RELOC_ARC_TLS_LE_32,
  BFD_RELOC_ARC_S25W_PCREL_PLT,
  BFD_RELOC_ARC_S21H_PCREL_PLT,
  BFD_RELOC_ARC_NPS_CMEM16,
  BFD_RELOC_ARC_JLI_SECTOFF,

/* ADI Blackfin 16 bit immediate absolute reloc.  */
  BFD_RELOC_BFIN_16_IMM,

/* ADI Blackfin 16 bit immediate absolute reloc higher 16 bits.  */
  BFD_RELOC_BFIN_16_HIGH,

/* ADI Blackfin 'a' part of LSETUP.  */
  BFD_RELOC_BFIN_4_PCREL,

/* ADI Blackfin.  */
  BFD_RELOC_BFIN_5_PCREL,

/* ADI Blackfin 16 bit immediate absolute reloc lower 16 bits.  */
  BFD_RELOC_BFIN_16_LOW,

/* ADI Blackfin.  */
  BFD_RELOC_BFIN_10_PCREL,

/* ADI Blackfin 'b' part of LSETUP.  */
  BFD_RELOC_BFIN_11_PCREL,

/* ADI Blackfin.  */
  BFD_RELOC_BFIN_12_PCREL_JUMP,

/* ADI Blackfin Short jump, pcrel.  */
  BFD_RELOC_BFIN_12_PCREL_JUMP_S,

/* ADI Blackfin Call.x not implemented.  */
  BFD_RELOC_BFIN_24_PCREL_CALL_X,

/* ADI Blackfin Long Jump pcrel.  */
  BFD_RELOC_BFIN_24_PCREL_JUMP_L,

/* ADI Blackfin FD-PIC relocations.  */
  BFD_RELOC_BFIN_GOT17M4,
  BFD_RELOC_BFIN_GOTHI,
  BFD_RELOC_BFIN_GOTLO,
  BFD_RELOC_BFIN_FUNCDESC,
  BFD_RELOC_BFIN_FUNCDESC_GOT17M4,
  BFD_RELOC_BFIN_FUNCDESC_GOTHI,
  BFD_RELOC_BFIN_FUNCDESC_GOTLO,
  BFD_RELOC_BFIN_FUNCDESC_VALUE,
  BFD_RELOC_BFIN_FUNCDESC_GOTOFF17M4,
  BFD_RELOC_BFIN_FUNCDESC_GOTOFFHI,
  BFD_RELOC_BFIN_FUNCDESC_GOTOFFLO,
  BFD_RELOC_BFIN_GOTOFF17M4,
  BFD_RELOC_BFIN_GOTOFFHI,
  BFD_RELOC_BFIN_GOTOFFLO,

/* ADI Blackfin GOT relocation.  */
  BFD_RELOC_BFIN_GOT,

/* ADI Blackfin PLTPC relocation.  */
  BFD_RELOC_BFIN_PLTPC,

/* ADI Blackfin arithmetic relocation.  */
  BFD_ARELOC_BFIN_PUSH,

/* ADI Blackfin arithmetic relocation.  */
  BFD_ARELOC_BFIN_CONST,

/* ADI Blackfin arithmetic relocation.  */
  BFD_ARELOC_BFIN_ADD,

/* ADI Blackfin arithmetic relocation.  */
  BFD_ARELOC_BFIN_SUB,

/* ADI Blackfin arithmetic relocation.  */
  BFD_ARELOC_BFIN_MULT,

/* ADI Blackfin arithmetic relocation.  */
  BFD_ARELOC_BFIN_DIV,

/* ADI Blackfin arithmetic relocation.  */
  BFD_ARELOC_BFIN_MOD,

/* ADI Blackfin arithmetic relocation.  */
  BFD_ARELOC_BFIN_LSHIFT,

/* ADI Blackfin arithmetic relocation.  */
  BFD_ARELOC_BFIN_RSHIFT,

/* ADI Blackfin arithmetic relocation.  */
  BFD_ARELOC_BFIN_AND,

/* ADI Blackfin arithmetic relocation.  */
  BFD_ARELOC_BFIN_OR,

/* ADI Blackfin arithmetic relocation.  */
  BFD_ARELOC_BFIN_XOR,

/* ADI Blackfin arithmetic relocation.  */
  BFD_ARELOC_BFIN_LAND,

/* ADI Blackfin arithmetic relocation.  */
  BFD_ARELOC_BFIN_LOR,

/* ADI Blackfin arithmetic relocation.  */
  BFD_ARELOC_BFIN_LEN,

/* ADI Blackfin arithmetic relocation.  */
  BFD_ARELOC_BFIN_NEG,

/* ADI Blackfin arithmetic relocation.  */
  BFD_ARELOC_BFIN_COMP,

/* ADI Blackfin arithmetic relocation.  */
  BFD_ARELOC_BFIN_PAGE,

/* ADI Blackfin arithmetic relocation.  */
  BFD_ARELOC_BFIN_HWPAGE,

/* ADI Blackfin arithmetic relocation.  */
  BFD_ARELOC_BFIN_ADDR,

/* Mitsubishi D10V relocs.
This is a 10-bit reloc with the right 2 bits
assumed to be 0.  */
  BFD_RELOC_D10V_10_PCREL_R,

/* Mitsubishi D10V relocs.
This is a 10-bit reloc with the right 2 bits
assumed to be 0.  This is the same as the previous reloc
except it is in the left container, i.e.,
shifted left 15 bits.  */
  BFD_RELOC_D10V_10_PCREL_L,

/* This is an 18-bit reloc with the right 2 bits
assumed to be 0.  */
  BFD_RELOC_D10V_18,

/* This is an 18-bit reloc with the right 2 bits
assumed to be 0.  */
  BFD_RELOC_D10V_18_PCREL,

/* Mitsubishi D30V relocs.
This is a 6-bit absolute reloc.  */
  BFD_RELOC_D30V_6,

/* This is a 6-bit pc-relative reloc with
the right 3 bits assumed to be 0.  */
  BFD_RELOC_D30V_9_PCREL,

/* This is a 6-bit pc-relative reloc with
the right 3 bits assumed to be 0. Same
as the previous reloc but on the right side
of the container.  */
  BFD_RELOC_D30V_9_PCREL_R,

/* This is a 12-bit absolute reloc with the
right 3 bitsassumed to be 0.  */
  BFD_RELOC_D30V_15,

/* This is a 12-bit pc-relative reloc with
the right 3 bits assumed to be 0.  */
  BFD_RELOC_D30V_15_PCREL,

/* This is a 12-bit pc-relative reloc with
the right 3 bits assumed to be 0. Same
as the previous reloc but on the right side
of the container.  */
  BFD_RELOC_D30V_15_PCREL_R,

/* This is an 18-bit absolute reloc with
the right 3 bits assumed to be 0.  */
  BFD_RELOC_D30V_21,

/* This is an 18-bit pc-relative reloc with
the right 3 bits assumed to be 0.  */
  BFD_RELOC_D30V_21_PCREL,

/* This is an 18-bit pc-relative reloc with
the right 3 bits assumed to be 0. Same
as the previous reloc but on the right side
of the container.  */
  BFD_RELOC_D30V_21_PCREL_R,

/* This is a 32-bit absolute reloc.  */
  BFD_RELOC_D30V_32,

/* This is a 32-bit pc-relative reloc.  */
  BFD_RELOC_D30V_32_PCREL,

/* DLX relocs  */
  BFD_RELOC_DLX_HI16_S,

/* DLX relocs  */
  BFD_RELOC_DLX_LO16,

/* DLX relocs  */
  BFD_RELOC_DLX_JMP26,

/* Renesas M16C/M32C Relocations.  */
  BFD_RELOC_M32C_HI8,
  BFD_RELOC_M32C_RL_JUMP,
  BFD_RELOC_M32C_RL_1ADDR,
  BFD_RELOC_M32C_RL_2ADDR,

/* Renesas M32R (formerly Mitsubishi M32R) relocs.
This is a 24 bit absolute address.  */
  BFD_RELOC_M32R_24,

/* This is a 10-bit pc-relative reloc with the right 2 bits assumed to be 0.  */
  BFD_RELOC_M32R_10_PCREL,

/* This is an 18-bit reloc with the right 2 bits assumed to be 0.  */
  BFD_RELOC_M32R_18_PCREL,

/* This is a 26-bit reloc with the right 2 bits assumed to be 0.  */
  BFD_RELOC_M32R_26_PCREL,

/* This is a 16-bit reloc containing the high 16 bits of an address
used when the lower 16 bits are treated as unsigned.  */
  BFD_RELOC_M32R_HI16_ULO,

/* This is a 16-bit reloc containing the high 16 bits of an address
used when the lower 16 bits are treated as signed.  */
  BFD_RELOC_M32R_HI16_SLO,

/* This is a 16-bit reloc containing the lower 16 bits of an address.  */
  BFD_RELOC_M32R_LO16,

/* This is a 16-bit reloc containing the small data area offset for use in
add3, load, and store instructions.  */
  BFD_RELOC_M32R_SDA16,

/* For PIC.  */
  BFD_RELOC_M32R_GOT24,
  BFD_RELOC_M32R_26_PLTREL,
  BFD_RELOC_M32R_COPY,
  BFD_RELOC_M32R_GLOB_DAT,
  BFD_RELOC_M32R_JMP_SLOT,
  BFD_RELOC_M32R_RELATIVE,
  BFD_RELOC_M32R_GOTOFF,
  BFD_RELOC_M32R_GOTOFF_HI_ULO,
  BFD_RELOC_M32R_GOTOFF_HI_SLO,
  BFD_RELOC_M32R_GOTOFF_LO,
  BFD_RELOC_M32R_GOTPC24,
  BFD_RELOC_M32R_GOT16_HI_ULO,
  BFD_RELOC_M32R_GOT16_HI_SLO,
  BFD_RELOC_M32R_GOT16_LO,
  BFD_RELOC_M32R_GOTPC_HI_ULO,
  BFD_RELOC_M32R_GOTPC_HI_SLO,
  BFD_RELOC_M32R_GOTPC_LO,

/* NDS32 relocs.
This is a 20 bit absolute address.  */
  BFD_RELOC_NDS32_20,

/* This is a 9-bit pc-relative reloc with the right 1 bit assumed to be 0.  */
  BFD_RELOC_NDS32_9_PCREL,

/* This is a 9-bit pc-relative reloc with the right 1 bit assumed to be 0.  */
  BFD_RELOC_NDS32_WORD_9_PCREL,

/* This is an 15-bit reloc with the right 1 bit assumed to be 0.  */
  BFD_RELOC_NDS32_15_PCREL,

/* This is an 17-bit reloc with the right 1 bit assumed to be 0.  */
  BFD_RELOC_NDS32_17_PCREL,

/* This is a 25-bit reloc with the right 1 bit assumed to be 0.  */
  BFD_RELOC_NDS32_25_PCREL,

/* This is a 20-bit reloc containing the high 20 bits of an address
used with the lower 12 bits  */
  BFD_RELOC_NDS32_HI20,

/* This is a 12-bit reloc containing the lower 12 bits of an address
then shift right by 3. This is used with ldi,sdi...  */
  BFD_RELOC_NDS32_LO12S3,

/* This is a 12-bit reloc containing the lower 12 bits of an address
then shift left by 2. This is used with lwi,swi...  */
  BFD_RELOC_NDS32_LO12S2,

/* This is a 12-bit reloc containing the lower 12 bits of an address
then shift left by 1. This is used with lhi,shi...  */
  BFD_RELOC_NDS32_LO12S1,

/* This is a 12-bit reloc containing the lower 12 bits of an address
then shift left by 0. This is used with lbisbi...  */
  BFD_RELOC_NDS32_LO12S0,

/* This is a 12-bit reloc containing the lower 12 bits of an address
then shift left by 0. This is only used with branch relaxations  */
  BFD_RELOC_NDS32_LO12S0_ORI,

/* This is a 15-bit reloc containing the small data area 18-bit signed offset
and shift left by 3 for use in ldi, sdi...  */
  BFD_RELOC_NDS32_SDA15S3,

/* This is a 15-bit reloc containing the small data area 17-bit signed offset
and shift left by 2 for use in lwi, swi...  */
  BFD_RELOC_NDS32_SDA15S2,

/* This is a 15-bit reloc containing the small data area 16-bit signed offset
and shift left by 1 for use in lhi, shi...  */
  BFD_RELOC_NDS32_SDA15S1,

/* This is a 15-bit reloc containing the small data area 15-bit signed offset
and shift left by 0 for use in lbi, sbi...  */
  BFD_RELOC_NDS32_SDA15S0,

/* This is a 16-bit reloc containing the small data area 16-bit signed offset
and shift left by 3  */
  BFD_RELOC_NDS32_SDA16S3,

/* This is a 17-bit reloc containing the small data area 17-bit signed offset
and shift left by 2 for use in lwi.gp, swi.gp...  */
  BFD_RELOC_NDS32_SDA17S2,

/* This is a 18-bit reloc containing the small data area 18-bit signed offset
and shift left by 1 for use in lhi.gp, shi.gp...  */
  BFD_RELOC_NDS32_SDA18S1,

/* This is a 19-bit reloc containing the small data area 19-bit signed offset
and shift left by 0 for use in lbi.gp, sbi.gp...  */
  BFD_RELOC_NDS32_SDA19S0,

/* for PIC  */
  BFD_RELOC_NDS32_GOT20,
  BFD_RELOC_NDS32_9_PLTREL,
  BFD_RELOC_NDS32_25_PLTREL,
  BFD_RELOC_NDS32_COPY,
  BFD_RELOC_NDS32_GLOB_DAT,
  BFD_RELOC_NDS32_JMP_SLOT,
  BFD_RELOC_NDS32_RELATIVE,
  BFD_RELOC_NDS32_GOTOFF,
  BFD_RELOC_NDS32_GOTOFF_HI20,
  BFD_RELOC_NDS32_GOTOFF_LO12,
  BFD_RELOC_NDS32_GOTPC20,
  BFD_RELOC_NDS32_GOT_HI20,
  BFD_RELOC_NDS32_GOT_LO12,
  BFD_RELOC_NDS32_GOTPC_HI20,
  BFD_RELOC_NDS32_GOTPC_LO12,

/* for relax  */
  BFD_RELOC_NDS32_INSN16,
  BFD_RELOC_NDS32_LABEL,
  BFD_RELOC_NDS32_LONGCALL1,
  BFD_RELOC_NDS32_LONGCALL2,
  BFD_RELOC_NDS32_LONGCALL3,
  BFD_RELOC_NDS32_LONGJUMP1,
  BFD_RELOC_NDS32_LONGJUMP2,
  BFD_RELOC_NDS32_LONGJUMP3,
  BFD_RELOC_NDS32_LOADSTORE,
  BFD_RELOC_NDS32_9_FIXED,
  BFD_RELOC_NDS32_15_FIXED,
  BFD_RELOC_NDS32_17_FIXED,
  BFD_RELOC_NDS32_25_FIXED,
  BFD_RELOC_NDS32_LONGCALL4,
  BFD_RELOC_NDS32_LONGCALL5,
  BFD_RELOC_NDS32_LONGCALL6,
  BFD_RELOC_NDS32_LONGJUMP4,
  BFD_RELOC_NDS32_LONGJUMP5,
  BFD_RELOC_NDS32_LONGJUMP6,
  BFD_RELOC_NDS32_LONGJUMP7,

/* for PIC  */
  BFD_RELOC_NDS32_PLTREL_HI20,
  BFD_RELOC_NDS32_PLTREL_LO12,
  BFD_RELOC_NDS32_PLT_GOTREL_HI20,
  BFD_RELOC_NDS32_PLT_GOTREL_LO12,

/* for floating point  */
  BFD_RELOC_NDS32_SDA12S2_DP,
  BFD_RELOC_NDS32_SDA12S2_SP,
  BFD_RELOC_NDS32_LO12S2_DP,
  BFD_RELOC_NDS32_LO12S2_SP,

/* for dwarf2 debug_line.  */
  BFD_RELOC_NDS32_DWARF2_OP1,
  BFD_RELOC_NDS32_DWARF2_OP2,
  BFD_RELOC_NDS32_DWARF2_LEB,

/* for eliminate 16-bit instructions  */
  BFD_RELOC_NDS32_UPDATE_TA,

/* for PIC object relaxation  */
  BFD_RELOC_NDS32_PLT_GOTREL_LO20,
  BFD_RELOC_NDS32_PLT_GOTREL_LO15,
  BFD_RELOC_NDS32_PLT_GOTREL_LO19,
  BFD_RELOC_NDS32_GOT_LO15,
  BFD_RELOC_NDS32_GOT_LO19,
  BFD_RELOC_NDS32_GOTOFF_LO15,
  BFD_RELOC_NDS32_GOTOFF_LO19,
  BFD_RELOC_NDS32_GOT15S2,
  BFD_RELOC_NDS32_GOT17S2,

/* NDS32 relocs.
This is a 5 bit absolute address.  */
  BFD_RELOC_NDS32_5,

/* This is a 10-bit unsigned pc-relative reloc with the right 1 bit assumed to be 0.  */
  BFD_RELOC_NDS32_10_UPCREL,

/* If fp were omitted, fp can used as another gp.  */
  BFD_RELOC_NDS32_SDA_FP7U2_RELA,

/* relaxation relative relocation types  */
  BFD_RELOC_NDS32_RELAX_ENTRY,
  BFD_RELOC_NDS32_GOT_SUFF,
  BFD_RELOC_NDS32_GOTOFF_SUFF,
  BFD_RELOC_NDS32_PLT_GOT_SUFF,
  BFD_RELOC_NDS32_MULCALL_SUFF,
  BFD_RELOC_NDS32_PTR,
  BFD_RELOC_NDS32_PTR_COUNT,
  BFD_RELOC_NDS32_PTR_RESOLVED,
  BFD_RELOC_NDS32_PLTBLOCK,
  BFD_RELOC_NDS32_RELAX_REGION_BEGIN,
  BFD_RELOC_NDS32_RELAX_REGION_END,
  BFD_RELOC_NDS32_MINUEND,
  BFD_RELOC_NDS32_SUBTRAHEND,
  BFD_RELOC_NDS32_DIFF8,
  BFD_RELOC_NDS32_DIFF16,
  BFD_RELOC_NDS32_DIFF32,
  BFD_RELOC_NDS32_DIFF_ULEB128,
  BFD_RELOC_NDS32_EMPTY,

/* This is a 25 bit absolute address.  */
  BFD_RELOC_NDS32_25_ABS,

/* For ex9 and ifc using.  */
  BFD_RELOC_NDS32_DATA,
  BFD_RELOC_NDS32_TRAN,
  BFD_RELOC_NDS32_17IFC_PCREL,
  BFD_RELOC_NDS32_10IFCU_PCREL,

/* For TLS.  */
  BFD_RELOC_NDS32_TPOFF,
  BFD_RELOC_NDS32_GOTTPOFF,
  BFD_RELOC_NDS32_TLS_LE_HI20,
  BFD_RELOC_NDS32_TLS_LE_LO12,
  BFD_RELOC_NDS32_TLS_LE_20,
  BFD_RELOC_NDS32_TLS_LE_15S0,
  BFD_RELOC_NDS32_TLS_LE_15S1,
  BFD_RELOC_NDS32_TLS_LE_15S2,
  BFD_RELOC_NDS32_TLS_LE_ADD,
  BFD_RELOC_NDS32_TLS_LE_LS,
  BFD_RELOC_NDS32_TLS_IE_HI20,
  BFD_RELOC_NDS32_TLS_IE_LO12,
  BFD_RELOC_NDS32_TLS_IE_LO12S2,
  BFD_RELOC_NDS32_TLS_IEGP_HI20,
  BFD_RELOC_NDS32_TLS_IEGP_LO12,
  BFD_RELOC_NDS32_TLS_IEGP_LO12S2,
  BFD_RELOC_NDS32_TLS_IEGP_LW,
  BFD_RELOC_NDS32_TLS_DESC,
  BFD_RELOC_NDS32_TLS_DESC_HI20,
  BFD_RELOC_NDS32_TLS_DESC_LO12,
  BFD_RELOC_NDS32_TLS_DESC_20,
  BFD_RELOC_NDS32_TLS_DESC_SDA17S2,
  BFD_RELOC_NDS32_TLS_DESC_ADD,
  BFD_RELOC_NDS32_TLS_DESC_FUNC,
  BFD_RELOC_NDS32_TLS_DESC_CALL,
  BFD_RELOC_NDS32_TLS_DESC_MEM,
  BFD_RELOC_NDS32_REMOVE,
  BFD_RELOC_NDS32_GROUP,

/* For floating load store relaxation.  */
  BFD_RELOC_NDS32_LSI,

/* This is a 9-bit reloc  */
  BFD_RELOC_V850_9_PCREL,

/* This is a 22-bit reloc  */
  BFD_RELOC_V850_22_PCREL,

/* This is a 16 bit offset from the short data area pointer.  */
  BFD_RELOC_V850_SDA_16_16_OFFSET,

/* This is a 16 bit offset (of which only 15 bits are used) from the
short data area pointer.  */
  BFD_RELOC_V850_SDA_15_16_OFFSET,

/* This is a 16 bit offset from the zero data area pointer.  */
  BFD_RELOC_V850_ZDA_16_16_OFFSET,

/* This is a 16 bit offset (of which only 15 bits are used) from the
zero data area pointer.  */
  BFD_RELOC_V850_ZDA_15_16_OFFSET,

/* This is an 8 bit offset (of which only 6 bits are used) from the
tiny data area pointer.  */
  BFD_RELOC_V850_TDA_6_8_OFFSET,

/* This is an 8bit offset (of which only 7 bits are used) from the tiny
data area pointer.  */
  BFD_RELOC_V850_TDA_7_8_OFFSET,

/* This is a 7 bit offset from the tiny data area pointer.  */
  BFD_RELOC_V850_TDA_7_7_OFFSET,

/* This is a 16 bit offset from the tiny data area pointer.  */
  BFD_RELOC_V850_TDA_16_16_OFFSET,

/* This is a 5 bit offset (of which only 4 bits are used) from the tiny
data area pointer.  */
  BFD_RELOC_V850_TDA_4_5_OFFSET,

/* This is a 4 bit offset from the tiny data area pointer.  */
  BFD_RELOC_V850_TDA_4_4_OFFSET,

/* This is a 16 bit offset from the short data area pointer, with the
bits placed non-contiguously in the instruction.  */
  BFD_RELOC_V850_SDA_16_16_SPLIT_OFFSET,

/* This is a 16 bit offset from the zero data area pointer, with the
bits placed non-contiguously in the instruction.  */
  BFD_RELOC_V850_ZDA_16_16_SPLIT_OFFSET,

/* This is a 6 bit offset from the call table base pointer.  */
  BFD_RELOC_V850_CALLT_6_7_OFFSET,

/* This is a 16 bit offset from the call table base pointer.  */
  BFD_RELOC_V850_CALLT_16_16_OFFSET,

/* Used for relaxing indirect function calls.  */
  BFD_RELOC_V850_LONGCALL,

/* Used for relaxing indirect jumps.  */
  BFD_RELOC_V850_LONGJUMP,

/* Used to maintain alignment whilst relaxing.  */
  BFD_RELOC_V850_ALIGN,

/* This is a variation of BFD_RELOC_LO16 that can be used in v850e ld.bu
instructions.  */
  BFD_RELOC_V850_LO16_SPLIT_OFFSET,

/* This is a 16-bit reloc.  */
  BFD_RELOC_V850_16_PCREL,

/* This is a 17-bit reloc.  */
  BFD_RELOC_V850_17_PCREL,

/* This is a 23-bit reloc.  */
  BFD_RELOC_V850_23,

/* This is a 32-bit reloc.  */
  BFD_RELOC_V850_32_PCREL,

/* This is a 32-bit reloc.  */
  BFD_RELOC_V850_32_ABS,

/* This is a 16-bit reloc.  */
  BFD_RELOC_V850_16_SPLIT_OFFSET,

/* This is a 16-bit reloc.  */
  BFD_RELOC_V850_16_S1,

/* Low 16 bits. 16 bit shifted by 1.  */
  BFD_RELOC_V850_LO16_S1,

/* This is a 16 bit offset from the call table base pointer.  */
  BFD_RELOC_V850_CALLT_15_16_OFFSET,

/* DSO relocations.  */
  BFD_RELOC_V850_32_GOTPCREL,

/* DSO relocations.  */
  BFD_RELOC_V850_16_GOT,

/* DSO relocations.  */
  BFD_RELOC_V850_32_GOT,

/* DSO relocations.  */
  BFD_RELOC_V850_22_PLT_PCREL,

/* DSO relocations.  */
  BFD_RELOC_V850_32_PLT_PCREL,

/* DSO relocations.  */
  BFD_RELOC_V850_COPY,

/* DSO relocations.  */
  BFD_RELOC_V850_GLOB_DAT,

/* DSO relocations.  */
  BFD_RELOC_V850_JMP_SLOT,

/* DSO relocations.  */
  BFD_RELOC_V850_RELATIVE,

/* DSO relocations.  */
  BFD_RELOC_V850_16_GOTOFF,

/* DSO relocations.  */
  BFD_RELOC_V850_32_GOTOFF,

/* start code.  */
  BFD_RELOC_V850_CODE,

/* start data in text.  */
  BFD_RELOC_V850_DATA,

/* This is a 8bit DP reloc for the tms320c30, where the most
significant 8 bits of a 24 bit word are placed into the least
significant 8 bits of the opcode.  */
  BFD_RELOC_TIC30_LDP,

/* This is a 7bit reloc for the tms320c54x, where the least
significant 7 bits of a 16 bit word are placed into the least
significant 7 bits of the opcode.  */
  BFD_RELOC_TIC54X_PARTLS7,

/* This is a 9bit DP reloc for the tms320c54x, where the most
significant 9 bits of a 16 bit word are placed into the least
significant 9 bits of the opcode.  */
  BFD_RELOC_TIC54X_PARTMS9,

/* This is an extended address 23-bit reloc for the tms320c54x.  */
  BFD_RELOC_TIC54X_23,

/* This is a 16-bit reloc for the tms320c54x, where the least
significant 16 bits of a 23-bit extended address are placed into
the opcode.  */
  BFD_RELOC_TIC54X_16_OF_23,

/* This is a reloc for the tms320c54x, where the most
significant 7 bits of a 23-bit extended address are placed into
the opcode.  */
  BFD_RELOC_TIC54X_MS7_OF_23,

/* TMS320C6000 relocations.  */
  BFD_RELOC_C6000_PCR_S21,
  BFD_RELOC_C6000_PCR_S12,
  BFD_RELOC_C6000_PCR_S10,
  BFD_RELOC_C6000_PCR_S7,
  BFD_RELOC_C6000_ABS_S16,
  BFD_RELOC_C6000_ABS_L16,
  BFD_RELOC_C6000_ABS_H16,
  BFD_RELOC_C6000_SBR_U15_B,
  BFD_RELOC_C6000_SBR_U15_H,
  BFD_RELOC_C6000_SBR_U15_W,
  BFD_RELOC_C6000_SBR_S16,
  BFD_RELOC_C6000_SBR_L16_B,
  BFD_RELOC_C6000_SBR_L16_H,
  BFD_RELOC_C6000_SBR_L16_W,
  BFD_RELOC_C6000_SBR_H16_B,
  BFD_RELOC_C6000_SBR_H16_H,
  BFD_RELOC_C6000_SBR_H16_W,
  BFD_RELOC_C6000_SBR_GOT_U15_W,
  BFD_RELOC_C6000_SBR_GOT_L16_W,
  BFD_RELOC_C6000_SBR_GOT_H16_W,
  BFD_RELOC_C6000_DSBT_INDEX,
  BFD_RELOC_C6000_PREL31,
  BFD_RELOC_C6000_COPY,
  BFD_RELOC_C6000_JUMP_SLOT,
  BFD_RELOC_C6000_EHTYPE,
  BFD_RELOC_C6000_PCR_H16,
  BFD_RELOC_C6000_PCR_L16,
  BFD_RELOC_C6000_ALIGN,
  BFD_RELOC_C6000_FPHEAD,
  BFD_RELOC_C6000_NOCMP,

/* This is a 48 bit reloc for the FR30 that stores 32 bits.  */
  BFD_RELOC_FR30_48,

/* This is a 32 bit reloc for the FR30 that stores 20 bits split up into
two sections.  */
  BFD_RELOC_FR30_20,

/* This is a 16 bit reloc for the FR30 that stores a 6 bit word offset in
4 bits.  */
  BFD_RELOC_FR30_6_IN_4,

/* This is a 16 bit reloc for the FR30 that stores an 8 bit byte offset
into 8 bits.  */
  BFD_RELOC_FR30_8_IN_8,

/* This is a 16 bit reloc for the FR30 that stores a 9 bit short offset
into 8 bits.  */
  BFD_RELOC_FR30_9_IN_8,

/* This is a 16 bit reloc for the FR30 that stores a 10 bit word offset
into 8 bits.  */
  BFD_RELOC_FR30_10_IN_8,

/* This is a 16 bit reloc for the FR30 that stores a 9 bit pc relative
short offset into 8 bits.  */
  BFD_RELOC_FR30_9_PCREL,

/* This is a 16 bit reloc for the FR30 that stores a 12 bit pc relative
short offset into 11 bits.  */
  BFD_RELOC_FR30_12_PCREL,

/* Motorola Mcore relocations.  */
  BFD_RELOC_MCORE_PCREL_IMM8BY4,
  BFD_RELOC_MCORE_PCREL_IMM11BY2,
  BFD_RELOC_MCORE_PCREL_IMM4BY2,
  BFD_RELOC_MCORE_PCREL_32,
  BFD_RELOC_MCORE_PCREL_JSR_IMM11BY2,
  BFD_RELOC_MCORE_RVA,

/* Toshiba Media Processor Relocations.  */
  BFD_RELOC_MEP_8,
  BFD_RELOC_MEP_16,
  BFD_RELOC_MEP_32,
  BFD_RELOC_MEP_PCREL8A2,
  BFD_RELOC_MEP_PCREL12A2,
  BFD_RELOC_MEP_PCREL17A2,
  BFD_RELOC_MEP_PCREL24A2,
  BFD_RELOC_MEP_PCABS24A2,
  BFD_RELOC_MEP_LOW16,
  BFD_RELOC_MEP_HI16U,
  BFD_RELOC_MEP_HI16S,
  BFD_RELOC_MEP_GPREL,
  BFD_RELOC_MEP_TPREL,
  BFD_RELOC_MEP_TPREL7,
  BFD_RELOC_MEP_TPREL7A2,
  BFD_RELOC_MEP_TPREL7A4,
  BFD_RELOC_MEP_UIMM24,
  BFD_RELOC_MEP_ADDR24A4,
  BFD_RELOC_MEP_GNU_VTINHERIT,
  BFD_RELOC_MEP_GNU_VTENTRY,


/* Imagination Technologies Meta relocations.  */
  BFD_RELOC_METAG_HIADDR16,
  BFD_RELOC_METAG_LOADDR16,
  BFD_RELOC_METAG_RELBRANCH,
  BFD_RELOC_METAG_GETSETOFF,
  BFD_RELOC_METAG_HIOG,
  BFD_RELOC_METAG_LOOG,
  BFD_RELOC_METAG_REL8,
  BFD_RELOC_METAG_REL16,
  BFD_RELOC_METAG_HI16_GOTOFF,
  BFD_RELOC_METAG_LO16_GOTOFF,
  BFD_RELOC_METAG_GETSET_GOTOFF,
  BFD_RELOC_METAG_GETSET_GOT,
  BFD_RELOC_METAG_HI16_GOTPC,
  BFD_RELOC_METAG_LO16_GOTPC,
  BFD_RELOC_METAG_HI16_PLT,
  BFD_RELOC_METAG_LO16_PLT,
  BFD_RELOC_METAG_RELBRANCH_PLT,
  BFD_RELOC_METAG_GOTOFF,
  BFD_RELOC_METAG_PLT,
  BFD_RELOC_METAG_COPY,
  BFD_RELOC_METAG_JMP_SLOT,
  BFD_RELOC_METAG_RELATIVE,
  BFD_RELOC_METAG_GLOB_DAT,
  BFD_RELOC_METAG_TLS_GD,
  BFD_RELOC_METAG_TLS_LDM,
  BFD_RELOC_METAG_TLS_LDO_HI16,
  BFD_RELOC_METAG_TLS_LDO_LO16,
  BFD_RELOC_METAG_TLS_LDO,
  BFD_RELOC_METAG_TLS_IE,
  BFD_RELOC_METAG_TLS_IENONPIC,
  BFD_RELOC_METAG_TLS_IENONPIC_HI16,
  BFD_RELOC_METAG_TLS_IENONPIC_LO16,
  BFD_RELOC_METAG_TLS_TPOFF,
  BFD_RELOC_METAG_TLS_DTPMOD,
  BFD_RELOC_METAG_TLS_DTPOFF,
  BFD_RELOC_METAG_TLS_LE,
  BFD_RELOC_METAG_TLS_LE_HI16,
  BFD_RELOC_METAG_TLS_LE_LO16,

/* These are relocations for the GETA instruction.  */
  BFD_RELOC_MMIX_GETA,
  BFD_RELOC_MMIX_GETA_1,
  BFD_RELOC_MMIX_GETA_2,
  BFD_RELOC_MMIX_GETA_3,

/* These are relocations for a conditional branch instruction.  */
  BFD_RELOC_MMIX_CBRANCH,
  BFD_RELOC_MMIX_CBRANCH_J,
  BFD_RELOC_MMIX_CBRANCH_1,
  BFD_RELOC_MMIX_CBRANCH_2,
  BFD_RELOC_MMIX_CBRANCH_3,

/* These are relocations for the PUSHJ instruction.  */
  BFD_RELOC_MMIX_PUSHJ,
  BFD_RELOC_MMIX_PUSHJ_1,
  BFD_RELOC_MMIX_PUSHJ_2,
  BFD_RELOC_MMIX_PUSHJ_3,
  BFD_RELOC_MMIX_PUSHJ_STUBBABLE,

/* These are relocations for the JMP instruction.  */
  BFD_RELOC_MMIX_JMP,
  BFD_RELOC_MMIX_JMP_1,
  BFD_RELOC_MMIX_JMP_2,
  BFD_RELOC_MMIX_JMP_3,

/* This is a relocation for a relative address as in a GETA instruction or
a branch.  */
  BFD_RELOC_MMIX_ADDR19,

/* This is a relocation for a relative address as in a JMP instruction.  */
  BFD_RELOC_MMIX_ADDR27,

/* This is a relocation for an instruction field that may be a general
register or a value 0..255.  */
  BFD_RELOC_MMIX_REG_OR_BYTE,

/* This is a relocation for an instruction field that may be a general
register.  */
  BFD_RELOC_MMIX_REG,

/* This is a relocation for two instruction fields holding a register and
an offset, the equivalent of the relocation.  */
  BFD_RELOC_MMIX_BASE_PLUS_OFFSET,

/* This relocation is an assertion that the expression is not allocated as
a global register.  It does not modify contents.  */
  BFD_RELOC_MMIX_LOCAL,

/* This is a 16 bit reloc for the AVR that stores 8 bit pc relative
short offset into 7 bits.  */
  BFD_RELOC_AVR_7_PCREL,

/* This is a 16 bit reloc for the AVR that stores 13 bit pc relative
short offset into 12 bits.  */
  BFD_RELOC_AVR_13_PCREL,

/* This is a 16 bit reloc for the AVR that stores 17 bit value (usually
program memory address) into 16 bits.  */
  BFD_RELOC_AVR_16_PM,

/* This is a 16 bit reloc for the AVR that stores 8 bit value (usually
data memory address) into 8 bit immediate value of LDI insn.  */
  BFD_RELOC_AVR_LO8_LDI,

/* This is a 16 bit reloc for the AVR that stores 8 bit value (high 8 bit
of data memory address) into 8 bit immediate value of LDI insn.  */
  BFD_RELOC_AVR_HI8_LDI,

/* This is a 16 bit reloc for the AVR that stores 8 bit value (most high 8 bit
of program memory address) into 8 bit immediate value of LDI insn.  */
  BFD_RELOC_AVR_HH8_LDI,

/* This is a 16 bit reloc for the AVR that stores 8 bit value (most high 8 bit
of 32 bit value) into 8 bit immediate value of LDI insn.  */
  BFD_RELOC_AVR_MS8_LDI,

/* This is a 16 bit reloc for the AVR that stores negated 8 bit value
(usually data memory address) into 8 bit immediate value of SUBI insn.  */
  BFD_RELOC_AVR_LO8_LDI_NEG,

/* This is a 16 bit reloc for the AVR that stores negated 8 bit value
(high 8 bit of data memory address) into 8 bit immediate value of
SUBI insn.  */
  BFD_RELOC_AVR_HI8_LDI_NEG,

/* This is a 16 bit reloc for the AVR that stores negated 8 bit value
(most high 8 bit of program memory address) into 8 bit immediate value
of LDI or SUBI insn.  */
  BFD_RELOC_AVR_HH8_LDI_NEG,

/* This is a 16 bit reloc for the AVR that stores negated 8 bit value (msb
of 32 bit value) into 8 bit immediate value of LDI insn.  */
  BFD_RELOC_AVR_MS8_LDI_NEG,

/* This is a 16 bit reloc for the AVR that stores 8 bit value (usually
command address) into 8 bit immediate value of LDI insn.  */
  BFD_RELOC_AVR_LO8_LDI_PM,

/* This is a 16 bit reloc for the AVR that stores 8 bit value
(command address) into 8 bit immediate value of LDI insn. If the address
is beyond the 128k boundary, the linker inserts a jump stub for this reloc
in the lower 128k.  */
  BFD_RELOC_AVR_LO8_LDI_GS,

/* This is a 16 bit reloc for the AVR that stores 8 bit value (high 8 bit
of command address) into 8 bit immediate value of LDI insn.  */
  BFD_RELOC_AVR_HI8_LDI_PM,

/* This is a 16 bit reloc for the AVR that stores 8 bit value (high 8 bit
of command address) into 8 bit immediate value of LDI insn.  If the address
is beyond the 128k boundary, the linker inserts a jump stub for this reloc
below 128k.  */
  BFD_RELOC_AVR_HI8_LDI_GS,

/* This is a 16 bit reloc for the AVR that stores 8 bit value (most high 8 bit
of command address) into 8 bit immediate value of LDI insn.  */
  BFD_RELOC_AVR_HH8_LDI_PM,

/* This is a 16 bit reloc for the AVR that stores negated 8 bit value
(usually command address) into 8 bit immediate value of SUBI insn.  */
  BFD_RELOC_AVR_LO8_LDI_PM_NEG,

/* This is a 16 bit reloc for the AVR that stores negated 8 bit value
(high 8 bit of 16 bit command address) into 8 bit immediate value
of SUBI insn.  */
  BFD_RELOC_AVR_HI8_LDI_PM_NEG,

/* This is a 16 bit reloc for the AVR that stores negated 8 bit value
(high 6 bit of 22 bit command address) into 8 bit immediate
value of SUBI insn.  */
  BFD_RELOC_AVR_HH8_LDI_PM_NEG,

/* This is a 32 bit reloc for the AVR that stores 23 bit value
into 22 bits.  */
  BFD_RELOC_AVR_CALL,

/* This is a 16 bit reloc for the AVR that stores all needed bits
for absolute addressing with ldi with overflow check to linktime  */
  BFD_RELOC_AVR_LDI,

/* This is a 6 bit reloc for the AVR that stores offset for ldd/std
instructions  */
  BFD_RELOC_AVR_6,

/* This is a 6 bit reloc for the AVR that stores offset for adiw/sbiw
instructions  */
  BFD_RELOC_AVR_6_ADIW,

/* This is a 8 bit reloc for the AVR that stores bits 0..7 of a symbol
in .byte lo8(symbol)  */
  BFD_RELOC_AVR_8_LO,

/* This is a 8 bit reloc for the AVR that stores bits 8..15 of a symbol
in .byte hi8(symbol)  */
  BFD_RELOC_AVR_8_HI,

/* This is a 8 bit reloc for the AVR that stores bits 16..23 of a symbol
in .byte hlo8(symbol)  */
  BFD_RELOC_AVR_8_HLO,

/* AVR relocations to mark the difference of two local symbols.
These are only needed to support linker relaxation and can be ignored
when not relaxing.  The field is set to the value of the difference
assuming no relaxation.  The relocation encodes the position of the
second symbol so the linker can determine whether to adjust the field
value.  */
  BFD_RELOC_AVR_DIFF8,
  BFD_RELOC_AVR_DIFF16,
  BFD_RELOC_AVR_DIFF32,

/* This is a 7 bit reloc for the AVR that stores SRAM address for 16bit
lds and sts instructions supported only tiny core.  */
  BFD_RELOC_AVR_LDS_STS_16,

/* This is a 6 bit reloc for the AVR that stores an I/O register
number for the IN and OUT instructions  */
  BFD_RELOC_AVR_PORT6,

/* This is a 5 bit reloc for the AVR that stores an I/O register
number for the SBIC, SBIS, SBI and CBI instructions  */
  BFD_RELOC_AVR_PORT5,

/* RISC-V relocations.  */
  BFD_RELOC_RISCV_HI20,
  BFD_RELOC_RISCV_PCREL_HI20,
  BFD_RELOC_RISCV_PCREL_LO12_I,
  BFD_RELOC_RISCV_PCREL_LO12_S,
  BFD_RELOC_RISCV_LO12_I,
  BFD_RELOC_RISCV_LO12_S,
  BFD_RELOC_RISCV_GPREL12_I,
  BFD_RELOC_RISCV_GPREL12_S,
  BFD_RELOC_RISCV_TPREL_HI20,
  BFD_RELOC_RISCV_TPREL_LO12_I,
  BFD_RELOC_RISCV_TPREL_LO12_S,
  BFD_RELOC_RISCV_TPREL_ADD,
  BFD_RELOC_RISCV_CALL,
  BFD_RELOC_RISCV_CALL_PLT,
  BFD_RELOC_RISCV_ADD8,
  BFD_RELOC_RISCV_ADD16,
  BFD_RELOC_RISCV_ADD32,
  BFD_RELOC_RISCV_ADD64,
  BFD_RELOC_RISCV_SUB8,
  BFD_RELOC_RISCV_SUB16,
  BFD_RELOC_RISCV_SUB32,
  BFD_RELOC_RISCV_SUB64,
  BFD_RELOC_RISCV_GOT_HI20,
  BFD_RELOC_RISCV_TLS_GOT_HI20,
  BFD_RELOC_RISCV_TLS_GD_HI20,
  BFD_RELOC_RISCV_JMP,
  BFD_RELOC_RISCV_TLS_DTPMOD32,
  BFD_RELOC_RISCV_TLS_DTPREL32,
  BFD_RELOC_RISCV_TLS_DTPMOD64,
  BFD_RELOC_RISCV_TLS_DTPREL64,
  BFD_RELOC_RISCV_TLS_TPREL32,
  BFD_RELOC_RISCV_TLS_TPREL64,
  BFD_RELOC_RISCV_ALIGN,
  BFD_RELOC_RISCV_RVC_BRANCH,
  BFD_RELOC_RISCV_RVC_JUMP,
  BFD_RELOC_RISCV_RVC_LUI,
  BFD_RELOC_RISCV_GPREL_I,
  BFD_RELOC_RISCV_GPREL_S,
  BFD_RELOC_RISCV_TPREL_I,
  BFD_RELOC_RISCV_TPREL_S,
  BFD_RELOC_RISCV_RELAX,
  BFD_RELOC_RISCV_CFA,
  BFD_RELOC_RISCV_SUB6,
  BFD_RELOC_RISCV_SET6,
  BFD_RELOC_RISCV_SET8,
  BFD_RELOC_RISCV_SET16,
  BFD_RELOC_RISCV_SET32,
  BFD_RELOC_RISCV_32_PCREL,

/* Renesas RL78 Relocations.  */
  BFD_RELOC_RL78_NEG8,
  BFD_RELOC_RL78_NEG16,
  BFD_RELOC_RL78_NEG24,
  BFD_RELOC_RL78_NEG32,
  BFD_RELOC_RL78_16_OP,
  BFD_RELOC_RL78_24_OP,
  BFD_RELOC_RL78_32_OP,
  BFD_RELOC_RL78_8U,
  BFD_RELOC_RL78_16U,
  BFD_RELOC_RL78_24U,
  BFD_RELOC_RL78_DIR3U_PCREL,
  BFD_RELOC_RL78_DIFF,
  BFD_RELOC_RL78_GPRELB,
  BFD_RELOC_RL78_GPRELW,
  BFD_RELOC_RL78_GPRELL,
  BFD_RELOC_RL78_SYM,
  BFD_RELOC_RL78_OP_SUBTRACT,
  BFD_RELOC_RL78_OP_NEG,
  BFD_RELOC_RL78_OP_AND,
  BFD_RELOC_RL78_OP_SHRA,
  BFD_RELOC_RL78_ABS8,
  BFD_RELOC_RL78_ABS16,
  BFD_RELOC_RL78_ABS16_REV,
  BFD_RELOC_RL78_ABS32,
  BFD_RELOC_RL78_ABS32_REV,
  BFD_RELOC_RL78_ABS16U,
  BFD_RELOC_RL78_ABS16UW,
  BFD_RELOC_RL78_ABS16UL,
  BFD_RELOC_RL78_RELAX,
  BFD_RELOC_RL78_HI16,
  BFD_RELOC_RL78_HI8,
  BFD_RELOC_RL78_LO16,
  BFD_RELOC_RL78_CODE,
  BFD_RELOC_RL78_SADDR,

/* Renesas RX Relocations.  */
  BFD_RELOC_RX_NEG8,
  BFD_RELOC_RX_NEG16,
  BFD_RELOC_RX_NEG24,
  BFD_RELOC_RX_NEG32,
  BFD_RELOC_RX_16_OP,
  BFD_RELOC_RX_24_OP,
  BFD_RELOC_RX_32_OP,
  BFD_RELOC_RX_8U,
  BFD_RELOC_RX_16U,
  BFD_RELOC_RX_24U,
  BFD_RELOC_RX_DIR3U_PCREL,
  BFD_RELOC_RX_DIFF,
  BFD_RELOC_RX_GPRELB,
  BFD_RELOC_RX_GPRELW,
  BFD_RELOC_RX_GPRELL,
  BFD_RELOC_RX_SYM,
  BFD_RELOC_RX_OP_SUBTRACT,
  BFD_RELOC_RX_OP_NEG,
  BFD_RELOC_RX_ABS8,
  BFD_RELOC_RX_ABS16,
  BFD_RELOC_RX_ABS16_REV,
  BFD_RELOC_RX_ABS32,
  BFD_RELOC_RX_ABS32_REV,
  BFD_RELOC_RX_ABS16U,
  BFD_RELOC_RX_ABS16UW,
  BFD_RELOC_RX_ABS16UL,
  BFD_RELOC_RX_RELAX,

/* Direct 12 bit.  */
  BFD_RELOC_390_12,

/* 12 bit GOT offset.  */
  BFD_RELOC_390_GOT12,

/* 32 bit PC relative PLT address.  */
  BFD_RELOC_390_PLT32,

/* Copy symbol at runtime.  */
  BFD_RELOC_390_COPY,

/* Create GOT entry.  */
  BFD_RELOC_390_GLOB_DAT,

/* Create PLT entry.  */
  BFD_RELOC_390_JMP_SLOT,

/* Adjust by program base.  */
  BFD_RELOC_390_RELATIVE,

/* 32 bit PC relative offset to GOT.  */
  BFD_RELOC_390_GOTPC,

/* 16 bit GOT offset.  */
  BFD_RELOC_390_GOT16,

/* PC relative 12 bit shifted by 1.  */
  BFD_RELOC_390_PC12DBL,

/* 12 bit PC rel. PLT shifted by 1.  */
  BFD_RELOC_390_PLT12DBL,

/* PC relative 16 bit shifted by 1.  */
  BFD_RELOC_390_PC16DBL,

/* 16 bit PC rel. PLT shifted by 1.  */
  BFD_RELOC_390_PLT16DBL,

/* PC relative 24 bit shifted by 1.  */
  BFD_RELOC_390_PC24DBL,

/* 24 bit PC rel. PLT shifted by 1.  */
  BFD_RELOC_390_PLT24DBL,

/* PC relative 32 bit shifted by 1.  */
  BFD_RELOC_390_PC32DBL,

/* 32 bit PC rel. PLT shifted by 1.  */
  BFD_RELOC_390_PLT32DBL,

/* 32 bit PC rel. GOT shifted by 1.  */
  BFD_RELOC_390_GOTPCDBL,

/* 64 bit GOT offset.  */
  BFD_RELOC_390_GOT64,

/* 64 bit PC relative PLT address.  */
  BFD_RELOC_390_PLT64,

/* 32 bit rel. offset to GOT entry.  */
  BFD_RELOC_390_GOTENT,

/* 64 bit offset to GOT.  */
  BFD_RELOC_390_GOTOFF64,

/* 12-bit offset to symbol-entry within GOT, with PLT handling.  */
  BFD_RELOC_390_GOTPLT12,

/* 16-bit offset to symbol-entry within GOT, with PLT handling.  */
  BFD_RELOC_390_GOTPLT16,

/* 32-bit offset to symbol-entry within GOT, with PLT handling.  */
  BFD_RELOC_390_GOTPLT32,

/* 64-bit offset to symbol-entry within GOT, with PLT handling.  */
  BFD_RELOC_390_GOTPLT64,

/* 32-bit rel. offset to symbol-entry within GOT, with PLT handling.  */
  BFD_RELOC_390_GOTPLTENT,

/* 16-bit rel. offset from the GOT to a PLT entry.  */
  BFD_RELOC_390_PLTOFF16,

/* 32-bit rel. offset from the GOT to a PLT entry.  */
  BFD_RELOC_390_PLTOFF32,

/* 64-bit rel. offset from the GOT to a PLT entry.  */
  BFD_RELOC_390_PLTOFF64,

/* s390 tls relocations.  */
  BFD_RELOC_390_TLS_LOAD,
  BFD_RELOC_390_TLS_GDCALL,
  BFD_RELOC_390_TLS_LDCALL,
  BFD_RELOC_390_TLS_GD32,
  BFD_RELOC_390_TLS_GD64,
  BFD_RELOC_390_TLS_GOTIE12,
  BFD_RELOC_390_TLS_GOTIE32,
  BFD_RELOC_390_TLS_GOTIE64,
  BFD_RELOC_390_TLS_LDM32,
  BFD_RELOC_390_TLS_LDM64,
  BFD_RELOC_390_TLS_IE32,
  BFD_RELOC_390_TLS_IE64,
  BFD_RELOC_390_TLS_IEENT,
  BFD_RELOC_390_TLS_LE32,
  BFD_RELOC_390_TLS_LE64,
  BFD_RELOC_390_TLS_LDO32,
  BFD_RELOC_390_TLS_LDO64,
  BFD_RELOC_390_TLS_DTPMOD,
  BFD_RELOC_390_TLS_DTPOFF,
  BFD_RELOC_390_TLS_TPOFF,

/* Long displacement extension.  */
  BFD_RELOC_390_20,
  BFD_RELOC_390_GOT20,
  BFD_RELOC_390_GOTPLT20,
  BFD_RELOC_390_TLS_GOTIE20,

/* STT_GNU_IFUNC relocation.  */
  BFD_RELOC_390_IRELATIVE,

/* Score relocations
Low 16 bit for load/store  */
  BFD_RELOC_SCORE_GPREL15,

/* This is a 24-bit reloc with the right 1 bit assumed to be 0  */
  BFD_RELOC_SCORE_DUMMY2,
  BFD_RELOC_SCORE_JMP,

/* This is a 19-bit reloc with the right 1 bit assumed to be 0  */
  BFD_RELOC_SCORE_BRANCH,

/* This is a 32-bit reloc for 48-bit instructions.  */
  BFD_RELOC_SCORE_IMM30,

/* This is a 32-bit reloc for 48-bit instructions.  */
  BFD_RELOC_SCORE_IMM32,

/* This is a 11-bit reloc with the right 1 bit assumed to be 0  */
  BFD_RELOC_SCORE16_JMP,

/* This is a 8-bit reloc with the right 1 bit assumed to be 0  */
  BFD_RELOC_SCORE16_BRANCH,

/* This is a 9-bit reloc with the right 1 bit assumed to be 0  */
  BFD_RELOC_SCORE_BCMP,

/* Undocumented Score relocs  */
  BFD_RELOC_SCORE_GOT15,
  BFD_RELOC_SCORE_GOT_LO16,
  BFD_RELOC_SCORE_CALL15,
  BFD_RELOC_SCORE_DUMMY_HI16,

/* Scenix IP2K - 9-bit register number / data address  */
  BFD_RELOC_IP2K_FR9,

/* Scenix IP2K - 4-bit register/data bank number  */
  BFD_RELOC_IP2K_BANK,

/* Scenix IP2K - low 13 bits of instruction word address  */
  BFD_RELOC_IP2K_ADDR16CJP,

/* Scenix IP2K - high 3 bits of instruction word address  */
  BFD_RELOC_IP2K_PAGE3,

/* Scenix IP2K - ext/low/high 8 bits of data address  */
  BFD_RELOC_IP2K_LO8DATA,
  BFD_RELOC_IP2K_HI8DATA,
  BFD_RELOC_IP2K_EX8DATA,

/* Scenix IP2K - low/high 8 bits of instruction word address  */
  BFD_RELOC_IP2K_LO8INSN,
  BFD_RELOC_IP2K_HI8INSN,

/* Scenix IP2K - even/odd PC modifier to modify snb pcl.0  */
  BFD_RELOC_IP2K_PC_SKIP,

/* Scenix IP2K - 16 bit word address in text section.  */
  BFD_RELOC_IP2K_TEXT,

/* Scenix IP2K - 7-bit sp or dp offset  */
  BFD_RELOC_IP2K_FR_OFFSET,

/* Scenix VPE4K coprocessor - data/insn-space addressing  */
  BFD_RELOC_VPE4KMATH_DATA,
  BFD_RELOC_VPE4KMATH_INSN,

/* These two relocations are used by the linker to determine which of
the entries in a C++ virtual function table are actually used.  When
the --gc-sections option is given, the linker will zero out the entries
that are not used, so that the code for those functions need not be
included in the output.

VTABLE_INHERIT is a zero-space relocation used to describe to the
linker the inheritance tree of a C++ virtual function table.  The
relocation's symbol should be the parent class' vtable, and the
relocation should be located at the child vtable.

VTABLE_ENTRY is a zero-space relocation that describes the use of a
virtual function table entry.  The reloc's symbol should refer to the
table of the class mentioned in the code.  Off of that base, an offset
describes the entry that is being used.  For Rela hosts, this offset
is stored in the reloc's addend.  For Rel hosts, we are forced to put
this offset in the reloc's section offset.  */
  BFD_RELOC_VTABLE_INHERIT,
  BFD_RELOC_VTABLE_ENTRY,

/* Intel IA64 Relocations.  */
  BFD_RELOC_IA64_IMM14,
  BFD_RELOC_IA64_IMM22,
  BFD_RELOC_IA64_IMM64,
  BFD_RELOC_IA64_DIR32MSB,
  BFD_RELOC_IA64_DIR32LSB,
  BFD_RELOC_IA64_DIR64MSB,
  BFD_RELOC_IA64_DIR64LSB,
  BFD_RELOC_IA64_GPREL22,
  BFD_RELOC_IA64_GPREL64I,
  BFD_RELOC_IA64_GPREL32MSB,
  BFD_RELOC_IA64_GPREL32LSB,
  BFD_RELOC_IA64_GPREL64MSB,
  BFD_RELOC_IA64_GPREL64LSB,
  BFD_RELOC_IA64_LTOFF22,
  BFD_RELOC_IA64_LTOFF64I,
  BFD_RELOC_IA64_PLTOFF22,
  BFD_RELOC_IA64_PLTOFF64I,
  BFD_RELOC_IA64_PLTOFF64MSB,
  BFD_RELOC_IA64_PLTOFF64LSB,
  BFD_RELOC_IA64_FPTR64I,
  BFD_RELOC_IA64_FPTR32MSB,
  BFD_RELOC_IA64_FPTR32LSB,
  BFD_RELOC_IA64_FPTR64MSB,
  BFD_RELOC_IA64_FPTR64LSB,
  BFD_RELOC_IA64_PCREL21B,
  BFD_RELOC_IA64_PCREL21BI,
  BFD_RELOC_IA64_PCREL21M,
  BFD_RELOC_IA64_PCREL21F,
  BFD_RELOC_IA64_PCREL22,
  BFD_RELOC_IA64_PCREL60B,
  BFD_RELOC_IA64_PCREL64I,
  BFD_RELOC_IA64_PCREL32MSB,
  BFD_RELOC_IA64_PCREL32LSB,
  BFD_RELOC_IA64_PCREL64MSB,
  BFD_RELOC_IA64_PCREL64LSB,
  BFD_RELOC_IA64_LTOFF_FPTR22,
  BFD_RELOC_IA64_LTOFF_FPTR64I,
  BFD_RELOC_IA64_LTOFF_FPTR32MSB,
  BFD_RELOC_IA64_LTOFF_FPTR32LSB,
  BFD_RELOC_IA64_LTOFF_FPTR64MSB,
  BFD_RELOC_IA64_LTOFF_FPTR64LSB,
  BFD_RELOC_IA64_SEGREL32MSB,
  BFD_RELOC_IA64_SEGREL32LSB,
  BFD_RELOC_IA64_SEGREL64MSB,
  BFD_RELOC_IA64_SEGREL64LSB,
  BFD_RELOC_IA64_SECREL32MSB,
  BFD_RELOC_IA64_SECREL32LSB,
  BFD_RELOC_IA64_SECREL64MSB,
  BFD_RELOC_IA64_SECREL64LSB,
  BFD_RELOC_IA64_REL32MSB,
  BFD_RELOC_IA64_REL32LSB,
  BFD_RELOC_IA64_REL64MSB,
  BFD_RELOC_IA64_REL64LSB,
  BFD_RELOC_IA64_LTV32MSB,
  BFD_RELOC_IA64_LTV32LSB,
  BFD_RELOC_IA64_LTV64MSB,
  BFD_RELOC_IA64_LTV64LSB,
  BFD_RELOC_IA64_IPLTMSB,
  BFD_RELOC_IA64_IPLTLSB,
  BFD_RELOC_IA64_COPY,
  BFD_RELOC_IA64_LTOFF22X,
  BFD_RELOC_IA64_LDXMOV,
  BFD_RELOC_IA64_TPREL14,
  BFD_RELOC_IA64_TPREL22,
  BFD_RELOC_IA64_TPREL64I,
  BFD_RELOC_IA64_TPREL64MSB,
  BFD_RELOC_IA64_TPREL64LSB,
  BFD_RELOC_IA64_LTOFF_TPREL22,
  BFD_RELOC_IA64_DTPMOD64MSB,
  BFD_RELOC_IA64_DTPMOD64LSB,
  BFD_RELOC_IA64_LTOFF_DTPMOD22,
  BFD_RELOC_IA64_DTPREL14,
  BFD_RELOC_IA64_DTPREL22,
  BFD_RELOC_IA64_DTPREL64I,
  BFD_RELOC_IA64_DTPREL32MSB,
  BFD_RELOC_IA64_DTPREL32LSB,
  BFD_RELOC_IA64_DTPREL64MSB,
  BFD_RELOC_IA64_DTPREL64LSB,
  BFD_RELOC_IA64_LTOFF_DTPREL22,

/* Motorola 68HC11 reloc.
This is the 8 bit high part of an absolute address.  */
  BFD_RELOC_M68HC11_HI8,

/* Motorola 68HC11 reloc.
This is the 8 bit low part of an absolute address.  */
  BFD_RELOC_M68HC11_LO8,

/* Motorola 68HC11 reloc.
This is the 3 bit of a value.  */
  BFD_RELOC_M68HC11_3B,

/* Motorola 68HC11 reloc.
This reloc marks the beginning of a jump/call instruction.
It is used for linker relaxation to correctly identify beginning
of instruction and change some branches to use PC-relative
addressing mode.  */
  BFD_RELOC_M68HC11_RL_JUMP,

/* Motorola 68HC11 reloc.
This reloc marks a group of several instructions that gcc generates
and for which the linker relaxation pass can modify and/or remove
some of them.  */
  BFD_RELOC_M68HC11_RL_GROUP,

/* Motorola 68HC11 reloc.
This is the 16-bit lower part of an address.  It is used for 'call'
instruction to specify the symbol address without any special
transformation (due to memory bank window).  */
  BFD_RELOC_M68HC11_LO16,

/* Motorola 68HC11 reloc.
This is a 8-bit reloc that specifies the page number of an address.
It is used by 'call' instruction to specify the page number of
the symbol.  */
  BFD_RELOC_M68HC11_PAGE,

/* Motorola 68HC11 reloc.
This is a 24-bit reloc that represents the address with a 16-bit
value and a 8-bit page number.  The symbol address is transformed
to follow the 16K memory bank of 68HC12 (seen as mapped in the window).  */
  BFD_RELOC_M68HC11_24,

/* Motorola 68HC12 reloc.
This is the 5 bits of a value.  */
  BFD_RELOC_M68HC12_5B,

/* Freescale XGATE reloc.
This reloc marks the beginning of a bra/jal instruction.  */
  BFD_RELOC_XGATE_RL_JUMP,

/* Freescale XGATE reloc.
This reloc marks a group of several instructions that gcc generates
and for which the linker relaxation pass can modify and/or remove
some of them.  */
  BFD_RELOC_XGATE_RL_GROUP,

/* Freescale XGATE reloc.
This is the 16-bit lower part of an address.  It is used for the '16-bit'
instructions.  */
  BFD_RELOC_XGATE_LO16,

/* Freescale XGATE reloc.  */
  BFD_RELOC_XGATE_GPAGE,

/* Freescale XGATE reloc.  */
  BFD_RELOC_XGATE_24,

/* Freescale XGATE reloc.
This is a 9-bit pc-relative reloc.  */
  BFD_RELOC_XGATE_PCREL_9,

/* Freescale XGATE reloc.
This is a 10-bit pc-relative reloc.  */
  BFD_RELOC_XGATE_PCREL_10,

/* Freescale XGATE reloc.
This is the 16-bit lower part of an address.  It is used for the '16-bit'
instructions.  */
  BFD_RELOC_XGATE_IMM8_LO,

/* Freescale XGATE reloc.
This is the 16-bit higher part of an address.  It is used for the '16-bit'
instructions.  */
  BFD_RELOC_XGATE_IMM8_HI,

/* Freescale XGATE reloc.
This is a 3-bit pc-relative reloc.  */
  BFD_RELOC_XGATE_IMM3,

/* Freescale XGATE reloc.
This is a 4-bit pc-relative reloc.  */
  BFD_RELOC_XGATE_IMM4,

/* Freescale XGATE reloc.
This is a 5-bit pc-relative reloc.  */
  BFD_RELOC_XGATE_IMM5,

/* Motorola 68HC12 reloc.
This is the 9 bits of a value.  */
  BFD_RELOC_M68HC12_9B,

/* Motorola 68HC12 reloc.
This is the 16 bits of a value.  */
  BFD_RELOC_M68HC12_16B,

/* Motorola 68HC12/XGATE reloc.
This is a PCREL9 branch.  */
  BFD_RELOC_M68HC12_9_PCREL,

/* Motorola 68HC12/XGATE reloc.
This is a PCREL10 branch.  */
  BFD_RELOC_M68HC12_10_PCREL,

/* Motorola 68HC12/XGATE reloc.
This is the 8 bit low part of an absolute address and immediately precedes
a matching HI8XG part.  */
  BFD_RELOC_M68HC12_LO8XG,

/* Motorola 68HC12/XGATE reloc.
This is the 8 bit high part of an absolute address and immediately follows
a matching LO8XG part.  */
  BFD_RELOC_M68HC12_HI8XG,

/* Freescale S12Z reloc.
This is a 15 bit relative address.  If the most significant bits are all zero
then it may be truncated to 8 bits.  */
  BFD_RELOC_S12Z_15_PCREL,

/* NS CR16 Relocations.  */
  BFD_RELOC_CR16_NUM8,
  BFD_RELOC_CR16_NUM16,
  BFD_RELOC_CR16_NUM32,
  BFD_RELOC_CR16_NUM32a,
  BFD_RELOC_CR16_REGREL0,
  BFD_RELOC_CR16_REGREL4,
  BFD_RELOC_CR16_REGREL4a,
  BFD_RELOC_CR16_REGREL14,
  BFD_RELOC_CR16_REGREL14a,
  BFD_RELOC_CR16_REGREL16,
  BFD_RELOC_CR16_REGREL20,
  BFD_RELOC_CR16_REGREL20a,
  BFD_RELOC_CR16_ABS20,
  BFD_RELOC_CR16_ABS24,
  BFD_RELOC_CR16_IMM4,
  BFD_RELOC_CR16_IMM8,
  BFD_RELOC_CR16_IMM16,
  BFD_RELOC_CR16_IMM20,
  BFD_RELOC_CR16_IMM24,
  BFD_RELOC_CR16_IMM32,
  BFD_RELOC_CR16_IMM32a,
  BFD_RELOC_CR16_DISP4,
  BFD_RELOC_CR16_DISP8,
  BFD_RELOC_CR16_DISP16,
  BFD_RELOC_CR16_DISP20,
  BFD_RELOC_CR16_DISP24,
  BFD_RELOC_CR16_DISP24a,
  BFD_RELOC_CR16_SWITCH8,
  BFD_RELOC_CR16_SWITCH16,
  BFD_RELOC_CR16_SWITCH32,
  BFD_RELOC_CR16_GOT_REGREL20,
  BFD_RELOC_CR16_GOTC_REGREL20,
  BFD_RELOC_CR16_GLOB_DAT,

/* NS CRX Relocations.  */
  BFD_RELOC_CRX_REL4,
  BFD_RELOC_CRX_REL8,
  BFD_RELOC_CRX_REL8_CMP,
  BFD_RELOC_CRX_REL16,
  BFD_RELOC_CRX_REL24,
  BFD_RELOC_CRX_REL32,
  BFD_RELOC_CRX_REGREL12,
  BFD_RELOC_CRX_REGREL22,
  BFD_RELOC_CRX_REGREL28,
  BFD_RELOC_CRX_REGREL32,
  BFD_RELOC_CRX_ABS16,
  BFD_RELOC_CRX_ABS32,
  BFD_RELOC_CRX_NUM8,
  BFD_RELOC_CRX_NUM16,
  BFD_RELOC_CRX_NUM32,
  BFD_RELOC_CRX_IMM16,
  BFD_RELOC_CRX_IMM32,
  BFD_RELOC_CRX_SWITCH8,
  BFD_RELOC_CRX_SWITCH16,
  BFD_RELOC_CRX_SWITCH32,

/* These relocs are only used within the CRIS assembler.  They are not
(at present) written to any object files.  */
  BFD_RELOC_CRIS_BDISP8,
  BFD_RELOC_CRIS_UNSIGNED_5,
  BFD_RELOC_CRIS_SIGNED_6,
  BFD_RELOC_CRIS_UNSIGNED_6,
  BFD_RELOC_CRIS_SIGNED_8,
  BFD_RELOC_CRIS_UNSIGNED_8,
  BFD_RELOC_CRIS_SIGNED_16,
  BFD_RELOC_CRIS_UNSIGNED_16,
  BFD_RELOC_CRIS_LAPCQ_OFFSET,
  BFD_RELOC_CRIS_UNSIGNED_4,

/* Relocs used in ELF shared libraries for CRIS.  */
  BFD_RELOC_CRIS_COPY,
  BFD_RELOC_CRIS_GLOB_DAT,
  BFD_RELOC_CRIS_JUMP_SLOT,
  BFD_RELOC_CRIS_RELATIVE,

/* 32-bit offset to symbol-entry within GOT.  */
  BFD_RELOC_CRIS_32_GOT,

/* 16-bit offset to symbol-entry within GOT.  */
  BFD_RELOC_CRIS_16_GOT,

/* 32-bit offset to symbol-entry within GOT, with PLT handling.  */
  BFD_RELOC_CRIS_32_GOTPLT,

/* 16-bit offset to symbol-entry within GOT, with PLT handling.  */
  BFD_RELOC_CRIS_16_GOTPLT,

/* 32-bit offset to symbol, relative to GOT.  */
  BFD_RELOC_CRIS_32_GOTREL,

/* 32-bit offset to symbol with PLT entry, relative to GOT.  */
  BFD_RELOC_CRIS_32_PLT_GOTREL,

/* 32-bit offset to symbol with PLT entry, relative to this relocation.  */
  BFD_RELOC_CRIS_32_PLT_PCREL,

/* Relocs used in TLS code for CRIS.  */
  BFD_RELOC_CRIS_32_GOT_GD,
  BFD_RELOC_CRIS_16_GOT_GD,
  BFD_RELOC_CRIS_32_GD,
  BFD_RELOC_CRIS_DTP,
  BFD_RELOC_CRIS_32_DTPREL,
  BFD_RELOC_CRIS_16_DTPREL,
  BFD_RELOC_CRIS_32_GOT_TPREL,
  BFD_RELOC_CRIS_16_GOT_TPREL,
  BFD_RELOC_CRIS_32_TPREL,
  BFD_RELOC_CRIS_16_TPREL,
  BFD_RELOC_CRIS_DTPMOD,
  BFD_RELOC_CRIS_32_IE,

/* OpenRISC 1000 Relocations.  */
  BFD_RELOC_OR1K_REL_26,
  BFD_RELOC_OR1K_SLO16,
  BFD_RELOC_OR1K_PCREL_PG21,
  BFD_RELOC_OR1K_LO13,
  BFD_RELOC_OR1K_SLO13,
  BFD_RELOC_OR1K_GOTPC_HI16,
  BFD_RELOC_OR1K_GOTPC_LO16,
  BFD_RELOC_OR1K_GOT16,
  BFD_RELOC_OR1K_GOT_PG21,
  BFD_RELOC_OR1K_GOT_LO13,
  BFD_RELOC_OR1K_PLT26,
  BFD_RELOC_OR1K_PLTA26,
  BFD_RELOC_OR1K_GOTOFF_SLO16,
  BFD_RELOC_OR1K_COPY,
  BFD_RELOC_OR1K_GLOB_DAT,
  BFD_RELOC_OR1K_JMP_SLOT,
  BFD_RELOC_OR1K_RELATIVE,
  BFD_RELOC_OR1K_TLS_GD_HI16,
  BFD_RELOC_OR1K_TLS_GD_LO16,
  BFD_RELOC_OR1K_TLS_GD_PG21,
  BFD_RELOC_OR1K_TLS_GD_LO13,
  BFD_RELOC_OR1K_TLS_LDM_HI16,
  BFD_RELOC_OR1K_TLS_LDM_LO16,
  BFD_RELOC_OR1K_TLS_LDM_PG21,
  BFD_RELOC_OR1K_TLS_LDM_LO13,
  BFD_RELOC_OR1K_TLS_LDO_HI16,
  BFD_RELOC_OR1K_TLS_LDO_LO16,
  BFD_RELOC_OR1K_TLS_IE_HI16,
  BFD_RELOC_OR1K_TLS_IE_AHI16,
  BFD_RELOC_OR1K_TLS_IE_LO16,
  BFD_RELOC_OR1K_TLS_IE_PG21,
  BFD_RELOC_OR1K_TLS_IE_LO13,
  BFD_RELOC_OR1K_TLS_LE_HI16,
  BFD_RELOC_OR1K_TLS_LE_AHI16,
  BFD_RELOC_OR1K_TLS_LE_LO16,
  BFD_RELOC_OR1K_TLS_LE_SLO16,
  BFD_RELOC_OR1K_TLS_TPOFF,
  BFD_RELOC_OR1K_TLS_DTPOFF,
  BFD_RELOC_OR1K_TLS_DTPMOD,

/* H8 elf Relocations.  */
  BFD_RELOC_H8_DIR16A8,
  BFD_RELOC_H8_DIR16R8,
  BFD_RELOC_H8_DIR24A8,
  BFD_RELOC_H8_DIR24R8,
  BFD_RELOC_H8_DIR32A16,
  BFD_RELOC_H8_DISP32A16,

/* Sony Xstormy16 Relocations.  */
  BFD_RELOC_XSTORMY16_REL_12,
  BFD_RELOC_XSTORMY16_12,
  BFD_RELOC_XSTORMY16_24,
  BFD_RELOC_XSTORMY16_FPTR16,

/* Self-describing complex relocations.  */
  BFD_RELOC_RELC,


/* Infineon Relocations.  */
  BFD_RELOC_XC16X_PAG,
  BFD_RELOC_XC16X_POF,
  BFD_RELOC_XC16X_SEG,
  BFD_RELOC_XC16X_SOF,

/* Relocations used by VAX ELF.  */
  BFD_RELOC_VAX_GLOB_DAT,
  BFD_RELOC_VAX_JMP_SLOT,
  BFD_RELOC_VAX_RELATIVE,

/* Morpho MT - 16 bit immediate relocation.  */
  BFD_RELOC_MT_PC16,

/* Morpho MT - Hi 16 bits of an address.  */
  BFD_RELOC_MT_HI16,

/* Morpho MT - Low 16 bits of an address.  */
  BFD_RELOC_MT_LO16,

/* Morpho MT - Used to tell the linker which vtable entries are used.  */
  BFD_RELOC_MT_GNU_VTINHERIT,

/* Morpho MT - Used to tell the linker which vtable entries are used.  */
  BFD_RELOC_MT_GNU_VTENTRY,

/* Morpho MT - 8 bit immediate relocation.  */
  BFD_RELOC_MT_PCINSN8,

/* msp430 specific relocation codes  */
  BFD_RELOC_MSP430_10_PCREL,
  BFD_RELOC_MSP430_16_PCREL,
  BFD_RELOC_MSP430_16,
  BFD_RELOC_MSP430_16_PCREL_BYTE,
  BFD_RELOC_MSP430_16_BYTE,
  BFD_RELOC_MSP430_2X_PCREL,
  BFD_RELOC_MSP430_RL_PCREL,
  BFD_RELOC_MSP430_ABS8,
  BFD_RELOC_MSP430X_PCR20_EXT_SRC,
  BFD_RELOC_MSP430X_PCR20_EXT_DST,
  BFD_RELOC_MSP430X_PCR20_EXT_ODST,
  BFD_RELOC_MSP430X_ABS20_EXT_SRC,
  BFD_RELOC_MSP430X_ABS20_EXT_DST,
  BFD_RELOC_MSP430X_ABS20_EXT_ODST,
  BFD_RELOC_MSP430X_ABS20_ADR_SRC,
  BFD_RELOC_MSP430X_ABS20_ADR_DST,
  BFD_RELOC_MSP430X_PCR16,
  BFD_RELOC_MSP430X_PCR20_CALL,
  BFD_RELOC_MSP430X_ABS16,
  BFD_RELOC_MSP430_ABS_HI16,
  BFD_RELOC_MSP430_PREL31,
  BFD_RELOC_MSP430_SYM_DIFF,

/* Relocations used by the Altera Nios II core.  */
  BFD_RELOC_NIOS2_S16,
  BFD_RELOC_NIOS2_U16,
  BFD_RELOC_NIOS2_CALL26,
  BFD_RELOC_NIOS2_IMM5,
  BFD_RELOC_NIOS2_CACHE_OPX,
  BFD_RELOC_NIOS2_IMM6,
  BFD_RELOC_NIOS2_IMM8,
  BFD_RELOC_NIOS2_HI16,
  BFD_RELOC_NIOS2_LO16,
  BFD_RELOC_NIOS2_HIADJ16,
  BFD_RELOC_NIOS2_GPREL,
  BFD_RELOC_NIOS2_UJMP,
  BFD_RELOC_NIOS2_CJMP,
  BFD_RELOC_NIOS2_CALLR,
  BFD_RELOC_NIOS2_ALIGN,
  BFD_RELOC_NIOS2_GOT16,
  BFD_RELOC_NIOS2_CALL16,
  BFD_RELOC_NIOS2_GOTOFF_LO,
  BFD_RELOC_NIOS2_GOTOFF_HA,
  BFD_RELOC_NIOS2_PCREL_LO,
  BFD_RELOC_NIOS2_PCREL_HA,
  BFD_RELOC_NIOS2_TLS_GD16,
  BFD_RELOC_NIOS2_TLS_LDM16,
  BFD_RELOC_NIOS2_TLS_LDO16,
  BFD_RELOC_NIOS2_TLS_IE16,
  BFD_RELOC_NIOS2_TLS_LE16,
  BFD_RELOC_NIOS2_TLS_DTPMOD,
  BFD_RELOC_NIOS2_TLS_DTPREL,
  BFD_RELOC_NIOS2_TLS_TPREL,
  BFD_RELOC_NIOS2_COPY,
  BFD_RELOC_NIOS2_GLOB_DAT,
  BFD_RELOC_NIOS2_JUMP_SLOT,
  BFD_RELOC_NIOS2_RELATIVE,
  BFD_RELOC_NIOS2_GOTOFF,
  BFD_RELOC_NIOS2_CALL26_NOAT,
  BFD_RELOC_NIOS2_GOT_LO,
  BFD_RELOC_NIOS2_GOT_HA,
  BFD_RELOC_NIOS2_CALL_LO,
  BFD_RELOC_NIOS2_CALL_HA,
  BFD_RELOC_NIOS2_R2_S12,
  BFD_RELOC_NIOS2_R2_I10_1_PCREL,
  BFD_RELOC_NIOS2_R2_T1I7_1_PCREL,
  BFD_RELOC_NIOS2_R2_T1I7_2,
  BFD_RELOC_NIOS2_R2_T2I4,
  BFD_RELOC_NIOS2_R2_T2I4_1,
  BFD_RELOC_NIOS2_R2_T2I4_2,
  BFD_RELOC_NIOS2_R2_X1I7_2,
  BFD_RELOC_NIOS2_R2_X2L5,
  BFD_RELOC_NIOS2_R2_F1I5_2,
  BFD_RELOC_NIOS2_R2_L5I4X1,
  BFD_RELOC_NIOS2_R2_T1X1I6,
  BFD_RELOC_NIOS2_R2_T1X1I6_2,

/* PRU LDI 16-bit unsigned data-memory relocation.  */
  BFD_RELOC_PRU_U16,

/* PRU LDI 16-bit unsigned instruction-memory relocation.  */
  BFD_RELOC_PRU_U16_PMEMIMM,

/* PRU relocation for two consecutive LDI load instructions that load a
32 bit value into a register. If the higher bits are all zero, then
the second instruction may be relaxed.  */
  BFD_RELOC_PRU_LDI32,

/* PRU QBBx 10-bit signed PC-relative relocation.  */
  BFD_RELOC_PRU_S10_PCREL,

/* PRU 8-bit unsigned relocation used for the LOOP instruction.  */
  BFD_RELOC_PRU_U8_PCREL,

/* PRU Program Memory relocations.  Used to convert from byte addressing to
32-bit word addressing.  */
  BFD_RELOC_PRU_32_PMEM,
  BFD_RELOC_PRU_16_PMEM,

/* PRU relocations to mark the difference of two local symbols.
These are only needed to support linker relaxation and can be ignored
when not relaxing.  The field is set to the value of the difference
assuming no relaxation.  The relocation encodes the position of the
second symbol so the linker can determine whether to adjust the field
value. The PMEM variants encode the word difference, instead of byte
difference between symbols.  */
  BFD_RELOC_PRU_GNU_DIFF8,
  BFD_RELOC_PRU_GNU_DIFF16,
  BFD_RELOC_PRU_GNU_DIFF32,
  BFD_RELOC_PRU_GNU_DIFF16_PMEM,
  BFD_RELOC_PRU_GNU_DIFF32_PMEM,

/* IQ2000 Relocations.  */
  BFD_RELOC_IQ2000_OFFSET_16,
  BFD_RELOC_IQ2000_OFFSET_21,
  BFD_RELOC_IQ2000_UHI16,

/* Special Xtensa relocation used only by PLT entries in ELF shared
objects to indicate that the runtime linker should set the value
to one of its own internal functions or data structures.  */
  BFD_RELOC_XTENSA_RTLD,

/* Xtensa relocations for ELF shared objects.  */
  BFD_RELOC_XTENSA_GLOB_DAT,
  BFD_RELOC_XTENSA_JMP_SLOT,
  BFD_RELOC_XTENSA_RELATIVE,

/* Xtensa relocation used in ELF object files for symbols that may require
PLT entries.  Otherwise, this is just a generic 32-bit relocation.  */
  BFD_RELOC_XTENSA_PLT,

/* Xtensa relocations for backward compatibility.  These have been replaced
by BFD_RELOC_XTENSA_PDIFF and BFD_RELOC_XTENSA_NDIFF.
Xtensa relocations to mark the difference of two local symbols.
These are only needed to support linker relaxation and can be ignored
when not relaxing.  The field is set to the value of the difference
assuming no relaxation.  The relocation encodes the position of the
first symbol so the linker can determine whether to adjust the field
value.  */
  BFD_RELOC_XTENSA_DIFF8,
  BFD_RELOC_XTENSA_DIFF16,
  BFD_RELOC_XTENSA_DIFF32,

/* Generic Xtensa relocations for instruction operands.  Only the slot
number is encoded in the relocation.  The relocation applies to the
last PC-relative immediate operand, or if there are no PC-relative
immediates, to the last immediate operand.  */
  BFD_RELOC_XTENSA_SLOT0_OP,
  BFD_RELOC_XTENSA_SLOT1_OP,
  BFD_RELOC_XTENSA_SLOT2_OP,
  BFD_RELOC_XTENSA_SLOT3_OP,
  BFD_RELOC_XTENSA_SLOT4_OP,
  BFD_RELOC_XTENSA_SLOT5_OP,
  BFD_RELOC_XTENSA_SLOT6_OP,
  BFD_RELOC_XTENSA_SLOT7_OP,
  BFD_RELOC_XTENSA_SLOT8_OP,
  BFD_RELOC_XTENSA_SLOT9_OP,
  BFD_RELOC_XTENSA_SLOT10_OP,
  BFD_RELOC_XTENSA_SLOT11_OP,
  BFD_RELOC_XTENSA_SLOT12_OP,
  BFD_RELOC_XTENSA_SLOT13_OP,
  BFD_RELOC_XTENSA_SLOT14_OP,

/* Alternate Xtensa relocations.  Only the slot is encoded in the
relocation.  The meaning of these relocations is opcode-specific.  */
  BFD_RELOC_XTENSA_SLOT0_ALT,
  BFD_RELOC_XTENSA_SLOT1_ALT,
  BFD_RELOC_XTENSA_SLOT2_ALT,
  BFD_RELOC_XTENSA_SLOT3_ALT,
  BFD_RELOC_XTENSA_SLOT4_ALT,
  BFD_RELOC_XTENSA_SLOT5_ALT,
  BFD_RELOC_XTENSA_SLOT6_ALT,
  BFD_RELOC_XTENSA_SLOT7_ALT,
  BFD_RELOC_XTENSA_SLOT8_ALT,
  BFD_RELOC_XTENSA_SLOT9_ALT,
  BFD_RELOC_XTENSA_SLOT10_ALT,
  BFD_RELOC_XTENSA_SLOT11_ALT,
  BFD_RELOC_XTENSA_SLOT12_ALT,
  BFD_RELOC_XTENSA_SLOT13_ALT,
  BFD_RELOC_XTENSA_SLOT14_ALT,

/* Xtensa relocations for backward compatibility.  These have all been
replaced by BFD_RELOC_XTENSA_SLOT0_OP.  */
  BFD_RELOC_XTENSA_OP0,
  BFD_RELOC_XTENSA_OP1,
  BFD_RELOC_XTENSA_OP2,

/* Xtensa relocation to mark that the assembler expanded the
instructions from an original target.  The expansion size is
encoded in the reloc size.  */
  BFD_RELOC_XTENSA_ASM_EXPAND,

/* Xtensa relocation to mark that the linker should simplify
assembler-expanded instructions.  This is commonly used
internally by the linker after analysis of a
BFD_RELOC_XTENSA_ASM_EXPAND.  */
  BFD_RELOC_XTENSA_ASM_SIMPLIFY,

/* Xtensa TLS relocations.  */
  BFD_RELOC_XTENSA_TLSDESC_FN,
  BFD_RELOC_XTENSA_TLSDESC_ARG,
  BFD_RELOC_XTENSA_TLS_DTPOFF,
  BFD_RELOC_XTENSA_TLS_TPOFF,
  BFD_RELOC_XTENSA_TLS_FUNC,
  BFD_RELOC_XTENSA_TLS_ARG,
  BFD_RELOC_XTENSA_TLS_CALL,

/* Xtensa relocations to mark the difference of two local symbols.
These are only needed to support linker relaxation and can be ignored
when not relaxing.  The field is set to the value of the difference
assuming no relaxation.  The relocation encodes the position of the
subtracted symbol so the linker can determine whether to adjust the field
value.  PDIFF relocations are used for positive differences, NDIFF
relocations are used for negative differences.  The difference value
is treated as unsigned with these relocation types, giving full
8/16 value ranges.  */
  BFD_RELOC_XTENSA_PDIFF8,
  BFD_RELOC_XTENSA_PDIFF16,
  BFD_RELOC_XTENSA_PDIFF32,
  BFD_RELOC_XTENSA_NDIFF8,
  BFD_RELOC_XTENSA_NDIFF16,
  BFD_RELOC_XTENSA_NDIFF32,

/* 8 bit signed offset in (ix+d) or (iy+d).  */
  BFD_RELOC_Z80_DISP8,

/* First 8 bits of multibyte (32, 24 or 16 bit) value.  */
  BFD_RELOC_Z80_BYTE0,

/* Second 8 bits of multibyte (32, 24 or 16 bit) value.  */
  BFD_RELOC_Z80_BYTE1,

/* Third 8 bits of multibyte (32 or 24 bit) value.  */
  BFD_RELOC_Z80_BYTE2,

/* Fourth 8 bits of multibyte (32 bit) value.  */
  BFD_RELOC_Z80_BYTE3,

/* Lowest 16 bits of multibyte (32 or 24 bit) value.  */
  BFD_RELOC_Z80_WORD0,

/* Highest 16 bits of multibyte (32 or 24 bit) value.  */
  BFD_RELOC_Z80_WORD1,

/* Like BFD_RELOC_16 but big-endian.  */
  BFD_RELOC_Z80_16_BE,

/* DJNZ offset.  */
  BFD_RELOC_Z8K_DISP7,

/* CALR offset.  */
  BFD_RELOC_Z8K_CALLR,

/* 4 bit value.  */
  BFD_RELOC_Z8K_IMM4L,

/* Lattice Mico32 relocations.  */
  BFD_RELOC_LM32_CALL,
  BFD_RELOC_LM32_BRANCH,
  BFD_RELOC_LM32_16_GOT,
  BFD_RELOC_LM32_GOTOFF_HI16,
  BFD_RELOC_LM32_GOTOFF_LO16,
  BFD_RELOC_LM32_COPY,
  BFD_RELOC_LM32_GLOB_DAT,
  BFD_RELOC_LM32_JMP_SLOT,
  BFD_RELOC_LM32_RELATIVE,

/* Difference between two section addreses.  Must be followed by a
BFD_RELOC_MACH_O_PAIR.  */
  BFD_RELOC_MACH_O_SECTDIFF,

/* Like BFD_RELOC_MACH_O_SECTDIFF but with a local symbol.  */
  BFD_RELOC_MACH_O_LOCAL_SECTDIFF,

/* Pair of relocation.  Contains the first symbol.  */
  BFD_RELOC_MACH_O_PAIR,

/* Symbol will be substracted.  Must be followed by a BFD_RELOC_32.  */
  BFD_RELOC_MACH_O_SUBTRACTOR32,

/* Symbol will be substracted.  Must be followed by a BFD_RELOC_64.  */
  BFD_RELOC_MACH_O_SUBTRACTOR64,

/* PCREL relocations.  They are marked as branch to create PLT entry if
required.  */
  BFD_RELOC_MACH_O_X86_64_BRANCH32,
  BFD_RELOC_MACH_O_X86_64_BRANCH8,

/* Used when referencing a GOT entry.  */
  BFD_RELOC_MACH_O_X86_64_GOT,

/* Used when loading a GOT entry with movq.  It is specially marked so that
the linker could optimize the movq to a leaq if possible.  */
  BFD_RELOC_MACH_O_X86_64_GOT_LOAD,

/* Same as BFD_RELOC_32_PCREL but with an implicit -1 addend.  */
  BFD_RELOC_MACH_O_X86_64_PCREL32_1,

/* Same as BFD_RELOC_32_PCREL but with an implicit -2 addend.  */
  BFD_RELOC_MACH_O_X86_64_PCREL32_2,

/* Same as BFD_RELOC_32_PCREL but with an implicit -4 addend.  */
  BFD_RELOC_MACH_O_X86_64_PCREL32_4,

/* Used when referencing a TLV entry.  */
  BFD_RELOC_MACH_O_X86_64_TLV,

/* Addend for PAGE or PAGEOFF.  */
  BFD_RELOC_MACH_O_ARM64_ADDEND,

/* Relative offset to page of GOT slot.  */
  BFD_RELOC_MACH_O_ARM64_GOT_LOAD_PAGE21,

/* Relative offset within page of GOT slot.  */
  BFD_RELOC_MACH_O_ARM64_GOT_LOAD_PAGEOFF12,

/* Address of a GOT entry.  */
  BFD_RELOC_MACH_O_ARM64_POINTER_TO_GOT,

/* This is a 32 bit reloc for the microblaze that stores the
low 16 bits of a value  */
  BFD_RELOC_MICROBLAZE_32_LO,

/* This is a 32 bit pc-relative reloc for the microblaze that
stores the low 16 bits of a value  */
  BFD_RELOC_MICROBLAZE_32_LO_PCREL,

/* This is a 32 bit reloc for the microblaze that stores a
value relative to the read-only small data area anchor  */
  BFD_RELOC_MICROBLAZE_32_ROSDA,

/* This is a 32 bit reloc for the microblaze that stores a
value relative to the read-write small data area anchor  */
  BFD_RELOC_MICROBLAZE_32_RWSDA,

/* This is a 32 bit reloc for the microblaze to handle
expressions of the form "Symbol Op Symbol"  */
  BFD_RELOC_MICROBLAZE_32_SYM_OP_SYM,

/* This is a 64 bit reloc that stores the 32 bit pc relative
value in two words (with an imm instruction).  No relocation is
done here - only used for relaxing  */
  BFD_RELOC_MICROBLAZE_64_NONE,

/* This is a 64 bit reloc that stores the 32 bit pc relative
value in two words (with an imm instruction).  The relocation is
PC-relative GOT offset  */
  BFD_RELOC_MICROBLAZE_64_GOTPC,

/* This is a 64 bit reloc that stores the 32 bit pc relative
value in two words (with an imm instruction).  The relocation is
GOT offset  */
  BFD_RELOC_MICROBLAZE_64_GOT,

/* This is a 64 bit reloc that stores the 32 bit pc relative
value in two words (with an imm instruction).  The relocation is
PC-relative offset into PLT  */
  BFD_RELOC_MICROBLAZE_64_PLT,

/* This is a 64 bit reloc that stores the 32 bit GOT relative
value in two words (with an imm instruction).  The relocation is
relative offset from _GLOBAL_OFFSET_TABLE_  */
  BFD_RELOC_MICROBLAZE_64_GOTOFF,

/* This is a 32 bit reloc that stores the 32 bit GOT relative
value in a word.  The relocation is relative offset from  */
  BFD_RELOC_MICROBLAZE_32_GOTOFF,

/* This is used to tell the dynamic linker to copy the value out of
the dynamic object into the runtime process image.  */
  BFD_RELOC_MICROBLAZE_COPY,

/* Unused Reloc  */
  BFD_RELOC_MICROBLAZE_64_TLS,

/* This is a 64 bit reloc that stores the 32 bit GOT relative value
of the GOT TLS GD info entry in two words (with an imm instruction). The
relocation is GOT offset.  */
  BFD_RELOC_MICROBLAZE_64_TLSGD,

/* This is a 64 bit reloc that stores the 32 bit GOT relative value
of the GOT TLS LD info entry in two words (with an imm instruction). The
relocation is GOT offset.  */
  BFD_RELOC_MICROBLAZE_64_TLSLD,

/* This is a 32 bit reloc that stores the Module ID to GOT(n).  */
  BFD_RELOC_MICROBLAZE_32_TLSDTPMOD,

/* This is a 32 bit reloc that stores TLS offset to GOT(n+1).  */
  BFD_RELOC_MICROBLAZE_32_TLSDTPREL,

/* This is a 32 bit reloc for storing TLS offset to two words (uses imm
instruction)  */
  BFD_RELOC_MICROBLAZE_64_TLSDTPREL,

/* This is a 64 bit reloc that stores 32-bit thread pointer relative offset
to two words (uses imm instruction).  */
  BFD_RELOC_MICROBLAZE_64_TLSGOTTPREL,

/* This is a 64 bit reloc that stores 32-bit thread pointer relative offset
to two words (uses imm instruction).  */
  BFD_RELOC_MICROBLAZE_64_TLSTPREL,

/* This is a 64 bit reloc that stores the 32 bit pc relative
value in two words (with an imm instruction).  The relocation is
PC-relative offset from start of TEXT.  */
  BFD_RELOC_MICROBLAZE_64_TEXTPCREL,

/* This is a 64 bit reloc that stores the 32 bit offset
value in two words (with an imm instruction).  The relocation is
relative offset from start of TEXT.  */
  BFD_RELOC_MICROBLAZE_64_TEXTREL,

/* AArch64 pseudo relocation code to mark the start of the AArch64
relocation enumerators.  N.B. the order of the enumerators is
important as several tables in the AArch64 bfd backend are indexed
by these enumerators; make sure they are all synced.  */
  BFD_RELOC_AARCH64_RELOC_START,

/* Deprecated AArch64 null relocation code.  */
  BFD_RELOC_AARCH64_NULL,

/* AArch64 null relocation code.  */
  BFD_RELOC_AARCH64_NONE,

/* Basic absolute relocations of N bits.  These are equivalent to
BFD_RELOC_N and they were added to assist the indexing of the howto
table.  */
  BFD_RELOC_AARCH64_64,
  BFD_RELOC_AARCH64_32,
  BFD_RELOC_AARCH64_16,

/* PC-relative relocations.  These are equivalent to BFD_RELOC_N_PCREL
and they were added to assist the indexing of the howto table.  */
  BFD_RELOC_AARCH64_64_PCREL,
  BFD_RELOC_AARCH64_32_PCREL,
  BFD_RELOC_AARCH64_16_PCREL,

/* AArch64 MOV[NZK] instruction with most significant bits 0 to 15
of an unsigned address/value.  */
  BFD_RELOC_AARCH64_MOVW_G0,

/* AArch64 MOV[NZK] instruction with less significant bits 0 to 15 of
an address/value.  No overflow checking.  */
  BFD_RELOC_AARCH64_MOVW_G0_NC,

/* AArch64 MOV[NZK] instruction with most significant bits 16 to 31
of an unsigned address/value.  */
  BFD_RELOC_AARCH64_MOVW_G1,

/* AArch64 MOV[NZK] instruction with less significant bits 16 to 31
of an address/value.  No overflow checking.  */
  BFD_RELOC_AARCH64_MOVW_G1_NC,

/* AArch64 MOV[NZK] instruction with most significant bits 32 to 47
of an unsigned address/value.  */
  BFD_RELOC_AARCH64_MOVW_G2,

/* AArch64 MOV[NZK] instruction with less significant bits 32 to 47
of an address/value.  No overflow checking.  */
  BFD_RELOC_AARCH64_MOVW_G2_NC,

/* AArch64 MOV[NZK] instruction with most signficant bits 48 to 64
of a signed or unsigned address/value.  */
  BFD_RELOC_AARCH64_MOVW_G3,

/* AArch64 MOV[NZ] instruction with most significant bits 0 to 15
of a signed value.  Changes instruction to MOVZ or MOVN depending on the
value's sign.  */
  BFD_RELOC_AARCH64_MOVW_G0_S,

/* AArch64 MOV[NZ] instruction with most significant bits 16 to 31
of a signed value.  Changes instruction to MOVZ or MOVN depending on the
value's sign.  */
  BFD_RELOC_AARCH64_MOVW_G1_S,

/* AArch64 MOV[NZ] instruction with most significant bits 32 to 47
of a signed value.  Changes instruction to MOVZ or MOVN depending on the
value's sign.  */
  BFD_RELOC_AARCH64_MOVW_G2_S,

/* AArch64 MOV[NZ] instruction with most significant bits 0 to 15
of a signed value.  Changes instruction to MOVZ or MOVN depending on the
value's sign.  */
  BFD_RELOC_AARCH64_MOVW_PREL_G0,

/* AArch64 MOV[NZ] instruction with most significant bits 0 to 15
of a signed value.  Changes instruction to MOVZ or MOVN depending on the
value's sign.  */
  BFD_RELOC_AARCH64_MOVW_PREL_G0_NC,

/* AArch64 MOVK instruction with most significant bits 16 to 31
of a signed value.  */
  BFD_RELOC_AARCH64_MOVW_PREL_G1,

/* AArch64 MOVK instruction with most significant bits 16 to 31
of a signed value.  */
  BFD_RELOC_AARCH64_MOVW_PREL_G1_NC,

/* AArch64 MOVK instruction with most significant bits 32 to 47
of a signed value.  */
  BFD_RELOC_AARCH64_MOVW_PREL_G2,

/* AArch64 MOVK instruction with most significant bits 32 to 47
of a signed value.  */
  BFD_RELOC_AARCH64_MOVW_PREL_G2_NC,

/* AArch64 MOVK instruction with most significant bits 47 to 63
of a signed value.  */
  BFD_RELOC_AARCH64_MOVW_PREL_G3,

/* AArch64 Load Literal instruction, holding a 19 bit pc-relative word
offset.  The lowest two bits must be zero and are not stored in the
instruction, giving a 21 bit signed byte offset.  */
  BFD_RELOC_AARCH64_LD_LO19_PCREL,

/* AArch64 ADR instruction, holding a simple 21 bit pc-relative byte offset.  */
  BFD_RELOC_AARCH64_ADR_LO21_PCREL,

/* AArch64 ADRP instruction, with bits 12 to 32 of a pc-relative page
offset, giving a 4KB aligned page base address.  */
  BFD_RELOC_AARCH64_ADR_HI21_PCREL,

/* AArch64 ADRP instruction, with bits 12 to 32 of a pc-relative page
offset, giving a 4KB aligned page base address, but with no overflow
checking.  */
  BFD_RELOC_AARCH64_ADR_HI21_NC_PCREL,

/* AArch64 ADD immediate instruction, holding bits 0 to 11 of the address.
Used in conjunction with BFD_RELOC_AARCH64_ADR_HI21_PCREL.  */
  BFD_RELOC_AARCH64_ADD_LO12,

/* AArch64 8-bit load/store instruction, holding bits 0 to 11 of the
address.  Used in conjunction with BFD_RELOC_AARCH64_ADR_HI21_PCREL.  */
  BFD_RELOC_AARCH64_LDST8_LO12,

/* AArch64 14 bit pc-relative test bit and branch.
The lowest two bits must be zero and are not stored in the instruction,
giving a 16 bit signed byte offset.  */
  BFD_RELOC_AARCH64_TSTBR14,

/* AArch64 19 bit pc-relative conditional branch and compare & branch.
The lowest two bits must be zero and are not stored in the instruction,
giving a 21 bit signed byte offset.  */
  BFD_RELOC_AARCH64_BRANCH19,

/* AArch64 26 bit pc-relative unconditional branch.
The lowest two bits must be zero and are not stored in the instruction,
giving a 28 bit signed byte offset.  */
  BFD_RELOC_AARCH64_JUMP26,

/* AArch64 26 bit pc-relative unconditional branch and link.
The lowest two bits must be zero and are not stored in the instruction,
giving a 28 bit signed byte offset.  */
  BFD_RELOC_AARCH64_CALL26,

/* AArch64 16-bit load/store instruction, holding bits 0 to 11 of the
address.  Used in conjunction with BFD_RELOC_AARCH64_ADR_HI21_PCREL.  */
  BFD_RELOC_AARCH64_LDST16_LO12,

/* AArch64 32-bit load/store instruction, holding bits 0 to 11 of the
address.  Used in conjunction with BFD_RELOC_AARCH64_ADR_HI21_PCREL.  */
  BFD_RELOC_AARCH64_LDST32_LO12,

/* AArch64 64-bit load/store instruction, holding bits 0 to 11 of the
address.  Used in conjunction with BFD_RELOC_AARCH64_ADR_HI21_PCREL.  */
  BFD_RELOC_AARCH64_LDST64_LO12,

/* AArch64 128-bit load/store instruction, holding bits 0 to 11 of the
address.  Used in conjunction with BFD_RELOC_AARCH64_ADR_HI21_PCREL.  */
  BFD_RELOC_AARCH64_LDST128_LO12,

/* AArch64 Load Literal instruction, holding a 19 bit PC relative word
offset of the global offset table entry for a symbol.  The lowest two
bits must be zero and are not stored in the instruction, giving a 21
bit signed byte offset.  This relocation type requires signed overflow
checking.  */
  BFD_RELOC_AARCH64_GOT_LD_PREL19,

/* Get to the page base of the global offset table entry for a symbol as
part of an ADRP instruction using a 21 bit PC relative value.Used in
conjunction with BFD_RELOC_AARCH64_LD64_GOT_LO12_NC.  */
  BFD_RELOC_AARCH64_ADR_GOT_PAGE,

/* Unsigned 12 bit byte offset for 64 bit load/store from the page of
the GOT entry for this symbol.  Used in conjunction with
BFD_RELOC_AARCH64_ADR_GOT_PAGE.  Valid in LP64 ABI only.  */
  BFD_RELOC_AARCH64_LD64_GOT_LO12_NC,

/* Unsigned 12 bit byte offset for 32 bit load/store from the page of
the GOT entry for this symbol.  Used in conjunction with
BFD_RELOC_AARCH64_ADR_GOT_PAGE.  Valid in ILP32 ABI only.  */
  BFD_RELOC_AARCH64_LD32_GOT_LO12_NC,

/* Unsigned 16 bit byte offset for 64 bit load/store from the GOT entry
for this symbol.  Valid in LP64 ABI only.  */
  BFD_RELOC_AARCH64_MOVW_GOTOFF_G0_NC,

/* Unsigned 16 bit byte higher offset for 64 bit load/store from the GOT entry
for this symbol.  Valid in LP64 ABI only.  */
  BFD_RELOC_AARCH64_MOVW_GOTOFF_G1,

/* Unsigned 15 bit byte offset for 64 bit load/store from the page of
the GOT entry for this symbol.  Valid in LP64 ABI only.  */
  BFD_RELOC_AARCH64_LD64_GOTOFF_LO15,

/* Scaled 14 bit byte offset to the page base of the global offset table.  */
  BFD_RELOC_AARCH64_LD32_GOTPAGE_LO14,

/* Scaled 15 bit byte offset to the page base of the global offset table.  */
  BFD_RELOC_AARCH64_LD64_GOTPAGE_LO15,

/* Get to the page base of the global offset table entry for a symbols
tls_index structure as part of an adrp instruction using a 21 bit PC
relative value.  Used in conjunction with
BFD_RELOC_AARCH64_TLSGD_ADD_LO12_NC.  */
  BFD_RELOC_AARCH64_TLSGD_ADR_PAGE21,

/* AArch64 TLS General Dynamic  */
  BFD_RELOC_AARCH64_TLSGD_ADR_PREL21,

/* Unsigned 12 bit byte offset to global offset table entry for a symbols
tls_index structure.  Used in conjunction with
BFD_RELOC_AARCH64_TLSGD_ADR_PAGE21.  */
  BFD_RELOC_AARCH64_TLSGD_ADD_LO12_NC,

/* AArch64 TLS General Dynamic relocation.  */
  BFD_RELOC_AARCH64_TLSGD_MOVW_G0_NC,

/* AArch64 TLS General Dynamic relocation.  */
  BFD_RELOC_AARCH64_TLSGD_MOVW_G1,

/* AArch64 TLS INITIAL EXEC relocation.  */
  BFD_RELOC_AARCH64_TLSIE_ADR_GOTTPREL_PAGE21,

/* AArch64 TLS INITIAL EXEC relocation.  */
  BFD_RELOC_AARCH64_TLSIE_LD64_GOTTPREL_LO12_NC,

/* AArch64 TLS INITIAL EXEC relocation.  */
  BFD_RELOC_AARCH64_TLSIE_LD32_GOTTPREL_LO12_NC,

/* AArch64 TLS INITIAL EXEC relocation.  */
  BFD_RELOC_AARCH64_TLSIE_LD_GOTTPREL_PREL19,

/* AArch64 TLS INITIAL EXEC relocation.  */
  BFD_RELOC_AARCH64_TLSIE_MOVW_GOTTPREL_G0_NC,

/* AArch64 TLS INITIAL EXEC relocation.  */
  BFD_RELOC_AARCH64_TLSIE_MOVW_GOTTPREL_G1,

/* bit[23:12] of byte offset to module TLS base address.  */
  BFD_RELOC_AARCH64_TLSLD_ADD_DTPREL_HI12,

/* Unsigned 12 bit byte offset to module TLS base address.  */
  BFD_RELOC_AARCH64_TLSLD_ADD_DTPREL_LO12,

/* No overflow check version of BFD_RELOC_AARCH64_TLSLD_ADD_DTPREL_LO12.  */
  BFD_RELOC_AARCH64_TLSLD_ADD_DTPREL_LO12_NC,

/* Unsigned 12 bit byte offset to global offset table entry for a symbols
tls_index structure.  Used in conjunction with
BFD_RELOC_AARCH64_TLSLD_ADR_PAGE21.  */
  BFD_RELOC_AARCH64_TLSLD_ADD_LO12_NC,

/* GOT entry page address for AArch64 TLS Local Dynamic, used with ADRP
instruction.  */
  BFD_RELOC_AARCH64_TLSLD_ADR_PAGE21,

/* GOT entry address for AArch64 TLS Local Dynamic, used with ADR instruction.  */
  BFD_RELOC_AARCH64_TLSLD_ADR_PREL21,

/* bit[11:1] of byte offset to module TLS base address, encoded in ldst
instructions.  */
  BFD_RELOC_AARCH64_TLSLD_LDST16_DTPREL_LO12,

/* Similar as BFD_RELOC_AARCH64_TLSLD_LDST16_DTPREL_LO12, but no overflow check.  */
  BFD_RELOC_AARCH64_TLSLD_LDST16_DTPREL_LO12_NC,

/* bit[11:2] of byte offset to module TLS base address, encoded in ldst
instructions.  */
  BFD_RELOC_AARCH64_TLSLD_LDST32_DTPREL_LO12,

/* Similar as BFD_RELOC_AARCH64_TLSLD_LDST32_DTPREL_LO12, but no overflow check.  */
  BFD_RELOC_AARCH64_TLSLD_LDST32_DTPREL_LO12_NC,

/* bit[11:3] of byte offset to module TLS base address, encoded in ldst
instructions.  */
  BFD_RELOC_AARCH64_TLSLD_LDST64_DTPREL_LO12,

/* Similar as BFD_RELOC_AARCH64_TLSLD_LDST64_DTPREL_LO12, but no overflow check.  */
  BFD_RELOC_AARCH64_TLSLD_LDST64_DTPREL_LO12_NC,

/* bit[11:0] of byte offset to module TLS base address, encoded in ldst
instructions.  */
  BFD_RELOC_AARCH64_TLSLD_LDST8_DTPREL_LO12,

/* Similar as BFD_RELOC_AARCH64_TLSLD_LDST8_DTPREL_LO12, but no overflow check.  */
  BFD_RELOC_AARCH64_TLSLD_LDST8_DTPREL_LO12_NC,

/* bit[15:0] of byte offset to module TLS base address.  */
  BFD_RELOC_AARCH64_TLSLD_MOVW_DTPREL_G0,

/* No overflow check version of BFD_RELOC_AARCH64_TLSLD_MOVW_DTPREL_G0  */
  BFD_RELOC_AARCH64_TLSLD_MOVW_DTPREL_G0_NC,

/* bit[31:16] of byte offset to module TLS base address.  */
  BFD_RELOC_AARCH64_TLSLD_MOVW_DTPREL_G1,

/* No overflow check version of BFD_RELOC_AARCH64_TLSLD_MOVW_DTPREL_G1  */
  BFD_RELOC_AARCH64_TLSLD_MOVW_DTPREL_G1_NC,

/* bit[47:32] of byte offset to module TLS base address.  */
  BFD_RELOC_AARCH64_TLSLD_MOVW_DTPREL_G2,

/* AArch64 TLS LOCAL EXEC relocation.  */
  BFD_RELOC_AARCH64_TLSLE_MOVW_TPREL_G2,

/* AArch64 TLS LOCAL EXEC relocation.  */
  BFD_RELOC_AARCH64_TLSLE_MOVW_TPREL_G1,

/* AArch64 TLS LOCAL EXEC relocation.  */
  BFD_RELOC_AARCH64_TLSLE_MOVW_TPREL_G1_NC,

/* AArch64 TLS LOCAL EXEC relocation.  */
  BFD_RELOC_AARCH64_TLSLE_MOVW_TPREL_G0,

/* AArch64 TLS LOCAL EXEC relocation.  */
  BFD_RELOC_AARCH64_TLSLE_MOVW_TPREL_G0_NC,

/* AArch64 TLS LOCAL EXEC relocation.  */
  BFD_RELOC_AARCH64_TLSLE_ADD_TPREL_HI12,

/* AArch64 TLS LOCAL EXEC relocation.  */
  BFD_RELOC_AARCH64_TLSLE_ADD_TPREL_LO12,

/* AArch64 TLS LOCAL EXEC relocation.  */
  BFD_RELOC_AARCH64_TLSLE_ADD_TPREL_LO12_NC,

/* bit[11:1] of byte offset to module TLS base address, encoded in ldst
instructions.  */
  BFD_RELOC_AARCH64_TLSLE_LDST16_TPREL_LO12,

/* Similar as BFD_RELOC_AARCH64_TLSLE_LDST16_TPREL_LO12, but no overflow check.  */
  BFD_RELOC_AARCH64_TLSLE_LDST16_TPREL_LO12_NC,

/* bit[11:2] of byte offset to module TLS base address, encoded in ldst
instructions.  */
  BFD_RELOC_AARCH64_TLSLE_LDST32_TPREL_LO12,

/* Similar as BFD_RELOC_AARCH64_TLSLE_LDST32_TPREL_LO12, but no overflow check.  */
  BFD_RELOC_AARCH64_TLSLE_LDST32_TPREL_LO12_NC,

/* bit[11:3] of byte offset to module TLS base address, encoded in ldst
instructions.  */
  BFD_RELOC_AARCH64_TLSLE_LDST64_TPREL_LO12,

/* Similar as BFD_RELOC_AARCH64_TLSLE_LDST64_TPREL_LO12, but no overflow check.  */
  BFD_RELOC_AARCH64_TLSLE_LDST64_TPREL_LO12_NC,

/* bit[11:0] of byte offset to module TLS base address, encoded in ldst
instructions.  */
  BFD_RELOC_AARCH64_TLSLE_LDST8_TPREL_LO12,

/* Similar as BFD_RELOC_AARCH64_TLSLE_LDST8_TPREL_LO12, but no overflow check.  */
  BFD_RELOC_AARCH64_TLSLE_LDST8_TPREL_LO12_NC,

/* AArch64 TLS DESC relocation.  */
  BFD_RELOC_AARCH64_TLSDESC_LD_PREL19,

/* AArch64 TLS DESC relocation.  */
  BFD_RELOC_AARCH64_TLSDESC_ADR_PREL21,

/* AArch64 TLS DESC relocation.  */
  BFD_RELOC_AARCH64_TLSDESC_ADR_PAGE21,

/* AArch64 TLS DESC relocation.  */
  BFD_RELOC_AARCH64_TLSDESC_LD64_LO12,

/* AArch64 TLS DESC relocation.  */
  BFD_RELOC_AARCH64_TLSDESC_LD32_LO12_NC,

/* AArch64 TLS DESC relocation.  */
  BFD_RELOC_AARCH64_TLSDESC_ADD_LO12,

/* AArch64 TLS DESC relocation.  */
  BFD_RELOC_AARCH64_TLSDESC_OFF_G1,

/* AArch64 TLS DESC relocation.  */
  BFD_RELOC_AARCH64_TLSDESC_OFF_G0_NC,

/* AArch64 TLS DESC relocation.  */
  BFD_RELOC_AARCH64_TLSDESC_LDR,

/* AArch64 TLS DESC relocation.  */
  BFD_RELOC_AARCH64_TLSDESC_ADD,

/* AArch64 TLS DESC relocation.  */
  BFD_RELOC_AARCH64_TLSDESC_CALL,

/* AArch64 TLS relocation.  */
  BFD_RELOC_AARCH64_COPY,

/* AArch64 TLS relocation.  */
  BFD_RELOC_AARCH64_GLOB_DAT,

/* AArch64 TLS relocation.  */
  BFD_RELOC_AARCH64_JUMP_SLOT,

/* AArch64 TLS relocation.  */
  BFD_RELOC_AARCH64_RELATIVE,

/* AArch64 TLS relocation.  */
  BFD_RELOC_AARCH64_TLS_DTPMOD,

/* AArch64 TLS relocation.  */
  BFD_RELOC_AARCH64_TLS_DTPREL,

/* AArch64 TLS relocation.  */
  BFD_RELOC_AARCH64_TLS_TPREL,

/* AArch64 TLS relocation.  */
  BFD_RELOC_AARCH64_TLSDESC,

/* AArch64 support for STT_GNU_IFUNC.  */
  BFD_RELOC_AARCH64_IRELATIVE,

/* AArch64 pseudo relocation code to mark the end of the AArch64
relocation enumerators that have direct mapping to ELF reloc codes.
There are a few more enumerators after this one; those are mainly
used by the AArch64 assembler for the internal fixup or to select
one of the above enumerators.  */
  BFD_RELOC_AARCH64_RELOC_END,

/* AArch64 pseudo relocation code to be used internally by the AArch64
assembler and not (currently) written to any object files.  */
  BFD_RELOC_AARCH64_GAS_INTERNAL_FIXUP,

/* AArch64 unspecified load/store instruction, holding bits 0 to 11 of the
address.  Used in conjunction with BFD_RELOC_AARCH64_ADR_HI21_PCREL.  */
  BFD_RELOC_AARCH64_LDST_LO12,

/* AArch64 pseudo relocation code for TLS local dynamic mode.  It's to be
used internally by the AArch64 assembler and not (currently) written to
any object files.  */
  BFD_RELOC_AARCH64_TLSLD_LDST_DTPREL_LO12,

/* Similar as BFD_RELOC_AARCH64_TLSLD_LDST_DTPREL_LO12, but no overflow check.  */
  BFD_RELOC_AARCH64_TLSLD_LDST_DTPREL_LO12_NC,

/* AArch64 pseudo relocation code for TLS local exec mode.  It's to be
used internally by the AArch64 assembler and not (currently) written to
any object files.  */
  BFD_RELOC_AARCH64_TLSLE_LDST_TPREL_LO12,

/* Similar as BFD_RELOC_AARCH64_TLSLE_LDST_TPREL_LO12, but no overflow check.  */
  BFD_RELOC_AARCH64_TLSLE_LDST_TPREL_LO12_NC,

/* AArch64 pseudo relocation code to be used internally by the AArch64
assembler and not (currently) written to any object files.  */
  BFD_RELOC_AARCH64_LD_GOT_LO12_NC,

/* AArch64 pseudo relocation code to be used internally by the AArch64
assembler and not (currently) written to any object files.  */
  BFD_RELOC_AARCH64_TLSIE_LD_GOTTPREL_LO12_NC,

/* AArch64 pseudo relocation code to be used internally by the AArch64
assembler and not (currently) written to any object files.  */
  BFD_RELOC_AARCH64_TLSDESC_LD_LO12_NC,

/* Tilera TILEPro Relocations.  */
  BFD_RELOC_TILEPRO_COPY,
  BFD_RELOC_TILEPRO_GLOB_DAT,
  BFD_RELOC_TILEPRO_JMP_SLOT,
  BFD_RELOC_TILEPRO_RELATIVE,
  BFD_RELOC_TILEPRO_BROFF_X1,
  BFD_RELOC_TILEPRO_JOFFLONG_X1,
  BFD_RELOC_TILEPRO_JOFFLONG_X1_PLT,
  BFD_RELOC_TILEPRO_IMM8_X0,
  BFD_RELOC_TILEPRO_IMM8_Y0,
  BFD_RELOC_TILEPRO_IMM8_X1,
  BFD_RELOC_TILEPRO_IMM8_Y1,
  BFD_RELOC_TILEPRO_DEST_IMM8_X1,
  BFD_RELOC_TILEPRO_MT_IMM15_X1,
  BFD_RELOC_TILEPRO_MF_IMM15_X1,
  BFD_RELOC_TILEPRO_IMM16_X0,
  BFD_RELOC_TILEPRO_IMM16_X1,
  BFD_RELOC_TILEPRO_IMM16_X0_LO,
  BFD_RELOC_TILEPRO_IMM16_X1_LO,
  BFD_RELOC_TILEPRO_IMM16_X0_HI,
  BFD_RELOC_TILEPRO_IMM16_X1_HI,
  BFD_RELOC_TILEPRO_IMM16_X0_HA,
  BFD_RELOC_TILEPRO_IMM16_X1_HA,
  BFD_RELOC_TILEPRO_IMM16_X0_PCREL,
  BFD_RELOC_TILEPRO_IMM16_X1_PCREL,
  BFD_RELOC_TILEPRO_IMM16_X0_LO_PCREL,
  BFD_RELOC_TILEPRO_IMM16_X1_LO_PCREL,
  BFD_RELOC_TILEPRO_IMM16_X0_HI_PCREL,
  BFD_RELOC_TILEPRO_IMM16_X1_HI_PCREL,
  BFD_RELOC_TILEPRO_IMM16_X0_HA_PCREL,
  BFD_RELOC_TILEPRO_IMM16_X1_HA_PCREL,
  BFD_RELOC_TILEPRO_IMM16_X0_GOT,
  BFD_RELOC_TILEPRO_IMM16_X1_GOT,
  BFD_RELOC_TILEPRO_IMM16_X0_GOT_LO,
  BFD_RELOC_TILEPRO_IMM16_X1_GOT_LO,
  BFD_RELOC_TILEPRO_IMM16_X0_GOT_HI,
  BFD_RELOC_TILEPRO_IMM16_X1_GOT_HI,
  BFD_RELOC_TILEPRO_IMM16_X0_GOT_HA,
  BFD_RELOC_TILEPRO_IMM16_X1_GOT_HA,
  BFD_RELOC_TILEPRO_MMSTART_X0,
  BFD_RELOC_TILEPRO_MMEND_X0,
  BFD_RELOC_TILEPRO_MMSTART_X1,
  BFD_RELOC_TILEPRO_MMEND_X1,
  BFD_RELOC_TILEPRO_SHAMT_X0,
  BFD_RELOC_TILEPRO_SHAMT_X1,
  BFD_RELOC_TILEPRO_SHAMT_Y0,
  BFD_RELOC_TILEPRO_SHAMT_Y1,
  BFD_RELOC_TILEPRO_TLS_GD_CALL,
  BFD_RELOC_TILEPRO_IMM8_X0_TLS_GD_ADD,
  BFD_RELOC_TILEPRO_IMM8_X1_TLS_GD_ADD,
  BFD_RELOC_TILEPRO_IMM8_Y0_TLS_GD_ADD,
  BFD_RELOC_TILEPRO_IMM8_Y1_TLS_GD_ADD,
  BFD_RELOC_TILEPRO_TLS_IE_LOAD,
  BFD_RELOC_TILEPRO_IMM16_X0_TLS_GD,
  BFD_RELOC_TILEPRO_IMM16_X1_TLS_GD,
  BFD_RELOC_TILEPRO_IMM16_X0_TLS_GD_LO,
  BFD_RELOC_TILEPRO_IMM16_X1_TLS_GD_LO,
  BFD_RELOC_TILEPRO_IMM16_X0_TLS_GD_HI,
  BFD_RELOC_TILEPRO_IMM16_X1_TLS_GD_HI,
  BFD_RELOC_TILEPRO_IMM16_X0_TLS_GD_HA,
  BFD_RELOC_TILEPRO_IMM16_X1_TLS_GD_HA,
  BFD_RELOC_TILEPRO_IMM16_X0_TLS_IE,
  BFD_RELOC_TILEPRO_IMM16_X1_TLS_IE,
  BFD_RELOC_TILEPRO_IMM16_X0_TLS_IE_LO,
  BFD_RELOC_TILEPRO_IMM16_X1_TLS_IE_LO,
  BFD_RELOC_TILEPRO_IMM16_X0_TLS_IE_HI,
  BFD_RELOC_TILEPRO_IMM16_X1_TLS_IE_HI,
  BFD_RELOC_TILEPRO_IMM16_X0_TLS_IE_HA,
  BFD_RELOC_TILEPRO_IMM16_X1_TLS_IE_HA,
  BFD_RELOC_TILEPRO_TLS_DTPMOD32,
  BFD_RELOC_TILEPRO_TLS_DTPOFF32,
  BFD_RELOC_TILEPRO_TLS_TPOFF32,
  BFD_RELOC_TILEPRO_IMM16_X0_TLS_LE,
  BFD_RELOC_TILEPRO_IMM16_X1_TLS_LE,
  BFD_RELOC_TILEPRO_IMM16_X0_TLS_LE_LO,
  BFD_RELOC_TILEPRO_IMM16_X1_TLS_LE_LO,
  BFD_RELOC_TILEPRO_IMM16_X0_TLS_LE_HI,
  BFD_RELOC_TILEPRO_IMM16_X1_TLS_LE_HI,
  BFD_RELOC_TILEPRO_IMM16_X0_TLS_LE_HA,
  BFD_RELOC_TILEPRO_IMM16_X1_TLS_LE_HA,

/* Tilera TILE-Gx Relocations.  */
  BFD_RELOC_TILEGX_HW0,
  BFD_RELOC_TILEGX_HW1,
  BFD_RELOC_TILEGX_HW2,
  BFD_RELOC_TILEGX_HW3,
  BFD_RELOC_TILEGX_HW0_LAST,
  BFD_RELOC_TILEGX_HW1_LAST,
  BFD_RELOC_TILEGX_HW2_LAST,
  BFD_RELOC_TILEGX_COPY,
  BFD_RELOC_TILEGX_GLOB_DAT,
  BFD_RELOC_TILEGX_JMP_SLOT,
  BFD_RELOC_TILEGX_RELATIVE,
  BFD_RELOC_TILEGX_BROFF_X1,
  BFD_RELOC_TILEGX_JUMPOFF_X1,
  BFD_RELOC_TILEGX_JUMPOFF_X1_PLT,
  BFD_RELOC_TILEGX_IMM8_X0,
  BFD_RELOC_TILEGX_IMM8_Y0,
  BFD_RELOC_TILEGX_IMM8_X1,
  BFD_RELOC_TILEGX_IMM8_Y1,
  BFD_RELOC_TILEGX_DEST_IMM8_X1,
  BFD_RELOC_TILEGX_MT_IMM14_X1,
  BFD_RELOC_TILEGX_MF_IMM14_X1,
  BFD_RELOC_TILEGX_MMSTART_X0,
  BFD_RELOC_TILEGX_MMEND_X0,
  BFD_RELOC_TILEGX_SHAMT_X0,
  BFD_RELOC_TILEGX_SHAMT_X1,
  BFD_RELOC_TILEGX_SHAMT_Y0,
  BFD_RELOC_TILEGX_SHAMT_Y1,
  BFD_RELOC_TILEGX_IMM16_X0_HW0,
  BFD_RELOC_TILEGX_IMM16_X1_HW0,
  BFD_RELOC_TILEGX_IMM16_X0_HW1,
  BFD_RELOC_TILEGX_IMM16_X1_HW1,
  BFD_RELOC_TILEGX_IMM16_X0_HW2,
  BFD_RELOC_TILEGX_IMM16_X1_HW2,
  BFD_RELOC_TILEGX_IMM16_X0_HW3,
  BFD_RELOC_TILEGX_IMM16_X1_HW3,
  BFD_RELOC_TILEGX_IMM16_X0_HW0_LAST,
  BFD_RELOC_TILEGX_IMM16_X1_HW0_LAST,
  BFD_RELOC_TILEGX_IMM16_X0_HW1_LAST,
  BFD_RELOC_TILEGX_IMM16_X1_HW1_LAST,
  BFD_RELOC_TILEGX_IMM16_X0_HW2_LAST,
  BFD_RELOC_TILEGX_IMM16_X1_HW2_LAST,
  BFD_RELOC_TILEGX_IMM16_X0_HW0_PCREL,
  BFD_RELOC_TILEGX_IMM16_X1_HW0_PCREL,
  BFD_RELOC_TILEGX_IMM16_X0_HW1_PCREL,
  BFD_RELOC_TILEGX_IMM16_X1_HW1_PCREL,
  BFD_RELOC_TILEGX_IMM16_X0_HW2_PCREL,
  BFD_RELOC_TILEGX_IMM16_X1_HW2_PCREL,
  BFD_RELOC_TILEGX_IMM16_X0_HW3_PCREL,
  BFD_RELOC_TILEGX_IMM16_X1_HW3_PCREL,
  BFD_RELOC_TILEGX_IMM16_X0_HW0_LAST_PCREL,
  BFD_RELOC_TILEGX_IMM16_X1_HW0_LAST_PCREL,
  BFD_RELOC_TILEGX_IMM16_X0_HW1_LAST_PCREL,
  BFD_RELOC_TILEGX_IMM16_X1_HW1_LAST_PCREL,
  BFD_RELOC_TILEGX_IMM16_X0_HW2_LAST_PCREL,
  BFD_RELOC_TILEGX_IMM16_X1_HW2_LAST_PCREL,
  BFD_RELOC_TILEGX_IMM16_X0_HW0_GOT,
  BFD_RELOC_TILEGX_IMM16_X1_HW0_GOT,
  BFD_RELOC_TILEGX_IMM16_X0_HW0_PLT_PCREL,
  BFD_RELOC_TILEGX_IMM16_X1_HW0_PLT_PCREL,
  BFD_RELOC_TILEGX_IMM16_X0_HW1_PLT_PCREL,
  BFD_RELOC_TILEGX_IMM16_X1_HW1_PLT_PCREL,
  BFD_RELOC_TILEGX_IMM16_X0_HW2_PLT_PCREL,
  BFD_RELOC_TILEGX_IMM16_X1_HW2_PLT_PCREL,
  BFD_RELOC_TILEGX_IMM16_X0_HW0_LAST_GOT,
  BFD_RELOC_TILEGX_IMM16_X1_HW0_LAST_GOT,
  BFD_RELOC_TILEGX_IMM16_X0_HW1_LAST_GOT,
  BFD_RELOC_TILEGX_IMM16_X1_HW1_LAST_GOT,
  BFD_RELOC_TILEGX_IMM16_X0_HW3_PLT_PCREL,
  BFD_RELOC_TILEGX_IMM16_X1_HW3_PLT_PCREL,
  BFD_RELOC_TILEGX_IMM16_X0_HW0_TLS_GD,
  BFD_RELOC_TILEGX_IMM16_X1_HW0_TLS_GD,
  BFD_RELOC_TILEGX_IMM16_X0_HW0_TLS_LE,
  BFD_RELOC_TILEGX_IMM16_X1_HW0_TLS_LE,
  BFD_RELOC_TILEGX_IMM16_X0_HW0_LAST_TLS_LE,
  BFD_RELOC_TILEGX_IMM16_X1_HW0_LAST_TLS_LE,
  BFD_RELOC_TILEGX_IMM16_X0_HW1_LAST_TLS_LE,
  BFD_RELOC_TILEGX_IMM16_X1_HW1_LAST_TLS_LE,
  BFD_RELOC_TILEGX_IMM16_X0_HW0_LAST_TLS_GD,
  BFD_RELOC_TILEGX_IMM16_X1_HW0_LAST_TLS_GD,
  BFD_RELOC_TILEGX_IMM16_X0_HW1_LAST_TLS_GD,
  BFD_RELOC_TILEGX_IMM16_X1_HW1_LAST_TLS_GD,
  BFD_RELOC_TILEGX_IMM16_X0_HW0_TLS_IE,
  BFD_RELOC_TILEGX_IMM16_X1_HW0_TLS_IE,
  BFD_RELOC_TILEGX_IMM16_X0_HW0_LAST_PLT_PCREL,
  BFD_RELOC_TILEGX_IMM16_X1_HW0_LAST_PLT_PCREL,
  BFD_RELOC_TILEGX_IMM16_X0_HW1_LAST_PLT_PCREL,
  BFD_RELOC_TILEGX_IMM16_X1_HW1_LAST_PLT_PCREL,
  BFD_RELOC_TILEGX_IMM16_X0_HW2_LAST_PLT_PCREL,
  BFD_RELOC_TILEGX_IMM16_X1_HW2_LAST_PLT_PCREL,
  BFD_RELOC_TILEGX_IMM16_X0_HW0_LAST_TLS_IE,
  BFD_RELOC_TILEGX_IMM16_X1_HW0_LAST_TLS_IE,
  BFD_RELOC_TILEGX_IMM16_X0_HW1_LAST_TLS_IE,
  BFD_RELOC_TILEGX_IMM16_X1_HW1_LAST_TLS_IE,
  BFD_RELOC_TILEGX_TLS_DTPMOD64,
  BFD_RELOC_TILEGX_TLS_DTPOFF64,
  BFD_RELOC_TILEGX_TLS_TPOFF64,
  BFD_RELOC_TILEGX_TLS_DTPMOD32,
  BFD_RELOC_TILEGX_TLS_DTPOFF32,
  BFD_RELOC_TILEGX_TLS_TPOFF32,
  BFD_RELOC_TILEGX_TLS_GD_CALL,
  BFD_RELOC_TILEGX_IMM8_X0_TLS_GD_ADD,
  BFD_RELOC_TILEGX_IMM8_X1_TLS_GD_ADD,
  BFD_RELOC_TILEGX_IMM8_Y0_TLS_GD_ADD,
  BFD_RELOC_TILEGX_IMM8_Y1_TLS_GD_ADD,
  BFD_RELOC_TILEGX_TLS_IE_LOAD,
  BFD_RELOC_TILEGX_IMM8_X0_TLS_ADD,
  BFD_RELOC_TILEGX_IMM8_X1_TLS_ADD,
  BFD_RELOC_TILEGX_IMM8_Y0_TLS_ADD,
  BFD_RELOC_TILEGX_IMM8_Y1_TLS_ADD,

/* Linux eBPF relocations.  */
  BFD_RELOC_BPF_64,
  BFD_RELOC_BPF_32,
  BFD_RELOC_BPF_16,
  BFD_RELOC_BPF_DISP16,
  BFD_RELOC_BPF_DISP32,

/* Adapteva EPIPHANY - 8 bit signed pc-relative displacement  */
  BFD_RELOC_EPIPHANY_SIMM8,

/* Adapteva EPIPHANY - 24 bit signed pc-relative displacement  */
  BFD_RELOC_EPIPHANY_SIMM24,

/* Adapteva EPIPHANY - 16 most-significant bits of absolute address  */
  BFD_RELOC_EPIPHANY_HIGH,

/* Adapteva EPIPHANY - 16 least-significant bits of absolute address  */
  BFD_RELOC_EPIPHANY_LOW,

/* Adapteva EPIPHANY - 11 bit signed number - add/sub immediate  */
  BFD_RELOC_EPIPHANY_SIMM11,

/* Adapteva EPIPHANY - 11 bit sign-magnitude number (ld/st displacement)  */
  BFD_RELOC_EPIPHANY_IMM11,

/* Adapteva EPIPHANY - 8 bit immediate for 16 bit mov instruction.  */
  BFD_RELOC_EPIPHANY_IMM8,

/* Visium Relocations.  */
  BFD_RELOC_VISIUM_HI16,
  BFD_RELOC_VISIUM_LO16,
  BFD_RELOC_VISIUM_IM16,
  BFD_RELOC_VISIUM_REL16,
  BFD_RELOC_VISIUM_HI16_PCREL,
  BFD_RELOC_VISIUM_LO16_PCREL,
  BFD_RELOC_VISIUM_IM16_PCREL,

/* WebAssembly relocations.  */
  BFD_RELOC_WASM32_LEB128,
  BFD_RELOC_WASM32_LEB128_GOT,
  BFD_RELOC_WASM32_LEB128_GOT_CODE,
  BFD_RELOC_WASM32_LEB128_PLT,
  BFD_RELOC_WASM32_PLT_INDEX,
  BFD_RELOC_WASM32_ABS32_CODE,
  BFD_RELOC_WASM32_COPY,
  BFD_RELOC_WASM32_CODE_POINTER,
  BFD_RELOC_WASM32_INDEX,
  BFD_RELOC_WASM32_PLT_SIG,

/* C-SKY relocations.  */
  BFD_RELOC_CKCORE_NONE,
  BFD_RELOC_CKCORE_ADDR32,
  BFD_RELOC_CKCORE_PCREL_IMM8BY4,
  BFD_RELOC_CKCORE_PCREL_IMM11BY2,
  BFD_RELOC_CKCORE_PCREL_IMM4BY2,
  BFD_RELOC_CKCORE_PCREL32,
  BFD_RELOC_CKCORE_PCREL_JSR_IMM11BY2,
  BFD_RELOC_CKCORE_GNU_VTINHERIT,
  BFD_RELOC_CKCORE_GNU_VTENTRY,
  BFD_RELOC_CKCORE_RELATIVE,
  BFD_RELOC_CKCORE_COPY,
  BFD_RELOC_CKCORE_GLOB_DAT,
  BFD_RELOC_CKCORE_JUMP_SLOT,
  BFD_RELOC_CKCORE_GOTOFF,
  BFD_RELOC_CKCORE_GOTPC,
  BFD_RELOC_CKCORE_GOT32,
  BFD_RELOC_CKCORE_PLT32,
  BFD_RELOC_CKCORE_ADDRGOT,
  BFD_RELOC_CKCORE_ADDRPLT,
  BFD_RELOC_CKCORE_PCREL_IMM26BY2,
  BFD_RELOC_CKCORE_PCREL_IMM16BY2,
  BFD_RELOC_CKCORE_PCREL_IMM16BY4,
  BFD_RELOC_CKCORE_PCREL_IMM10BY2,
  BFD_RELOC_CKCORE_PCREL_IMM10BY4,
  BFD_RELOC_CKCORE_ADDR_HI16,
  BFD_RELOC_CKCORE_ADDR_LO16,
  BFD_RELOC_CKCORE_GOTPC_HI16,
  BFD_RELOC_CKCORE_GOTPC_LO16,
  BFD_RELOC_CKCORE_GOTOFF_HI16,
  BFD_RELOC_CKCORE_GOTOFF_LO16,
  BFD_RELOC_CKCORE_GOT12,
  BFD_RELOC_CKCORE_GOT_HI16,
  BFD_RELOC_CKCORE_GOT_LO16,
  BFD_RELOC_CKCORE_PLT12,
  BFD_RELOC_CKCORE_PLT_HI16,
  BFD_RELOC_CKCORE_PLT_LO16,
  BFD_RELOC_CKCORE_ADDRGOT_HI16,
  BFD_RELOC_CKCORE_ADDRGOT_LO16,
  BFD_RELOC_CKCORE_ADDRPLT_HI16,
  BFD_RELOC_CKCORE_ADDRPLT_LO16,
  BFD_RELOC_CKCORE_PCREL_JSR_IMM26BY2,
  BFD_RELOC_CKCORE_TOFFSET_LO16,
  BFD_RELOC_CKCORE_DOFFSET_LO16,
  BFD_RELOC_CKCORE_PCREL_IMM18BY2,
  BFD_RELOC_CKCORE_DOFFSET_IMM18,
  BFD_RELOC_CKCORE_DOFFSET_IMM18BY2,
  BFD_RELOC_CKCORE_DOFFSET_IMM18BY4,
  BFD_RELOC_CKCORE_GOTOFF_IMM18,
  BFD_RELOC_CKCORE_GOT_IMM18BY4,
  BFD_RELOC_CKCORE_PLT_IMM18BY4,
  BFD_RELOC_CKCORE_PCREL_IMM7BY4,
  BFD_RELOC_CKCORE_TLS_LE32,
  BFD_RELOC_CKCORE_TLS_IE32,
  BFD_RELOC_CKCORE_TLS_GD32,
  BFD_RELOC_CKCORE_TLS_LDM32,
  BFD_RELOC_CKCORE_TLS_LDO32,
  BFD_RELOC_CKCORE_TLS_DTPMOD32,
  BFD_RELOC_CKCORE_TLS_DTPOFF32,
  BFD_RELOC_CKCORE_TLS_TPOFF32,
  BFD_RELOC_CKCORE_PCREL_FLRW_IMM8BY4,
  BFD_RELOC_CKCORE_NOJSRI,
  BFD_RELOC_CKCORE_CALLGRAPH,
  BFD_RELOC_CKCORE_IRELATIVE,
  BFD_RELOC_CKCORE_PCREL_BLOOP_IMM4BY4,
  BFD_RELOC_CKCORE_PCREL_BLOOP_IMM12BY4,

/* S12Z relocations.  */
  BFD_RELOC_S12Z_OPR,
  BFD_RELOC_UNUSED };

typedef enum bfd_reloc_code_real bfd_reloc_code_real_type;
reloc_howto_type *bfd_reloc_type_lookup
   (bfd *abfd, bfd_reloc_code_real_type code);
reloc_howto_type *bfd_reloc_name_lookup
   (bfd *abfd, const char *reloc_name);

const char *bfd_get_reloc_code_name (bfd_reloc_code_real_type code);

/* Extracted from syms.c.  */

typedef struct bfd_symbol
{
  /* A pointer to the BFD which owns the symbol. This information
     is necessary so that a back end can work out what additional
     information (invisible to the application writer) is carried
     with the symbol.

     This field is *almost* redundant, since you can use section->owner
     instead, except that some symbols point to the global sections
     bfd_{abs,com,und}_section.  This could be fixed by making
     these globals be per-bfd (or per-target-flavor).  FIXME.  */
  struct bfd *the_bfd; /* Use bfd_asymbol_bfd(sym) to access this field.  */

  /* The text of the symbol. The name is left alone, and not copied; the
     application may not alter it.  */
  const char *name;

  /* The value of the symbol.  This really should be a union of a
     numeric value with a pointer, since some flags indicate that
     a pointer to another symbol is stored here.  */
  symvalue value;

  /* Attributes of a symbol.  */
#define BSF_NO_FLAGS            0

  /* The symbol has local scope; <<static>> in <<C>>. The value
     is the offset into the section of the data.  */
#define BSF_LOCAL               (1 << 0)

  /* The symbol has global scope; initialized data in <<C>>. The
     value is the offset into the section of the data.  */
#define BSF_GLOBAL              (1 << 1)

  /* The symbol has global scope and is exported. The value is
     the offset into the section of the data.  */
#define BSF_EXPORT              BSF_GLOBAL /* No real difference.  */

  /* A normal C symbol would be one of:
     <<BSF_LOCAL>>, <<BSF_UNDEFINED>> or <<BSF_GLOBAL>>.  */

  /* The symbol is a debugging record. The value has an arbitrary
     meaning, unless BSF_DEBUGGING_RELOC is also set.  */
#define BSF_DEBUGGING           (1 << 2)

  /* The symbol denotes a function entry point.  Used in ELF,
     perhaps others someday.  */
#define BSF_FUNCTION            (1 << 3)

  /* Used by the linker.  */
#define BSF_KEEP                (1 << 5)

  /* An ELF common symbol.  */
#define BSF_ELF_COMMON          (1 << 6)

  /* A weak global symbol, overridable without warnings by
     a regular global symbol of the same name.  */
#define BSF_WEAK                (1 << 7)

  /* This symbol was created to point to a section, e.g. ELF's
     STT_SECTION symbols.  */
#define BSF_SECTION_SYM         (1 << 8)

  /* The symbol used to be a common symbol, but now it is
     allocated.  */
#define BSF_OLD_COMMON          (1 << 9)

  /* In some files the type of a symbol sometimes alters its
     location in an output file - ie in coff a <<ISFCN>> symbol
     which is also <<C_EXT>> symbol appears where it was
     declared and not at the end of a section.  This bit is set
     by the target BFD part to convey this information.  */
#define BSF_NOT_AT_END          (1 << 10)

  /* Signal that the symbol is the label of constructor section.  */
#define BSF_CONSTRUCTOR         (1 << 11)

  /* Signal that the symbol is a warning symbol.  The name is a
     warning.  The name of the next symbol is the one to warn about;
     if a reference is made to a symbol with the same name as the next
     symbol, a warning is issued by the linker.  */
#define BSF_WARNING             (1 << 12)

  /* Signal that the symbol is indirect.  This symbol is an indirect
     pointer to the symbol with the same name as the next symbol.  */
#define BSF_INDIRECT            (1 << 13)

  /* BSF_FILE marks symbols that contain a file name.  This is used
     for ELF STT_FILE symbols.  */
#define BSF_FILE                (1 << 14)

  /* Symbol is from dynamic linking information.  */
#define BSF_DYNAMIC             (1 << 15)

  /* The symbol denotes a data object.  Used in ELF, and perhaps
     others someday.  */
#define BSF_OBJECT              (1 << 16)

  /* This symbol is a debugging symbol.  The value is the offset
     into the section of the data.  BSF_DEBUGGING should be set
     as well.  */
#define BSF_DEBUGGING_RELOC     (1 << 17)

  /* This symbol is thread local.  Used in ELF.  */
#define BSF_THREAD_LOCAL        (1 << 18)

  /* This symbol represents a complex relocation expression,
     with the expression tree serialized in the symbol name.  */
#define BSF_RELC                (1 << 19)

  /* This symbol represents a signed complex relocation expression,
     with the expression tree serialized in the symbol name.  */
#define BSF_SRELC               (1 << 20)

  /* This symbol was created by bfd_get_synthetic_symtab.  */
#define BSF_SYNTHETIC           (1 << 21)

  /* This symbol is an indirect code object.  Unrelated to BSF_INDIRECT.
     The dynamic linker will compute the value of this symbol by
     calling the function that it points to.  BSF_FUNCTION must
     also be also set.  */
#define BSF_GNU_INDIRECT_FUNCTION (1 << 22)
  /* This symbol is a globally unique data object.  The dynamic linker
     will make sure that in the entire process there is just one symbol
     with this name and type in use.  BSF_OBJECT must also be set.  */
#define BSF_GNU_UNIQUE          (1 << 23)

  flagword flags;

  /* A pointer to the section to which this symbol is
     relative.  This will always be non NULL, there are special
     sections for undefined and absolute symbols.  */
  struct bfd_section *section;

  /* Back end special data.  */
  union
    {
      void *p;
      bfd_vma i;
    }
  udata;
}
asymbol;

#define bfd_get_symtab_upper_bound(abfd) \
       BFD_SEND (abfd, _bfd_get_symtab_upper_bound, (abfd))

bfd_boolean bfd_is_local_label (bfd *abfd, asymbol *sym);

bfd_boolean bfd_is_local_label_name (bfd *abfd, const char *name);

#define bfd_is_local_label_name(abfd, name) \
       BFD_SEND (abfd, _bfd_is_local_label_name, (abfd, name))

bfd_boolean bfd_is_target_special_symbol (bfd *abfd, asymbol *sym);

#define bfd_is_target_special_symbol(abfd, sym) \
       BFD_SEND (abfd, _bfd_is_target_special_symbol, (abfd, sym))

#define bfd_canonicalize_symtab(abfd, location) \
       BFD_SEND (abfd, _bfd_canonicalize_symtab, (abfd, location))

bfd_boolean bfd_set_symtab
   (bfd *abfd, asymbol **location, unsigned int count);

void bfd_print_symbol_vandf (bfd *abfd, void *file, asymbol *symbol);

#define bfd_make_empty_symbol(abfd) \
       BFD_SEND (abfd, _bfd_make_empty_symbol, (abfd))

asymbol *_bfd_generic_make_empty_symbol (bfd *);

#define bfd_make_debug_symbol(abfd,ptr,size) \
       BFD_SEND (abfd, _bfd_make_debug_symbol, (abfd, ptr, size))

int bfd_decode_symclass (asymbol *symbol);

bfd_boolean bfd_is_undefined_symclass (int symclass);

void bfd_symbol_info (asymbol *symbol, symbol_info *ret);

bfd_boolean bfd_copy_private_symbol_data
   (bfd *ibfd, asymbol *isym, bfd *obfd, asymbol *osym);

#define bfd_copy_private_symbol_data(ibfd, isymbol, obfd, osymbol) \
       BFD_SEND (obfd, _bfd_copy_private_symbol_data, \
                 (ibfd, isymbol, obfd, osymbol))

/* Extracted from bfd.c.  */

enum bfd_direction
  {
    no_direction = 0,
    read_direction = 1,
    write_direction = 2,
    both_direction = 3
  };

enum bfd_plugin_format
  {
    bfd_plugin_unknown = 0,
    bfd_plugin_yes = 1,
    bfd_plugin_no = 2
  };

struct bfd_build_id
  {
    bfd_size_type size;
    bfd_byte data[1];
  };

struct bfd
{
  /* The filename the application opened the BFD with.  */
  const char *filename;

  /* A pointer to the target jump table.  */
  const struct bfd_target *xvec;

  /* The IOSTREAM, and corresponding IO vector that provide access
     to the file backing the BFD.  */
  void *iostream;
  const struct bfd_iovec *iovec;

  /* The caching routines use these to maintain a
     least-recently-used list of BFDs.  */
  struct bfd *lru_prev, *lru_next;

  /* Track current file position (or current buffer offset for
     in-memory BFDs).  When a file is closed by the caching routines,
     BFD retains state information on the file here.  */
  ufile_ptr where;

  /* File modified time, if mtime_set is TRUE.  */
  long mtime;

  /* A unique identifier of the BFD  */
  unsigned int id;

  /* Format_specific flags.  */
  flagword flags;

  /* Values that may appear in the flags field of a BFD.  These also
     appear in the object_flags field of the bfd_target structure, where
     they indicate the set of flags used by that backend (not all flags
     are meaningful for all object file formats) (FIXME: at the moment,
     the object_flags values have mostly just been copied from backend
     to another, and are not necessarily correct).  */

#define BFD_NO_FLAGS                0x0

  /* BFD contains relocation entries.  */
#define HAS_RELOC                   0x1

  /* BFD is directly executable.  */
#define EXEC_P                      0x2

  /* BFD has line number information (basically used for F_LNNO in a
     COFF header).  */
#define HAS_LINENO                  0x4

  /* BFD has debugging information.  */
#define HAS_DEBUG                  0x08

  /* BFD has symbols.  */
#define HAS_SYMS                   0x10

  /* BFD has local symbols (basically used for F_LSYMS in a COFF
     header).  */
#define HAS_LOCALS                 0x20

  /* BFD is a dynamic object.  */
#define DYNAMIC                    0x40

  /* Text section is write protected (if D_PAGED is not set, this is
     like an a.out NMAGIC file) (the linker sets this by default, but
     clears it for -r or -N).  */
#define WP_TEXT                    0x80

  /* BFD is dynamically paged (this is like an a.out ZMAGIC file) (the
     linker sets this by default, but clears it for -r or -n or -N).  */
#define D_PAGED                   0x100

  /* BFD is relaxable (this means that bfd_relax_section may be able to
     do something) (sometimes bfd_relax_section can do something even if
     this is not set).  */
#define BFD_IS_RELAXABLE          0x200

  /* This may be set before writing out a BFD to request using a
     traditional format.  For example, this is used to request that when
     writing out an a.out object the symbols not be hashed to eliminate
     duplicates.  */
#define BFD_TRADITIONAL_FORMAT    0x400

  /* This flag indicates that the BFD contents are actually cached
     in memory.  If this is set, iostream points to a bfd_in_memory
     struct.  */
#define BFD_IN_MEMORY             0x800

  /* This BFD has been created by the linker and doesn't correspond
     to any input file.  */
#define BFD_LINKER_CREATED       0x1000

  /* This may be set before writing out a BFD to request that it
     be written using values for UIDs, GIDs, timestamps, etc. that
     will be consistent from run to run.  */
#define BFD_DETERMINISTIC_OUTPUT 0x2000

  /* Compress sections in this BFD.  */
#define BFD_COMPRESS             0x4000

  /* Decompress sections in this BFD.  */
#define BFD_DECOMPRESS           0x8000

  /* BFD is a dummy, for plugins.  */
#define BFD_PLUGIN              0x10000

  /* Compress sections in this BFD with SHF_COMPRESSED from gABI.  */
#define BFD_COMPRESS_GABI       0x20000

  /* Convert ELF common symbol type to STT_COMMON or STT_OBJECT in this
     BFD.  */
#define BFD_CONVERT_ELF_COMMON  0x40000

  /* Use the ELF STT_COMMON type in this BFD.  */
#define BFD_USE_ELF_STT_COMMON  0x80000

  /* Put pathnames into archives (non-POSIX).  */
#define BFD_ARCHIVE_FULL_PATH  0x100000

  /* Flags bits to be saved in bfd_preserve_save.  */
#define BFD_FLAGS_SAVED \
  (BFD_IN_MEMORY | BFD_COMPRESS | BFD_DECOMPRESS | BFD_LINKER_CREATED \
   | BFD_PLUGIN | BFD_COMPRESS_GABI | BFD_CONVERT_ELF_COMMON \
   | BFD_USE_ELF_STT_COMMON)

  /* Flags bits which are for BFD use only.  */
#define BFD_FLAGS_FOR_BFD_USE_MASK \
  (BFD_IN_MEMORY | BFD_COMPRESS | BFD_DECOMPRESS | BFD_LINKER_CREATED \
   | BFD_PLUGIN | BFD_TRADITIONAL_FORMAT | BFD_DETERMINISTIC_OUTPUT \
   | BFD_COMPRESS_GABI | BFD_CONVERT_ELF_COMMON | BFD_USE_ELF_STT_COMMON)

  /* The format which belongs to the BFD. (object, core, etc.)  */
  ENUM_BITFIELD (bfd_format) format : 3;

  /* The direction with which the BFD was opened.  */
  ENUM_BITFIELD (bfd_direction) direction : 2;

  /* Is the file descriptor being cached?  That is, can it be closed as
     needed, and re-opened when accessed later?  */
  unsigned int cacheable : 1;

  /* Marks whether there was a default target specified when the
     BFD was opened. This is used to select which matching algorithm
     to use to choose the back end.  */
  unsigned int target_defaulted : 1;

  /* ... and here: (``once'' means at least once).  */
  unsigned int opened_once : 1;

  /* Set if we have a locally maintained mtime value, rather than
     getting it from the file each time.  */
  unsigned int mtime_set : 1;

  /* Flag set if symbols from this BFD should not be exported.  */
  unsigned int no_export : 1;

  /* Remember when output has begun, to stop strange things
     from happening.  */
  unsigned int output_has_begun : 1;

  /* Have archive map.  */
  unsigned int has_armap : 1;

  /* Set if this is a thin archive.  */
  unsigned int is_thin_archive : 1;

  /* Set if this archive should not cache element positions.  */
  unsigned int no_element_cache : 1;

  /* Set if only required symbols should be added in the link hash table for
     this object.  Used by VMS linkers.  */
  unsigned int selective_search : 1;

  /* Set if this is the linker output BFD.  */
  unsigned int is_linker_output : 1;

  /* Set if this is the linker input BFD.  */
  unsigned int is_linker_input : 1;

  /* If this is an input for a compiler plug-in library.  */
  ENUM_BITFIELD (bfd_plugin_format) plugin_format : 2;

  /* Set if this is a plugin output file.  */
  unsigned int lto_output : 1;

  /* Set if this is a slim LTO object not loaded with a compiler plugin.  */
  unsigned int lto_slim_object : 1;

  /* Do not attempt to modify this file.  Set when detecting errors
     that BFD is not prepared to handle for objcopy/strip.  */
  unsigned int read_only : 1;

  /* Set to dummy BFD created when claimed by a compiler plug-in
     library.  */
  bfd *plugin_dummy_bfd;

  /* The offset of this bfd in the file, typically 0 if it is not
     contained in an archive.  */
  ufile_ptr origin;

  /* The origin in the archive of the proxy entry.  This will
     normally be the same as origin, except for thin archives,
     when it will contain the current offset of the proxy in the
     thin archive rather than the offset of the bfd in its actual
     container.  */
  ufile_ptr proxy_origin;

  /* A hash table for section names.  */
  struct bfd_hash_table section_htab;

  /* Pointer to linked list of sections.  */
  struct bfd_section *sections;

  /* The last section on the section list.  */
  struct bfd_section *section_last;

  /* The number of sections.  */
  unsigned int section_count;

  /* A field used by _bfd_generic_link_add_archive_symbols.  This will
     be used only for archive elements.  */
  int archive_pass;

  /* Stuff only useful for object files:
     The start address.  */
  bfd_vma start_address;

  /* Symbol table for output BFD (with symcount entries).
     Also used by the linker to cache input BFD symbols.  */
  struct bfd_symbol **outsymbols;

  /* Used for input and output.  */
  unsigned int symcount;

  /* Used for slurped dynamic symbol tables.  */
  unsigned int dynsymcount;

  /* Pointer to structure which contains architecture information.  */
  const struct bfd_arch_info *arch_info;

  /* Cached length of file for bfd_get_size.  0 until bfd_get_size is
     called, 1 if stat returns an error or the file size is too large to
     return in ufile_ptr.  Both 0 and 1 should be treated as "unknown".  */
  ufile_ptr size;

  /* Stuff only useful for archives.  */
  void *arelt_data;
  struct bfd *my_archive;      /* The containing archive BFD.  */
  struct bfd *archive_next;    /* The next BFD in the archive.  */
  struct bfd *archive_head;    /* The first BFD in the archive.  */
  struct bfd *nested_archives; /* List of nested archive in a flattened
                                  thin archive.  */

  union {
    /* For input BFDs, a chain of BFDs involved in a link.  */
    struct bfd *next;
    /* For output BFD, the linker hash table.  */
    struct bfd_link_hash_table *hash;
  } link;

  /* Used by the back end to hold private data.  */
  union
    {
      struct aout_data_struct *aout_data;
      struct artdata *aout_ar_data;
      struct coff_tdata *coff_obj_data;
      struct pe_tdata *pe_obj_data;
      struct xcoff_tdata *xcoff_obj_data;
      struct ecoff_tdata *ecoff_obj_data;
      struct srec_data_struct *srec_data;
      struct verilog_data_struct *verilog_data;
      struct ihex_data_struct *ihex_data;
      struct tekhex_data_struct *tekhex_data;
      struct elf_obj_tdata *elf_obj_data;
      struct mmo_data_struct *mmo_data;
      struct sun_core_struct *sun_core_data;
      struct sco5_core_struct *sco5_core_data;
      struct trad_core_struct *trad_core_data;
      struct som_data_struct *som_data;
      struct hpux_core_struct *hpux_core_data;
      struct hppabsd_core_struct *hppabsd_core_data;
      struct sgi_core_struct *sgi_core_data;
      struct lynx_core_struct *lynx_core_data;
      struct osf_core_struct *osf_core_data;
      struct cisco_core_struct *cisco_core_data;
      struct versados_data_struct *versados_data;
      struct netbsd_core_struct *netbsd_core_data;
      struct mach_o_data_struct *mach_o_data;
      struct mach_o_fat_data_struct *mach_o_fat_data;
      struct plugin_data_struct *plugin_data;
      struct bfd_pef_data_struct *pef_data;
      struct bfd_pef_xlib_data_struct *pef_xlib_data;
      struct bfd_sym_data_struct *sym_data;
      void *any;
    }
  tdata;

  /* Used by the application to hold private data.  */
  void *usrdata;

  /* Where all the allocated stuff under this BFD goes.  This is a
     struct objalloc *, but we use void * to avoid requiring the inclusion
     of objalloc.h.  */
  void *memory;

  /* For input BFDs, the build ID, if the object has one. */
  const struct bfd_build_id *build_id;
};

static inline const char *
bfd_get_filename (const bfd *abfd)
{
  return abfd->filename;
}

static inline bfd_boolean
bfd_get_cacheable (const bfd *abfd)
{
  return abfd->cacheable;
}

static inline enum bfd_format
bfd_get_format (const bfd *abfd)
{
  return abfd->format;
}

static inline flagword
bfd_get_file_flags (const bfd *abfd)
{
  return abfd->flags;
}

static inline bfd_vma
bfd_get_start_address (const bfd *abfd)
{
  return abfd->start_address;
}

static inline unsigned int
bfd_get_symcount (const bfd *abfd)
{
  return abfd->symcount;
}

static inline unsigned int
bfd_get_dynamic_symcount (const bfd *abfd)
{
  return abfd->dynsymcount;
}

static inline struct bfd_symbol **
bfd_get_outsymbols (const bfd *abfd)
{
  return abfd->outsymbols;
}

static inline unsigned int
bfd_count_sections (const bfd *abfd)
{
  return abfd->section_count;
}

static inline bfd_boolean
bfd_has_map (const bfd *abfd)
{
  return abfd->has_armap;
}

static inline bfd_boolean
bfd_is_thin_archive (const bfd *abfd)
{
  return abfd->is_thin_archive;
}

static inline void *
bfd_usrdata (const bfd *abfd)
{
  return abfd->usrdata;
}

/* See note beside bfd_set_section_userdata.  */
static inline bfd_boolean
bfd_set_cacheable (bfd * abfd, bfd_boolean val)
{
  abfd->cacheable = val;
  return TRUE;
}

static inline void
bfd_set_thin_archive (bfd *abfd, bfd_boolean val)
{
  abfd->is_thin_archive = val;
}

static inline void
bfd_set_usrdata (bfd *abfd, void *val)
{
  abfd->usrdata = val;
}

static inline asection *
bfd_asymbol_section (const asymbol *sy)
{
  return sy->section;
}

static inline bfd_vma
bfd_asymbol_value (const asymbol *sy)
{
  return sy->section->vma + sy->value;
}

static inline const char *
bfd_asymbol_name (const asymbol *sy)
{
  return sy->name;
}

static inline struct bfd *
bfd_asymbol_bfd (const asymbol *sy)
{
  return sy->the_bfd;
}

static inline void
bfd_set_asymbol_name (asymbol *sy, const char *name)
{
  sy->name = name;
}

static inline bfd_size_type
bfd_get_section_limit_octets (const bfd *abfd, const asection *sec)
{
  if (abfd->direction != write_direction && sec->rawsize != 0)
    return sec->rawsize;
  return sec->size;
}

/* Find the address one past the end of SEC.  */
static inline bfd_size_type
bfd_get_section_limit (const bfd *abfd, const asection *sec)
{
  return (bfd_get_section_limit_octets (abfd, sec)
          / bfd_octets_per_byte (abfd, sec));
}

/* Functions to handle insertion and deletion of a bfd's sections.  These
   only handle the list pointers, ie. do not adjust section_count,
   target_index etc.  */
static inline void
bfd_section_list_remove (bfd *abfd, asection *s)
{
  asection *next = s->next;
  asection *prev = s->prev;
  if (prev)
    prev->next = next;
  else
    abfd->sections = next;
  if (next)
    next->prev = prev;
  else
    abfd->section_last = prev;
}

static inline void
bfd_section_list_append (bfd *abfd, asection *s)
{
  s->next = 0;
  if (abfd->section_last)
    {
      s->prev = abfd->section_last;
      abfd->section_last->next = s;
    }
  else
    {
      s->prev = 0;
      abfd->sections = s;
    }
  abfd->section_last = s;
}

static inline void
bfd_section_list_prepend (bfd *abfd, asection *s)
{
  s->prev = 0;
  if (abfd->sections)
    {
      s->next = abfd->sections;
      abfd->sections->prev = s;
    }
  else
    {
      s->next = 0;
      abfd->section_last = s;
    }
  abfd->sections = s;
}

static inline void
bfd_section_list_insert_after (bfd *abfd, asection *a, asection *s)
{
  asection *next = a->next;
  s->next = next;
  s->prev = a;
  a->next = s;
  if (next)
    next->prev = s;
  else
    abfd->section_last = s;
}

static inline void
bfd_section_list_insert_before (bfd *abfd, asection *b, asection *s)
{
  asection *prev = b->prev;
  s->prev = prev;
  s->next = b;
  b->prev = s;
  if (prev)
    prev->next = s;
  else
    abfd->sections = s;
}

static inline bfd_boolean
bfd_section_removed_from_list (const bfd *abfd, const asection *s)
{
  return s->next ? s->next->prev != s : abfd->section_last != s;
}


typedef enum bfd_error
{
  bfd_error_no_error = 0,
  bfd_error_system_call,
  bfd_error_invalid_target,
  bfd_error_wrong_format,
  bfd_error_wrong_object_format,
  bfd_error_invalid_operation,
  bfd_error_no_memory,
  bfd_error_no_symbols,
  bfd_error_no_armap,
  bfd_error_no_more_archived_files,
  bfd_error_malformed_archive,
  bfd_error_missing_dso,
  bfd_error_file_not_recognized,
  bfd_error_file_ambiguously_recognized,
  bfd_error_no_contents,
  bfd_error_nonrepresentable_section,
  bfd_error_no_debug_section,
  bfd_error_bad_value,
  bfd_error_file_truncated,
  bfd_error_file_too_big,
  bfd_error_sorry,
  bfd_error_on_input,
  bfd_error_invalid_error_code
}
bfd_error_type;

bfd_error_type bfd_get_error (void);

void bfd_set_error (bfd_error_type error_tag);

void bfd_set_input_error (bfd *input, bfd_error_type error_tag);

const char *bfd_errmsg (bfd_error_type error_tag);

void bfd_perror (const char *message);


typedef void (*bfd_error_handler_type) (const char *, va_list);

void _bfd_error_handler (const char *fmt, ...) ATTRIBUTE_PRINTF_1;

bfd_error_handler_type bfd_set_error_handler (bfd_error_handler_type);

void bfd_set_error_program_name (const char *);


typedef void (*bfd_assert_handler_type) (const char *bfd_formatmsg,
                                         const char *bfd_version,
                                         const char *bfd_file,
                                         int bfd_line);

bfd_assert_handler_type bfd_set_assert_handler (bfd_assert_handler_type);

long bfd_get_reloc_upper_bound (bfd *abfd, asection *sect);

long bfd_canonicalize_reloc
   (bfd *abfd, asection *sec, arelent **loc, asymbol **syms);

void bfd_set_reloc
   (bfd *abfd, asection *sec, arelent **rel, unsigned int count);

#define bfd_set_reloc(abfd, asect, location, count) \
       BFD_SEND (abfd, _bfd_set_reloc, (abfd, asect, location, count))
bfd_boolean bfd_set_file_flags (bfd *abfd, flagword flags);

int bfd_get_arch_size (bfd *abfd);

int bfd_get_sign_extend_vma (bfd *abfd);

bfd_boolean bfd_set_start_address (bfd *abfd, bfd_vma vma);

unsigned int bfd_get_gp_size (bfd *abfd);

void bfd_set_gp_size (bfd *abfd, unsigned int i);

bfd_vma bfd_scan_vma (const char *string, const char **end, int base);

bfd_boolean bfd_copy_private_header_data (bfd *ibfd, bfd *obfd);

#define bfd_copy_private_header_data(ibfd, obfd) \
       BFD_SEND (obfd, _bfd_copy_private_header_data, \
                 (ibfd, obfd))
bfd_boolean bfd_copy_private_bfd_data (bfd *ibfd, bfd *obfd);

#define bfd_copy_private_bfd_data(ibfd, obfd) \
       BFD_SEND (obfd, _bfd_copy_private_bfd_data, \
                 (ibfd, obfd))
bfd_boolean bfd_set_private_flags (bfd *abfd, flagword flags);

#define bfd_set_private_flags(abfd, flags) \
       BFD_SEND (abfd, _bfd_set_private_flags, (abfd, flags))
#define bfd_sizeof_headers(abfd, info) \
       BFD_SEND (abfd, _bfd_sizeof_headers, (abfd, info))

#define bfd_find_nearest_line(abfd, sec, syms, off, file, func, line) \
       BFD_SEND (abfd, _bfd_find_nearest_line, \
                 (abfd, syms, sec, off, file, func, line, NULL))

#define bfd_find_nearest_line_discriminator(abfd, sec, syms, off, file, func, \
                                           line, disc) \
       BFD_SEND (abfd, _bfd_find_nearest_line, \
                 (abfd, syms, sec, off, file, func, line, disc))

#define bfd_find_line(abfd, syms, sym, file, line) \
       BFD_SEND (abfd, _bfd_find_line, \
                 (abfd, syms, sym, file, line))

#define bfd_find_inliner_info(abfd, file, func, line) \
       BFD_SEND (abfd, _bfd_find_inliner_info, \
                 (abfd, file, func, line))

#define bfd_debug_info_start(abfd) \
       BFD_SEND (abfd, _bfd_debug_info_start, (abfd))

#define bfd_debug_info_end(abfd) \
       BFD_SEND (abfd, _bfd_debug_info_end, (abfd))

#define bfd_debug_info_accumulate(abfd, section) \
       BFD_SEND (abfd, _bfd_debug_info_accumulate, (abfd, section))

#define bfd_stat_arch_elt(abfd, stat) \
       BFD_SEND (abfd->my_archive ? abfd->my_archive : abfd, \
                 _bfd_stat_arch_elt, (abfd, stat))

#define bfd_update_armap_timestamp(abfd) \
       BFD_SEND (abfd, _bfd_update_armap_timestamp, (abfd))

#define bfd_set_arch_mach(abfd, arch, mach)\
       BFD_SEND ( abfd, _bfd_set_arch_mach, (abfd, arch, mach))

#define bfd_relax_section(abfd, section, link_info, again) \
       BFD_SEND (abfd, _bfd_relax_section, (abfd, section, link_info, again))

#define bfd_gc_sections(abfd, link_info) \
       BFD_SEND (abfd, _bfd_gc_sections, (abfd, link_info))

#define bfd_lookup_section_flags(link_info, flag_info, section) \
       BFD_SEND (abfd, _bfd_lookup_section_flags, (link_info, flag_info, section))

#define bfd_merge_sections(abfd, link_info) \
       BFD_SEND (abfd, _bfd_merge_sections, (abfd, link_info))

#define bfd_is_group_section(abfd, sec) \
       BFD_SEND (abfd, _bfd_is_group_section, (abfd, sec))

#define bfd_group_name(abfd, sec) \
       BFD_SEND (abfd, _bfd_group_name, (abfd, sec))

#define bfd_discard_group(abfd, sec) \
       BFD_SEND (abfd, _bfd_discard_group, (abfd, sec))

#define bfd_link_hash_table_create(abfd) \
       BFD_SEND (abfd, _bfd_link_hash_table_create, (abfd))

#define bfd_link_add_symbols(abfd, info) \
       BFD_SEND (abfd, _bfd_link_add_symbols, (abfd, info))

#define bfd_link_just_syms(abfd, sec, info) \
       BFD_SEND (abfd, _bfd_link_just_syms, (sec, info))

#define bfd_final_link(abfd, info) \
       BFD_SEND (abfd, _bfd_final_link, (abfd, info))

#define bfd_free_cached_info(abfd) \
       BFD_SEND (abfd, _bfd_free_cached_info, (abfd))

#define bfd_get_dynamic_symtab_upper_bound(abfd) \
       BFD_SEND (abfd, _bfd_get_dynamic_symtab_upper_bound, (abfd))

#define bfd_print_private_bfd_data(abfd, file)\
       BFD_SEND (abfd, _bfd_print_private_bfd_data, (abfd, file))

#define bfd_canonicalize_dynamic_symtab(abfd, asymbols) \
       BFD_SEND (abfd, _bfd_canonicalize_dynamic_symtab, (abfd, asymbols))

#define bfd_get_synthetic_symtab(abfd, count, syms, dyncount, dynsyms, ret) \
       BFD_SEND (abfd, _bfd_get_synthetic_symtab, (abfd, count, syms, \
                                                   dyncount, dynsyms, ret))

#define bfd_get_dynamic_reloc_upper_bound(abfd) \
       BFD_SEND (abfd, _bfd_get_dynamic_reloc_upper_bound, (abfd))

#define bfd_canonicalize_dynamic_reloc(abfd, arels, asyms) \
       BFD_SEND (abfd, _bfd_canonicalize_dynamic_reloc, (abfd, arels, asyms))

extern bfd_byte *bfd_get_relocated_section_contents
  (bfd *, struct bfd_link_info *, struct bfd_link_order *, bfd_byte *,
   bfd_boolean, asymbol **);

bfd_boolean bfd_alt_mach_code (bfd *abfd, int alternative);

bfd_vma bfd_emul_get_maxpagesize (const char *);

void bfd_emul_set_maxpagesize (const char *, bfd_vma);

bfd_vma bfd_emul_get_commonpagesize (const char *, bfd_boolean);

void bfd_emul_set_commonpagesize (const char *, bfd_vma);

char *bfd_demangle (bfd *, const char *, int);

void bfd_update_compression_header
   (bfd *abfd, bfd_byte *contents, asection *sec);

bfd_boolean bfd_check_compression_header
   (bfd *abfd, bfd_byte *contents, asection *sec,
    bfd_size_type *uncompressed_size,
    unsigned int *uncompressed_alignment_power);

int bfd_get_compression_header_size (bfd *abfd, asection *sec);

bfd_size_type bfd_convert_section_size
   (bfd *ibfd, asection *isec, bfd *obfd, bfd_size_type size);

bfd_boolean bfd_convert_section_contents
   (bfd *ibfd, asection *isec, bfd *obfd,
    bfd_byte **ptr, bfd_size_type *ptr_size);

/* Extracted from archive.c.  */
symindex bfd_get_next_mapent
   (bfd *abfd, symindex previous, carsym **sym);

bfd_boolean bfd_set_archive_head (bfd *output, bfd *new_head);

bfd *bfd_openr_next_archived_file (bfd *archive, bfd *previous);

/* Extracted from corefile.c.  */
const char *bfd_core_file_failing_command (bfd *abfd);

int bfd_core_file_failing_signal (bfd *abfd);

int bfd_core_file_pid (bfd *abfd);

bfd_boolean core_file_matches_executable_p
   (bfd *core_bfd, bfd *exec_bfd);

bfd_boolean generic_core_file_matches_executable_p
   (bfd *core_bfd, bfd *exec_bfd);

/* Extracted from targets.c.  */
#define BFD_SEND(bfd, message, arglist) \
  ((*((bfd)->xvec->message)) arglist)

#ifdef DEBUG_BFD_SEND
#undef BFD_SEND
#define BFD_SEND(bfd, message, arglist) \
  (((bfd) && (bfd)->xvec && (bfd)->xvec->message) ? \
    ((*((bfd)->xvec->message)) arglist) : \
    (bfd_assert (__FILE__,__LINE__), NULL))
#endif
#define BFD_SEND_FMT(bfd, message, arglist) \
  (((bfd)->xvec->message[(int) ((bfd)->format)]) arglist)

#ifdef DEBUG_BFD_SEND
#undef BFD_SEND_FMT
#define BFD_SEND_FMT(bfd, message, arglist) \
  (((bfd) && (bfd)->xvec && (bfd)->xvec->message) ? \
   (((bfd)->xvec->message[(int) ((bfd)->format)]) arglist) : \
   (bfd_assert (__FILE__,__LINE__), NULL))
#endif

enum bfd_flavour
{
  /* N.B. Update bfd_flavour_name if you change this.  */
  bfd_target_unknown_flavour,
  bfd_target_aout_flavour,
  bfd_target_coff_flavour,
  bfd_target_ecoff_flavour,
  bfd_target_xcoff_flavour,
  bfd_target_elf_flavour,
  bfd_target_tekhex_flavour,
  bfd_target_srec_flavour,
  bfd_target_verilog_flavour,
  bfd_target_ihex_flavour,
  bfd_target_som_flavour,
  bfd_target_os9k_flavour,
  bfd_target_versados_flavour,
  bfd_target_msdos_flavour,
  bfd_target_ovax_flavour,
  bfd_target_evax_flavour,
  bfd_target_mmo_flavour,
  bfd_target_mach_o_flavour,
  bfd_target_pef_flavour,
  bfd_target_pef_xlib_flavour,
  bfd_target_sym_flavour
};

enum bfd_endian { BFD_ENDIAN_BIG, BFD_ENDIAN_LITTLE, BFD_ENDIAN_UNKNOWN };

/* Forward declaration.  */
typedef struct bfd_link_info _bfd_link_info;

/* Forward declaration.  */
typedef struct flag_info flag_info;

typedef void (*bfd_cleanup) (bfd *);

typedef struct bfd_target
{
  /* Identifies the kind of target, e.g., SunOS4, Ultrix, etc.  */
  const char *name;

 /* The "flavour" of a back end is a general indication about
    the contents of a file.  */
  enum bfd_flavour flavour;

  /* The order of bytes within the data area of a file.  */
  enum bfd_endian byteorder;

 /* The order of bytes within the header parts of a file.  */
  enum bfd_endian header_byteorder;

  /* A mask of all the flags which an executable may have set -
     from the set <<BFD_NO_FLAGS>>, <<HAS_RELOC>>, ...<<D_PAGED>>.  */
  flagword object_flags;

 /* A mask of all the flags which a section may have set - from
    the set <<SEC_NO_FLAGS>>, <<SEC_ALLOC>>, ...<<SET_NEVER_LOAD>>.  */
  flagword section_flags;

 /* The character normally found at the front of a symbol.
    (if any), perhaps `_'.  */
  char symbol_leading_char;

 /* The pad character for file names within an archive header.  */
  char ar_pad_char;

  /* The maximum number of characters in an archive header.  */
  unsigned char ar_max_namelen;

  /* How well this target matches, used to select between various
     possible targets when more than one target matches.  */
  unsigned char match_priority;

  /* Entries for byte swapping for data. These are different from the
     other entry points, since they don't take a BFD as the first argument.
     Certain other handlers could do the same.  */
  bfd_uint64_t   (*bfd_getx64) (const void *);
  bfd_int64_t    (*bfd_getx_signed_64) (const void *);
  void           (*bfd_putx64) (bfd_uint64_t, void *);
  bfd_vma        (*bfd_getx32) (const void *);
  bfd_signed_vma (*bfd_getx_signed_32) (const void *);
  void           (*bfd_putx32) (bfd_vma, void *);
  bfd_vma        (*bfd_getx16) (const void *);
  bfd_signed_vma (*bfd_getx_signed_16) (const void *);
  void           (*bfd_putx16) (bfd_vma, void *);

  /* Byte swapping for the headers.  */
  bfd_uint64_t   (*bfd_h_getx64) (const void *);
  bfd_int64_t    (*bfd_h_getx_signed_64) (const void *);
  void           (*bfd_h_putx64) (bfd_uint64_t, void *);
  bfd_vma        (*bfd_h_getx32) (const void *);
  bfd_signed_vma (*bfd_h_getx_signed_32) (const void *);
  void           (*bfd_h_putx32) (bfd_vma, void *);
  bfd_vma        (*bfd_h_getx16) (const void *);
  bfd_signed_vma (*bfd_h_getx_signed_16) (const void *);
  void           (*bfd_h_putx16) (bfd_vma, void *);

  /* Format dependent routines: these are vectors of entry points
     within the target vector structure, one for each format to check.  */

  /* Check the format of a file being read.  Return a <<bfd_cleanup>> on
     success or zero on failure.  */
  bfd_cleanup (*_bfd_check_format[bfd_type_end]) (bfd *);

  /* Set the format of a file being written.  */
  bfd_boolean (*_bfd_set_format[bfd_type_end]) (bfd *);

  /* Write cached information into a file being written, at <<bfd_close>>.  */
  bfd_boolean (*_bfd_write_contents[bfd_type_end]) (bfd *);


  /* Generic entry points.  */
#define BFD_JUMP_TABLE_GENERIC(NAME) \
  NAME##_close_and_cleanup, \
  NAME##_bfd_free_cached_info, \
  NAME##_new_section_hook, \
  NAME##_get_section_contents, \
  NAME##_get_section_contents_in_window

  /* Called when the BFD is being closed to do any necessary cleanup.  */
  bfd_boolean (*_close_and_cleanup) (bfd *);
  /* Ask the BFD to free all cached information.  */
  bfd_boolean (*_bfd_free_cached_info) (bfd *);
  /* Called when a new section is created.  */
  bfd_boolean (*_new_section_hook) (bfd *, sec_ptr);
  /* Read the contents of a section.  */
  bfd_boolean (*_bfd_get_section_contents) (bfd *, sec_ptr, void *, file_ptr,
                                            bfd_size_type);
  bfd_boolean (*_bfd_get_section_contents_in_window) (bfd *, sec_ptr,
                                                      bfd_window *, file_ptr,
                                                      bfd_size_type);

  /* Entry points to copy private data.  */
#define BFD_JUMP_TABLE_COPY(NAME) \
  NAME##_bfd_copy_private_bfd_data, \
  NAME##_bfd_merge_private_bfd_data, \
  _bfd_generic_init_private_section_data, \
  NAME##_bfd_copy_private_section_data, \
  NAME##_bfd_copy_private_symbol_data, \
  NAME##_bfd_copy_private_header_data, \
  NAME##_bfd_set_private_flags, \
  NAME##_bfd_print_private_bfd_data

  /* Called to copy BFD general private data from one object file
     to another.  */
  bfd_boolean (*_bfd_copy_private_bfd_data) (bfd *, bfd *);
  /* Called to merge BFD general private data from one object file
     to a common output file when linking.  */
  bfd_boolean (*_bfd_merge_private_bfd_data) (bfd *, struct bfd_link_info *);
  /* Called to initialize BFD private section data from one object file
     to another.  */
#define bfd_init_private_section_data(ibfd, isec, obfd, osec, link_info) \
       BFD_SEND (obfd, _bfd_init_private_section_data, \
                 (ibfd, isec, obfd, osec, link_info))
  bfd_boolean (*_bfd_init_private_section_data) (bfd *, sec_ptr, bfd *,
                                                 sec_ptr,
                                                 struct bfd_link_info *);
  /* Called to copy BFD private section data from one object file
     to another.  */
  bfd_boolean (*_bfd_copy_private_section_data) (bfd *, sec_ptr, bfd *,
                                                 sec_ptr);
  /* Called to copy BFD private symbol data from one symbol
     to another.  */
  bfd_boolean (*_bfd_copy_private_symbol_data) (bfd *, asymbol *, bfd *,
                                                asymbol *);
  /* Called to copy BFD private header data from one object file
     to another.  */
  bfd_boolean (*_bfd_copy_private_header_data) (bfd *, bfd *);
  /* Called to set private backend flags.  */
  bfd_boolean (*_bfd_set_private_flags) (bfd *, flagword);

  /* Called to print private BFD data.  */
  bfd_boolean (*_bfd_print_private_bfd_data) (bfd *, void *);

  /* Core file entry points.  */
#define BFD_JUMP_TABLE_CORE(NAME) \
  NAME##_core_file_failing_command, \
  NAME##_core_file_failing_signal, \
  NAME##_core_file_matches_executable_p, \
  NAME##_core_file_pid

  char *      (*_core_file_failing_command) (bfd *);
  int         (*_core_file_failing_signal) (bfd *);
  bfd_boolean (*_core_file_matches_executable_p) (bfd *, bfd *);
  int         (*_core_file_pid) (bfd *);

  /* Archive entry points.  */
#define BFD_JUMP_TABLE_ARCHIVE(NAME) \
  NAME##_slurp_armap, \
  NAME##_slurp_extended_name_table, \
  NAME##_construct_extended_name_table, \
  NAME##_truncate_arname, \
  NAME##_write_armap, \
  NAME##_read_ar_hdr, \
  NAME##_write_ar_hdr, \
  NAME##_openr_next_archived_file, \
  NAME##_get_elt_at_index, \
  NAME##_generic_stat_arch_elt, \
  NAME##_update_armap_timestamp

  bfd_boolean (*_bfd_slurp_armap) (bfd *);
  bfd_boolean (*_bfd_slurp_extended_name_table) (bfd *);
  bfd_boolean (*_bfd_construct_extended_name_table) (bfd *, char **,
                                                     bfd_size_type *,
                                                     const char **);
  void        (*_bfd_truncate_arname) (bfd *, const char *, char *);
  bfd_boolean (*write_armap) (bfd *, unsigned int, struct orl *,
                              unsigned int, int);
  void *      (*_bfd_read_ar_hdr_fn) (bfd *);
  bfd_boolean (*_bfd_write_ar_hdr_fn) (bfd *, bfd *);
  bfd *       (*openr_next_archived_file) (bfd *, bfd *);
#define bfd_get_elt_at_index(b,i) \
       BFD_SEND (b, _bfd_get_elt_at_index, (b,i))
  bfd *       (*_bfd_get_elt_at_index) (bfd *, symindex);
  int         (*_bfd_stat_arch_elt) (bfd *, struct stat *);
  bfd_boolean (*_bfd_update_armap_timestamp) (bfd *);

  /* Entry points used for symbols.  */
#define BFD_JUMP_TABLE_SYMBOLS(NAME) \
  NAME##_get_symtab_upper_bound, \
  NAME##_canonicalize_symtab, \
  NAME##_make_empty_symbol, \
  NAME##_print_symbol, \
  NAME##_get_symbol_info, \
  NAME##_get_symbol_version_string, \
  NAME##_bfd_is_local_label_name, \
  NAME##_bfd_is_target_special_symbol, \
  NAME##_get_lineno, \
  NAME##_find_nearest_line, \
  NAME##_find_line, \
  NAME##_find_inliner_info, \
  NAME##_bfd_make_debug_symbol, \
  NAME##_read_minisymbols, \
  NAME##_minisymbol_to_symbol

  long        (*_bfd_get_symtab_upper_bound) (bfd *);
  long        (*_bfd_canonicalize_symtab) (bfd *, struct bfd_symbol **);
  struct bfd_symbol *
              (*_bfd_make_empty_symbol) (bfd *);
  void        (*_bfd_print_symbol) (bfd *, void *, struct bfd_symbol *,
                                    bfd_print_symbol_type);
#define bfd_print_symbol(b,p,s,e) \
       BFD_SEND (b, _bfd_print_symbol, (b,p,s,e))
  void        (*_bfd_get_symbol_info) (bfd *, struct bfd_symbol *,
                                       symbol_info *);
#define bfd_get_symbol_info(b,p,e) \
       BFD_SEND (b, _bfd_get_symbol_info, (b,p,e))
  const char *(*_bfd_get_symbol_version_string) (bfd *, struct bfd_symbol *,
                                                 bfd_boolean,
                                                 bfd_boolean *);
#define bfd_get_symbol_version_string(b,s,p,h) \
       BFD_SEND (b, _bfd_get_symbol_version_string, (b,s,p,h))
  bfd_boolean (*_bfd_is_local_label_name) (bfd *, const char *);
  bfd_boolean (*_bfd_is_target_special_symbol) (bfd *, asymbol *);
  alent *     (*_get_lineno) (bfd *, struct bfd_symbol *);
  bfd_boolean (*_bfd_find_nearest_line) (bfd *, struct bfd_symbol **,
                                         struct bfd_section *, bfd_vma,
                                         const char **, const char **,
                                         unsigned int *, unsigned int *);
  bfd_boolean (*_bfd_find_line) (bfd *, struct bfd_symbol **,
                                 struct bfd_symbol *, const char **,
                                 unsigned int *);
  bfd_boolean (*_bfd_find_inliner_info)
    (bfd *, const char **, const char **, unsigned int *);
 /* Back-door to allow format-aware applications to create debug symbols
    while using BFD for everything else.  Currently used by the assembler
    when creating COFF files.  */
  asymbol *   (*_bfd_make_debug_symbol) (bfd *, void *, unsigned long size);
#define bfd_read_minisymbols(b, d, m, s) \
       BFD_SEND (b, _read_minisymbols, (b, d, m, s))
  long        (*_read_minisymbols) (bfd *, bfd_boolean, void **,
                                    unsigned int *);
#define bfd_minisymbol_to_symbol(b, d, m, f) \
       BFD_SEND (b, _minisymbol_to_symbol, (b, d, m, f))
  asymbol *   (*_minisymbol_to_symbol) (bfd *, bfd_boolean, const void *,
                                        asymbol *);

  /* Routines for relocs.  */
#define BFD_JUMP_TABLE_RELOCS(NAME) \
  NAME##_get_reloc_upper_bound, \
  NAME##_canonicalize_reloc, \
  NAME##_set_reloc, \
  NAME##_bfd_reloc_type_lookup, \
  NAME##_bfd_reloc_name_lookup

  long        (*_get_reloc_upper_bound) (bfd *, sec_ptr);
  long        (*_bfd_canonicalize_reloc) (bfd *, sec_ptr, arelent **,
                                          struct bfd_symbol **);
  void        (*_bfd_set_reloc) (bfd *, sec_ptr, arelent **, unsigned int);
  /* See documentation on reloc types.  */
  reloc_howto_type *
              (*reloc_type_lookup) (bfd *, bfd_reloc_code_real_type);
  reloc_howto_type *
              (*reloc_name_lookup) (bfd *, const char *);

  /* Routines used when writing an object file.  */
#define BFD_JUMP_TABLE_WRITE(NAME) \
  NAME##_set_arch_mach, \
  NAME##_set_section_contents

  bfd_boolean (*_bfd_set_arch_mach) (bfd *, enum bfd_architecture,
                                     unsigned long);
  bfd_boolean (*_bfd_set_section_contents) (bfd *, sec_ptr, const void *,
                                            file_ptr, bfd_size_type);

  /* Routines used by the linker.  */
#define BFD_JUMP_TABLE_LINK(NAME) \
  NAME##_sizeof_headers, \
  NAME##_bfd_get_relocated_section_contents, \
  NAME##_bfd_relax_section, \
  NAME##_bfd_link_hash_table_create, \
  NAME##_bfd_link_add_symbols, \
  NAME##_bfd_link_just_syms, \
  NAME##_bfd_copy_link_hash_symbol_type, \
  NAME##_bfd_final_link, \
  NAME##_bfd_link_split_section, \
  NAME##_bfd_link_check_relocs, \
  NAME##_bfd_gc_sections, \
  NAME##_bfd_lookup_section_flags, \
  NAME##_bfd_merge_sections, \
  NAME##_bfd_is_group_section, \
  NAME##_bfd_group_name, \
  NAME##_bfd_discard_group, \
  NAME##_section_already_linked, \
  NAME##_bfd_define_common_symbol, \
  NAME##_bfd_link_hide_symbol, \
  NAME##_bfd_define_start_stop

  int         (*_bfd_sizeof_headers) (bfd *, struct bfd_link_info *);
  bfd_byte *  (*_bfd_get_relocated_section_contents) (bfd *,
                                                      struct bfd_link_info *,
                                                      struct bfd_link_order *,
                                                      bfd_byte *, bfd_boolean,
                                                      struct bfd_symbol **);

  bfd_boolean (*_bfd_relax_section) (bfd *, struct bfd_section *,
                                     struct bfd_link_info *, bfd_boolean *);

  /* Create a hash table for the linker.  Different backends store
     different information in this table.  */
  struct bfd_link_hash_table *
              (*_bfd_link_hash_table_create) (bfd *);

  /* Add symbols from this object file into the hash table.  */
  bfd_boolean (*_bfd_link_add_symbols) (bfd *, struct bfd_link_info *);

  /* Indicate that we are only retrieving symbol values from this section.  */
  void        (*_bfd_link_just_syms) (asection *, struct bfd_link_info *);

  /* Copy the symbol type and other attributes for a linker script
     assignment of one symbol to another.  */
#define bfd_copy_link_hash_symbol_type(b, t, f) \
       BFD_SEND (b, _bfd_copy_link_hash_symbol_type, (b, t, f))
  void        (*_bfd_copy_link_hash_symbol_type) (bfd *,
                                                  struct bfd_link_hash_entry *,
                                                  struct bfd_link_hash_entry *);

  /* Do a link based on the link_order structures attached to each
     section of the BFD.  */
  bfd_boolean (*_bfd_final_link) (bfd *, struct bfd_link_info *);

  /* Should this section be split up into smaller pieces during linking.  */
  bfd_boolean (*_bfd_link_split_section) (bfd *, struct bfd_section *);

  /* Check the relocations in the bfd for validity.  */
  bfd_boolean (* _bfd_link_check_relocs)(bfd *, struct bfd_link_info *);

  /* Remove sections that are not referenced from the output.  */
  bfd_boolean (*_bfd_gc_sections) (bfd *, struct bfd_link_info *);

  /* Sets the bitmask of allowed and disallowed section flags.  */
  bfd_boolean (*_bfd_lookup_section_flags) (struct bfd_link_info *,
                                            struct flag_info *, asection *);

  /* Attempt to merge SEC_MERGE sections.  */
  bfd_boolean (*_bfd_merge_sections) (bfd *, struct bfd_link_info *);

  /* Is this section a member of a group?  */
  bfd_boolean (*_bfd_is_group_section) (bfd *, const struct bfd_section *);

  /* The group name, if section is a member of a group.  */
  const char *(*_bfd_group_name) (bfd *, const struct bfd_section *);

  /* Discard members of a group.  */
  bfd_boolean (*_bfd_discard_group) (bfd *, struct bfd_section *);

  /* Check if SEC has been already linked during a reloceatable or
     final link.  */
  bfd_boolean (*_section_already_linked) (bfd *, asection *,
                                          struct bfd_link_info *);

  /* Define a common symbol.  */
  bfd_boolean (*_bfd_define_common_symbol) (bfd *, struct bfd_link_info *,
                                            struct bfd_link_hash_entry *);

  /* Hide a symbol.  */
  void (*_bfd_link_hide_symbol) (bfd *, struct bfd_link_info *,
                                 struct bfd_link_hash_entry *);

  /* Define a __start, __stop, .startof. or .sizeof. symbol.  */
  struct bfd_link_hash_entry *
              (*_bfd_define_start_stop) (struct bfd_link_info *, const char *,
                                         asection *);

  /* Routines to handle dynamic symbols and relocs.  */
#define BFD_JUMP_TABLE_DYNAMIC(NAME) \
  NAME##_get_dynamic_symtab_upper_bound, \
  NAME##_canonicalize_dynamic_symtab, \
  NAME##_get_synthetic_symtab, \
  NAME##_get_dynamic_reloc_upper_bound, \
  NAME##_canonicalize_dynamic_reloc

  /* Get the amount of memory required to hold the dynamic symbols.  */
  long        (*_bfd_get_dynamic_symtab_upper_bound) (bfd *);
  /* Read in the dynamic symbols.  */
  long        (*_bfd_canonicalize_dynamic_symtab) (bfd *, struct bfd_symbol **);
  /* Create synthetized symbols.  */
  long        (*_bfd_get_synthetic_symtab) (bfd *, long, struct bfd_symbol **,
                                            long, struct bfd_symbol **,
                                            struct bfd_symbol **);
  /* Get the amount of memory required to hold the dynamic relocs.  */
  long        (*_bfd_get_dynamic_reloc_upper_bound) (bfd *);
  /* Read in the dynamic relocs.  */
  long        (*_bfd_canonicalize_dynamic_reloc) (bfd *, arelent **,
                                                  struct bfd_symbol **);

  /* Opposite endian version of this target.  */
  const struct bfd_target *alternative_target;

  /* Data for use by back-end routines, which isn't
     generic enough to belong in this structure.  */
  const void *backend_data;

} bfd_target;

static inline const char *
bfd_get_target (const bfd *abfd)
{
  return abfd->xvec->name;
}

static inline enum bfd_flavour
bfd_get_flavour (const bfd *abfd)
{
  return abfd->xvec->flavour;
}

static inline flagword
bfd_applicable_file_flags (const bfd *abfd)
{
  return abfd->xvec->object_flags;
}

static inline bfd_boolean
bfd_family_coff (const bfd *abfd)
{
  return (bfd_get_flavour (abfd) == bfd_target_coff_flavour
          || bfd_get_flavour (abfd) == bfd_target_xcoff_flavour);
}

static inline bfd_boolean
bfd_big_endian (const bfd *abfd)
{
  return abfd->xvec->byteorder == BFD_ENDIAN_BIG;
}
static inline bfd_boolean
bfd_little_endian (const bfd *abfd)
{
  return abfd->xvec->byteorder == BFD_ENDIAN_LITTLE;
}

static inline bfd_boolean
bfd_header_big_endian (const bfd *abfd)
{
  return abfd->xvec->header_byteorder == BFD_ENDIAN_BIG;
}

static inline bfd_boolean
bfd_header_little_endian (const bfd *abfd)
{
  return abfd->xvec->header_byteorder == BFD_ENDIAN_LITTLE;
}

static inline flagword
bfd_applicable_section_flags (const bfd *abfd)
{
  return abfd->xvec->section_flags;
}

static inline char
bfd_get_symbol_leading_char (const bfd *abfd)
{
  return abfd->xvec->symbol_leading_char;
}

static inline enum bfd_flavour
bfd_asymbol_flavour (const asymbol *sy)
{
  if ((sy->flags & BSF_SYNTHETIC) != 0)
    return bfd_target_unknown_flavour;
  return sy->the_bfd->xvec->flavour;
}

bfd_boolean bfd_set_default_target (const char *name);

const bfd_target *bfd_find_target (const char *target_name, bfd *abfd);

const bfd_target *bfd_get_target_info (const char *target_name,
    bfd *abfd,
    bfd_boolean *is_bigendian,
    int *underscoring,
    const char **def_target_arch);
const char ** bfd_target_list (void);

const bfd_target *bfd_iterate_over_targets
   (int (*func) (const bfd_target *, void *),
    void *data);

const char *bfd_flavour_name (enum bfd_flavour flavour);

/* Extracted from format.c.  */
bfd_boolean bfd_check_format (bfd *abfd, bfd_format format);

bfd_boolean bfd_check_format_matches
   (bfd *abfd, bfd_format format, char ***matching);

bfd_boolean bfd_set_format (bfd *abfd, bfd_format format);

const char *bfd_format_string (bfd_format format);

/* Extracted from linker.c.  */
/* Return TRUE if the symbol described by a linker hash entry H
   is going to be absolute.  Linker-script defined symbols can be
   converted from absolute to section-relative ones late in the
   link.  Use this macro to correctly determine whether the symbol
   will actually end up absolute in output.  */
#define bfd_is_abs_symbol(H) \
  (((H)->type == bfd_link_hash_defined \
    || (H)->type == bfd_link_hash_defweak) \
   && bfd_is_abs_section ((H)->u.def.section) \
   && !(H)->rel_from_abs)

bfd_boolean bfd_link_split_section (bfd *abfd, asection *sec);

#define bfd_link_split_section(abfd, sec) \
       BFD_SEND (abfd, _bfd_link_split_section, (abfd, sec))

bfd_boolean bfd_section_already_linked (bfd *abfd,
    asection *sec,
    struct bfd_link_info *info);

#define bfd_section_already_linked(abfd, sec, info) \
       BFD_SEND (abfd, _section_already_linked, (abfd, sec, info))

bfd_boolean bfd_generic_define_common_symbol
   (bfd *output_bfd, struct bfd_link_info *info,
    struct bfd_link_hash_entry *h);

#define bfd_define_common_symbol(output_bfd, info, h) \
       BFD_SEND (output_bfd, _bfd_define_common_symbol, (output_bfd, info, h))

void _bfd_generic_link_hide_symbol
   (bfd *output_bfd, struct bfd_link_info *info,
    struct bfd_link_hash_entry *h);

#define bfd_link_hide_symbol(output_bfd, info, h) \
       BFD_SEND (output_bfd, _bfd_link_hide_symbol, (output_bfd, info, h))

struct bfd_link_hash_entry *bfd_generic_define_start_stop
   (struct bfd_link_info *info,
    const char *symbol, asection *sec);

#define bfd_define_start_stop(output_bfd, info, symbol, sec) \
       BFD_SEND (output_bfd, _bfd_define_start_stop, (info, symbol, sec))

struct bfd_elf_version_tree * bfd_find_version_for_sym
   (struct bfd_elf_version_tree *verdefs,
    const char *sym_name, bfd_boolean *hide);

bfd_boolean bfd_hide_sym_by_version
   (struct bfd_elf_version_tree *verdefs, const char *sym_name);

bfd_boolean bfd_link_check_relocs
   (bfd *abfd, struct bfd_link_info *info);

bfd_boolean _bfd_generic_link_check_relocs
   (bfd *abfd, struct bfd_link_info *info);

bfd_boolean bfd_merge_private_bfd_data
   (bfd *ibfd, struct bfd_link_info *info);

#define bfd_merge_private_bfd_data(ibfd, info) \
       BFD_SEND ((info)->output_bfd, _bfd_merge_private_bfd_data, \
                 (ibfd, info))
/* Extracted from simple.c.  */
bfd_byte *bfd_simple_get_relocated_section_contents
   (bfd *abfd, asection *sec, bfd_byte *outbuf, asymbol **symbol_table);

/* Extracted from compress.c.  */
bfd_boolean bfd_get_full_section_contents
   (bfd *abfd, asection *section, bfd_byte **ptr);

void bfd_cache_section_contents
   (asection *sec, void *contents);

bfd_boolean bfd_is_section_compressed_with_header
   (bfd *abfd, asection *section,
    int *compression_header_size_p,
    bfd_size_type *uncompressed_size_p,
    unsigned int *uncompressed_alignment_power_p);

bfd_boolean bfd_is_section_compressed
   (bfd *abfd, asection *section);

bfd_boolean bfd_init_section_decompress_status
   (bfd *abfd, asection *section);

bfd_boolean bfd_init_section_compress_status
   (bfd *abfd, asection *section);

bfd_boolean bfd_compress_section
   (bfd *abfd, asection *section, bfd_byte *uncompressed_buffer);

#ifdef __cplusplus
}
#endif
#endif<|MERGE_RESOLUTION|>--- conflicted
+++ resolved
@@ -1959,7 +1959,7 @@
 #define bfd_mach_ck803         5
 #define bfd_mach_ck807         6
 #define bfd_mach_ck810         7
-<<<<<<< HEAD
+#define bfd_mach_ck860         8
   bfd_arch_amdgcn,     /* AMD GPU Architecture. Must match EF_AMDGPU_MACH_* */
 #define bfd_mach_amdgcn_unknown 0x000
 #define bfd_mach_amdgcn_gfx801  0x028
@@ -1974,9 +1974,6 @@
 #define bfd_mach_amdgcn_gfx1010 0x033
 #define bfd_mach_amdgcn_gfx1011 0x034
 #define bfd_mach_amdgcn_gfx1012 0x035
-=======
-#define bfd_mach_ck860         8
->>>>>>> c3757b58
   bfd_arch_last
   };
 
